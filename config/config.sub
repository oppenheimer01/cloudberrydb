--- conflicted
+++ resolved
@@ -1,14 +1,8 @@
 #! /bin/sh
 # Configuration validation subroutine script.
-<<<<<<< HEAD
 #   Copyright 1992-2017 Free Software Foundation, Inc.
 
-timestamp='2017-01-01'
-=======
-#   Copyright 1992-2013 Free Software Foundation, Inc.
-
-timestamp='2013-04-24'
->>>>>>> e472b921
+timestamp='2018-09-05'
 
 # This file is free software; you can redistribute it and/or modify it
 # under the terms of the GNU General Public License as published by
@@ -31,11 +25,7 @@
 # of the GNU General Public License, version 3 ("GPLv3").
 
 
-<<<<<<< HEAD
-# Please send patches to <config-patches@gnu.org>.
-=======
 # Please send patches with a ChangeLog entry to config-patches@gnu.org.
->>>>>>> e472b921
 #
 # Configuration subroutine to validate and canonicalize a configuration type.
 # Supply the specified configuration type as an argument.
@@ -77,11 +67,7 @@
 version="\
 GNU config.sub ($timestamp)
 
-<<<<<<< HEAD
 Copyright 1992-2017 Free Software Foundation, Inc.
-=======
-Copyright 1992-2013 Free Software Foundation, Inc.
->>>>>>> e472b921
 
 This is free software; see the source for copying conditions.  There is NO
 warranty; not even for MERCHANTABILITY or FITNESS FOR A PARTICULAR PURPOSE."
@@ -130,13 +116,8 @@
 case $maybe_os in
   nto-qnx* | linux-gnu* | linux-android* | linux-dietlibc | linux-newlib* | \
   linux-musl* | linux-uclibc* | uclinux-uclibc* | uclinux-gnu* | kfreebsd*-gnu* | \
-<<<<<<< HEAD
   knetbsd*-gnu* | netbsd*-gnu* | netbsd*-eabi* | \
   kopensolaris*-gnu* | cloudabi*-eabi* | \
-=======
-  knetbsd*-gnu* | netbsd*-gnu* | \
-  kopensolaris*-gnu* | \
->>>>>>> e472b921
   storm-chaos* | os2-emx* | rtmk-nova*)
     os=-$maybe_os
     basic_machine=`echo $1 | sed 's/^\(.*\)-\([^-]*-[^-]*\)$/\1/'`
@@ -315,12 +296,8 @@
 	| nds32 | nds32le | nds32be \
 	| nios | nios2 | nios2eb | nios2el \
 	| ns16k | ns32k \
-<<<<<<< HEAD
-	| open8 | or1k | or1knd | or32 \
-=======
-	| open8 \
+	| open8 | or1knd \
 	| or1k | or32 \
->>>>>>> e472b921
 	| pdp10 | pdp11 | pj | pjl \
 	| powerpc | powerpc64 | powerpc64le | powerpcle \
 	| pru \
@@ -1405,11 +1382,7 @@
 	      | -nindy* | -vxsim* | -vxworks* | -ebmon* | -hms* | -mvs* \
 	      | -clix* | -riscos* | -uniplus* | -iris* | -rtu* | -xenix* \
 	      | -hiux* | -386bsd* | -knetbsd* | -mirbsd* | -netbsd* \
-<<<<<<< HEAD
 	      | -bitrig* | -openbsd* | -solidbsd* | -libertybsd* \
-=======
-	      | -bitrig* | -openbsd* | -solidbsd* \
->>>>>>> e472b921
 	      | -ekkobsd* | -kfreebsd* | -freebsd* | -riscix* | -lynxos* \
 	      | -bosx* | -nextstep* | -cxux* | -aout* | -elf* | -oabi* \
 	      | -ptx* | -coff* | -ecoff* | -winnt* | -domain* | -vsta* \
@@ -1600,12 +1573,9 @@
 	c4x-* | tic4x-*)
 		os=-coff
 		;;
-<<<<<<< HEAD
 	c8051-*)
 		os=-elf
 		;;
-=======
->>>>>>> e472b921
 	hexagon-*)
 		os=-elf
 		;;
