/*-------------------------------------------------------------------------
 *
 * primnodes.h
 *	  Definitions for "primitive" node types, those that are used in more
 *	  than one of the parse/plan/execute stages of the query pipeline.
 *	  Currently, these are mostly nodes for executable expressions
 *	  and join trees.
 *
 *
 * Portions Copyright (c) 2005-2009, Greenplum inc
 * Portions Copyright (c) 2012-Present Pivotal Software, Inc.
 * Portions Copyright (c) 1996-2009, PostgreSQL Global Development Group
 * Portions Copyright (c) 1994, Regents of the University of California
 *
 * $PostgreSQL: pgsql/src/include/nodes/primnodes.h,v 1.152 2009/12/15 17:57:47 tgl Exp $
 *
 *-------------------------------------------------------------------------
 */
#ifndef PRIMNODES_H
#define PRIMNODES_H

#include "access/attnum.h"
#include "nodes/pg_list.h"
#include "nodes/params.h"  /* For ParamListInfoData */
#include "cdb/cdbpathlocus.h" /* For CdbLocusType */


/* ----------------------------------------------------------------
 *						node definitions
 * ----------------------------------------------------------------
 */

/*
 * Alias -
 *	  specifies an alias for a range variable; the alias might also
 *	  specify renaming of columns within the table.
 *
 * Note: colnames is a list of Value nodes (always strings).  In Alias structs
 * associated with RTEs, there may be entries corresponding to dropped
 * columns; these are normally empty strings ("").	See parsenodes.h for info.
 */
typedef struct Alias
{
	NodeTag		type;
	char	   *aliasname;		/* aliased rel name (never qualified) */
	List	   *colnames;		/* optional list of column aliases */
} Alias;

typedef enum InhOption
{
	INH_NO,						/* Do NOT scan child tables */
	INH_YES,					/* DO scan child tables */
	INH_DEFAULT					/* Use current SQL_inheritance option */
} InhOption;

/* What to do at commit time for temporary relations */
typedef enum OnCommitAction
{
	ONCOMMIT_NOOP,				/* No ON COMMIT clause (do nothing) */
	ONCOMMIT_PRESERVE_ROWS,		/* ON COMMIT PRESERVE ROWS (do nothing) */
	ONCOMMIT_DELETE_ROWS,		/* ON COMMIT DELETE ROWS */
	ONCOMMIT_DROP				/* ON COMMIT DROP */
} OnCommitAction;

/*
 * RangeVar - range variable, used in FROM clauses
 *
 * Also used to represent table names in utility statements; there, the alias
 * field is not used, and inhOpt shows whether to apply the operation
 * recursively to child tables.  In some contexts it is also useful to carry
 * a TEMP table indication here.
 */
typedef struct RangeVar
{
	NodeTag		type;
	char	   *catalogname;	/* the catalog (database) name, or NULL */
	char	   *schemaname;		/* the schema name, or NULL */
	char	   *relname;		/* the relation/sequence name */
	InhOption	inhOpt;			/* expand rel by inheritance? recursively act
								 * on children? */
	bool		istemp;			/* is this a temp relation/sequence? */
	Alias	   *alias;			/* table alias & optional column aliases */
	int			location;		/* token location, or -1 if unknown */
} RangeVar;

/*
 * IntoClause - target information for SELECT INTO and CREATE TABLE AS
 */
typedef struct IntoClause
{
	NodeTag		type;

	RangeVar   *rel;			/* target relation name */
	List	   *colNames;		/* column names to assign, or NIL */
	List	   *options;		/* options from WITH clause */
	OnCommitAction onCommit;	/* what do we do at COMMIT? */
	char	   *tableSpaceName; /* table space to use, or NULL */
} IntoClause;


/* ----------------------------------------------------------------
 *					node types for executable expressions
 * ----------------------------------------------------------------
 */

/*
 * Expr - generic superclass for executable-expression nodes
 *
 * All node types that are used in executable expression trees should derive
 * from Expr (that is, have Expr as their first field).  Since Expr only
 * contains NodeTag, this is a formality, but it is an easy form of
 * documentation.  See also the ExprState node types in execnodes.h.
 */
typedef struct Expr
{
	NodeTag		type;
} Expr;

/*
 * Var - expression node representing a variable (ie, a table column)
 *
 * Note: during parsing/planning, varnoold/varoattno are always just copies
 * of varno/varattno.  At the tail end of planning, Var nodes appearing in
 * upper-level plan nodes are reassigned to point to the outputs of their
 * subplans; for example, in a join node varno becomes INNER or OUTER and
 * varattno becomes the index of the proper element of that subplan's target
 * list.  But varnoold/varoattno continue to hold the original values.
 * The code doesn't really need varnoold/varoattno, but they are very useful
 * for debugging and interpreting completed plans, so we keep them around.
 */
#define    INNER		65000
#define    OUTER		65001

#define    PRS2_OLD_VARNO			1
#define    PRS2_NEW_VARNO			2

typedef struct Var
{
	Expr		xpr;
	Index		varno;			/* index of this var's relation in the range
								 * table (could also be INNER or OUTER) */
	AttrNumber	varattno;		/* attribute number of this var, or zero for
								 * all */
	Oid			vartype;		/* pg_type OID for the type of this var */
	int32		vartypmod;		/* pg_attribute typmod value */
	Index		varlevelsup;	/* for subquery variables referencing outer
								 * relations; 0 in a normal var, >0 means N
								 * levels up */
	Index		varnoold;		/* original value of varno, for debugging */
	AttrNumber	varoattno;		/* original value of varattno */
	int			location;		/* token location, or -1 if unknown */
} Var;

/*
 * Const
 */
typedef struct Const
{
	Expr		xpr;
	Oid			consttype;		/* pg_type OID of the constant's datatype */
	int32		consttypmod;	/* typmod value, if any */
	int			constlen;		/* typlen of the constant's datatype */
	Datum		constvalue;		/* the constant's value */
	bool		constisnull;	/* whether the constant is null (if true,
								 * constvalue is undefined) */
	bool		constbyval;		/* whether this datatype is passed by value.
								 * If true, then all the information is stored
								 * in the Datum. If false, then the Datum
								 * contains a pointer to the information. */
	int			location;		/* token location, or -1 if unknown */
} Const;

/* ----------------
 * Param
 *		paramkind - specifies the kind of parameter. The possible values
 *		for this field are:
 *
 *		PARAM_EXTERN:  The parameter value is supplied from outside the plan.
 *				Such parameters are numbered from 1 to n.
 *
 *		PARAM_EXEC:  The parameter is an internal executor parameter, used
 *				for passing values into and out of sub-queries.
 *				For historical reasons, such parameters are numbered from 0.
 *				These numbers are independent of PARAM_EXTERN numbers.
 *
 *		PARAM_SUBLINK:	The parameter represents an output column of a SubLink
 *				node's sub-select.  The column number is contained in the
 *				`paramid' field.  (This type of Param is converted to
 *				PARAM_EXEC during planning.)
 *
 * Note: currently, paramtypmod is valid for PARAM_SUBLINK Params, and for
 * PARAM_EXEC Params generated from them; it is always -1 for PARAM_EXTERN
 * params, since the APIs that supply values for such parameters don't carry
 * any typmod info.
 * ----------------
 */
typedef enum ParamKind
{
	PARAM_EXTERN,
	PARAM_EXEC,
	PARAM_EXEC_REMOTE, /* MPP ???? */
	PARAM_SUBLINK
} ParamKind;

typedef struct Param
{
	Expr		xpr;
	ParamKind	paramkind;		/* kind of parameter. See above */
	int			paramid;		/* numeric ID for parameter */
	Oid			paramtype;		/* pg_type OID of parameter's datatype */
	int32		paramtypmod;	/* typmod value, if known */
	int			location;		/* token location, or -1 if unknown */
} Param;

/* AggStage enumeration indicates how the executor should handle an
 * Aggref node.
 */
typedef enum AggStage
{
	AGGSTAGE_NORMAL = 0,
	AGGSTAGE_PARTIAL, /* First (lower, earlier) stage of 2-stage aggregation. */
	AGGSTAGE_INTERMEDIATE, /* The intermediate stage between AGGSTAGE_PARTIAL and
							* AGGSTAGE_FINAL that handles the higher aggregation
							* level in a (partial) ROLLUP grouping extension
							* query.
							*/
	AGGSTAGE_FINAL /* Second (upper, later) stage of 2-stage aggregation. */
} AggStage;


/*
 * Aggref
 *
<<<<<<< HEAD
 * The aggregate's args list is a targetlist, ie, a list of TargetEntry nodes.
 *
 * For a normal (non-ordered-set) aggregate, the non-resjunk TargetEntries
=======
 * The aggregate's args list is a targetlist, ie, a list of TargetEntry nodes
 * (before Postgres 8.5 it was just bare expressions).  The non-resjunk TLEs
>>>>>>> 78a09145
 * represent the aggregate's regular arguments (if any) and resjunk TLEs can
 * be added at the end to represent ORDER BY expressions that are not also
 * arguments.  As in a top-level Query, the TLEs can be marked with
 * ressortgroupref indexes to let them be referenced by SortGroupClause
 * entries in the aggorder and/or aggdistinct lists.  This represents ORDER BY
 * and DISTINCT operations to be applied to the aggregate input rows before
 * they are passed to the transition function.  The grammar only allows a
 * simple "DISTINCT" specifier for the arguments, but we use the full
 * query-level representation to allow more code sharing.
<<<<<<< HEAD
 *
 * For an ordered-set aggregate, the args list represents the WITHIN GROUP
 * (aggregated) arguments, all of which will be listed in the aggorder list.
 * DISTINCT is not supported in this case, so aggdistinct will be NIL.
 * The direct arguments appear in aggdirectargs (as a list of plain
 * expressions, not TargetEntry nodes).
=======
>>>>>>> 78a09145
 */
typedef struct Aggref
{
	Expr		xpr;
	Oid			aggfnoid;		/* pg_proc Oid of the aggregate */
	Oid			aggtype;		/* type Oid of result of the aggregate */
<<<<<<< HEAD
	List	   *aggdirectargs;	/* direct arguments, if an ordered-set agg */
	List	   *args;			/* aggregated arguments and sort expressions */
	List	   *aggorder;		/* ORDER BY (list of SortGroupClause) */
	List	   *aggdistinct;	/* DISTINCT (list of SortGroupClause) */
	Expr	   *aggfilter;		/* FILTER expression, if any */
	bool		aggstar;		/* TRUE if argument list was really '*' */
	bool		aggvariadic;	/* true if variadic arguments have been
								 * combined into an array last argument */
	char		aggkind;		/* aggregate kind (see pg_aggregate.h) */
	Index		agglevelsup;	/* > 0 if agg belongs to outer query */
	AggStage	aggstage;		/* MPP: 2-stage? If so, which stage */
=======
	List	   *args;			/* arguments and sort expressions */
	List	   *aggorder;		/* ORDER BY (list of SortGroupClause) */
	List	   *aggdistinct;	/* DISTINCT (list of SortGroupClause) */
	bool		aggstar;		/* TRUE if argument list was really '*' */
	Index		agglevelsup;	/* > 0 if agg belongs to outer query */
>>>>>>> 78a09145
	int			location;		/* token location, or -1 if unknown */
} Aggref;


/*
 * Grouping: describe the hidden GROUPING column for grouping extensions.
 *
 * Defined for making it easily to distinguish this column with others.
 *
 * Used with GroupingFunc to distinguish 'null' values that are created
 * through grouping with those that are in the raw data. See also GroupingFunc
 * for more details.
 */
typedef struct Grouping
{
	Expr        xpr;
} Grouping;

/*
 * GroupId -
 *    representation of the hidden GROUP_ID column for grouping extensions.
 *
 * Defined to make it easy to distinguish this column from others.
 *
 * This is used to determine whether output tuples are coming from
 * duplicate grouping sets. For example, a table
 *
 *    test (a integer, b integer)
 *
 * has two rows:
 *
 *       (1,2), (1,2).
 *
 * Consider a rollup clause "rollup(a),a", which contains a grouping
 * set (a) twice. Therefore, the query
 *
 *    select a,sum(b),group_id() from test group by rollup(a),a;
 *
 * returns two rows:
 *
 *    1,4,0
 *    1,4,1
 *
 * The GROUP_ID value 0 indicates this tuple is from the grouping set (a).
 * The value 1 indicates this tuple is from the first duplicate grouping set of
 * (a).
 *
 * This query can be also re-written to the following:
 *
 *    select a,avg(b),0 from test group by a
 *      union all
 *    select a,avg(b),1 from test group by a;
 */
typedef struct GroupId
{
	Expr      xpr;
} GroupId;

/* WinStage enumeration indicates what stage of the evaluation of a
 * window function is expressed by a WindowRef.
 */
typedef enum WinStage
{
	WINSTAGE_IMMEDIATE = 0, /* Evaluate window function. */
	WINSTAGE_PRELIMINARY, /* Evaluate preliminary function. */
	WINSTAGE_ROWKEY /* WINSTAGE_IMMEDIATE for row key generation. */
} WinStage;

/*
 * WindowFunc: describes a window function call
 *
 * In a query tree, a WindowFunc corresponds to a SQL window function
 * call.  In a plan tree, a WindowRef is an expression the corresponds
 * to some or all of the calculation of the window function result.
 *
 */
typedef struct WindowFunc
{
	Expr		xpr;
	Oid			winfnoid;		/* pg_proc Oid of the function */
	Oid			wintype;		/* type Oid of result of the window function */
	List	   *args;			/* arguments to the window function */
	Expr	   *aggfilter;		/* FILTER expression, if any */
	Index		winref;			/* index of associated WindowClause */
	bool		winstar;		/* TRUE if argument list was really '*' */
	bool		winagg;			/* is function a simple aggregate? */
	bool		windistinct;	/* TRUE if it's agg(DISTINCT ...) */
	/* Following fields are significant only in a Plan tree. */
	Index		winindex;		/* RefInfo index during planning. */
	WinStage	winstage;		/* Stage of execution. */
	int			location;		/* token location, or -1 if unknown */
} WindowFunc;


/* ----------------
 *	ArrayRef: describes an array subscripting operation
 *
 * An ArrayRef can describe fetching a single element from an array,
 * fetching a subarray (array slice), storing a single element into
 * an array, or storing a slice.  The "store" cases work with an
 * initial array value and a source value that is inserted into the
 * appropriate part of the array; the result of the operation is an
 * entire new modified array value.
 *
 * If reflowerindexpr = NIL, then we are fetching or storing a single array
 * element at the subscripts given by refupperindexpr.	Otherwise we are
 * fetching or storing an array slice, that is a rectangular subarray
 * with lower and upper bounds given by the index expressions.
 * reflowerindexpr must be the same length as refupperindexpr when it
 * is not NIL.
 *
 * Note: the result datatype is the element type when fetching a single
 * element; but it is the array type when doing subarray fetch or either
 * type of store.
 * ----------------
 */
typedef struct ArrayRef
{
	Expr		xpr;
	Oid			refarraytype;	/* type of the array proper */
	Oid			refelemtype;	/* type of the array elements */
	int32		reftypmod;		/* typmod of the array (and elements too) */
	List	   *refupperindexpr;/* expressions that evaluate to upper array
								 * indexes */
	List	   *reflowerindexpr;/* expressions that evaluate to lower array
								 * indexes */
	Expr	   *refexpr;		/* the expression that evaluates to an array
								 * value */
	Expr	   *refassgnexpr;	/* expression for the source value, or NULL if
								 * fetch */
} ArrayRef;

/*
 * CoercionContext - distinguishes the allowed set of type casts
 *
 * NB: ordering of the alternatives is significant; later (larger) values
 * allow more casts than earlier ones.
 */
typedef enum CoercionContext
{
	COERCION_IMPLICIT,			/* coercion in context of expression */
	COERCION_ASSIGNMENT,		/* coercion in context of assignment */
	COERCION_EXPLICIT			/* explicit cast operation */
} CoercionContext;

/*
 * CoercionForm - information showing how to display a function-call node
 */
typedef enum CoercionForm
{
	COERCE_EXPLICIT_CALL,		/* display as a function call */
	COERCE_EXPLICIT_CAST,		/* display as an explicit cast */
	COERCE_IMPLICIT_CAST,		/* implicit cast, so hide it */
	COERCE_DONTCARE				/* special case for planner */
} CoercionForm;

/*
 * FuncExpr - expression node for a function call
 */
typedef struct FuncExpr
{
	Expr		xpr;
	Oid			funcid;			/* PG_PROC OID of the function */
	Oid			funcresulttype; /* PG_TYPE OID of result value */
	bool		funcretset;		/* true if function returns set */
	bool		funcvariadic;	/* true if variadic arguments have been
								 * combined into an array last argument */
	CoercionForm funcformat;	/* how to display this function call */
	List	   *args;			/* arguments to the function */
	int			location;		/* token location, or -1 if unknown */
	bool        is_tablefunc;   /* Is a TableFunction reference */
} FuncExpr;

/*
 * NamedArgExpr - a named argument of a function
 *
 * This node type can only appear in the args list of a FuncCall or FuncExpr
 * node.  We support pure positional call notation (no named arguments),
 * named notation (all arguments are named), and mixed notation (unnamed
 * arguments followed by named ones).
 *
 * Parse analysis sets argnumber to the positional index of the argument,
 * but doesn't rearrange the argument list.
 *
 * The planner will convert argument lists to pure positional notation
 * during expression preprocessing, so execution never sees a NamedArgExpr.
 */
typedef struct NamedArgExpr
{
	Expr		xpr;
	Expr	   *arg;			/* the argument expression */
	char	   *name;			/* the name */
	int			argnumber;		/* argument's number in positional notation */
	int			location;		/* argument name location, or -1 if unknown */
} NamedArgExpr;

/*
 * OpExpr - expression node for an operator invocation
 *
 * Semantically, this is essentially the same as a function call.
 *
 * Note that opfuncid is not necessarily filled in immediately on creation
 * of the node.  The planner makes sure it is valid before passing the node
 * tree to the executor, but during parsing/planning opfuncid can be 0.
 */
typedef struct OpExpr
{
	Expr		xpr;
	Oid			opno;			/* PG_OPERATOR OID of the operator */
	Oid			opfuncid;		/* PG_PROC OID of underlying function */
	Oid			opresulttype;	/* PG_TYPE OID of result value */
	bool		opretset;		/* true if operator returns set */
	List	   *args;			/* arguments to the operator (1 or 2) */
	int			location;		/* token location, or -1 if unknown */
} OpExpr;

/*
 * DistinctExpr - expression node for "x IS DISTINCT FROM y"
 *
 * Except for the nodetag, this is represented identically to an OpExpr
 * referencing the "=" operator for x and y.
 * We use "=", not the more obvious "<>", because more datatypes have "="
 * than "<>".  This means the executor must invert the operator result.
 * Note that the operator function won't be called at all if either input
 * is NULL, since then the result can be determined directly.
 */
typedef OpExpr DistinctExpr;

/*
 * ScalarArrayOpExpr - expression node for "scalar op ANY/ALL (array)"
 *
 * The operator must yield boolean.  It is applied to the left operand
 * and each element of the righthand array, and the results are combined
 * with OR or AND (for ANY or ALL respectively).  The node representation
 * is almost the same as for the underlying operator, but we need a useOr
 * flag to remember whether it's ANY or ALL, and we don't have to store
 * the result type because it must be boolean.
 */
typedef struct ScalarArrayOpExpr
{
	Expr		xpr;
	Oid			opno;			/* PG_OPERATOR OID of the operator */
	Oid			opfuncid;		/* PG_PROC OID of underlying function */
	bool		useOr;			/* true for ANY, false for ALL */
	List	   *args;			/* the scalar and array operands */
	int			location;		/* token location, or -1 if unknown */
} ScalarArrayOpExpr;

/*
 * BoolExpr - expression node for the basic Boolean operators AND, OR, NOT
 *
 * Notice the arguments are given as a List.  For NOT, of course the list
 * must always have exactly one element.  For AND and OR, the executor can
 * handle any number of arguments.	The parser generally treats AND and OR
 * as binary and so it typically only produces two-element lists, but the
 * optimizer will flatten trees of AND and OR nodes to produce longer lists
 * when possible.  There are also a few special cases where more arguments
 * can appear before optimization.
 */
typedef enum BoolExprType
{
	AND_EXPR, OR_EXPR, NOT_EXPR
} BoolExprType;

typedef struct BoolExpr
{
	Expr		xpr;
	BoolExprType boolop;
	List	   *args;			/* arguments to this expression */
	int			location;		/* token location, or -1 if unknown */
} BoolExpr;

/*
 * TableValueExpr - a "TABLE( <subquery> )" expression indicating a subquery
 * expression that is passed as a value to a function.
 *
 * This is <table value constructor by query> within the SQL Standard
 */
typedef struct TableValueExpr
{
	NodeTag     type;
	Node       *subquery;
	int         location;
} TableValueExpr;


/*
 * SubLink
 *
 * A SubLink represents a subselect appearing in an expression, and in some
 * cases also the combining operator(s) just above it.	The subLinkType
 * indicates the form of the expression represented:
 *	EXISTS_SUBLINK		EXISTS(SELECT ...)
 *	ALL_SUBLINK			(lefthand) op ALL (SELECT ...)
 *	ANY_SUBLINK			(lefthand) op ANY (SELECT ...)
 *	ROWCOMPARE_SUBLINK	(lefthand) op (SELECT ...)
 *	EXPR_SUBLINK		(SELECT with single targetlist item ...)
 *	ARRAY_SUBLINK		ARRAY(SELECT with single targetlist item ...)
 *	CTE_SUBLINK			WITH query (never actually part of an expression)
 * For ALL, ANY, and ROWCOMPARE, the lefthand is a list of expressions of the
 * same length as the subselect's targetlist.  ROWCOMPARE will *always* have
 * a list with more than one entry; if the subselect has just one target
 * then the parser will create an EXPR_SUBLINK instead (and any operator
 * above the subselect will be represented separately).  Note that both
 * ROWCOMPARE and EXPR require the subselect to deliver only one row.
 * ALL, ANY, and ROWCOMPARE require the combining operators to deliver boolean
 * results.  ALL and ANY combine the per-row results using AND and OR
 * semantics respectively.
 * ARRAY requires just one target column, and creates an array of the target
 * column's type using any number of rows resulting from the subselect.
 *
 * SubLink is classed as an Expr node, but it is not actually executable;
 * it must be replaced in the expression tree by a SubPlan node during
 * planning.
 *
 * NOTE: in the raw output of gram.y, testexpr contains just the raw form
 * of the lefthand expression (if any), and operName is the String name of
 * the combining operator.	Also, subselect is a raw parsetree.  During parse
 * analysis, the parser transforms testexpr into a complete boolean expression
 * that compares the lefthand value(s) to PARAM_SUBLINK nodes representing the
 * output columns of the subselect.  And subselect is transformed to a Query.
 * This is the representation seen in saved rules and in the rewriter.
 *
 * In EXISTS, EXPR, and ARRAY SubLinks, testexpr and operName are unused and
 * are always null.
 *
 * The CTE_SUBLINK case never occurs in actual SubLink nodes, but it is used
 * in SubPlans generated for WITH subqueries.
 */
typedef enum SubLinkType
{
	EXISTS_SUBLINK,
	ALL_SUBLINK,
	ANY_SUBLINK,
	ROWCOMPARE_SUBLINK,
	EXPR_SUBLINK,
	ARRAY_SUBLINK,
	CTE_SUBLINK,				/* for SubPlans only */
	NOT_EXISTS_SUBLINK   /* GPDB_84_MERGE_FIXME: Does ORCA really need this? */
} SubLinkType;


typedef struct SubLink
{
	Expr		xpr;
	SubLinkType subLinkType;	/* see above */
	Node	   *testexpr;		/* outer-query test for ALL/ANY/ROWCOMPARE */
	List	   *operName;		/* originally specified operator name */
	Node	   *subselect;		/* subselect as Query* or parsetree */
	int			location;		/* token location, or -1 if unknown */
} SubLink;

/*
 * SubPlan - executable expression node for a subplan (sub-SELECT)
 *
 * The planner replaces SubLink nodes in expression trees with SubPlan
 * nodes after it has finished planning the subquery.  SubPlan references
 * a sub-plantree stored in the subplans list of the toplevel PlannedStmt.
 * (We avoid a direct link to make it easier to copy expression trees
 * without causing multiple processing of the subplan.)
 *
 * In an ordinary subplan, testexpr points to an executable expression
 * (OpExpr, an AND/OR tree of OpExprs, or RowCompareExpr) for the combining
 * operator(s); the left-hand arguments are the original lefthand expressions,
 * and the right-hand arguments are PARAM_EXEC Param nodes representing the
 * outputs of the sub-select.  (NOTE: runtime coercion functions may be
 * inserted as well.)  This is just the same expression tree as testexpr in
 * the original SubLink node, but the PARAM_SUBLINK nodes are replaced by
 * suitably numbered PARAM_EXEC nodes.
 *
 * If the sub-select becomes an initplan rather than a subplan, the executable
 * expression is part of the outer plan's expression tree (and the SubPlan
 * node itself is not, but rather is found in the outer plan's initPlan
 * list).  In this case testexpr is NULL to avoid duplication.
 *
 * The planner also derives lists of the values that need to be passed into
 * and out of the subplan.	Input values are represented as a list "args" of
 * expressions to be evaluated in the outer-query context (currently these
 * args are always just Vars, but in principle they could be any expression).
 * The values are assigned to the global PARAM_EXEC params indexed by parParam
 * (the parParam and args lists must have the same ordering).  setParam is a
 * list of the PARAM_EXEC params that are computed by the sub-select, if it
 * is an initplan; they are listed in order by sub-select output column
 * position.  (parParam and setParam are integer Lists, not Bitmapsets,
 * because their ordering is significant.)
 *
 * Also, the planner computes startup and per-call costs for use of the
 * SubPlan.  Note that these include the cost of the subquery proper,
 * evaluation of the testexpr if any, and any hashtable management overhead.
 */
typedef struct SubPlan
{
	Expr		xpr;
	/* Fields copied from original SubLink: */
	SubLinkType subLinkType;	/* see above */
	/* The combining operators, transformed to an executable expression: */
	Node	   *testexpr;		/* OpExpr or RowCompareExpr expression tree */
	List	   *paramIds;		/* IDs of Params embedded in the above */

    int         qDispSliceId;   /* CDB: slice# of initplan's root slice, or 0 */

	/* Identification of the Plan tree to use: */
	int			plan_id;		/* Index (from 1) in PlannedStmt.subplans */
	/* Identification of the SubPlan for EXPLAIN and debugging purposes: */
	char	   *plan_name;		/* A name assigned during planning */
	/* Extra data useful for determining subplan's output type: */
	Oid			firstColType;	/* Type of first column of subplan result */
	int32		firstColTypmod; /* Typmod of first column of subplan result */
	/* Information about execution strategy: */
	bool		useHashTable;	/* TRUE to store subselect output in a hash
								 * table (implies we are doing "IN") */
	bool		unknownEqFalse; /* TRUE if it's okay to return FALSE when the
								 * spec result is UNKNOWN; this allows much
								 * simpler handling of null values */
	bool		is_initplan;	/* CDB: Is the subplan implemented as an
								 * initplan? */
	bool		is_multirow;	/* CDB: May the subplan return more than
								 * one row? */
	bool		is_parallelized; /* Has subplan been processed to be executed in parallel setting */
	/* Information for passing params into and out of the subselect: */
	/* setParam and parParam are lists of integers (param IDs) */
	List	   *setParam;		/* initplan subqueries have to set these
								 * Params for parent plan */
	List	   *parParam;		/* indices of input Params from parent plan */
	List	   *args;			/* exprs to pass as parParam values */
	List	   *extParam;		/* indices of input Params from ancestor plan */
	/* Estimated execution costs: */
	Cost		startup_cost;	/* one-time setup cost */
	Cost		per_call_cost;	/* cost for each subplan evaluation */
} SubPlan;

/*
 * AlternativeSubPlan - expression node for a choice among SubPlans
 *
 * The subplans are given as a List so that the node definition need not
 * change if there's ever more than two alternatives.  For the moment,
 * though, there are always exactly two; and the first one is the fast-start
 * plan.
 */
typedef struct AlternativeSubPlan
{
	Expr		xpr;
	List	   *subplans;		/* SubPlan(s) with equivalent results */
} AlternativeSubPlan;

/* ----------------
 * FieldSelect
 *
 * FieldSelect represents the operation of extracting one field from a tuple
 * value.  At runtime, the input expression is expected to yield a rowtype
 * Datum.  The specified field number is extracted and returned as a Datum.
 * ----------------
 */

typedef struct FieldSelect
{
	Expr		xpr;
	Expr	   *arg;			/* input expression */
	AttrNumber	fieldnum;		/* attribute number of field to extract */
	Oid			resulttype;		/* type of the field (result type of this
								 * node) */
	int32		resulttypmod;	/* output typmod (usually -1) */
} FieldSelect;

/* ----------------
 * FieldStore
 *
 * FieldStore represents the operation of modifying one field in a tuple
 * value, yielding a new tuple value (the input is not touched!).  Like
 * the assign case of ArrayRef, this is used to implement UPDATE of a
 * portion of a column.
 *
 * A single FieldStore can actually represent updates of several different
 * fields.	The parser only generates FieldStores with single-element lists,
 * but the planner will collapse multiple updates of the same base column
 * into one FieldStore.
 * ----------------
 */

typedef struct FieldStore
{
	Expr		xpr;
	Expr	   *arg;			/* input tuple value */
	List	   *newvals;		/* new value(s) for field(s) */
	List	   *fieldnums;		/* integer list of field attnums */
	Oid			resulttype;		/* type of result (same as type of arg) */
	/* Like RowExpr, we deliberately omit a typmod here */
} FieldStore;

/* ----------------
 * RelabelType
 *
 * RelabelType represents a "dummy" type coercion between two binary-
 * compatible datatypes, such as reinterpreting the result of an OID
 * expression as an int4.  It is a no-op at runtime; we only need it
 * to provide a place to store the correct type to be attributed to
 * the expression result during type resolution.  (We can't get away
 * with just overwriting the type field of the input expression node,
 * so we need a separate node to show the coercion's result type.)
 * ----------------
 */

typedef struct RelabelType
{
	Expr		xpr;
	Expr	   *arg;			/* input expression */
	Oid			resulttype;		/* output type of coercion expression */
	int32		resulttypmod;	/* output typmod (usually -1) */
	CoercionForm relabelformat; /* how to display this node */
	int			location;		/* token location, or -1 if unknown */
} RelabelType;

/* ----------------
 * CoerceViaIO
 *
 * CoerceViaIO represents a type coercion between two types whose textual
 * representations are compatible, implemented by invoking the source type's
 * typoutput function then the destination type's typinput function.
 * ----------------
 */

typedef struct CoerceViaIO
{
	Expr		xpr;
	Expr	   *arg;			/* input expression */
	Oid			resulttype;		/* output type of coercion */
	/* output typmod is not stored, but is presumed -1 */
	CoercionForm coerceformat;	/* how to display this node */
	int			location;		/* token location, or -1 if unknown */
} CoerceViaIO;

/* ----------------
 * ArrayCoerceExpr
 *
 * ArrayCoerceExpr represents a type coercion from one array type to another,
 * which is implemented by applying the indicated element-type coercion
 * function to each element of the source array.  If elemfuncid is InvalidOid
 * then the element types are binary-compatible, but the coercion still
 * requires some effort (we have to fix the element type ID stored in the
 * array header).
 * ----------------
 */

typedef struct ArrayCoerceExpr
{
	Expr		xpr;
	Expr	   *arg;			/* input expression (yields an array) */
	Oid			elemfuncid;		/* OID of element coercion function, or 0 */
	Oid			resulttype;		/* output type of coercion (an array type) */
	int32		resulttypmod;	/* output typmod (also element typmod) */
	bool		isExplicit;		/* conversion semantics flag to pass to func */
	CoercionForm coerceformat;	/* how to display this node */
	int			location;		/* token location, or -1 if unknown */
} ArrayCoerceExpr;

/* ----------------
 * ConvertRowtypeExpr
 *
 * ConvertRowtypeExpr represents a type coercion from one composite type
 * to another, where the source type is guaranteed to contain all the columns
 * needed for the destination type plus possibly others; the columns need not
 * be in the same positions, but are matched up by name.  This is primarily
 * used to convert a whole-row value of an inheritance child table into a
 * valid whole-row value of its parent table's rowtype.
 * ----------------
 */

typedef struct ConvertRowtypeExpr
{
	Expr		xpr;
	Expr	   *arg;			/* input expression */
	Oid			resulttype;		/* output type (always a composite type) */
	/* result typmod is not stored, but must be -1; see RowExpr comments */
	CoercionForm convertformat; /* how to display this node */
	int			location;		/* token location, or -1 if unknown */
} ConvertRowtypeExpr;

/*----------
 * CaseExpr - a CASE expression
 *
 * We support two distinct forms of CASE expression:
 *		CASE WHEN boolexpr THEN expr [ WHEN boolexpr THEN expr ... ]
 *		CASE testexpr WHEN compexpr THEN expr [ WHEN compexpr THEN expr ... ]
 * These are distinguishable by the "arg" field being NULL in the first case
 * and the testexpr in the second case.
 *
 * In the raw grammar output for the second form, the condition expressions
 * of the WHEN clauses are just the comparison values.	Parse analysis
 * converts these to valid boolean expressions of the form
 *		CaseTestExpr '=' compexpr
 * where the CaseTestExpr node is a placeholder that emits the correct
 * value at runtime.  This structure is used so that the testexpr need be
 * evaluated only once.  Note that after parse analysis, the condition
 * expressions always yield boolean.
 *
 * Note: we can test whether a CaseExpr has been through parse analysis
 * yet by checking whether casetype is InvalidOid or not.
 *----------
 */
typedef struct CaseExpr
{
	Expr		xpr;
	Oid			casetype;		/* type of expression result */
	Expr	   *arg;			/* implicit equality comparison argument */
	List	   *args;			/* the arguments (list of WHEN clauses) */
	Expr	   *defresult;		/* the default result (ELSE clause) */
	int			location;		/* token location, or -1 if unknown */
} CaseExpr;

/*
 * CaseWhen - one arm of a CASE expression
 */
typedef struct CaseWhen
{
	Expr		xpr;
	Expr	   *expr;			/* condition expression */
	Expr	   *result;			/* substitution result */
	int			location;		/* token location, or -1 if unknown */
} CaseWhen;

/*
 * Placeholder node for the test value to be processed by a CASE expression.
 * This is effectively like a Param, but can be implemented more simply
 * since we need only one replacement value at a time.
 *
 * We also use this in nested UPDATE expressions.
 * See transformAssignmentIndirection().
 */
typedef struct CaseTestExpr
{
	Expr		xpr;
	Oid			typeId;			/* type for substituted value */
	int32		typeMod;		/* typemod for substituted value */
} CaseTestExpr;

/*
 * ArrayExpr - an ARRAY[] expression
 *
 * Note: if multidims is false, the constituent expressions all yield the
 * scalar type identified by element_typeid.  If multidims is true, the
 * constituent expressions all yield arrays of element_typeid (ie, the same
 * type as array_typeid); at runtime we must check for compatible subscripts.
 */
typedef struct ArrayExpr
{
	Expr		xpr;
	Oid			array_typeid;	/* type of expression result */
	Oid			element_typeid; /* common type of array elements */
	List	   *elements;		/* the array elements or sub-arrays */
	bool		multidims;		/* true if elements are sub-arrays */
	int			location;		/* token location, or -1 if unknown */
} ArrayExpr;

/*
 * RowExpr - a ROW() expression
 *
 * Note: the list of fields must have a one-for-one correspondence with
 * physical fields of the associated rowtype, although it is okay for it
 * to be shorter than the rowtype.	That is, the N'th list element must
 * match up with the N'th physical field.  When the N'th physical field
 * is a dropped column (attisdropped) then the N'th list element can just
 * be a NULL constant.	(This case can only occur for named composite types,
 * not RECORD types, since those are built from the RowExpr itself rather
 * than vice versa.)  It is important not to assume that length(args) is
 * the same as the number of columns logically present in the rowtype.
 *
 * colnames is NIL in a RowExpr built from an ordinary ROW() expression.
 * It is provided in cases where we expand a whole-row Var into a RowExpr,
 * to retain the column alias names of the RTE that the Var referenced
 * (which would otherwise be very difficult to extract from the parsetree).
 * Like the args list, it is one-for-one with physical fields of the rowtype.
 */
typedef struct RowExpr
{
	Expr		xpr;
	List	   *args;			/* the fields */
	Oid			row_typeid;		/* RECORDOID or a composite type's ID */

	/*
	 * Note: we deliberately do NOT store a typmod.  Although a typmod will be
	 * associated with specific RECORD types at runtime, it will differ for
	 * different backends, and so cannot safely be stored in stored
	 * parsetrees.	We must assume typmod -1 for a RowExpr node.
	 */
	CoercionForm row_format;	/* how to display this node */
	List	   *colnames;		/* list of String, or NIL */
	int			location;		/* token location, or -1 if unknown */
} RowExpr;

/*
 * RowCompareExpr - row-wise comparison, such as (a, b) <= (1, 2)
 *
 * We support row comparison for any operator that can be determined to
 * act like =, <>, <, <=, >, or >= (we determine this by looking for the
 * operator in btree opfamilies).  Note that the same operator name might
 * map to a different operator for each pair of row elements, since the
 * element datatypes can vary.
 *
 * A RowCompareExpr node is only generated for the < <= > >= cases;
 * the = and <> cases are translated to simple AND or OR combinations
 * of the pairwise comparisons.  However, we include = and <> in the
 * RowCompareType enum for the convenience of parser logic.
 */
typedef enum RowCompareType
{
	/* Values of this enum are chosen to match btree strategy numbers */
	ROWCOMPARE_LT = 1,			/* BTLessStrategyNumber */
	ROWCOMPARE_LE = 2,			/* BTLessEqualStrategyNumber */
	ROWCOMPARE_EQ = 3,			/* BTEqualStrategyNumber */
	ROWCOMPARE_GE = 4,			/* BTGreaterEqualStrategyNumber */
	ROWCOMPARE_GT = 5,			/* BTGreaterStrategyNumber */
	ROWCOMPARE_NE = 6			/* no such btree strategy */
} RowCompareType;

typedef struct RowCompareExpr
{
	Expr		xpr;
	RowCompareType rctype;		/* LT LE GE or GT, never EQ or NE */
	List	   *opnos;			/* OID list of pairwise comparison ops */
	List	   *opfamilies;		/* OID list of containing operator families */
	List	   *largs;			/* the left-hand input arguments */
	List	   *rargs;			/* the right-hand input arguments */
} RowCompareExpr;

/*
 * CoalesceExpr - a COALESCE expression
 */
typedef struct CoalesceExpr
{
	Expr		xpr;
	Oid			coalescetype;	/* type of expression result */
	List	   *args;			/* the arguments */
	int			location;		/* token location, or -1 if unknown */
} CoalesceExpr;

/*
 * MinMaxExpr - a GREATEST or LEAST function
 */
typedef enum MinMaxOp
{
	IS_GREATEST,
	IS_LEAST
} MinMaxOp;

typedef struct MinMaxExpr
{
	Expr		xpr;
	Oid			minmaxtype;		/* common type of arguments and result */
	MinMaxOp	op;				/* function to execute */
	List	   *args;			/* the arguments */
	int			location;		/* token location, or -1 if unknown */
} MinMaxExpr;

/*
 * XmlExpr - various SQL/XML functions requiring special grammar productions
 *
 * 'name' carries the "NAME foo" argument (already XML-escaped).
 * 'named_args' and 'arg_names' represent an xml_attribute list.
 * 'args' carries all other arguments.
 *
 * Note: result type/typmod/collation are not stored, but can be deduced
 * from the XmlExprOp.  The type/typmod fields are just used for display
 * purposes, and are NOT necessarily the true result type of the node.
 * (We also use type == InvalidOid to mark a not-yet-parse-analyzed XmlExpr.)
 */
typedef enum XmlExprOp
{
	IS_XMLCONCAT,				/* XMLCONCAT(args) */
	IS_XMLELEMENT,				/* XMLELEMENT(name, xml_attributes, args) */
	IS_XMLFOREST,				/* XMLFOREST(xml_attributes) */
	IS_XMLPARSE,				/* XMLPARSE(text, is_doc, preserve_ws) */
	IS_XMLPI,					/* XMLPI(name [, args]) */
	IS_XMLROOT,					/* XMLROOT(xml, version, standalone) */
	IS_XMLSERIALIZE,			/* XMLSERIALIZE(is_document, xmlval) */
	IS_DOCUMENT					/* xmlval IS DOCUMENT */
} XmlExprOp;

typedef enum
{
	XMLOPTION_DOCUMENT,
	XMLOPTION_CONTENT
} XmlOptionType;

typedef struct XmlExpr
{
	Expr		xpr;
	XmlExprOp	op;				/* xml function ID */
	char	   *name;			/* name in xml(NAME foo ...) syntaxes */
	List	   *named_args;		/* non-XML expressions for xml_attributes */
	List	   *arg_names;		/* parallel list of Value strings */
	List	   *args;			/* list of expressions */
	XmlOptionType xmloption;	/* DOCUMENT or CONTENT */
	Oid			type;			/* target type/typmod for XMLSERIALIZE */
	int32		typmod;
	int			location;		/* token location, or -1 if unknown */
} XmlExpr;

/*
 * NullIfExpr - a NULLIF expression
 *
 * Like DistinctExpr, this is represented the same as an OpExpr referencing
 * the "=" operator for x and y.
 */
typedef OpExpr NullIfExpr;

/* ----------------
 * NullTest
 *
 * NullTest represents the operation of testing a value for NULLness.
 * The appropriate test is performed and returned as a boolean Datum.
 *
 * NOTE: the semantics of this for rowtype inputs are noticeably different
 * from the scalar case.  It would probably be a good idea to include an
 * "argisrow" flag in the struct to reflect that, but for the moment,
 * we do not do so to avoid forcing an initdb during 8.2beta.
 * ----------------
 */

typedef enum NullTestType
{
	IS_NULL, IS_NOT_NULL
} NullTestType;

typedef struct NullTest
{
	Expr		xpr;
	Expr	   *arg;			/* input expression */
	NullTestType nulltesttype;	/* IS NULL, IS NOT NULL */
} NullTest;

/*
 * BooleanTest
 *
 * BooleanTest represents the operation of determining whether a boolean
 * is TRUE, FALSE, or UNKNOWN (ie, NULL).  All six meaningful combinations
 * are supported.  Note that a NULL input does *not* cause a NULL result.
 * The appropriate test is performed and returned as a boolean Datum.
 */

typedef enum BoolTestType
{
	IS_TRUE, IS_NOT_TRUE, IS_FALSE, IS_NOT_FALSE, IS_UNKNOWN, IS_NOT_UNKNOWN
} BoolTestType;

typedef struct BooleanTest
{
	Expr		xpr;
	Expr	   *arg;			/* input expression */
	BoolTestType booltesttype;	/* test type */
} BooleanTest;

/*
 * CoerceToDomain
 *
 * CoerceToDomain represents the operation of coercing a value to a domain
 * type.  At runtime (and not before) the precise set of constraints to be
 * checked will be determined.	If the value passes, it is returned as the
 * result; if not, an error is raised.	Note that this is equivalent to
 * RelabelType in the scenario where no constraints are applied.
 */
typedef struct CoerceToDomain
{
	Expr		xpr;
	Expr	   *arg;			/* input expression */
	Oid			resulttype;		/* domain type ID (result type) */
	int32		resulttypmod;	/* output typmod (currently always -1) */
	CoercionForm coercionformat;	/* how to display this node */
	int			location;		/* token location, or -1 if unknown */
} CoerceToDomain;

/*
 * Placeholder node for the value to be processed by a domain's check
 * constraint.	This is effectively like a Param, but can be implemented more
 * simply since we need only one replacement value at a time.
 *
 * Note: the typeId/typeMod will be set from the domain's base type, not
 * the domain itself.  This is because we shouldn't consider the value to
 * be a member of the domain if we haven't yet checked its constraints.
 */
typedef struct CoerceToDomainValue
{
	Expr		xpr;
	Oid			typeId;			/* type for substituted value */
	int32		typeMod;		/* typemod for substituted value */
	int			location;		/* token location, or -1 if unknown */
} CoerceToDomainValue;

/*
 * Placeholder node for a DEFAULT marker in an INSERT or UPDATE command.
 *
 * This is not an executable expression: it must be replaced by the actual
 * column default expression during rewriting.	But it is convenient to
 * treat it as an expression node during parsing and rewriting.
 */
typedef struct SetToDefault
{
	Expr		xpr;
	Oid			typeId;			/* type for substituted value */
	int32		typeMod;		/* typemod for substituted value */
	int			location;		/* token location, or -1 if unknown */
} SetToDefault;

/*
 * Node representing [WHERE] CURRENT OF cursor_name
 *
 * CURRENT OF is a bit like a Var, in that it carries the rangetable index
 * of the target relation being constrained; this aids placing the expression
 * correctly during planning.  We can assume however that its "levelsup" is
 * always zero, due to the syntactic constraints on where it can appear.
 *
 * CURRENT OF is a bit like a stable function, in that it must be evaluated
 * once during constant folding to give the QEs a consistent view of the query.
 * To accomplish this, during constant folding, we evaluate the CURRENT OF
 * expression into constant values of gp_segment_id, ctid, and tableoid; then,
 * we bind these constant values into the CurrentOfExpr here for consumption
 * by the QEs.
 */
typedef struct CurrentOfExpr
{
	Expr		xpr;
	char	   *cursor_name;	/* name of referenced cursor, or NULL */
	int			cursor_param;	/* refcursor parameter number, or 0 */
	/* for planning */
	Index		cvarno;			/* RT index of target relation */
	/* for validation */
	Oid			target_relid;	/* OID of original target relation,
								 * before any inheritance expansion */
} CurrentOfExpr;

/*--------------------
 * TargetEntry -
 *	   a target entry (used in query target lists)
 *
 * Strictly speaking, a TargetEntry isn't an expression node (since it can't
 * be evaluated by ExecEvalExpr).  But we treat it as one anyway, since in
 * very many places it's convenient to process a whole query targetlist as a
 * single expression tree.
 *
 * In a SELECT's targetlist, resno should always be equal to the item's
 * ordinal position (counting from 1).	However, in an INSERT or UPDATE
 * targetlist, resno represents the attribute number of the destination
 * column for the item; so there may be missing or out-of-order resnos.
 * It is even legal to have duplicated resnos; consider
 *		UPDATE table SET arraycol[1] = ..., arraycol[2] = ..., ...
 * The two meanings come together in the executor, because the planner
 * transforms INSERT/UPDATE tlists into a normalized form with exactly
 * one entry for each column of the destination table.	Before that's
 * happened, however, it is risky to assume that resno == position.
 * Generally get_tle_by_resno() should be used rather than list_nth()
 * to fetch tlist entries by resno, and only in SELECT should you assume
 * that resno is a unique identifier.
 *
 * resname is required to represent the correct column name in non-resjunk
 * entries of top-level SELECT targetlists, since it will be used as the
 * column title sent to the frontend.  In most other contexts it is only
 * a debugging aid, and may be wrong or even NULL.	(In particular, it may
 * be wrong in a tlist from a stored rule, if the referenced column has been
 * renamed by ALTER TABLE since the rule was made.	Also, the planner tends
 * to store NULL rather than look up a valid name for tlist entries in
 * non-toplevel plan nodes.)  In resjunk entries, resname should be either
 * a specific system-generated name (such as "ctid") or NULL; anything else
 * risks confusing ExecGetJunkAttribute!
 *
 * ressortgroupref is used in the representation of ORDER BY, GROUP BY, and
 * DISTINCT items.	Targetlist entries with ressortgroupref=0 are not
 * sort/group items.  If ressortgroupref>0, then this item is an ORDER BY,
 * GROUP BY, and/or DISTINCT target value.	No two entries in a targetlist
 * may have the same nonzero ressortgroupref --- but there is no particular
 * meaning to the nonzero values, except as tags.  (For example, one must
 * not assume that lower ressortgroupref means a more significant sort key.)
 * The order of the associated SortGroupClause lists determine the semantics.
 *
 * resorigtbl/resorigcol identify the source of the column, if it is a
 * simple reference to a column of a base table (or view).	If it is not
 * a simple reference, these fields are zeroes.
 *
 * If resjunk is true then the column is a working column (such as a sort key)
 * that should be removed from the final output of the query.  Resjunk columns
 * must have resnos that cannot duplicate any regular column's resno.  Also
 * note that there are places that assume resjunk columns come after non-junk
 * columns.
 *--------------------
 */
typedef struct TargetEntry
{
	Expr		xpr;
	Expr	   *expr;			/* expression to evaluate */
	AttrNumber	resno;			/* attribute number (see notes above) */
	char	   *resname;		/* name of the column (could be NULL) */
	Index		ressortgroupref;/* nonzero if referenced by a sort/group
								 * clause */
	Oid			resorigtbl;		/* OID of column's source table */
	AttrNumber	resorigcol;		/* column's number in source table */
	bool		resjunk;		/* set to true to eliminate the attribute from
								 * final target list */
} TargetEntry;


/* ----------------------------------------------------------------
 *					node types for join trees
 *
 * The leaves of a join tree structure are RangeTblRef nodes.  Above
 * these, JoinExpr nodes can appear to denote a specific kind of join
 * or qualified join.  Also, FromExpr nodes can appear to denote an
 * ordinary cross-product join ("FROM foo, bar, baz WHERE ...").
 * FromExpr is like a JoinExpr of jointype JOIN_INNER, except that it
 * may have any number of child nodes, not just two.
 *
 * NOTE: the top level of a Query's jointree is always a FromExpr.
 * Even if the jointree contains no rels, there will be a FromExpr.
 *
 * NOTE: the qualification expressions present in JoinExpr nodes are
 * *in addition to* the query's main WHERE clause, which appears as the
 * qual of the top-level FromExpr.	The reason for associating quals with
 * specific nodes in the jointree is that the position of a qual is critical
 * when outer joins are present.  (If we enforce a qual too soon or too late,
 * that may cause the outer join to produce the wrong set of NULL-extended
 * rows.)  If all joins are inner joins then all the qual positions are
 * semantically interchangeable.
 *
 * NOTE: in the raw output of gram.y, a join tree contains RangeVar,
 * RangeSubselect, and RangeFunction nodes, which are all replaced by
 * RangeTblRef nodes during the parse analysis phase.  Also, the top-level
 * FromExpr is added during parse analysis; the grammar regards FROM and
 * WHERE as separate.
 * ----------------------------------------------------------------
 */

/*
 * RangeTblRef - reference to an entry in the query's rangetable
 *
 * We could use direct pointers to the RT entries and skip having these
 * nodes, but multiple pointers to the same node in a querytree cause
 * lots of headaches, so it seems better to store an index into the RT.
 */
typedef struct RangeTblRef
{
	NodeTag		type;
	int			rtindex;
} RangeTblRef;

/*----------
 * JoinExpr - for SQL JOIN expressions
 *
 * isNatural, usingClause, and quals are interdependent.  The user can write
 * only one of NATURAL, USING(), or ON() (this is enforced by the grammar).
 * If he writes NATURAL then parse analysis generates the equivalent USING()
 * list, and from that fills in "quals" with the right equality comparisons.
 * If he writes USING() then "quals" is filled with equality comparisons.
 * If he writes ON() then only "quals" is set.	Note that NATURAL/USING
 * are not equivalent to ON() since they also affect the output column list.
 *
 * alias is an Alias node representing the AS alias-clause attached to the
 * join expression, or NULL if no clause.  NB: presence or absence of the
 * alias has a critical impact on semantics, because a join with an alias
 * restricts visibility of the tables/columns inside it.
 *
 * During parse analysis, an RTE is created for the Join, and its index
 * is filled into rtindex.	This RTE is present mainly so that Vars can
 * be created that refer to the outputs of the join.  The planner sometimes
 * generates JoinExprs internally; these can have rtindex = 0 if there are
 * no join alias variables referencing such joins.
 *----------
 */
typedef struct JoinExpr
{
	NodeTag		type;
	JoinType	jointype;		/* type of join */
	bool		isNatural;		/* Natural join? Will need to shape table */
	Node	   *larg;			/* left subtree */
	Node	   *rarg;			/* right subtree */
	List	   *usingClause;	/* USING clause, if any (list of String) */
	Node	   *quals;			/* qualifiers on join, if any */
	Alias	   *alias;			/* user-written alias clause, if any */
	int			rtindex;		/* RT index assigned for join, or 0 */
} JoinExpr;

/*----------
 * FromExpr - represents a FROM ... WHERE ... construct
 *
 * This is both more flexible than a JoinExpr (it can have any number of
 * children, including zero) and less so --- we don't need to deal with
 * aliases and so on.  The output column set is implicitly just the union
 * of the outputs of the children.
 *----------
 */
typedef struct FromExpr
{
	NodeTag		type;
	List	   *fromlist;		/* List of join subtrees */
	Node	   *quals;			/* qualifiers on join, if any */
} FromExpr;


typedef enum Movement
{
	MOVEMENT_NONE,			/* No motion required. */
	MOVEMENT_FOCUS,			/* Fixed motion to a single segment. */
	MOVEMENT_BROADCAST,		/* Broadcast motion. */
	MOVEMENT_REPARTITION,	/* Hash motion */
	MOVEMENT_LIM_RESTRUCT,	/* Restructure a Limit node into three stages */
	MOVEMENT_EXPLICIT		/* Move tuples to the segments specified in the segid column */
} Movement;

/*----------
 * Flow - describes a tuple flow in a parallelized plan
 *
 * This node type is a MPP extension.
 *
 * Plan nodes contain a reference to a Flow that characterizes the output
 * tuple flow of the node.  In addition, the node contains fields used for
 * parallelizing specification.
 *----------
 */
typedef struct Flow
{
	NodeTag		type;			/* T_Flow */
	FlowType	flotype;		/* Type of flow produced by the plan. */

	/* What motion (including none) should be applied to this Plan's output. */
	Movement	req_move;

	/* Locus type (optimizer flow characterization).
	 */
	CdbLocusType	locustype;

	/* If flotype is FLOW_SINGLETON, then this is the segment (-1 for entry)
	 * on which tuples occur.  If req_move is MOVEMENT_FOCUS, then this is
	 * the desired segment for the resulting singleton flow.
	 */
	int			segindex;		/* Segment index of singleton flow. */

	/* If req_move is MOVEMENT_REPARTITION, these express the desired
     * partitioning for a hash motion.  Else if flotype is FLOW_PARTITIONED,
     * this is the partitioning key.  Otherwise NIL.
	 * otherwise, they are NIL. */
	List       *hashExpr;			/* list of hash expressions */

	/* If req_move is MOVEMENT_EXPLICIT, this contains the index of the segid column
	 * to use in the motion	 */
	AttrNumber segidColIdx;

    /* The original Flow ptr is saved here upon setting req_move. */
    struct Flow    *flow_before_req_move;

} Flow;

typedef enum GroupingType
{
	GROUPINGTYPE_ROLLUP,         /* ROLLUP grouping extension */
	GROUPINGTYPE_CUBE,           /* CUBE grouping extension */
	GROUPINGTYPE_GROUPING_SETS   /* GROUPING SETS grouping extension */
} GroupingType;


/*
 * DMLActionExpr
 *
 * Represents the expression which introduces the action in a SplitUpdate statement
 */
typedef struct DMLActionExpr
{
	Expr        xpr;
} DMLActionExpr;

/*
 * PartSelectedExpr
 *
 * Returns true, if the PartitionSelector has selected this partition.
 */
typedef struct PartSelectedExpr
{
	Expr		xpr;
	int			dynamicScanId;
	Oid			partOid;
} PartSelectedExpr;

/*
 * PartDefaultExpr
 * Represents the expression which determines whether this a part is a default part
 */
typedef struct PartDefaultExpr
{
	Expr		xpr;
	int 		level;			/* partitioning level */
} PartDefaultExpr;

/*
 * PartBoundExpr
 * Represents the expression which holds a part boundary in a PartitionSelector operator
 */
typedef struct PartBoundExpr
{
	Expr		xpr;
	int 		level;			/* partitioning level */
	Oid 		boundType;		/* the return type of this boundary - same as part key */
	bool 		isLowerBound;	/* lower (min) or upper (max) bound */
} PartBoundExpr;

/*
 * PartBoundInclusionExpr
 * Represents the expression which determines whether a part boundary is inclusive or not
 * in a PartitionSelector operator
 */
typedef struct PartBoundInclusionExpr
{
	Expr		xpr;
	int			level;			/* partitioning level */
	bool		isLowerBound;	/* lower (min) or upper (max) bound */
} PartBoundInclusionExpr;

/*
 * PartBoundOpenExpr
 * Represents the expression which determines whether a part boundary is open (unbounded) or not
 * in a PartitionSelector operator
 */
typedef struct PartBoundOpenExpr
{
	Expr		xpr;
	int		level;			/* partitioning level */
	bool		isLowerBound;	/* lower (min) or upper (max) bound */
} PartBoundOpenExpr;

/*
 * PartListRuleExpr
 * Represents the expression that converts the current rule for
 * level "level" to a list of constants. It only appears in
 * levelExpressions (which is non-equality predicates) for
 * the partition selector.
 */
typedef struct PartListRuleExpr
{
	Expr		xpr;
	int			level;			/* partitioning level */
	Oid 		resulttype;		/* the result type of expr - array type of part key */
	Oid 		elementtype; 	/* the element type of partition list values */
} PartListRuleExpr;

/*
 * PartListNullTestExpr
 *
 * Represents whether the list values of a partition for the specified level
 * contains NULL or not, if nulltesttype is IS_NULL.
 *
 * NOTE: This expr only works for list partition.
 */
typedef struct PartListNullTestExpr
{
	Expr		xpr;
	int			level;			/* partitioning level */
	NullTestType nulltesttype;	/* IS NULL, IS NOT NULL */
} PartListNullTestExpr;

#endif   /* PRIMNODES_H */<|MERGE_RESOLUTION|>--- conflicted
+++ resolved
@@ -231,14 +231,9 @@
 /*
  * Aggref
  *
-<<<<<<< HEAD
  * The aggregate's args list is a targetlist, ie, a list of TargetEntry nodes.
  *
  * For a normal (non-ordered-set) aggregate, the non-resjunk TargetEntries
-=======
- * The aggregate's args list is a targetlist, ie, a list of TargetEntry nodes
- * (before Postgres 8.5 it was just bare expressions).  The non-resjunk TLEs
->>>>>>> 78a09145
  * represent the aggregate's regular arguments (if any) and resjunk TLEs can
  * be added at the end to represent ORDER BY expressions that are not also
  * arguments.  As in a top-level Query, the TLEs can be marked with
@@ -248,22 +243,18 @@
  * they are passed to the transition function.  The grammar only allows a
  * simple "DISTINCT" specifier for the arguments, but we use the full
  * query-level representation to allow more code sharing.
-<<<<<<< HEAD
  *
  * For an ordered-set aggregate, the args list represents the WITHIN GROUP
  * (aggregated) arguments, all of which will be listed in the aggorder list.
  * DISTINCT is not supported in this case, so aggdistinct will be NIL.
  * The direct arguments appear in aggdirectargs (as a list of plain
  * expressions, not TargetEntry nodes).
-=======
->>>>>>> 78a09145
  */
 typedef struct Aggref
 {
 	Expr		xpr;
 	Oid			aggfnoid;		/* pg_proc Oid of the aggregate */
 	Oid			aggtype;		/* type Oid of result of the aggregate */
-<<<<<<< HEAD
 	List	   *aggdirectargs;	/* direct arguments, if an ordered-set agg */
 	List	   *args;			/* aggregated arguments and sort expressions */
 	List	   *aggorder;		/* ORDER BY (list of SortGroupClause) */
@@ -275,13 +266,6 @@
 	char		aggkind;		/* aggregate kind (see pg_aggregate.h) */
 	Index		agglevelsup;	/* > 0 if agg belongs to outer query */
 	AggStage	aggstage;		/* MPP: 2-stage? If so, which stage */
-=======
-	List	   *args;			/* arguments and sort expressions */
-	List	   *aggorder;		/* ORDER BY (list of SortGroupClause) */
-	List	   *aggdistinct;	/* DISTINCT (list of SortGroupClause) */
-	bool		aggstar;		/* TRUE if argument list was really '*' */
-	Index		agglevelsup;	/* > 0 if agg belongs to outer query */
->>>>>>> 78a09145
 	int			location;		/* token location, or -1 if unknown */
 } Aggref;
 
