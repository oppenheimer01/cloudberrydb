--- conflicted
+++ resolved
@@ -4,13 +4,9 @@
  *	  definitions for executor state nodes
  *
  *
-<<<<<<< HEAD
  * Portions Copyright (c) 2005-2009, Greenplum inc
  * Portions Copyright (c) 2012-Present Pivotal Software, Inc.
- * Portions Copyright (c) 1996-2015, PostgreSQL Global Development Group
-=======
  * Portions Copyright (c) 1996-2016, PostgreSQL Global Development Group
->>>>>>> b5bce6c1
  * Portions Copyright (c) 1994, Regents of the University of California
  *
  * src/include/nodes/execnodes.h
@@ -30,7 +26,6 @@
 #include "utils/reltrigger.h"
 #include "utils/sortsupport.h"
 #include "utils/tuplestore.h"
-//#include "utils/tuplesort.h"
 
 #include "gpmon/gpmon.h"                /* gpmon_packet_t */
 
@@ -1404,12 +1399,7 @@
 								 * nodes point to one EState for the whole
 								 * top-level plan */
 
-<<<<<<< HEAD
 	bool		fHadSentGpmon;
-=======
-	Instrumentation *instrument;	/* Optional runtime stats for this node */
-	WorkerInstrumentation *worker_instrument;	/* per-worker instrumentation */
->>>>>>> b5bce6c1
 
 	/*
 	 * Common structural data for all Plan types.  These links to subsidiary
@@ -1439,7 +1429,8 @@
 	/*
 	 * EXPLAIN ANALYZE statistics collection
 	 */
-	Instrumentation *instrument;     /* runtime stats for this node */
+	Instrumentation *instrument;	/* Optional runtime stats for this node */
+	WorkerInstrumentation *worker_instrument;	/* per-worker instrumentation */
 	struct StringInfoData  *cdbexplainbuf;  /* EXPLAIN ANALYZE report buf */
 	void      (*cdbexplainfun)(struct PlanState *planstate, struct StringInfoData *buf);
 	/* callback before ExecutorEnd */
@@ -1717,14 +1708,16 @@
 	TupleTableSlot *ss_ScanTupleSlot;
 } ScanState;
 
-<<<<<<< HEAD
-/*
- * SeqScanState
- *   State data for scanning heap/AO/AOCS table.
+/* ----------------
+ *	 SeqScanState information
+ * ----------------
  */
 typedef struct SeqScanState
 {
 	ScanState ss;
+	Size		pscan_len;		/* size of parallel heap scan descriptor */
+
+	/* In GPDB, extra information specific to heap/AO/AOCS table scans */
 	struct HeapScanDescData *ss_currentScanDesc_heap;
 	struct AppendOnlyScanDescData *ss_currentScanDesc_ao;
 	struct AOCSScanDescData *ss_currentScanDesc_aocs;
@@ -1732,16 +1725,6 @@
 	/* extra state for AOCS scans */
 	bool	   *ss_aocs_proj;
 	int			ss_aocs_ncol;
-=======
-/* ----------------
- *	 SeqScanState information
- * ----------------
- */
-typedef struct SeqScanState
-{
-	ScanState	ss;				/* its first field is NodeTag */
-	Size		pscan_len;		/* size of parallel heap scan descriptor */
->>>>>>> b5bce6c1
 } SeqScanState;
 
 /* ----------------
@@ -1751,13 +1734,10 @@
 typedef struct SampleScanState
 {
 	ScanState	ss;
-<<<<<<< HEAD
 	struct HeapScanDescData *ss_currentScanDesc_heap;
 	struct AppendOnlyScanDescData *ss_currentScanDesc_ao;
 	struct AOCSScanDescData *ss_currentScanDesc_aocs;
 
-	struct TableSampleDesc *tsdesc;
-=======
 	List	   *args;			/* expr states for TABLESAMPLE params */
 	ExprState  *repeatable;		/* expr state for REPEATABLE expr */
 	/* use struct pointer to avoid including tsmapi.h here */
@@ -1767,7 +1747,6 @@
 	bool		use_pagemode;	/* use page-at-a-time visibility checking? */
 	bool		begun;			/* false means need to call BeginSampleScan */
 	uint32		seed;			/* random seed */
->>>>>>> b5bce6c1
 } SampleScanState;
 
 /*
@@ -2014,7 +1993,7 @@
 	GenericBMIterator *prefetch_iterator;
 	int			prefetch_pages;
 	int			prefetch_target;
-<<<<<<< HEAD
+	int			prefetch_maximum;
 
 	/* These are used by AO/AOCS scans, to work with lossy bitmap pages */
 	bool		baos_gotpage;
@@ -2022,9 +2001,6 @@
 	bool		baos_lossy;
 	int			baos_ntuples;
 
-=======
-	int			prefetch_maximum;
->>>>>>> b5bce6c1
 } BitmapHeapScanState;
 
 typedef struct DynamicBitmapHeapScanState
@@ -2687,7 +2663,8 @@
 	int			current_set;	/* The current grouping set being evaluated */
 	Bitmapset  *grouped_cols;	/* grouped cols in current projection */
 	int			group_id;		/* GROUP_ID in current projection */
-	List	   *all_grouped_cols; /* list of all grouped cols in DESC order */
+	List	   *all_grouped_cols;		/* list of all grouped cols in DESC
+										 * order */
 	/* These fields are for grouping set phase data */
 	int			maxsets;		/* The max number of sets in any phase */
 	AggStatePerPhase phases;	/* array of all phases */
