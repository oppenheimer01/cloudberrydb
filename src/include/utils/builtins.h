--- conflicted
+++ resolved
@@ -4,18 +4,11 @@
  *	  Declarations for operations on built-in types.
  *
  *
-<<<<<<< HEAD
  * Portions Copyright (c) 2005-2010, Greenplum inc
- * Portions Copyright (c) 1996-2008, PostgreSQL Global Development Group
+ * Portions Copyright (c) 1996-2009, PostgreSQL Global Development Group
  * Portions Copyright (c) 1994, Regents of the University of California
  *
  * $PostgreSQL: pgsql/src/include/utils/builtins.h,v 1.336 2009/08/01 19:59:41 tgl Exp $
-=======
- * Portions Copyright (c) 1996-2008, PostgreSQL Global Development Group
- * Portions Copyright (c) 1994, Regents of the University of California
- *
- * $PostgreSQL: pgsql/src/include/utils/builtins.h,v 1.308 2008/01/01 19:45:59 momjian Exp $
->>>>>>> d13f41d2
  *
  *-------------------------------------------------------------------------
  */
@@ -619,11 +612,7 @@
 extern List *deparse_context_for(const char *aliasname, Oid relid);
 extern List *deparse_context_for_plan(Node *outer_plan, Node *inner_plan,
 						 List *rtable);
-<<<<<<< HEAD
-extern Node *deparse_context_for_subplan(const char *name, Node *subplan);
 extern const char *quote_literal_internal(const char *literal);
-=======
->>>>>>> d13f41d2
 extern const char *quote_identifier(const char *ident);
 extern char *quote_qualified_identifier(const char *qualifier,
 						   const char *ident);
@@ -732,6 +721,8 @@
 extern Datum text_ge(PG_FUNCTION_ARGS);
 extern Datum text_larger(PG_FUNCTION_ARGS);
 extern Datum text_smaller(PG_FUNCTION_ARGS);
+extern Datum text_pattern_eq(PG_FUNCTION_ARGS);
+extern Datum text_pattern_ne(PG_FUNCTION_ARGS);
 extern Datum text_pattern_lt(PG_FUNCTION_ARGS);
 extern Datum text_pattern_le(PG_FUNCTION_ARGS);
 extern Datum text_pattern_gt(PG_FUNCTION_ARGS);
@@ -1005,7 +996,7 @@
 extern Datum float8_avg(PG_FUNCTION_ARGS);
 extern Datum width_bucket_numeric(PG_FUNCTION_ARGS);
 extern Datum hash_numeric(PG_FUNCTION_ARGS);
-<<<<<<< HEAD
+
 extern Datum numeric_amalg(PG_FUNCTION_ARGS); /* MPP */
 extern Datum int8_avg_amalg(PG_FUNCTION_ARGS); /* MPP */
 extern Datum float8_avg_amalg(PG_FUNCTION_ARGS); /* MPP */
@@ -1019,8 +1010,6 @@
 extern Datum complex_gt(PG_FUNCTION_ARGS);
 extern Datum complex_gte(PG_FUNCTION_ARGS);
 extern Datum complex_lte(PG_FUNCTION_ARGS);
-=======
->>>>>>> d13f41d2
 
 /* ri_triggers.c */
 extern Datum RI_FKey_check_ins(PG_FUNCTION_ARGS);
@@ -1082,16 +1071,6 @@
 extern Datum pg_advisory_unlock_shared_int4(PG_FUNCTION_ARGS);
 extern Datum pg_advisory_unlock_all(PG_FUNCTION_ARGS);
 
-<<<<<<< HEAD
-/* access/transam/twophase.c */
-extern Datum pg_prepared_xact(PG_FUNCTION_ARGS);
-
-/* commands/prepare.c */
-extern Datum pg_prepared_statement(PG_FUNCTION_ARGS);
-
-/* utils/mmgr/portalmem.c */
-extern Datum pg_cursor(PG_FUNCTION_ARGS);
-=======
 /* txid.c */
 extern Datum txid_snapshot_in(PG_FUNCTION_ARGS);
 extern Datum txid_snapshot_out(PG_FUNCTION_ARGS);
@@ -1103,7 +1082,15 @@
 extern Datum txid_snapshot_xmax(PG_FUNCTION_ARGS);
 extern Datum txid_snapshot_xip(PG_FUNCTION_ARGS);
 extern Datum txid_visible_in_snapshot(PG_FUNCTION_ARGS);
->>>>>>> d13f41d2
+
+/* access/transam/twophase.c */
+extern Datum pg_prepared_xact(PG_FUNCTION_ARGS);
+
+/* commands/prepare.c */
+extern Datum pg_prepared_statement(PG_FUNCTION_ARGS);
+
+/* utils/mmgr/portalmem.c */
+extern Datum pg_cursor(PG_FUNCTION_ARGS);
 
 /* uuid.c */
 extern Datum uuid_in(PG_FUNCTION_ARGS);
