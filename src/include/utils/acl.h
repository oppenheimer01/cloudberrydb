--- conflicted
+++ resolved
@@ -271,13 +271,10 @@
 extern void ExecuteGrantStmt(GrantStmt *stmt);
 extern void ExecGrantStmt_oids(InternalGrant *istmt);
 
-<<<<<<< HEAD
 extern void CopyRelationAcls(Oid src, Oid dest);
 
-=======
 extern AclMode pg_attribute_aclmask(Oid table_oid, AttrNumber attnum,
 					 Oid roleid, AclMode mask, AclMaskHow how);
->>>>>>> 4d53a2f9
 extern AclMode pg_class_aclmask(Oid table_oid, Oid roleid,
 				 AclMode mask, AclMaskHow how);
 extern AclMode pg_database_aclmask(Oid db_oid, Oid roleid,
@@ -293,13 +290,9 @@
 extern AclMode pg_foreign_data_wrapper_aclmask(Oid fdw_oid, Oid roleid,
 								AclMode mask, AclMaskHow how);
 extern AclMode pg_foreign_server_aclmask(Oid srv_oid, Oid roleid,
-<<<<<<< HEAD
-					  AclMode mask, AclMaskHow how);
+						  AclMode mask, AclMaskHow how);
 extern AclMode pg_extprotocol_aclmask(Oid ptc_oid, Oid roleid,
 					   AclMode mask, AclMaskHow how);
-=======
-						  AclMode mask, AclMaskHow how);
->>>>>>> 4d53a2f9
 
 extern AclResult pg_attribute_aclcheck(Oid table_oid, AttrNumber attnum,
 					  Oid roleid, AclMode mode);
