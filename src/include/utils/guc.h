--- conflicted
+++ resolved
@@ -182,13 +182,11 @@
 #define GUC_UNIT_MIN			0x4000	/* value is in minutes */
 #define GUC_UNIT_TIME			0x7000	/* mask for MS, S, MIN */
 
-<<<<<<< HEAD
+#define GUC_NOT_WHILE_SEC_REST	0x8000	/* can't set if security restricted */
+
 /* GUC lists for gp_guc_list_show().  (List of struct config_generic) */
 extern List    *gp_guc_list_for_explain;
 extern List    *gp_guc_list_for_no_plan;
-=======
-#define GUC_NOT_WHILE_SEC_REST	0x8000	/* can't set if security restricted */
->>>>>>> 78a09145
 
 /* GUC vars that are actually declared in guc.c, rather than elsewhere */
 extern bool log_duration;
@@ -352,7 +350,6 @@
 extern char *IdentFileName;
 extern char *external_pid_file;
 
-<<<<<<< HEAD
 extern char *application_name;
 
 extern char *Debug_dtm_action_sql_command_tag;
@@ -361,11 +358,6 @@
 
 /* Enable check for compatibility of encoding and locale in createdb */
 extern bool gp_encoding_check_locale_compatibility;
-=======
-extern char *default_do_language;
-
-extern char *application_name;
->>>>>>> 78a09145
 
 extern int	tcp_keepalives_idle;
 extern int	tcp_keepalives_interval;
@@ -670,7 +662,7 @@
 
 extern void pg_timezone_abbrev_initialize(void);
 
-extern char *gp_guc_list_show(GucSource excluding, List *guclist);
+extern List *gp_guc_list_show(GucSource excluding, List *guclist);
 
 extern struct config_generic *find_option(const char *name,
 				bool create_placeholders, int elevel);
