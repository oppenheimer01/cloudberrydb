/*
 *	fe_memutils.h
 *		memory management support for frontend code
 *
 *	Copyright (c) 2003-2014, PostgreSQL Global Development Group
 *
 *	src/include/common/fe_memutils.h
 */
#ifndef FE_MEMUTILS_H
#define FE_MEMUTILS_H

/* "Safe" memory allocation functions --- these exit(1) on failure */
extern char *pg_strdup(const char *in);
extern void *pg_malloc(size_t size);
extern void *pg_malloc0(size_t size);
extern void *pg_realloc(void *pointer, size_t size);
extern void pg_free(void *pointer);

/* Equivalent functions, deliberately named the same as backend functions */
extern char *pstrdup(const char *in);
extern void *palloc(Size size);
extern void *palloc0(Size size);
extern void *repalloc(void *pointer, Size size);
extern void pfree(void *pointer);
<<<<<<< HEAD
=======

/* sprintf into a palloc'd buffer --- these are in psprintf.c */
extern char *
psprintf(const char *fmt,...)
__attribute__((format(PG_PRINTF_ATTRIBUTE, 1, 2)));
extern size_t
pvsnprintf(char *buf, size_t len, const char *fmt, va_list args)
__attribute__((format(PG_PRINTF_ATTRIBUTE, 3, 0)));
>>>>>>> ab76208e

#endif   /* FE_MEMUTILS_H */<|MERGE_RESOLUTION|>--- conflicted
+++ resolved
@@ -22,8 +22,6 @@
 extern void *palloc0(Size size);
 extern void *repalloc(void *pointer, Size size);
 extern void pfree(void *pointer);
-<<<<<<< HEAD
-=======
 
 /* sprintf into a palloc'd buffer --- these are in psprintf.c */
 extern char *
@@ -32,6 +30,5 @@
 extern size_t
 pvsnprintf(char *buf, size_t len, const char *fmt, va_list args)
 __attribute__((format(PG_PRINTF_ATTRIBUTE, 3, 0)));
->>>>>>> ab76208e
 
 #endif   /* FE_MEMUTILS_H */