--- conflicted
+++ resolved
@@ -4,13 +4,9 @@
  *	  prototypes for plancat.c.
  *
  *
-<<<<<<< HEAD
  * Portions Copyright (c) 2006-2009, Greenplum inc
  * Portions Copyright (c) 2012-Present Pivotal Software, Inc.
- * Portions Copyright (c) 1996-2011, PostgreSQL Global Development Group
-=======
  * Portions Copyright (c) 1996-2012, PostgreSQL Global Development Group
->>>>>>> 80edfd76
  * Portions Copyright (c) 1994, Regents of the University of California
  *
  * src/include/optimizer/plancat.h
@@ -38,11 +34,11 @@
 				  BlockNumber *pages, double *tuples, double *allvisfrac);
 
 extern void cdb_estimate_rel_size(RelOptInfo   *relOptInfo,
-								  Relation      baserel,
-								  Relation      rel,
-								  int32        *attr_widths,
-								  BlockNumber  *pages,
-								  double       *tuples);
+							  Relation      rel,
+							  int32        *attr_widths,
+							  BlockNumber  *pages,
+							  double       *tuples,
+							  double       *allvisfrac);
 
 extern int32 get_relation_data_width(Oid relid, int32 *attr_widths);
 
