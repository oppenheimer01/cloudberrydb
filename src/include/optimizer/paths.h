--- conflicted
+++ resolved
@@ -4,13 +4,9 @@
  *	  prototypes for various files in optimizer/path
  *
  *
-<<<<<<< HEAD
  * Portions Copyright (c) 2005-2008, Greenplum inc
  * Portions Copyright (c) 2012-Present Pivotal Software, Inc.
- * Portions Copyright (c) 1996-2015, PostgreSQL Global Development Group
-=======
  * Portions Copyright (c) 1996-2016, PostgreSQL Global Development Group
->>>>>>> b5bce6c1
  * Portions Copyright (c) 1994, Regents of the University of California
  *
  * src/include/optimizer/paths.h
@@ -26,12 +22,7 @@
 /*
  * allpaths.c
  */
-<<<<<<< HEAD
-=======
-extern bool enable_geqo;
-extern int	geqo_threshold;
 extern int	min_parallel_relation_size;
->>>>>>> b5bce6c1
 
 /* Hook for plugins to get control in set_rel_pathlist() */
 typedef void (*set_rel_pathlist_hook_type) (PlannerInfo *root,
@@ -57,7 +48,7 @@
 
 
 extern RelOptInfo *make_one_rel(PlannerInfo *root, List *joinlist);
-extern void set_dummy_rel_pathlist(RelOptInfo *rel);
+extern void set_dummy_rel_pathlist(PlannerInfo *root, RelOptInfo *rel);
 extern RelOptInfo *standard_join_search(PlannerInfo *root, int levels_needed,
 					 List *initial_rels);
 
@@ -208,9 +199,6 @@
 extern List *build_index_pathkeys(PlannerInfo *root, IndexOptInfo *index,
 					 ScanDirection scandir);
 
-Var *
-find_indexkey_var(PlannerInfo *root, RelOptInfo *rel, AttrNumber varattno);
-
 extern List *build_expression_pathkey(PlannerInfo *root, Expr *expr,
 						 Relids nullable_relids, Oid opno,
 						 Relids rel, bool create_it);
@@ -223,7 +211,7 @@
 					List *outer_pathkeys);
 
 extern DistributionKey *cdb_make_distkey_for_expr(PlannerInfo  *root,
-						  Node *expr, Oid opfamily /* hash opfamily */);
+												  Node *expr, Oid opfamily /* hash opfamily */, int sortref);
 extern EquivalenceClass *
 cdb_pull_up_eclass(PlannerInfo    *root,
 					EquivalenceClass *eclass,
@@ -239,7 +227,8 @@
 										List *groupclause, List *tlist,
 										List **partition_dist_pathkeys,
 										List **partition_dist_exprs,
-										List **partition_dist_opfamilies);
+										List **partition_dist_opfamilies,
+										List **partition_dist_sortrefs);
 extern void initialize_mergeclause_eclasses(PlannerInfo *root,
 								RestrictInfo *restrictinfo);
 extern void update_mergeclause_eclasses(PlannerInfo *root,
