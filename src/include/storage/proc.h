/*-------------------------------------------------------------------------
 *
 * proc.h
 *	  per-process shared memory data structures
 *
 *
<<<<<<< HEAD
 * Portions Copyright (c) 2006-2008, Greenplum inc
 * Portions Copyright (c) 2012-Present VMware, Inc. or its affiliates.
 * Portions Copyright (c) 1996-2019, PostgreSQL Global Development Group
=======
 * Portions Copyright (c) 1996-2021, PostgreSQL Global Development Group
>>>>>>> d457cb4e
 * Portions Copyright (c) 1994, Regents of the University of California
 *
 * src/include/storage/proc.h
 *
 *-------------------------------------------------------------------------
 */
#ifndef _PROC_H_
#define _PROC_H_

#include "access/clog.h"
#include "access/xlogdefs.h"
#include "lib/ilist.h"
#include "storage/latch.h"
#include "storage/lock.h"
#include "storage/spin.h"
#include "storage/pg_sema.h"
#include "storage/proclist_types.h"

#include "cdb/cdblocaldistribxact.h"  /* LocalDistribXactData */
#include "cdb/cdbtm.h"  /* TMGXACT */
#include "dsm.h"

/*
 * Each backend advertises up to PGPROC_MAX_CACHED_SUBXIDS TransactionIds
 * for non-aborted subtransactions of its current top transaction.  These
 * have to be treated as running XIDs by other backends.
 *
 * We also keep track of whether the cache overflowed (ie, the transaction has
 * generated at least one subtransaction that didn't fit in the cache).
 * If none of the caches have overflowed, we can assume that an XID that's not
 * listed anywhere in the PGPROC array is not a running transaction.  Else we
 * have to look at pg_subtrans.
 */
#define PGPROC_MAX_CACHED_SUBXIDS 64	/* XXX guessed-at value */

typedef struct XidCacheStatus
{
	/* number of cached subxids, never more than PGPROC_MAX_CACHED_SUBXIDS */
	uint8		count;
	/* has PGPROC->subxids overflowed */
	bool		overflowed;
} XidCacheStatus;

struct XidCache
{
	TransactionId xids[PGPROC_MAX_CACHED_SUBXIDS];
};

/*
 * Flags for PGPROC->statusFlags and PROC_HDR->statusFlags[]
 */
#define		PROC_IS_AUTOVACUUM	0x01	/* is it an autovac worker? */
#define		PROC_IN_VACUUM		0x02	/* currently running lazy vacuum */
#define		PROC_IN_SAFE_IC		0x04	/* currently running CREATE INDEX
										 * CONCURRENTLY or REINDEX
										 * CONCURRENTLY on non-expressional,
										 * non-partial index */
#define		PROC_VACUUM_FOR_WRAPAROUND	0x08	/* set by autovac only */
#define		PROC_IN_LOGICAL_DECODING	0x10	/* currently doing logical
												 * decoding outside xact */

/* flags reset at EOXact */
#define		PROC_VACUUM_STATE_MASK \
<<<<<<< HEAD
	(/* PROC_IN_VACUUM | */ PROC_IN_ANALYZE | PROC_VACUUM_FOR_WRAPAROUND)
=======
	(PROC_IN_VACUUM | PROC_IN_SAFE_IC | PROC_VACUUM_FOR_WRAPAROUND)

/*
 * Xmin-related flags. Make sure any flags that affect how the process' Xmin
 * value is interpreted by VACUUM are included here.
 */
#define		PROC_XMIN_FLAGS (PROC_IN_VACUUM | PROC_IN_SAFE_IC)
>>>>>>> d457cb4e

/*
 * We allow a small number of "weak" relation locks (AccessShareLock,
 * RowShareLock, RowExclusiveLock) to be recorded in the PGPROC structure
 * rather than the main lock table.  This eases contention on the lock
 * manager LWLocks.  See storage/lmgr/README for additional details.
 */
#define		FP_LOCK_SLOTS_PER_BACKEND 16

/*
 * An invalid pgprocno.  Must be larger than the maximum number of PGPROC
 * structures we could possibly have.  See comments for MAX_BACKENDS.
 */
#define INVALID_PGPROCNO		PG_INT32_MAX

/*
 * Flags used only for type of internal functions
 * GetVirtualXIDsDelayingChkptGuts and HaveVirtualXIDsDelayingChkptGuts.
 */
#define DELAY_CHKPT_START		(1<<0)
#define DELAY_CHKPT_COMPLETE	(1<<1)

typedef enum
{
	PROC_WAIT_STATUS_OK,
	PROC_WAIT_STATUS_WAITING,
	PROC_WAIT_STATUS_ERROR,
} ProcWaitStatus;

/*
 * Each backend has a PGPROC struct in shared memory.  There is also a list of
 * currently-unused PGPROC structs that will be reallocated to new backends.
 *
 * links: list link for any list the PGPROC is in.  When waiting for a lock,
 * the PGPROC is linked into that lock's waitProcs queue.  A recycled PGPROC
 * is linked into ProcGlobal's freeProcs list.
 *
 * Note: twophase.c also sets up a dummy PGPROC struct for each currently
 * prepared transaction.  These PGPROCs appear in the ProcArray data structure
 * so that the prepared transactions appear to be still running and are
 * correctly shown as holding locks.  A prepared transaction PGPROC can be
 * distinguished from a real one at need by the fact that it has pid == 0.
 * The semaphore and lock-activity fields in a prepared-xact PGPROC are unused,
 * but its myProcLocks[] lists are valid.
 *
 * We allow many fields of this struct to be accessed without locks, such as
 * delayChkpt and isBackgroundWorker. However, keep in mind that writing
 * mirrored ones (see below) requires holding ProcArrayLock or XidGenLock in
 * at least shared mode, so that pgxactoff does not change concurrently.
 *
 * Mirrored fields:
 *
 * Some fields in PGPROC (see "mirrored in ..." comment) are mirrored into an
 * element of more densely packed ProcGlobal arrays. These arrays are indexed
 * by PGPROC->pgxactoff. Both copies need to be maintained coherently.
 *
 * NB: The pgxactoff indexed value can *never* be accessed without holding
 * locks.
 *
 * See PROC_HDR for details.
 */
struct PGPROC
{
	/* proc->links MUST BE FIRST IN STRUCT (see ProcSleep,ProcWakeup,etc) */
	SHM_QUEUE	links;			/* list link if process is in a list */
	PGPROC	  **procgloballist; /* procglobal list that owns this PGPROC */

	PGSemaphore sem;			/* ONE semaphore to sleep on */
	ProcWaitStatus waitStatus;

	Latch		procLatch;		/* generic latch for process */


	TransactionId xid;			/* id of top-level transaction currently being
								 * executed by this proc, if running and XID
								 * is assigned; else InvalidTransactionId.
								 * mirrored in ProcGlobal->xids[pgxactoff] */

	TransactionId xmin;			/* minimal running XID as it was when we were
								 * starting our xact, excluding LAZY VACUUM:
								 * vacuum must not remove tuples deleted by
								 * xid >= xmin ! */

	LocalTransactionId lxid;	/* local id of top-level transaction currently
								 * being executed by this proc, if running;
								 * else InvalidLocalTransactionId */

	/*
	 * Distributed transaction information. This is only maintained on QE's
	 * and accessed by the backend itself, so this doesn't need to be
	 * protected by any lock. On QD MyTmGxact provides this info, hence
	 * redundant info is not maintained here for QD. In fact, it could be just
	 * a global variable in backend-private memory, but it seems useful to
	 * have this information available for debugging purposes.
	 */
	LocalDistribXactData localDistribXactData;

	int			pid;			/* Backend's process ID; 0 if prepared xact */

	int			pgxactoff;		/* offset into various ProcGlobal->arrays with
								 * data mirrored from this PGPROC */
	int			pgprocno;

	/* These fields are zero while a backend is still starting up: */
	BackendId	backendId;		/* This backend's backend ID (if assigned) */
	Oid			databaseId;		/* OID of database this backend is using */
	Oid			roleId;			/* OID of role using this backend */
    int         mppSessionId;   /* serial num of the qDisp process */
    int         mppLocalProcessSerial;  /* this backend's PGPROC serial num */
    bool		mppIsWriter;	/* The writer gang member, holder of locks */

	Oid			tempNamespaceId;	/* OID of temp schema this backend is
									 * using */

	bool		isBackgroundWorker; /* true if background worker. */

	/*
	 * While in hot standby mode, shows that a conflict signal has been sent
	 * for the current transaction. Set/cleared while holding ProcArrayLock,
	 * though not required. Accessed without lock, if needed.
	 */
	bool		recoveryConflictPending;

	/* Info about LWLock the process is currently waiting for, if any. */
	bool		lwWaiting;		/* true if waiting for an LW lock */
	uint8		lwWaitMode;		/* lwlock mode being waited for */
	proclist_node lwWaitLink;	/* position in LW lock wait list */

	/* Support for condition variables. */
	proclist_node cvWaitLink;	/* position in CV wait list */

	/* Info about lock the process is currently waiting for, if any. */
	/* waitLock and waitProcLock are NULL if not currently waiting. */
	LOCK	   *waitLock;		/* Lock object we're sleeping on ... */
	PROCLOCK   *waitProcLock;	/* Per-holder info for awaited lock */
	LOCKMODE	waitLockMode;	/* type of lock we're waiting for */
	LOCKMASK	heldLocks;		/* bitmask for lock types already held on this
								 * lock object by this backend */
	pg_atomic_uint64 waitStart; /* time at which wait for lock acquisition
								 * started */

	bool		delayChkpt;		/* true if this proc delays checkpoint start */

	uint8		statusFlags;	/* this backend's status flags, see PROC_*
								 * above. mirrored in
								 * ProcGlobal->statusFlags[pgxactoff] */
	bool		delayChkptEnd;	/* true if this proc delays checkpoint end */

	/*
	 * Info to allow us to wait for synchronous replication, if needed.
	 * waitLSN is InvalidXLogRecPtr if not waiting; set only by user backend.
	 * syncRepState must not be touched except by owning process or WALSender.
	 * syncRepLinks used only while holding SyncRepLock.
	 */
	XLogRecPtr	waitLSN;		/* waiting for this LSN or higher */
	int			syncRepState;	/* wait state for sync rep */
	SHM_QUEUE	syncRepLinks;	/* list link if process is in syncrep queue */

	/*
	 * All PROCLOCK objects for locks held or awaited by this backend are
	 * linked into one of these lists, according to the partition number of
	 * their lock.
	 */
	SHM_QUEUE	myProcLocks[NUM_LOCK_PARTITIONS];

	XidCacheStatus subxidStatus;	/* mirrored with
									 * ProcGlobal->subxidStates[i] */
	struct XidCache subxids;	/* cache for subtransaction XIDs */

	/*
	 * Info for Resource Scheduling, what portal (i.e statement) we might
	 * be waiting on.
	 */
	uint32		waitPortalId;	/* portal id we are waiting on */

	/*
	 * Handle for our shared comboCids array (populated in writer/dispatcher
	 * backends only)
	 */
	dsm_handle  comboCidsHandle;

	/*
	 * Current command_id for the running query
	 * This counter is not dead code although there is no consumer in the gpdb
	 * code tree, it is required by external monitoring infrastructure.
	 * As a monitoring approach, each query execution is assigned with a unique
	 * ID. The queryCommandId is part of the ID. Monitoring extension with
	 * shared memory access can use queryCommandId to map query execution with
	 * a backend entity to access related metrics information.
	 */
	int			queryCommandId;

	/*
	 * Information for resource group
	 */
	void		*resSlot;	/* the resource group slot granted.
							 * NULL indicates the resource group is
							 * locked for drop. */
	void		*movetoResSlot; /* the resource group slot move to, valid only on QD */
	Oid			movetoGroupId;  /* the resource group id move to */

	/* Support for group XID clearing. */
	/* true, if member of ProcArray group waiting for XID clear */
	bool		procArrayGroupMember;
	/* next ProcArray group member waiting for XID clear */
	pg_atomic_uint32 procArrayGroupNext;

	/*
	 * latest transaction id among the transaction's main XID and
	 * subtransactions
	 */
	TransactionId procArrayGroupMemberXid;

	uint32		wait_event_info;	/* proc's wait information */

	/* Support for group transaction status update. */
	bool		clogGroupMember;	/* true, if member of clog group */
	pg_atomic_uint32 clogGroupNext; /* next clog group member */
	TransactionId clogGroupMemberXid;	/* transaction id of clog group member */
	XidStatus	clogGroupMemberXidStatus;	/* transaction status of clog
											 * group member */
	int			clogGroupMemberPage;	/* clog page corresponding to
										 * transaction id of clog group member */
	XLogRecPtr	clogGroupMemberLsn; /* WAL location of commit record for clog
									 * group member */

	/* Lock manager data, recording fast-path locks taken by this backend. */
	LWLock		fpInfoLock;		/* protects per-backend fast-path state */
	uint64		fpLockBits;		/* lock modes held for each fast-path slot */
	uint64		fpHoldTillEndXactBits;	/* HoldTillEndXactBits for each slot */
	Oid			fpRelId[FP_LOCK_SLOTS_PER_BACKEND]; /* slots for rel oids */
	bool		fpVXIDLock;		/* are we holding a fast-path VXID lock? */
	LocalTransactionId fpLocalTransactionId;	/* lxid for fast-path VXID
												 * lock */

	/*
	 * Support for lock groups.  Use LockHashPartitionLockByProc on the group
	 * leader to get the LWLock protecting these fields.
	 */
	PGPROC	   *lockGroupLeader;	/* lock group leader, if I'm a member */
	dlist_head	lockGroupMembers;	/* list of members, if I'm a leader */
	dlist_node	lockGroupLink;	/* my member link, if I'm a member */
};

/* NOTE: "typedef struct PGPROC PGPROC" appears in storage/lock.h. */


extern PGDLLIMPORT PGPROC *MyProc;
<<<<<<< HEAD
extern PGDLLIMPORT struct PGXACT *MyPgXact;
extern PGDLLIMPORT struct TMGXACT *MyTmGxact;
extern PGDLLIMPORT struct TMGXACTLOCAL *MyTmGxactLocal;

/* Special for MPP reader gangs */
extern PGDLLIMPORT PGPROC *lockHolderProcPtr;

/*
 * Prior to PostgreSQL 9.2, the fields below were stored as part of the
 * PGPROC.  However, benchmarking revealed that packing these particular
 * members into a separate array as tightly as possible sped up GetSnapshotData
 * considerably on systems with many CPU cores, by reducing the number of
 * cache lines needing to be fetched.  Thus, think very carefully before adding
 * anything else here.
 */
typedef struct PGXACT
{
	TransactionId xid;			/* id of top-level transaction currently being
								 * executed by this proc, if running and XID
								 * is assigned; else InvalidTransactionId */

	TransactionId xmin;			/* minimal running XID as it was when we were
								 * starting our xact, excluding LAZY VACUUM:
								 * vacuum must not remove tuples deleted by
								 * xid >= xmin ! */

	uint8		vacuumFlags;	/* vacuum-related flags, see above */
	bool		overflowed;
	bool		delayChkpt;		/* true if this proc delays checkpoint start;
								 * previously called InCommit */

	uint8		nxids;
} PGXACT;
=======
>>>>>>> d457cb4e

/*
 * There is one ProcGlobal struct for the whole database cluster.
 *
 * Adding/Removing an entry into the procarray requires holding *both*
 * ProcArrayLock and XidGenLock in exclusive mode (in that order). Both are
 * needed because the dense arrays (see below) are accessed from
 * GetNewTransactionId() and GetSnapshotData(), and we don't want to add
 * further contention by both using the same lock. Adding/Removing a procarray
 * entry is much less frequent.
 *
 * Some fields in PGPROC are mirrored into more densely packed arrays (e.g.
 * xids), with one entry for each backend. These arrays only contain entries
 * for PGPROCs that have been added to the shared array with ProcArrayAdd()
 * (in contrast to PGPROC array which has unused PGPROCs interspersed).
 *
 * The dense arrays are indexed by PGPROC->pgxactoff. Any concurrent
 * ProcArrayAdd() / ProcArrayRemove() can lead to pgxactoff of a procarray
 * member to change.  Therefore it is only safe to use PGPROC->pgxactoff to
 * access the dense array while holding either ProcArrayLock or XidGenLock.
 *
 * As long as a PGPROC is in the procarray, the mirrored values need to be
 * maintained in both places in a coherent manner.
 *
 * The denser separate arrays are beneficial for three main reasons: First, to
 * allow for as tight loops accessing the data as possible. Second, to prevent
 * updates of frequently changing data (e.g. xmin) from invalidating
 * cachelines also containing less frequently changing data (e.g. xid,
 * statusFlags). Third to condense frequently accessed data into as few
 * cachelines as possible.
 *
 * There are two main reasons to have the data mirrored between these dense
 * arrays and PGPROC. First, as explained above, a PGPROC's array entries can
 * only be accessed with either ProcArrayLock or XidGenLock held, whereas the
 * PGPROC entries do not require that (obviously there may still be locking
 * requirements around the individual field, separate from the concerns
 * here). That is particularly important for a backend to efficiently checks
 * it own values, which it often can safely do without locking.  Second, the
 * PGPROC fields allow to avoid unnecessary accesses and modification to the
 * dense arrays. A backend's own PGPROC is more likely to be in a local cache,
 * whereas the cachelines for the dense array will be modified by other
 * backends (often removing it from the cache for other cores/sockets). At
 * commit/abort time a check of the PGPROC value can avoid accessing/dirtying
 * the corresponding array value.
 *
 * Basically it makes sense to access the PGPROC variable when checking a
 * single backend's data, especially when already looking at the PGPROC for
 * other reasons already.  It makes sense to look at the "dense" arrays if we
 * need to look at many / most entries, because we then benefit from the
 * reduced indirection and better cross-process cache-ability.
 *
 * When entering a PGPROC for 2PC transactions with ProcArrayAdd(), the data
 * in the dense arrays is initialized from the PGPROC while it already holds
 * ProcArrayLock.
 */
typedef struct PROC_HDR
{
	/* Array of PGPROC structures (not including dummies for prepared txns) */
	PGPROC	   *allProcs;
<<<<<<< HEAD
	/* Array of PGXACT structures (not including dummies for prepared txns) */
	PGXACT	   *allPgXact;
	/* Array of TMGXACT structures (not including dummies for prepared txns) */
	TMGXACT	   *allTmGxact;
=======

	/* Array mirroring PGPROC.xid for each PGPROC currently in the procarray */
	TransactionId *xids;

	/*
	 * Array mirroring PGPROC.subxidStatus for each PGPROC currently in the
	 * procarray.
	 */
	XidCacheStatus *subxidStates;

	/*
	 * Array mirroring PGPROC.statusFlags for each PGPROC currently in the
	 * procarray.
	 */
	uint8	   *statusFlags;

>>>>>>> d457cb4e
	/* Length of allProcs array */
	uint32		allProcCount;
	/* Head of list of free PGPROC structures */
	PGPROC	   *freeProcs;
	/* Head of list of autovacuum's free PGPROC structures */
	PGPROC	   *autovacFreeProcs;
	/* Head of list of bgworker free PGPROC structures */
	PGPROC	   *bgworkerFreeProcs;
	/* Head of list of walsender free PGPROC structures */
	PGPROC	   *walsenderFreeProcs;
	/* First pgproc waiting for group XID clear */
	pg_atomic_uint32 procArrayGroupFirst;
	/* First pgproc waiting for group transaction status update */
	pg_atomic_uint32 clogGroupFirst;
	/* WALWriter process's latch */
	Latch	   *walwriterLatch;
	/* Checkpointer process's latch */
	Latch	   *checkpointerLatch;
	/* Current shared estimate of appropriate spins_per_delay value */
	int			spins_per_delay;
	/* The proc of the Startup process, since not in ProcArray */
	PGPROC	   *startupProc;
	int			startupProcPid;
	/* Buffer id of the buffer that Startup process waits for pin on, or -1 */
	int			startupBufferPinWaitBufId;

    /* Counter for assigning serial numbers to processes */
    int         mppLocalProcessCounter;
} PROC_HDR;

extern PGDLLIMPORT PROC_HDR *ProcGlobal;

extern PGPROC *PreparedXactProcs;

/* Accessor for PGPROC given a pgprocno. */
#define GetPGProcByNumber(n) (&ProcGlobal->allProcs[(n)])

/*
 * We set aside some extra PGPROC structures for auxiliary processes,
 * ie things that aren't full-fledged backends but need shmem access.
 *
 * Background writer, checkpointer, WAL writer and archiver run during normal
 * operation.  Startup process and WAL receiver also consume 2 slots, but WAL
 * writer is launched only after startup has exited, so we only need 5 slots.
 */
#define NUM_AUXILIARY_PROCS		5

/* configurable options */
extern PGDLLIMPORT int DeadlockTimeout;
extern PGDLLIMPORT int StatementTimeout;
extern PGDLLIMPORT int LockTimeout;
extern PGDLLIMPORT int IdleInTransactionSessionTimeout;
extern PGDLLIMPORT int IdleSessionTimeout;
extern bool log_lock_waits;


/*
 * Function Prototypes
 */
extern int	ProcGlobalSemas(void);
extern Size ProcGlobalShmemSize(void);
extern void InitProcGlobal(void);
extern void InitProcess(void);
extern void InitProcessPhase2(void);
extern void InitAuxiliaryProcess(void);

extern void PublishStartupProcessInformation(void);
extern void SetStartupBufferPinWaitBufId(int bufid);
extern int	GetStartupBufferPinWaitBufId(void);

extern bool HaveNFreeProcs(int n);
extern void ProcReleaseLocks(bool isCommit);

extern void ProcQueueInit(PROC_QUEUE *queue);
extern ProcWaitStatus ProcSleep(LOCALLOCK *locallock, LockMethod lockMethodTable);
extern PGPROC *ProcWakeup(PGPROC *proc, ProcWaitStatus waitStatus);
extern void ProcLockWakeup(LockMethod lockMethodTable, LOCK *lock);
extern void CheckDeadLockAlert(void);
extern bool IsWaitingForLock(void);
extern void LockErrorCleanup(void);

extern void ProcWaitForSignal(uint32 wait_event_info);
extern void ProcSendSignal(int pid);

extern PGPROC *AuxiliaryPidGetProc(int pid);

extern void BecomeLockGroupLeader(void);
extern bool BecomeLockGroupMember(PGPROC *leader, int pid);

<<<<<<< HEAD
extern int ResProcSleep(LOCKMODE lockmode, LOCALLOCK *locallock, void *incrementSet);

extern void ResLockWaitCancel(void);
extern bool ProcCanSetMppSessionId(void);
extern void ProcNewMppSessionId(int *newSessionId);

#endif							/* PROC_H */
=======
#endif							/* _PROC_H_ */
>>>>>>> d457cb4e
<|MERGE_RESOLUTION|>--- conflicted
+++ resolved
@@ -4,13 +4,9 @@
  *	  per-process shared memory data structures
  *
  *
-<<<<<<< HEAD
- * Portions Copyright (c) 2006-2008, Greenplum inc
+ * Portions Copyright (c) 2006-2008, Cloudberry inc
  * Portions Copyright (c) 2012-Present VMware, Inc. or its affiliates.
- * Portions Copyright (c) 1996-2019, PostgreSQL Global Development Group
-=======
  * Portions Copyright (c) 1996-2021, PostgreSQL Global Development Group
->>>>>>> d457cb4e
  * Portions Copyright (c) 1994, Regents of the University of California
  *
  * src/include/storage/proc.h
@@ -74,17 +70,13 @@
 
 /* flags reset at EOXact */
 #define		PROC_VACUUM_STATE_MASK \
-<<<<<<< HEAD
-	(/* PROC_IN_VACUUM | */ PROC_IN_ANALYZE | PROC_VACUUM_FOR_WRAPAROUND)
-=======
-	(PROC_IN_VACUUM | PROC_IN_SAFE_IC | PROC_VACUUM_FOR_WRAPAROUND)
+	(/* PROC_IN_VACUUM | */ PROC_IN_SAFE_IC | PROC_VACUUM_FOR_WRAPAROUND)
 
 /*
  * Xmin-related flags. Make sure any flags that affect how the process' Xmin
  * value is interpreted by VACUUM are included here.
  */
 #define		PROC_XMIN_FLAGS (PROC_IN_VACUUM | PROC_IN_SAFE_IC)
->>>>>>> d457cb4e
 
 /*
  * We allow a small number of "weak" relation locks (AccessShareLock,
@@ -333,42 +325,11 @@
 
 
 extern PGDLLIMPORT PGPROC *MyProc;
-<<<<<<< HEAD
-extern PGDLLIMPORT struct PGXACT *MyPgXact;
 extern PGDLLIMPORT struct TMGXACT *MyTmGxact;
 extern PGDLLIMPORT struct TMGXACTLOCAL *MyTmGxactLocal;
 
 /* Special for MPP reader gangs */
 extern PGDLLIMPORT PGPROC *lockHolderProcPtr;
-
-/*
- * Prior to PostgreSQL 9.2, the fields below were stored as part of the
- * PGPROC.  However, benchmarking revealed that packing these particular
- * members into a separate array as tightly as possible sped up GetSnapshotData
- * considerably on systems with many CPU cores, by reducing the number of
- * cache lines needing to be fetched.  Thus, think very carefully before adding
- * anything else here.
- */
-typedef struct PGXACT
-{
-	TransactionId xid;			/* id of top-level transaction currently being
-								 * executed by this proc, if running and XID
-								 * is assigned; else InvalidTransactionId */
-
-	TransactionId xmin;			/* minimal running XID as it was when we were
-								 * starting our xact, excluding LAZY VACUUM:
-								 * vacuum must not remove tuples deleted by
-								 * xid >= xmin ! */
-
-	uint8		vacuumFlags;	/* vacuum-related flags, see above */
-	bool		overflowed;
-	bool		delayChkpt;		/* true if this proc delays checkpoint start;
-								 * previously called InCommit */
-
-	uint8		nxids;
-} PGXACT;
-=======
->>>>>>> d457cb4e
 
 /*
  * There is one ProcGlobal struct for the whole database cluster.
@@ -428,12 +389,8 @@
 {
 	/* Array of PGPROC structures (not including dummies for prepared txns) */
 	PGPROC	   *allProcs;
-<<<<<<< HEAD
-	/* Array of PGXACT structures (not including dummies for prepared txns) */
-	PGXACT	   *allPgXact;
 	/* Array of TMGXACT structures (not including dummies for prepared txns) */
 	TMGXACT	   *allTmGxact;
-=======
 
 	/* Array mirroring PGPROC.xid for each PGPROC currently in the procarray */
 	TransactionId *xids;
@@ -450,7 +407,6 @@
 	 */
 	uint8	   *statusFlags;
 
->>>>>>> d457cb4e
 	/* Length of allProcs array */
 	uint32		allProcCount;
 	/* Head of list of free PGPROC structures */
@@ -540,14 +496,10 @@
 extern void BecomeLockGroupLeader(void);
 extern bool BecomeLockGroupMember(PGPROC *leader, int pid);
 
-<<<<<<< HEAD
 extern int ResProcSleep(LOCKMODE lockmode, LOCALLOCK *locallock, void *incrementSet);
 
 extern void ResLockWaitCancel(void);
 extern bool ProcCanSetMppSessionId(void);
 extern void ProcNewMppSessionId(int *newSessionId);
 
-#endif							/* PROC_H */
-=======
-#endif							/* _PROC_H_ */
->>>>>>> d457cb4e
+#endif							/* _PROC_H_ */