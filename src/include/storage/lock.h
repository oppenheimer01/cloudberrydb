--- conflicted
+++ resolved
@@ -131,28 +131,6 @@
 #define RESOURCE_LOCKMETHOD	3
 
 /*
-<<<<<<< HEAD
- * These are the valid values of type LOCKMODE for all the standard lock
- * methods (both DEFAULT and USER).
- */
-
-/* NoLock is not a lock mode, but a flag value meaning "don't get a lock" */
-#define NoLock					0
-
-#define AccessShareLock			1		/* SELECT */
-#define RowShareLock			2		/* SELECT FOR UPDATE/FOR SHARE */
-#define RowExclusiveLock		3		/* INSERT, UPDATE, DELETE */
-#define ShareUpdateExclusiveLock 4		/* VACUUM (non-FULL),ANALYZE, CREATE
-										 * INDEX CONCURRENTLY */
-#define ShareLock				5		/* CREATE INDEX (WITHOUT CONCURRENTLY) */
-#define ShareRowExclusiveLock	6		/* like EXCLUSIVE MODE, but allows ROW
-										 * SHARE */
-#define ExclusiveLock			7		/* blocks ROW SHARE/SELECT...FOR
-										 * UPDATE */
-#define AccessExclusiveLock		8		/* ALTER TABLE, DROP TABLE, VACUUM
-										 * FULL, and unqualified LOCK TABLE */
-
-/*
  * Map from lock methods to lock table data structures.
  */
 extern const	LockMethodData resource_lockmethod;
@@ -168,8 +146,6 @@
 
 
 /*
-=======
->>>>>>> b5bce6c1
  * LOCKTAG is the key information needed to look up a LOCK item in the
  * lock hashtable.  A LOCKTAG value uniquely identifies a lockable object.
  *
