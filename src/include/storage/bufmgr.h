--- conflicted
+++ resolved
@@ -55,14 +55,11 @@
 extern bool zero_damaged_pages;
 extern int	bgwriter_lru_maxpages;
 extern double bgwriter_lru_multiplier;
-<<<<<<< HEAD
+extern int	target_prefetch_pages;
 extern bool bgwriter_flush_all_buffers;
 
 extern PGDLLIMPORT bool IsUnderPostmaster; /* from utils/init/globals.c */
 #define ShouldMemoryProtectBufferPool() (memory_protect_buffer_pool && IsUnderPostmaster)
-=======
-extern int	target_prefetch_pages;
->>>>>>> 4d53a2f9
 
 /* in buf_init.c */
 extern PGDLLIMPORT char *BufferBlocks;
@@ -345,20 +342,12 @@
 			   BlockNumber blockNum);
 extern Buffer ReadBuffer(Relation reln, BlockNumber blockNum);
 extern Buffer ReadBufferExtended(Relation reln, ForkNumber forkNum,
-<<<<<<< HEAD
-								 BlockNumber blockNum, ReadBufferMode mode,
-								 BufferAccessStrategy strategy);
+				   BlockNumber blockNum, ReadBufferMode mode,
+				   BufferAccessStrategy strategy);
 extern Buffer ReadBuffer_Resync(SMgrRelation reln, BlockNumber blockNum);
 extern Buffer ReadBufferWithoutRelcache(RelFileNode rnode, bool isLocalBuf,
-						ForkNumber forkNum, BlockNumber blockNum,
-						ReadBufferMode mode, BufferAccessStrategy strategy);
-=======
-				   BlockNumber blockNum, ReadBufferMode mode,
-				   BufferAccessStrategy strategy);
-extern Buffer ReadBufferWithoutRelcache(RelFileNode rnode, bool isTemp,
 						  ForkNumber forkNum, BlockNumber blockNum,
 						  ReadBufferMode mode, BufferAccessStrategy strategy);
->>>>>>> 4d53a2f9
 extern void ReleaseBuffer(Buffer buffer);
 extern void UnlockReleaseBuffer(Buffer buffer);
 extern void MarkBufferDirty(Buffer buffer);
