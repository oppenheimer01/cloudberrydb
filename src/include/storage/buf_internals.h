--- conflicted
+++ resolved
@@ -21,10 +21,6 @@
 #include "storage/smgr.h"
 #include "storage/spin.h"
 #include "utils/relcache.h"
-<<<<<<< HEAD
-#include "utils/rel.h"
-=======
->>>>>>> 49f001d8
 
 
 /*
@@ -206,11 +202,6 @@
 extern void BufTableDelete(BufferTag *tagPtr, uint32 hashcode);
 
 /* localbuf.c */
-<<<<<<< HEAD
-/*extern BufferDesc *LocalBufferAlloc(Relation reln, BlockNumber blockNum,
-  bool *foundPtr);*/
-=======
->>>>>>> 49f001d8
 extern BufferDesc *LocalBufferAlloc(SMgrRelation reln, BlockNumber blockNum,
 				 bool *foundPtr);
 extern void MarkLocalBufferDirty(Buffer buffer);
