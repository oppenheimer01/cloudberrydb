--- conflicted
+++ resolved
@@ -25,32 +25,6 @@
 #include <sys/isa_defs.h>
 #endif
 
-<<<<<<< HEAD
-#ifndef			BIG_ENDIAN
-#define			BIG_ENDIAN		4321
-#endif
-#ifndef			LITTLE_ENDIAN
-#define			LITTLE_ENDIAN	1234
-#endif
-#ifndef			PDP_ENDIAN
-#define			PDP_ENDIAN		3412
-#endif
-
-#ifndef			BYTE_ORDER
-
-#ifdef __sparc__
-#define		  BYTE_ORDER	  BIG_ENDIAN
-#endif
-#if defined(__i386__) || defined(__x86_64__) 
-#define		 BYTE_ORDER		 LITTLE_ENDIAN
-#endif
-#if defined(__amd64___) || defined(__x86_64__)
-#define		 BYTE_ORDER		 LITTLE_ENDIAN
-#endif
-#endif
-
-=======
->>>>>>> d13f41d2
 /*
  * Many versions of Solaris have broken strtod() --- see bug #4751182.
  * This has been fixed in current versions of Solaris:
