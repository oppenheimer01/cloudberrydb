/*-------------------------------------------------------------------------
 *
 * explain.h
 *	  prototypes for explain.c
 *
 * Portions Copyright (c) 1996-2021, PostgreSQL Global Development Group
 * Portions Copyright (c) 1994-5, Regents of the University of California
 *
 * src/include/commands/explain.h
 *
 *-------------------------------------------------------------------------
 */
#ifndef EXPLAIN_H
#define EXPLAIN_H

#include "executor/executor.h"
#include "lib/stringinfo.h"
#include "parser/parse_node.h"

typedef enum ExplainFormat
{
	EXPLAIN_FORMAT_TEXT,
	EXPLAIN_FORMAT_XML,
	EXPLAIN_FORMAT_JSON,
	EXPLAIN_FORMAT_YAML
} ExplainFormat;

typedef struct ExplainWorkersState
{
	int			num_workers;	/* # of worker processes the plan used */
	bool	   *worker_inited;	/* per-worker state-initialized flags */
	StringInfoData *worker_str; /* per-worker transient output buffers */
	int		   *worker_state_save;	/* per-worker grouping state save areas */
	StringInfo	prev_str;		/* saved output buffer while redirecting */
} ExplainWorkersState;

typedef struct ExplainState
{
	StringInfo	str;			/* output buffer */
	/* options */
	bool		verbose;		/* be verbose */
	bool		analyze;		/* print actual times */
	bool		costs;			/* print estimated costs */
	bool		buffers;		/* print buffer usage */
<<<<<<< HEAD
	bool		dxl;			/* CDB: print DXL */
	bool		slicetable;		/* CDB: print slice table */
	bool		memory_detail;	/* CDB: print per-node memory usage */
=======
	bool		wal;			/* print WAL usage */
>>>>>>> d457cb4e
	bool		timing;			/* print detailed node timing */
	bool		summary;		/* print total planning and execution timing */
	bool		settings;		/* print modified settings */
	ExplainFormat format;		/* output format */
	/* state for output formatting --- not reset for each new plan tree */
	int			indent;			/* current indentation level */
	List	   *grouping_stack; /* format-specific grouping state */
	/* state related to the current plan tree (filled by ExplainPrintPlan) */
	PlannedStmt *pstmt;			/* top of plan */
	List	   *rtable;			/* range table */
	List	   *rtable_names;	/* alias names for RTEs */
	List	   *deparse_cxt;	/* context list for deparsing expressions */
	Bitmapset  *printed_subplans;	/* ids of SubPlans we've printed */
<<<<<<< HEAD

    /* CDB */
    struct CdbExplain_ShowStatCtx  *showstatctx;    /* EXPLAIN ANALYZE info */
	ExecSlice  *currentSlice;	/* slice whose nodes we are visiting */
	bool		subplanDispatchedSeparately;

	PlanState  *parentPlanState;
=======
	bool		hide_workers;	/* set if we find an invisible Gather */
	/* state related to the current plan node */
	ExplainWorkersState *workers_state; /* needed if parallel plan */
>>>>>>> d457cb4e
} ExplainState;

/* Hook for plugins to get control in ExplainOneQuery() */
typedef void (*ExplainOneQuery_hook_type) (Query *query,
										   int cursorOptions,
										   IntoClause *into,
										   ExplainState *es,
										   const char *queryString,
										   ParamListInfo params,
										   QueryEnvironment *queryEnv);
extern PGDLLIMPORT ExplainOneQuery_hook_type ExplainOneQuery_hook;

/* Hook for plugins to get control in explain_get_index_name() */
typedef const char *(*explain_get_index_name_hook_type) (Oid indexId);
extern PGDLLIMPORT explain_get_index_name_hook_type explain_get_index_name_hook;


extern void ExplainQuery(ParseState *pstate, ExplainStmt *stmt,
						 ParamListInfo params, DestReceiver *dest);

extern ExplainState *NewExplainState(void);

extern TupleDesc ExplainResultDesc(ExplainStmt *stmt);

extern void ExplainOneUtility(Node *utilityStmt, IntoClause *into,
							  ExplainState *es, const char *queryString,
							  ParamListInfo params, QueryEnvironment *queryEnv);

extern void ExplainOnePlan(PlannedStmt *plannedstmt, IntoClause *into,
						   ExplainState *es, const char *queryString,
						   ParamListInfo params, QueryEnvironment *queryEnv,
<<<<<<< HEAD
						   const instr_time *planduration, int cursorOptions);
=======
						   const instr_time *planduration,
						   const BufferUsage *bufusage);
>>>>>>> d457cb4e

extern void ExplainPrintPlan(ExplainState *es, QueryDesc *queryDesc);
extern void ExplainPrintTriggers(ExplainState *es, QueryDesc *queryDesc);
extern void ExplainParallelRetrieveCursor(ExplainState *es, QueryDesc* queryDesc);
extern void ExplainPrintSliceTable(ExplainState *es, QueryDesc *queryDesc);

extern void ExplainPrintJITSummary(ExplainState *es, QueryDesc *queryDesc);

extern void ExplainQueryText(ExplainState *es, QueryDesc *queryDesc);

extern void ExplainBeginOutput(ExplainState *es);
extern void ExplainEndOutput(ExplainState *es);
extern void ExplainSeparatePlans(ExplainState *es);

extern void ExplainPropertyList(const char *qlabel, List *data,
								ExplainState *es);
extern void ExplainPropertyListNested(const char *qlabel, List *data,
									  ExplainState *es);
extern void ExplainPropertyText(const char *qlabel, const char *value,
								ExplainState *es);
extern void ExplainPropertyInteger(const char *qlabel, const char *unit,
								   int64 value, ExplainState *es);
extern void ExplainPropertyUInteger(const char *qlabel, const char *unit,
									uint64 value, ExplainState *es);
extern void ExplainPropertyFloat(const char *qlabel, const char *unit,
								 double value, int ndigits, ExplainState *es);
extern void ExplainPropertyBool(const char *qlabel, bool value,
								ExplainState *es);

extern void ExplainOpenGroup(const char *objtype, const char *labelname,
							 bool labeled, ExplainState *es);
extern void ExplainCloseGroup(const char *objtype, const char *labelname,
							  bool labeled, ExplainState *es);

extern void ExplainPrintExecStatsEnd(ExplainState *es, QueryDesc *queryDesc);

#endif							/* EXPLAIN_H */<|MERGE_RESOLUTION|>--- conflicted
+++ resolved
@@ -42,13 +42,10 @@
 	bool		analyze;		/* print actual times */
 	bool		costs;			/* print estimated costs */
 	bool		buffers;		/* print buffer usage */
-<<<<<<< HEAD
 	bool		dxl;			/* CDB: print DXL */
 	bool		slicetable;		/* CDB: print slice table */
 	bool		memory_detail;	/* CDB: print per-node memory usage */
-=======
 	bool		wal;			/* print WAL usage */
->>>>>>> d457cb4e
 	bool		timing;			/* print detailed node timing */
 	bool		summary;		/* print total planning and execution timing */
 	bool		settings;		/* print modified settings */
@@ -62,7 +59,6 @@
 	List	   *rtable_names;	/* alias names for RTEs */
 	List	   *deparse_cxt;	/* context list for deparsing expressions */
 	Bitmapset  *printed_subplans;	/* ids of SubPlans we've printed */
-<<<<<<< HEAD
 
     /* CDB */
     struct CdbExplain_ShowStatCtx  *showstatctx;    /* EXPLAIN ANALYZE info */
@@ -70,11 +66,9 @@
 	bool		subplanDispatchedSeparately;
 
 	PlanState  *parentPlanState;
-=======
 	bool		hide_workers;	/* set if we find an invisible Gather */
 	/* state related to the current plan node */
 	ExplainWorkersState *workers_state; /* needed if parallel plan */
->>>>>>> d457cb4e
 } ExplainState;
 
 /* Hook for plugins to get control in ExplainOneQuery() */
@@ -106,12 +100,9 @@
 extern void ExplainOnePlan(PlannedStmt *plannedstmt, IntoClause *into,
 						   ExplainState *es, const char *queryString,
 						   ParamListInfo params, QueryEnvironment *queryEnv,
-<<<<<<< HEAD
-						   const instr_time *planduration, int cursorOptions);
-=======
 						   const instr_time *planduration,
-						   const BufferUsage *bufusage);
->>>>>>> d457cb4e
+						   const BufferUsage *bufusage,
+						   int cursorOptions);
 
 extern void ExplainPrintPlan(ExplainState *es, QueryDesc *queryDesc);
 extern void ExplainPrintTriggers(ExplainState *es, QueryDesc *queryDesc);
