--- conflicted
+++ resolved
@@ -14,6 +14,7 @@
 #ifndef VACUUM_H
 #define VACUUM_H
 
+#include "fmgr.h"
 #include "access/htup.h"
 #include "catalog/pg_class.h"
 #include "catalog/pg_statistic.h"
@@ -22,9 +23,7 @@
 #include "storage/buf.h"
 #include "storage/lock.h"
 #include "utils/relcache.h"
-<<<<<<< HEAD
 #include "utils/snapshot.h"
-=======
 
 /*
  * Flags for amparallelvacuumoptions to control the participation of bulkdelete
@@ -64,7 +63,6 @@
 
 /* value for checking vacuum flags */
 #define VACUUM_OPTION_MAX_VALID_VALUE		((1 << 3) - 1)
->>>>>>> d457cb4e
 
 /*----------
  * ANALYZE builds one of these structs for each attribute (column) that is
@@ -182,29 +180,7 @@
 	bool		merge_stats;
 } VacAttrStats;
 
-<<<<<<< HEAD
-typedef enum VacuumOption
-{
-	VACOPT_VACUUM = 1 << 0,		/* do VACUUM */
-	VACOPT_ANALYZE = 1 << 1,	/* do ANALYZE */
-	VACOPT_VERBOSE = 1 << 2,	/* print progress info */
-	VACOPT_FREEZE = 1 << 3,		/* FREEZE option */
-	VACOPT_FULL = 1 << 4,		/* FULL (non-concurrent) vacuum */
-	VACOPT_SKIP_LOCKED = 1 << 5,	/* skip if cannot get lock */
-	VACOPT_SKIPTOAST = 1 << 6,	/* don't process the TOAST table, if any */
-	VACOPT_DISABLE_PAGE_SKIPPING = 1 << 7	/* don't skip any pages */
-
-	/* Extra GPDB options */
-	,
-	VACOPT_ROOTONLY = 1 << 10,
-	VACOPT_FULLSCAN = 1 << 11,
-
-	/* AO vacuum phases. Mutually exclusive */
-	VACOPT_AO_PRE_CLEANUP_PHASE = 1 << 12,
-	VACOPT_AO_COMPACT_PHASE = 1 << 13,
-	VACOPT_AO_POST_CLEANUP_PHASE = 1 << 14
-} VacuumOption;
-=======
+
 /* flag bits for VacuumParams->options */
 #define VACOPT_VACUUM 0x01		/* do VACUUM */
 #define VACOPT_ANALYZE 0x02		/* do ANALYZE */
@@ -214,7 +190,15 @@
 #define VACOPT_SKIP_LOCKED 0x20 /* skip if cannot get lock */
 #define VACOPT_PROCESS_TOAST 0x40	/* process the TOAST table, if any */
 #define VACOPT_DISABLE_PAGE_SKIPPING 0x80	/* don't skip any pages */
->>>>>>> d457cb4e
+/* GPDB_14_MERGE_FIXME: is flags bits suitable with upstream? */
+/* Extra GPDB options */
+#define VACOPT_ROOTONLY 0x400
+#define VACOPT_FULLSCAN 0x800
+/* AO vacuum phases. Mutually exclusive */
+#define VACOPT_AO_PRE_CLEANUP_PHASE 0x1000
+#define VACOPT_AO_COMPACT_PHASE 0x2000
+#define VACOPT_AO_POST_CLEANUP_PHASE 0x4000
+#define VACOPT_UPDATE_DATFROZENXID 0x8000
 
 #define VACUUM_AO_PHASE_MASK (VACOPT_AO_PRE_CLEANUP_PHASE | \
 							  VACOPT_AO_COMPACT_PHASE | \
@@ -282,13 +266,6 @@
 	int			log_min_duration;	/* minimum execution threshold in ms at
 									 * which  verbose logs are activated, -1
 									 * to use default */
-<<<<<<< HEAD
-	VacOptTernaryValue index_cleanup;	/* Do index vacuum and cleanup,
-										 * default value depends on reloptions */
-	VacOptTernaryValue truncate;	/* Truncate empty pages at the end,
-									 * default value depends on reloptions */
-	bool auto_stats;      /* invoked via automatic statistic collection */
-=======
 	VacOptValue index_cleanup;	/* Do index vacuum and cleanup */
 	VacOptValue truncate;		/* Truncate empty pages at the end */
 
@@ -298,7 +275,7 @@
 	 * disabled.
 	 */
 	int			nworkers;
->>>>>>> d457cb4e
+	bool auto_stats;      /* invoked via automatic statistic collection */
 } VacuumParams;
 
 typedef struct
@@ -397,7 +374,6 @@
 /* in commands/vacuumlazy.c */
 extern void lazy_vacuum_rel_heap(Relation onerel,
 							VacuumParams *params, BufferAccessStrategy bstrategy);
-extern void scan_index(Relation indrel, double num_tuples, int elevel, BufferAccessStrategy bstrategy);
 
 /* in commands/vacuum_ao.c */
 
@@ -408,6 +384,8 @@
 extern void ao_vacuum_rel_post_cleanup(Relation onerel, int options, VacuumParams *params,
 									   BufferAccessStrategy bstrategy);
 
+extern void ao_vacuum_rel(Relation rel, VacuumParams *params, BufferAccessStrategy bstrategy);
+
 extern bool std_typanalyze(VacAttrStats *stats);
 
 /* in utils/misc/sampling.c --- duplicate of declarations in utils/sampling.h */
