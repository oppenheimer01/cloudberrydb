--- conflicted
+++ resolved
@@ -34,16 +34,13 @@
    oprnamespace  oid     ,
    oprowner      oid     ,
    oprkind       "char"  ,
+   oprcanmerge   boolean ,
    oprcanhash    boolean ,
    oprleft       oid     ,
    oprright      oid     ,
    oprresult     oid     ,
    oprcom        oid     ,
    oprnegate     oid     ,
-   oprlsortop    oid     ,
-   oprrsortop    oid     ,
-   oprltcmpop    oid     ,
-   oprgtcmpop    oid     ,
    oprcode       regproc ,
    oprrest       regproc ,
    oprjoin       regproc 
@@ -60,10 +57,6 @@
    alter table pg_operator add fk oprresult on pg_type(oid);
    alter table pg_operator add fk oprcom on pg_operator(oid);
    alter table pg_operator add fk oprnegate on pg_operator(oid);
-   alter table pg_operator add fk oprlsortop on pg_operator(oid);
-   alter table pg_operator add fk oprrsortop on pg_operator(oid);
-   alter table pg_operator add fk oprltcmpop on pg_operator(oid);
-   alter table pg_operator add fk oprgtcmpop on pg_operator(oid);
    alter table pg_operator add fk oprcode on pg_proc(oid);
    alter table pg_operator add fk oprrest on pg_proc(oid);
    alter table pg_operator add fk oprjoin on pg_proc(oid);
@@ -130,52 +123,8 @@
  * ----------------
  */
 
-<<<<<<< HEAD
-DATA(insert OID =  15 ( "="		   PGNSP PGUID b f	23	20	16 416	36	97 412	37	76 int48eq eqsel eqjoinsel ));
+DATA(insert OID =  15 ( "="		   PGNSP PGUID b t f	23	20	16 416	36 int48eq eqsel eqjoinsel ));
 #define Int48EqualOperator 15
-DATA(insert OID =  36 ( "<>"	   PGNSP PGUID b f	23	20	16 417	15	 0	 0	 0	 0 int48ne neqsel neqjoinsel ));
-DATA(insert OID =  37 ( "<"		   PGNSP PGUID b f	23	20	16 419	82	 0	 0	 0	 0 int48lt scalarltsel scalarltjoinsel ));
-DATA(insert OID =  76 ( ">"		   PGNSP PGUID b f	23	20	16 418	80	 0	 0	 0	 0 int48gt scalargtsel scalargtjoinsel ));
-DATA(insert OID =  80 ( "<="	   PGNSP PGUID b f	23	20	16 430	76	 0	 0	 0	 0 int48le scalarltsel scalarltjoinsel ));
-DATA(insert OID =  82 ( ">="	   PGNSP PGUID b f	23	20	16 420	37	 0	 0	 0	 0 int48ge scalargtsel scalargtjoinsel ));
-
-DATA(insert OID =  58 ( "<"		   PGNSP PGUID b f	16	16	16	59	 1695	0	0	0	0 boollt scalarltsel scalarltjoinsel ));
-DATA(insert OID =  59 ( ">"		   PGNSP PGUID b f	16	16	16	58	 1694	0	0	0	0 boolgt scalargtsel scalargtjoinsel ));
-DATA(insert OID =  85 ( "<>"	   PGNSP PGUID b f	16	16	16	85	91	 0	 0	 0	 0 boolne neqsel neqjoinsel ));
-DATA(insert OID =  91 ( "="		   PGNSP PGUID b t	16	16	16	91	85	58	58	58	59 booleq eqsel eqjoinsel ));
-#define BooleanEqualOperator   91
-DATA(insert OID = 1694 (  "<="	   PGNSP PGUID b f	16	16	16 1695 59	0  0   0   0 boolle scalarltsel scalarltjoinsel ));
-DATA(insert OID = 1695 (  ">="	   PGNSP PGUID b f	16	16	16 1694 58	0  0   0   0 boolge scalargtsel scalargtjoinsel ));
-
-DATA(insert OID =  92 ( "="		   PGNSP PGUID b t	18	18	16	92 630 631 631 631 633 chareq eqsel eqjoinsel ));
-#define CharEqualOperator 92
-DATA(insert OID =  93 ( "="		   PGNSP PGUID b t	19	19	16	93 643 660 660 660 662 nameeq eqsel eqjoinsel ));
-#define NameEqualOperator 93
-DATA(insert OID =  94 ( "="		   PGNSP PGUID b t	21	21	16	94 519	95	95	95 520 int2eq eqsel eqjoinsel ));
-#define Int2EqualOperator 94
-DATA(insert OID =  95 ( "<"		   PGNSP PGUID b f	21	21	16 520 524	 0	 0	 0	 0 int2lt scalarltsel scalarltjoinsel ));
-DATA(insert OID =  96 ( "="		   PGNSP PGUID b t	23	23	16	96 518	97	97	97 521 int4eq eqsel eqjoinsel ));
-#define Int4EqualOperator 96
-DATA(insert OID =  97 ( "<"		   PGNSP PGUID b f	23	23	16 521 525	 0	 0	 0	 0 int4lt scalarltsel scalarltjoinsel ));
-DATA(insert OID =  98 ( "="		   PGNSP PGUID b t	25	25	16	98 531 664 664 664 666 texteq eqsel eqjoinsel ));
-#define TextEqualOperator 98
-DATA(insert OID = 349 (  "||"	   PGNSP PGUID b f 2277 2283 2277	0 0 0 0 0 0 array_append   -	   -	 ));
-DATA(insert OID = 374 (  "||"	   PGNSP PGUID b f 2283 2277 2277	0 0 0 0 0 0 array_prepend  -	   -	 ));
-DATA(insert OID = 375 (  "||"	   PGNSP PGUID b f 2277 2277 2277	0 0 0 0 0 0 array_cat	   -	   -	 ));
-
-DATA(insert OID = 352 (  "="	   PGNSP PGUID b t	28	28	16 352	 0	 0	 0	 0	 0 xideq eqsel eqjoinsel ));
-#define XidEqualOperator 352
-
-DATA(insert OID = 353 (  "="	   PGNSP PGUID b f	28	23	16	 0	 0	 0	 0	 0	 0 xideqint4 eqsel eqjoinsel ));
-DATA(insert OID = 388 (  "!"	   PGNSP PGUID r f	20	 0	1700   0   0   0   0  0   0 numeric_fac - - ));
-DATA(insert OID = 389 (  "!!"	   PGNSP PGUID l f	 0	20	1700   0   0   0   0  0   0 numeric_fac - - ));
-DATA(insert OID = 385 (  "="	   PGNSP PGUID b t	29	29	16 385	 0	 0	 0	 0	 0 cideq eqsel eqjoinsel ));
-#define CidEqualOperator 385
-DATA(insert OID = 386 (  "="	   PGNSP PGUID b t	22	22	16 386	 0	 0	 0	 0	 0 int2vectoreq eqsel eqjoinsel ));
-
-DATA(insert OID = 387 (  "="	   PGNSP PGUID b f	27	27	16 387 402 2799 2799 2799 2800 tideq eqsel eqjoinsel ));
-=======
-DATA(insert OID =  15 ( "="		   PGNSP PGUID b t f	23	20	16 416	36 int48eq eqsel eqjoinsel ));
 DATA(insert OID =  36 ( "<>"	   PGNSP PGUID b f f	23	20	16 417	15 int48ne neqsel neqjoinsel ));
 DATA(insert OID =  37 ( "<"		   PGNSP PGUID b f f	23	20	16 419	82 int48lt scalarltsel scalarltjoinsel ));
 DATA(insert OID =  76 ( ">"		   PGNSP PGUID b f f	23	20	16 418	80 int48gt scalargtsel scalargtjoinsel ));
@@ -191,221 +140,42 @@
 DATA(insert OID = 1695 (  ">="	   PGNSP PGUID b f f	16	16	16 1694 58 boolge scalargtsel scalargtjoinsel ));
 
 DATA(insert OID =  92 ( "="		   PGNSP PGUID b t t	18	18	16	92 630 chareq eqsel eqjoinsel ));
+#define CharEqualOperator 92
 DATA(insert OID =  93 ( "="		   PGNSP PGUID b t t	19	19	16	93 643 nameeq eqsel eqjoinsel ));
+#define NameEqualOperator 93
 DATA(insert OID =  94 ( "="		   PGNSP PGUID b t t	21	21	16	94 519 int2eq eqsel eqjoinsel ));
+#define Int2EqualOperator 94
 DATA(insert OID =  95 ( "<"		   PGNSP PGUID b f f	21	21	16 520 524 int2lt scalarltsel scalarltjoinsel ));
 DATA(insert OID =  96 ( "="		   PGNSP PGUID b t t	23	23	16	96 518 int4eq eqsel eqjoinsel ));
+#define Int4EqualOperator 96
 DATA(insert OID =  97 ( "<"		   PGNSP PGUID b f f	23	23	16 521 525 int4lt scalarltsel scalarltjoinsel ));
 DATA(insert OID =  98 ( "="		   PGNSP PGUID b t t	25	25	16	98 531 texteq eqsel eqjoinsel ));
+#define TextEqualOperator 98
 
 DATA(insert OID = 349 (  "||"	   PGNSP PGUID b f f 2277 2283 2277	0 0 array_append   -	   -	 ));
 DATA(insert OID = 374 (  "||"	   PGNSP PGUID b f f 2283 2277 2277	0 0 array_prepend  -	   -	 ));
 DATA(insert OID = 375 (  "||"	   PGNSP PGUID b f f 2277 2277 2277	0 0 array_cat	   -	   -	 ));
 
 DATA(insert OID = 352 (  "="	   PGNSP PGUID b f t	28	28	16 352	 0 xideq eqsel eqjoinsel ));
+#define XidEqualOperator 352
 DATA(insert OID = 353 (  "="	   PGNSP PGUID b f f	28	23	16	 0	 0 xideqint4 eqsel eqjoinsel ));
 DATA(insert OID = 388 (  "!"	   PGNSP PGUID r f f	20	 0	1700  0  0 numeric_fac - - ));
 DATA(insert OID = 389 (  "!!"	   PGNSP PGUID l f f	 0	20	1700  0  0 numeric_fac - - ));
 DATA(insert OID = 385 (  "="	   PGNSP PGUID b f t	29	29	16 385	 0 cideq eqsel eqjoinsel ));
+#define CidEqualOperator 385
 DATA(insert OID = 386 (  "="	   PGNSP PGUID b f t	22	22	16 386	 0 int2vectoreq eqsel eqjoinsel ));
 
 DATA(insert OID = 387 (  "="	   PGNSP PGUID b t f	27	27	16 387 402 tideq eqsel eqjoinsel ));
->>>>>>> a78fcfb5
 #define TIDEqualOperator   387
 DATA(insert OID = 402 (  "<>"	   PGNSP PGUID b f f	27	27	16 402 387 tidne neqsel neqjoinsel ));
 DATA(insert OID = 2799 (  "<"	   PGNSP PGUID b f f	27	27	16 2800 2802 tidlt scalarltsel scalarltjoinsel ));
 #define TIDLessOperator    2799
-<<<<<<< HEAD
-DATA(insert OID = 2800 (  ">"	   PGNSP PGUID b f	27	27	16 2799 2801 0 0 0 0 tidgt scalargtsel scalargtjoinsel ));
-DATA(insert OID = 2801 (  "<="	   PGNSP PGUID b f	27	27	16 2802 2800 0 0 0 0 tidle scalarltsel scalarltjoinsel ));
-DATA(insert OID = 2802 (  ">="	   PGNSP PGUID b f	27	27	16 2801 2799 0 0 0 0 tidge scalargtsel scalargtjoinsel ));
-
-DATA(insert OID = 410 ( "="		   PGNSP PGUID b t	20	20	16 410 411 412 412 412 413 int8eq eqsel eqjoinsel ));
-#define Int8EqualOperator 410
-DATA(insert OID = 411 ( "<>"	   PGNSP PGUID b f	20	20	16 411 410 0 0 0 0 int8ne neqsel neqjoinsel ));
-DATA(insert OID = 412 ( "<"		   PGNSP PGUID b f	20	20	16 413 415 0 0 0 0 int8lt scalarltsel scalarltjoinsel ));
-DATA(insert OID = 413 ( ">"		   PGNSP PGUID b f	20	20	16 412 414 0 0 0 0 int8gt scalargtsel scalargtjoinsel ));
-DATA(insert OID = 414 ( "<="	   PGNSP PGUID b f	20	20	16 415 413 0 0 0 0 int8le scalarltsel scalarltjoinsel ));
-DATA(insert OID = 415 ( ">="	   PGNSP PGUID b f	20	20	16 414 412 0 0 0 0 int8ge scalargtsel scalargtjoinsel ));
-
-DATA(insert OID = 416 ( "="		   PGNSP PGUID b f	20	23	16	15 417 412 97 418 419 int84eq eqsel eqjoinsel ));
-#define Int84EqualOperator 416
-DATA(insert OID = 417 ( "<>"	   PGNSP PGUID b f	20	23	16	36 416 0 0 0 0 int84ne neqsel neqjoinsel ));
-DATA(insert OID = 418 ( "<"		   PGNSP PGUID b f	20	23	16	76 430 0 0 0 0 int84lt scalarltsel scalarltjoinsel ));
-DATA(insert OID = 419 ( ">"		   PGNSP PGUID b f	20	23	16	37 420 0 0 0 0 int84gt scalargtsel scalargtjoinsel ));
-DATA(insert OID = 420 ( "<="	   PGNSP PGUID b f	20	23	16	82 419 0 0 0 0 int84le scalarltsel scalarltjoinsel ));
-DATA(insert OID = 430 ( ">="	   PGNSP PGUID b f	20	23	16	80 418 0 0 0 0 int84ge scalargtsel scalargtjoinsel ));
-DATA(insert OID = 439 (  "%"	   PGNSP PGUID b f	20	20	20	 0	 0 0 0 0 0 int8mod - - ));
-DATA(insert OID = 473 (  "@"	   PGNSP PGUID l f	 0	20	20	 0	 0 0 0 0 0 int8abs - - ));
-
-DATA(insert OID = 484 (  "-"	   PGNSP PGUID l f	 0	20	20	 0	 0	 0	 0	 0	 0 int8um - - ));
-DATA(insert OID = 485 (  "<<"	   PGNSP PGUID b f 604 604	16	 0	 0	 0	 0	 0	 0 poly_left positionsel positionjoinsel ));
-DATA(insert OID = 486 (  "&<"	   PGNSP PGUID b f 604 604	16	 0	 0	 0	 0	 0	 0 poly_overleft positionsel positionjoinsel ));
-DATA(insert OID = 487 (  "&>"	   PGNSP PGUID b f 604 604	16	 0	 0	 0	 0	 0	 0 poly_overright positionsel positionjoinsel ));
-DATA(insert OID = 488 (  ">>"	   PGNSP PGUID b f 604 604	16	 0	 0	 0	 0	 0	 0 poly_right positionsel positionjoinsel ));
-DATA(insert OID = 489 (  "<@"	   PGNSP PGUID b f 604 604	16 490	 0	 0	 0	 0	 0 poly_contained contsel contjoinsel ));
-DATA(insert OID = 490 (  "@>"	   PGNSP PGUID b f 604 604	16 489	 0	 0	 0	 0	 0 poly_contain contsel contjoinsel ));
-DATA(insert OID = 491 (  "~="	   PGNSP PGUID b f 604 604	16 491	 0	 0	 0	 0	 0 poly_same eqsel eqjoinsel ));
-DATA(insert OID = 492 (  "&&"	   PGNSP PGUID b f 604 604	16 492	 0	 0	 0	 0	 0 poly_overlap areasel areajoinsel ));
-DATA(insert OID = 493 (  "<<"	   PGNSP PGUID b f 603 603	16	 0	 0	 0	 0	 0	 0 box_left positionsel positionjoinsel ));
-DATA(insert OID = 494 (  "&<"	   PGNSP PGUID b f 603 603	16	 0	 0	 0	 0	 0	 0 box_overleft positionsel positionjoinsel ));
-DATA(insert OID = 495 (  "&>"	   PGNSP PGUID b f 603 603	16	 0	 0	 0	 0	 0	 0 box_overright positionsel positionjoinsel ));
-DATA(insert OID = 496 (  ">>"	   PGNSP PGUID b f 603 603	16	 0	 0	 0	 0	 0	 0 box_right positionsel positionjoinsel ));
-DATA(insert OID = 497 (  "<@"	   PGNSP PGUID b f 603 603	16 498	 0	 0	 0	 0	 0 box_contained contsel contjoinsel ));
-DATA(insert OID = 498 (  "@>"	   PGNSP PGUID b f 603 603	16 497	 0	 0	 0	 0	 0 box_contain contsel contjoinsel ));
-DATA(insert OID = 499 (  "~="	   PGNSP PGUID b f 603 603	16 499	 0	 0	 0	 0	 0 box_same eqsel eqjoinsel ));
-DATA(insert OID = 500 (  "&&"	   PGNSP PGUID b f 603 603	16 500	 0	 0	 0	 0	 0 box_overlap areasel areajoinsel ));
-DATA(insert OID = 501 (  ">="	   PGNSP PGUID b f 603 603	16 505 504	 0	 0	 0	 0 box_ge areasel areajoinsel ));
-DATA(insert OID = 502 (  ">"	   PGNSP PGUID b f 603 603	16 504 505	 0	 0	 0	 0 box_gt areasel areajoinsel ));
-DATA(insert OID = 503 (  "="	   PGNSP PGUID b f 603 603	16 503	 0 504 504 504 502 box_eq eqsel eqjoinsel ));
-DATA(insert OID = 504 (  "<"	   PGNSP PGUID b f 603 603	16 502 501	 0	 0	 0	 0 box_lt areasel areajoinsel ));
-DATA(insert OID = 505 (  "<="	   PGNSP PGUID b f 603 603	16 501 502	 0	 0	 0	 0 box_le areasel areajoinsel ));
-DATA(insert OID = 506 (  ">^"	   PGNSP PGUID b f 600 600	16	 0	 0	 0	 0	 0	 0 point_above positionsel positionjoinsel ));
-DATA(insert OID = 507 (  "<<"	   PGNSP PGUID b f 600 600	16	 0	 0	 0	 0	 0	 0 point_left positionsel positionjoinsel ));
-DATA(insert OID = 508 (  ">>"	   PGNSP PGUID b f 600 600	16	 0	 0	 0	 0	 0	 0 point_right positionsel positionjoinsel ));
-DATA(insert OID = 509 (  "<^"	   PGNSP PGUID b f 600 600	16	 0	 0	 0	 0	 0	 0 point_below positionsel positionjoinsel ));
-DATA(insert OID = 510 (  "~="	   PGNSP PGUID b f 600 600	16 510 713	 0	 0	 0	 0 point_eq eqsel eqjoinsel ));
-DATA(insert OID = 511 (  "<@"	   PGNSP PGUID b f 600 603	16	 0	 0	 0	 0	 0	 0 on_pb - - ));
-DATA(insert OID = 512 (  "<@"	   PGNSP PGUID b f 600 602	16 755	 0	 0	 0	 0	 0 on_ppath - - ));
-DATA(insert OID = 513 (  "@@"	   PGNSP PGUID l f	 0 603 600	 0	 0	 0	 0	 0	 0 box_center - - ));
-DATA(insert OID = 514 (  "*"	   PGNSP PGUID b f	23	23	23 514	 0	 0	 0	 0	 0 int4mul - - ));
-DATA(insert OID = 517 (  "<->"	   PGNSP PGUID b f 600 600 701 517	 0	 0	 0	 0	 0 point_distance - - ));
-DATA(insert OID = 518 (  "<>"	   PGNSP PGUID b f	23	23	16 518	96	0  0   0   0 int4ne neqsel neqjoinsel ));
-DATA(insert OID = 519 (  "<>"	   PGNSP PGUID b f	21	21	16 519	94	0  0   0   0 int2ne neqsel neqjoinsel ));
-DATA(insert OID = 520 (  ">"	   PGNSP PGUID b f	21	21	16	95 522	0  0   0   0 int2gt scalargtsel scalargtjoinsel ));
-DATA(insert OID = 521 (  ">"	   PGNSP PGUID b f	23	23	16	97 523	0  0   0   0 int4gt scalargtsel scalargtjoinsel ));
-DATA(insert OID = 522 (  "<="	   PGNSP PGUID b f	21	21	16 524 520	0  0   0   0 int2le scalarltsel scalarltjoinsel ));
-DATA(insert OID = 523 (  "<="	   PGNSP PGUID b f	23	23	16 525 521	0  0   0   0 int4le scalarltsel scalarltjoinsel ));
-DATA(insert OID = 524 (  ">="	   PGNSP PGUID b f	21	21	16 522	95	0  0   0   0 int2ge scalargtsel scalargtjoinsel ));
-DATA(insert OID = 525 (  ">="	   PGNSP PGUID b f	23	23	16 523	97	0  0   0   0 int4ge scalargtsel scalargtjoinsel ));
-DATA(insert OID = 526 (  "*"	   PGNSP PGUID b f	21	21	21 526	 0	0  0   0   0 int2mul - - ));
-DATA(insert OID = 527 (  "/"	   PGNSP PGUID b f	21	21	21	 0	 0	0  0   0   0 int2div - - ));
-DATA(insert OID = 528 (  "/"	   PGNSP PGUID b f	23	23	23	 0	 0	0  0   0   0 int4div - - ));
-DATA(insert OID = 529 (  "%"	   PGNSP PGUID b f	21	21	21	 0	 0	0  0   0   0 int2mod - - ));
-DATA(insert OID = 530 (  "%"	   PGNSP PGUID b f	23	23	23	 0	 0	0  0   0   0 int4mod - - ));
-DATA(insert OID = 531 (  "<>"	   PGNSP PGUID b f	25	25	16 531	98	0	0	0	0 textne neqsel neqjoinsel ));
-DATA(insert OID = 532 (  "="	   PGNSP PGUID b f	21	23	16 533 538	 95  97 534 536 int24eq eqsel eqjoinsel ));
-#define Int24EqualOperator 532
-
-DATA(insert OID = 533 (  "="	   PGNSP PGUID b f	23	21	16 532 539	 97  95 535 537 int42eq eqsel eqjoinsel ));
-#define Int42EqualOperator 533
-
-DATA(insert OID = 534 (  "<"	   PGNSP PGUID b f	21	23	16 537 542	0  0   0   0 int24lt scalarltsel scalarltjoinsel ));
-DATA(insert OID = 535 (  "<"	   PGNSP PGUID b f	23	21	16 536 543	0  0   0   0 int42lt scalarltsel scalarltjoinsel ));
-DATA(insert OID = 536 (  ">"	   PGNSP PGUID b f	21	23	16 535 540	0  0   0   0 int24gt scalargtsel scalargtjoinsel ));
-DATA(insert OID = 537 (  ">"	   PGNSP PGUID b f	23	21	16 534 541	0  0   0   0 int42gt scalargtsel scalargtjoinsel ));
-DATA(insert OID = 538 (  "<>"	   PGNSP PGUID b f	21	23	16 539 532	0  0   0   0 int24ne neqsel neqjoinsel ));
-DATA(insert OID = 539 (  "<>"	   PGNSP PGUID b f	23	21	16 538 533	0  0   0   0 int42ne neqsel neqjoinsel ));
-DATA(insert OID = 540 (  "<="	   PGNSP PGUID b f	21	23	16 543 536	0  0   0   0 int24le scalarltsel scalarltjoinsel ));
-DATA(insert OID = 541 (  "<="	   PGNSP PGUID b f	23	21	16 542 537	0  0   0   0 int42le scalarltsel scalarltjoinsel ));
-DATA(insert OID = 542 (  ">="	   PGNSP PGUID b f	21	23	16 541 534	0  0   0   0 int24ge scalargtsel scalargtjoinsel ));
-DATA(insert OID = 543 (  ">="	   PGNSP PGUID b f	23	21	16 540 535	0  0   0   0 int42ge scalargtsel scalargtjoinsel ));
-DATA(insert OID = 544 (  "*"	   PGNSP PGUID b f	21	23	23 545	 0	 0	 0	 0	 0 int24mul - - ));
-DATA(insert OID = 545 (  "*"	   PGNSP PGUID b f	23	21	23 544	 0	 0	 0	 0	 0 int42mul - - ));
-DATA(insert OID = 546 (  "/"	   PGNSP PGUID b f	21	23	23	 0	 0	 0	 0	 0	 0 int24div - - ));
-DATA(insert OID = 547 (  "/"	   PGNSP PGUID b f	23	21	23	 0	 0	 0	 0	 0	 0 int42div - - ));
-DATA(insert OID = 548 (  "%"	   PGNSP PGUID b f	21	23	23	 0	 0	 0	 0	 0	 0 int24mod - - ));
-DATA(insert OID = 549 (  "%"	   PGNSP PGUID b f	23	21	23	 0	 0	 0	 0	 0	 0 int42mod - - ));
-DATA(insert OID = 550 (  "+"	   PGNSP PGUID b f	21	21	21 550	 0	 0	 0	 0	 0 int2pl - - ));
-DATA(insert OID = 551 (  "+"	   PGNSP PGUID b f	23	23	23 551	 0	 0	 0	 0	 0 int4pl - - ));
-DATA(insert OID = 552 (  "+"	   PGNSP PGUID b f	21	23	23 553	 0	 0	 0	 0	 0 int24pl - - ));
-DATA(insert OID = 553 (  "+"	   PGNSP PGUID b f	23	21	23 552	 0	 0	 0	 0	 0 int42pl - - ));
-DATA(insert OID = 554 (  "-"	   PGNSP PGUID b f	21	21	21	 0	 0	 0	 0	 0	 0 int2mi - - ));
-DATA(insert OID = 555 (  "-"	   PGNSP PGUID b f	23	23	23	 0	 0	 0	 0	 0	 0 int4mi - - ));
-DATA(insert OID = 556 (  "-"	   PGNSP PGUID b f	21	23	23	 0	 0	 0	 0	 0	 0 int24mi - - ));
-DATA(insert OID = 557 (  "-"	   PGNSP PGUID b f	23	21	23	 0	 0	 0	 0	 0	 0 int42mi - - ));
-DATA(insert OID = 558 (  "-"	   PGNSP PGUID l f	 0	23	23	 0	 0	 0	 0	 0	 0 int4um - - ));
-DATA(insert OID = 559 (  "-"	   PGNSP PGUID l f	 0	21	21	 0	 0	 0	 0	 0	 0 int2um - - ));
-DATA(insert OID = 560 (  "="	   PGNSP PGUID b t 702 702	16 560 561 562 562 562 563 abstimeeq eqsel eqjoinsel ));
-#define AbsTimeEqualOperator 560
-DATA(insert OID = 561 (  "<>"	   PGNSP PGUID b f 702 702	16 561 560 0 0 0 0 abstimene neqsel neqjoinsel ));
-DATA(insert OID = 562 (  "<"	   PGNSP PGUID b f 702 702	16 563 565 0 0 0 0 abstimelt scalarltsel scalarltjoinsel ));
-DATA(insert OID = 563 (  ">"	   PGNSP PGUID b f 702 702	16 562 564 0 0 0 0 abstimegt scalargtsel scalargtjoinsel ));
-DATA(insert OID = 564 (  "<="	   PGNSP PGUID b f 702 702	16 565 563 0 0 0 0 abstimele scalarltsel scalarltjoinsel ));
-DATA(insert OID = 565 (  ">="	   PGNSP PGUID b f 702 702	16 564 562 0 0 0 0 abstimege scalargtsel scalargtjoinsel ));
-DATA(insert OID = 566 (  "="	   PGNSP PGUID b t 703 703	16 566 567 568 568 568 569 reltimeeq eqsel eqjoinsel ));
-#define RelTimeEqualOperator 566
-DATA(insert OID = 567 (  "<>"	   PGNSP PGUID b f 703 703	16 567 566 0 0 0 0 reltimene neqsel neqjoinsel ));
-DATA(insert OID = 568 (  "<"	   PGNSP PGUID b f 703 703	16 569 571 0 0 0 0 reltimelt scalarltsel scalarltjoinsel ));
-DATA(insert OID = 569 (  ">"	   PGNSP PGUID b f 703 703	16 568 570 0 0 0 0 reltimegt scalargtsel scalargtjoinsel ));
-DATA(insert OID = 570 (  "<="	   PGNSP PGUID b f 703 703	16 571 569 0 0 0 0 reltimele scalarltsel scalarltjoinsel ));
-DATA(insert OID = 571 (  ">="	   PGNSP PGUID b f 703 703	16 570 568 0 0 0 0 reltimege scalargtsel scalargtjoinsel ));
-DATA(insert OID = 572 (  "~="	   PGNSP PGUID b f 704 704	16 572	 0	 0	 0	 0	 0 tintervalsame eqsel eqjoinsel ));
-DATA(insert OID = 573 (  "<<"	   PGNSP PGUID b f 704 704	16	 0	 0	 0	 0	 0	 0 tintervalct - - ));
-DATA(insert OID = 574 (  "&&"	   PGNSP PGUID b f 704 704	16 574	 0	 0	 0	 0	 0 tintervalov - - ));
-DATA(insert OID = 575 (  "#="	   PGNSP PGUID b f 704 703	16	 0 576	 0	 0	 0	 0 tintervalleneq - - ));
-DATA(insert OID = 576 (  "#<>"	   PGNSP PGUID b f 704 703	16	 0 575	 0	 0	 0	 0 tintervallenne - - ));
-DATA(insert OID = 577 (  "#<"	   PGNSP PGUID b f 704 703	16	 0 580	 0	 0	 0	 0 tintervallenlt - - ));
-DATA(insert OID = 578 (  "#>"	   PGNSP PGUID b f 704 703	16	 0 579	 0	 0	 0	 0 tintervallengt - - ));
-DATA(insert OID = 579 (  "#<="	   PGNSP PGUID b f 704 703	16	 0 578	 0	 0	 0	 0 tintervallenle - - ));
-DATA(insert OID = 580 (  "#>="	   PGNSP PGUID b f 704 703	16	 0 577	 0	 0	 0	 0 tintervallenge - - ));
-DATA(insert OID = 581 (  "+"	   PGNSP PGUID b f 702 703 702	 0	 0 0 0 0 0 timepl - - ));
-DATA(insert OID = 582 (  "-"	   PGNSP PGUID b f 702 703 702	 0	 0 0 0 0 0 timemi - - ));
-DATA(insert OID = 583 (  "<?>"	   PGNSP PGUID b f 702 704	16	 0	 0	 0	 0	 0	 0 intinterval - - ));
-DATA(insert OID = 584 (  "-"	   PGNSP PGUID l f	 0 700 700	 0	 0	 0	 0	 0	 0 float4um - - ));
-DATA(insert OID = 585 (  "-"	   PGNSP PGUID l f	 0 701 701	 0	 0	 0	 0	 0	 0 float8um - - ));
-DATA(insert OID = 586 (  "+"	   PGNSP PGUID b f 700 700 700 586	 0	 0	 0	 0	 0 float4pl - - ));
-DATA(insert OID = 587 (  "-"	   PGNSP PGUID b f 700 700 700	 0	 0	 0	 0	 0	 0 float4mi - - ));
-DATA(insert OID = 588 (  "/"	   PGNSP PGUID b f 700 700 700	 0	 0	 0	 0	 0	 0 float4div - - ));
-DATA(insert OID = 589 (  "*"	   PGNSP PGUID b f 700 700 700 589	 0	 0	 0	 0	 0 float4mul - - ));
-DATA(insert OID = 590 (  "@"	   PGNSP PGUID l f	 0 700 700	 0	 0	 0	 0	 0	 0 float4abs - - ));
-DATA(insert OID = 591 (  "+"	   PGNSP PGUID b f 701 701 701 591	 0	 0	 0	 0	 0 float8pl - - ));
-DATA(insert OID = 592 (  "-"	   PGNSP PGUID b f 701 701 701	 0	 0	 0	 0	 0	 0 float8mi - - ));
-DATA(insert OID = 593 (  "/"	   PGNSP PGUID b f 701 701 701	 0	 0	 0	 0	 0	 0 float8div - - ));
-DATA(insert OID = 594 (  "*"	   PGNSP PGUID b f 701 701 701 594	 0	 0	 0	 0	 0 float8mul - - ));
-DATA(insert OID = 595 (  "@"	   PGNSP PGUID l f	 0 701 701	 0	 0	 0	 0	 0	 0 float8abs - - ));
-DATA(insert OID = 596 (  "|/"	   PGNSP PGUID l f	 0 701 701	 0	 0	 0	 0	 0	 0 dsqrt - - ));
-DATA(insert OID = 597 (  "||/"	   PGNSP PGUID l f	 0 701 701	 0	 0	 0	 0	 0	 0 dcbrt - - ));
-DATA(insert OID = 1284 (  "|"	   PGNSP PGUID l f	 0 704 702	0  0   0   0   0   0 tintervalstart - - ));
-DATA(insert OID = 606 (  "<#>"	   PGNSP PGUID b f 702 702 704	0  0   0   0   0   0 mktinterval - - ));
-
-DATA(insert OID = 607 (  "="	   PGNSP PGUID b t	26	26	16 607 608 609 609 609 610 oideq eqsel eqjoinsel ));
-#define OidEqualOperator 607
-#define MIN_OIDCMP 607			/* used by cache code */
-DATA(insert OID = 608 (  "<>"	   PGNSP PGUID b f	26	26	16 608 607	0  0   0   0 oidne neqsel neqjoinsel ));
-DATA(insert OID = 609 (  "<"	   PGNSP PGUID b f	26	26	16 610 612	0  0   0   0 oidlt scalarltsel scalarltjoinsel ));
-DATA(insert OID = 610 (  ">"	   PGNSP PGUID b f	26	26	16 609 611	0  0   0   0 oidgt scalargtsel scalargtjoinsel ));
-DATA(insert OID = 611 (  "<="	   PGNSP PGUID b f	26	26	16 612 610	0  0   0   0 oidle scalarltsel scalarltjoinsel ));
-DATA(insert OID = 612 (  ">="	   PGNSP PGUID b f	26	26	16 611 609	0  0   0   0 oidge scalargtsel scalargtjoinsel ));
-#define MAX_OIDCMP 612			/* used by cache code */
-
-DATA(insert OID = 644 (  "<>"	   PGNSP PGUID b f	30	30	16 644 649	 0	 0	 0	 0 oidvectorne neqsel neqjoinsel ));
-DATA(insert OID = 645 (  "<"	   PGNSP PGUID b f	30	30	16 646 648	 0	 0	 0	 0 oidvectorlt scalarltsel scalarltjoinsel ));
-DATA(insert OID = 646 (  ">"	   PGNSP PGUID b f	30	30	16 645 647	 0	 0	 0	 0 oidvectorgt scalargtsel scalargtjoinsel ));
-DATA(insert OID = 647 (  "<="	   PGNSP PGUID b f	30	30	16 648 646	 0	 0	 0	 0 oidvectorle scalarltsel scalarltjoinsel ));
-DATA(insert OID = 648 (  ">="	   PGNSP PGUID b f	30	30	16 647 645	 0	 0	 0	 0 oidvectorge scalargtsel scalargtjoinsel ));
-DATA(insert OID = 649 (  "="	   PGNSP PGUID b t	30	30	16 649 644 645 645 645 646 oidvectoreq eqsel eqjoinsel ));
-
-DATA(insert OID = 613 (  "<->"	   PGNSP PGUID b f 600 628 701	 0	 0	0  0   0   0 dist_pl - - ));
-DATA(insert OID = 614 (  "<->"	   PGNSP PGUID b f 600 601 701	 0	 0	0  0   0   0 dist_ps - - ));
-DATA(insert OID = 615 (  "<->"	   PGNSP PGUID b f 600 603 701	 0	 0	0  0   0   0 dist_pb - - ));
-DATA(insert OID = 616 (  "<->"	   PGNSP PGUID b f 601 628 701	 0	 0	0  0   0   0 dist_sl - - ));
-DATA(insert OID = 617 (  "<->"	   PGNSP PGUID b f 601 603 701	 0	 0	0  0   0   0 dist_sb - - ));
-DATA(insert OID = 618 (  "<->"	   PGNSP PGUID b f 600 602 701	 0	 0	0  0   0   0 dist_ppath - - ));
-
-DATA(insert OID = 620 (  "="	   PGNSP PGUID b t	700  700	16 620 621	622 622 622 623 float4eq eqsel eqjoinsel ));
-#define Float4EqualOperator 620
-DATA(insert OID = 621 (  "<>"	   PGNSP PGUID b f	700  700	16 621 620	0 0   0   0 float4ne neqsel neqjoinsel ));
-DATA(insert OID = 622 (  "<"	   PGNSP PGUID b f	700  700	16 623 625	0 0   0   0 float4lt scalarltsel scalarltjoinsel ));
-DATA(insert OID = 623 (  ">"	   PGNSP PGUID b f	700  700	16 622 624	0 0   0   0 float4gt scalargtsel scalargtjoinsel ));
-DATA(insert OID = 624 (  "<="	   PGNSP PGUID b f	700  700	16 625 623	0 0   0   0 float4le scalarltsel scalarltjoinsel ));
-DATA(insert OID = 625 (  ">="	   PGNSP PGUID b f	700  700	16 624 622	0 0   0   0 float4ge scalargtsel scalargtjoinsel ));
-DATA(insert OID = 626 (  "!!="	   PGNSP PGUID b f	23	 25 16 0   0	0	0	0	0	int4notin - - ));
-DATA(insert OID = 627 (  "!!="	   PGNSP PGUID b f	26	 25 16 0   0	0	0	0	0	oidnotin - - ));
-DATA(insert OID = 630 (  "<>"	   PGNSP PGUID b f	18	18	16 630	92	0 0 0 0 charne neqsel neqjoinsel ));
-
-DATA(insert OID = 631 (  "<"	   PGNSP PGUID b f	18	18	16 633 634	0 0 0 0 charlt scalarltsel scalarltjoinsel ));
-DATA(insert OID = 632 (  "<="	   PGNSP PGUID b f	18	18	16 634 633	0 0 0 0 charle scalarltsel scalarltjoinsel ));
-DATA(insert OID = 633 (  ">"	   PGNSP PGUID b f	18	18	16 631 632	0 0 0 0 chargt scalargtsel scalargtjoinsel ));
-DATA(insert OID = 634 (  ">="	   PGNSP PGUID b f	18	18	16 632 631	0 0 0 0 charge scalargtsel scalargtjoinsel ));
-
-DATA(insert OID = 639 (  "~"	   PGNSP PGUID b f	19	25	16 0 640	0 0   0   0 nameregexeq regexeqsel regexeqjoinsel ));
-=======
 DATA(insert OID = 2800 (  ">"	   PGNSP PGUID b f f	27	27	16 2799 2801 tidgt scalargtsel scalargtjoinsel ));
 DATA(insert OID = 2801 (  "<="	   PGNSP PGUID b f f	27	27	16 2802 2800 tidle scalarltsel scalarltjoinsel ));
 DATA(insert OID = 2802 (  ">="	   PGNSP PGUID b f f	27	27	16 2801 2799 tidge scalargtsel scalargtjoinsel ));
 
 DATA(insert OID = 410 ( "="		   PGNSP PGUID b t t	20	20	16 410 411 int8eq eqsel eqjoinsel ));
+#define Int8EqualOperator 410
 DATA(insert OID = 411 ( "<>"	   PGNSP PGUID b f f	20	20	16 411 410 int8ne neqsel neqjoinsel ));
 DATA(insert OID = 412 ( "<"		   PGNSP PGUID b f f	20	20	16 413 415 int8lt scalarltsel scalarltjoinsel ));
 DATA(insert OID = 413 ( ">"		   PGNSP PGUID b f f	20	20	16 412 414 int8gt scalargtsel scalargtjoinsel ));
@@ -413,6 +183,7 @@
 DATA(insert OID = 415 ( ">="	   PGNSP PGUID b f f	20	20	16 414 412 int8ge scalargtsel scalargtjoinsel ));
 
 DATA(insert OID = 416 ( "="		   PGNSP PGUID b t f	20	23	16	15 417 int84eq eqsel eqjoinsel ));
+#define Int84EqualOperator 416
 DATA(insert OID = 417 ( "<>"	   PGNSP PGUID b f f	20	23	16	36 416 int84ne neqsel neqjoinsel ));
 DATA(insert OID = 418 ( "<"		   PGNSP PGUID b f f	20	23	16	76 430 int84lt scalarltsel scalarltjoinsel ));
 DATA(insert OID = 419 ( ">"		   PGNSP PGUID b f f	20	23	16	37 420 int84gt scalargtsel scalargtjoinsel ));
@@ -468,7 +239,9 @@
 DATA(insert OID = 530 (  "%"	   PGNSP PGUID b f f	23	23	23	 0	 0 int4mod - - ));
 DATA(insert OID = 531 (  "<>"	   PGNSP PGUID b f f	25	25	16 531	98 textne neqsel neqjoinsel ));
 DATA(insert OID = 532 (  "="	   PGNSP PGUID b t f	21	23	16 533 538 int24eq eqsel eqjoinsel ));
+#define Int24EqualOperator 532
 DATA(insert OID = 533 (  "="	   PGNSP PGUID b t f	23	21	16 532 539 int42eq eqsel eqjoinsel ));
+#define Int42EqualOperator 533
 DATA(insert OID = 534 (  "<"	   PGNSP PGUID b f f	21	23	16 537 542 int24lt scalarltsel scalarltjoinsel ));
 DATA(insert OID = 535 (  "<"	   PGNSP PGUID b f f	23	21	16 536 543 int42lt scalarltsel scalarltjoinsel ));
 DATA(insert OID = 536 (  ">"	   PGNSP PGUID b f f	21	23	16 535 540 int24gt scalargtsel scalargtjoinsel ));
@@ -496,12 +269,14 @@
 DATA(insert OID = 558 (  "-"	   PGNSP PGUID l f f	 0	23	23	 0	 0 int4um - - ));
 DATA(insert OID = 559 (  "-"	   PGNSP PGUID l f f	 0	21	21	 0	 0 int2um - - ));
 DATA(insert OID = 560 (  "="	   PGNSP PGUID b t t 702 702	16 560 561 abstimeeq eqsel eqjoinsel ));
+#define AbsTimeEqualOperator 560
 DATA(insert OID = 561 (  "<>"	   PGNSP PGUID b f f 702 702	16 561 560 abstimene neqsel neqjoinsel ));
 DATA(insert OID = 562 (  "<"	   PGNSP PGUID b f f 702 702	16 563 565 abstimelt scalarltsel scalarltjoinsel ));
 DATA(insert OID = 563 (  ">"	   PGNSP PGUID b f f 702 702	16 562 564 abstimegt scalargtsel scalargtjoinsel ));
 DATA(insert OID = 564 (  "<="	   PGNSP PGUID b f f 702 702	16 565 563 abstimele scalarltsel scalarltjoinsel ));
 DATA(insert OID = 565 (  ">="	   PGNSP PGUID b f f 702 702	16 564 562 abstimege scalargtsel scalargtjoinsel ));
 DATA(insert OID = 566 (  "="	   PGNSP PGUID b t t 703 703	16 566 567 reltimeeq eqsel eqjoinsel ));
+#define RelTimeEqualOperator 566
 DATA(insert OID = 567 (  "<>"	   PGNSP PGUID b f f 703 703	16 567 566 reltimene neqsel neqjoinsel ));
 DATA(insert OID = 568 (  "<"	   PGNSP PGUID b f f 703 703	16 569 571 reltimelt scalarltsel scalarltjoinsel ));
 DATA(insert OID = 569 (  ">"	   PGNSP PGUID b f f 703 703	16 568 570 reltimegt scalargtsel scalargtjoinsel ));
@@ -537,6 +312,7 @@
 DATA(insert OID = 606 (  "<#>"	   PGNSP PGUID b f f 702 702 704	 0   0 mktinterval - - ));
 
 DATA(insert OID = 607 (  "="	   PGNSP PGUID b t t	26	26	16 607 608 oideq eqsel eqjoinsel ));
+#define OidEqualOperator 607
 DATA(insert OID = 608 (  "<>"	   PGNSP PGUID b f f	26	26	16 608 607 oidne neqsel neqjoinsel ));
 DATA(insert OID = 609 (  "<"	   PGNSP PGUID b f f	26	26	16 610 612 oidlt scalarltsel scalarltjoinsel ));
 DATA(insert OID = 610 (  ">"	   PGNSP PGUID b f f	26	26	16 609 611 oidgt scalargtsel scalargtjoinsel ));
@@ -558,6 +334,7 @@
 DATA(insert OID = 618 (  "<->"	   PGNSP PGUID b f f 600 602 701	 0	 0 dist_ppath - - ));
 
 DATA(insert OID = 620 (  "="	   PGNSP PGUID b t t	700  700	16 620 621 float4eq eqsel eqjoinsel ));
+#define Float4EqualOperator 620
 DATA(insert OID = 621 (  "<>"	   PGNSP PGUID b f f	700  700	16 621 620 float4ne neqsel neqjoinsel ));
 DATA(insert OID = 622 (  "<"	   PGNSP PGUID b f f	700  700	16 623 625 float4lt scalarltsel scalarltjoinsel ));
 DATA(insert OID = 623 (  ">"	   PGNSP PGUID b f f	700  700	16 622 624 float4gt scalargtsel scalargtjoinsel ));
@@ -573,55 +350,10 @@
 DATA(insert OID = 634 (  ">="	   PGNSP PGUID b f f	18	18	16 632 631 charge scalargtsel scalargtjoinsel ));
 
 DATA(insert OID = 639 (  "~"	   PGNSP PGUID b f f	19	25	16 0 640 nameregexeq regexeqsel regexeqjoinsel ));
->>>>>>> a78fcfb5
 #define OID_NAME_REGEXEQ_OP		639
 DATA(insert OID = 640 (  "!~"	   PGNSP PGUID b f f	19	25	16 0 639 nameregexne regexnesel regexnejoinsel ));
 DATA(insert OID = 641 (  "~"	   PGNSP PGUID b f f	25	25	16 0 642 textregexeq regexeqsel regexeqjoinsel ));
 #define OID_TEXT_REGEXEQ_OP		641
-<<<<<<< HEAD
-DATA(insert OID = 642 (  "!~"	   PGNSP PGUID b f	25	25	16 0 641	0 0   0   0 textregexne regexnesel regexnejoinsel ));
-DATA(insert OID = 643 (  "<>"	   PGNSP PGUID b f	19	19	16 643 93 0 0 0 0 namene neqsel neqjoinsel ));
-DATA(insert OID = 654 (  "||"	   PGNSP PGUID b f	25	25	25	 0 0	0 0   0   0 textcat - - ));
-
-DATA(insert OID = 660 (  "<"	   PGNSP PGUID b f	19	19	16 662 663	0 0 0 0 namelt scalarltsel scalarltjoinsel ));
-DATA(insert OID = 661 (  "<="	   PGNSP PGUID b f	19	19	16 663 662	0 0 0 0 namele scalarltsel scalarltjoinsel ));
-DATA(insert OID = 662 (  ">"	   PGNSP PGUID b f	19	19	16 660 661	0 0 0 0 namegt scalargtsel scalargtjoinsel ));
-DATA(insert OID = 663 (  ">="	   PGNSP PGUID b f	19	19	16 661 660	0 0 0 0 namege scalargtsel scalargtjoinsel ));
-DATA(insert OID = 664 (  "<"	   PGNSP PGUID b f	25	25	16 666 667	0 0 0 0 text_lt scalarltsel scalarltjoinsel ));
-DATA(insert OID = 665 (  "<="	   PGNSP PGUID b f	25	25	16 667 666	0 0 0 0 text_le scalarltsel scalarltjoinsel ));
-DATA(insert OID = 666 (  ">"	   PGNSP PGUID b f	25	25	16 664 665	0 0 0 0 text_gt scalargtsel scalargtjoinsel ));
-DATA(insert OID = 667 (  ">="	   PGNSP PGUID b f	25	25	16 665 664	0 0 0 0 text_ge scalargtsel scalargtjoinsel ));
-
-DATA(insert OID = 670 (  "="	   PGNSP PGUID b t	701  701	16 670 671 672 672 672 674 float8eq eqsel eqjoinsel ));
-#define Float8EqualOperator 670
-DATA(insert OID = 671 (  "<>"	   PGNSP PGUID b f	701  701	16 671 670	0 0   0   0 float8ne neqsel neqjoinsel ));
-DATA(insert OID = 672 (  "<"	   PGNSP PGUID b f	701  701	16 674 675	0 0   0   0 float8lt scalarltsel scalarltjoinsel ));
-DATA(insert OID = 673 (  "<="	   PGNSP PGUID b f	701  701	16 675 674	0 0   0   0 float8le scalarltsel scalarltjoinsel ));
-DATA(insert OID = 674 (  ">"	   PGNSP PGUID b f	701  701	16 672 673	0 0   0   0 float8gt scalargtsel scalargtjoinsel ));
-DATA(insert OID = 675 (  ">="	   PGNSP PGUID b f	701  701	16 673 672	0 0   0   0 float8ge scalargtsel scalargtjoinsel ));
-
-DATA(insert OID = 682 (  "@"	   PGNSP PGUID l f	 0	21	21	 0	 0	 0	 0	 0	 0 int2abs - - ));
-DATA(insert OID = 684 (  "+"	   PGNSP PGUID b f	20	20	20 684	 0	 0	 0	 0	 0 int8pl - - ));
-DATA(insert OID = 685 (  "-"	   PGNSP PGUID b f	20	20	20	 0	 0	 0	 0	 0	 0 int8mi - - ));
-DATA(insert OID = 686 (  "*"	   PGNSP PGUID b f	20	20	20 686	 0	 0	 0	 0	 0 int8mul - - ));
-DATA(insert OID = 687 (  "/"	   PGNSP PGUID b f	20	20	20	 0	 0	 0	 0	 0	 0 int8div - - ));
-DATA(insert OID = 688 (  "+"	   PGNSP PGUID b f	20	23	20 692	 0	 0	 0	 0	 0 int84pl - - ));
-DATA(insert OID = 689 (  "-"	   PGNSP PGUID b f	20	23	20	 0	 0	 0	 0	 0	 0 int84mi - - ));
-DATA(insert OID = 690 (  "*"	   PGNSP PGUID b f	20	23	20 694	 0	 0	 0	 0	 0 int84mul - - ));
-DATA(insert OID = 691 (  "/"	   PGNSP PGUID b f	20	23	20	 0	 0	 0	 0	 0	 0 int84div - - ));
-DATA(insert OID = 692 (  "+"	   PGNSP PGUID b f	23	20	20 688	 0	 0	 0	 0	 0 int48pl - - ));
-DATA(insert OID = 693 (  "-"	   PGNSP PGUID b f	23	20	20	 0	 0	 0	 0	 0	 0 int48mi - - ));
-DATA(insert OID = 694 (  "*"	   PGNSP PGUID b f	23	20	20 690	 0	 0	 0	 0	 0 int48mul - - ));
-DATA(insert OID = 695 (  "/"	   PGNSP PGUID b f	23	20	20	 0	 0	 0	 0	 0	 0 int48div - - ));
-
-DATA(insert OID = 706 (  "<->"	   PGNSP PGUID b f 603 603 701 706	 0	0  0   0   0 box_distance - - ));
-DATA(insert OID = 707 (  "<->"	   PGNSP PGUID b f 602 602 701 707	 0	0  0   0   0 path_distance - - ));
-DATA(insert OID = 708 (  "<->"	   PGNSP PGUID b f 628 628 701 708	 0	0  0   0   0 line_distance - - ));
-DATA(insert OID = 709 (  "<->"	   PGNSP PGUID b f 601 601 701 709	 0	0  0   0   0 lseg_distance - - ));
-DATA(insert OID = 712 (  "<->"	   PGNSP PGUID b f 604 604 701 712	 0	0  0   0   0 poly_distance - - ));
-
-DATA(insert OID = 713 (  "<>"	   PGNSP PGUID b f 600 600	16 713 510	0  0   0   0 point_ne neqsel neqjoinsel ));
-=======
 DATA(insert OID = 642 (  "!~"	   PGNSP PGUID b f f	25	25	16 0 641 textregexne regexnesel regexnejoinsel ));
 DATA(insert OID = 643 (  "<>"	   PGNSP PGUID b f f	19	19	16 643 93 namene neqsel neqjoinsel ));
 DATA(insert OID = 654 (  "||"	   PGNSP PGUID b f f	25	25	25	 0 0 textcat - - ));
@@ -636,6 +368,7 @@
 DATA(insert OID = 667 (  ">="	   PGNSP PGUID b f f	25	25	16 665 664 text_ge scalargtsel scalargtjoinsel ));
 
 DATA(insert OID = 670 (  "="	   PGNSP PGUID b t t	701  701	16 670 671 float8eq eqsel eqjoinsel ));
+#define Float8EqualOperator 670
 DATA(insert OID = 671 (  "<>"	   PGNSP PGUID b f f	701  701	16 671 670 float8ne neqsel neqjoinsel ));
 DATA(insert OID = 672 (  "<"	   PGNSP PGUID b f f	701  701	16 674 675 float8lt scalarltsel scalarltjoinsel ));
 DATA(insert OID = 673 (  "<="	   PGNSP PGUID b f f	701  701	16 675 674 float8le scalarltsel scalarltjoinsel ));
@@ -663,7 +396,6 @@
 DATA(insert OID = 712 (  "<->"	   PGNSP PGUID b f f 604 604 701 712	 0 poly_distance - - ));
 
 DATA(insert OID = 713 (  "<>"	   PGNSP PGUID b f f 600 600	16 713 510 point_ne neqsel neqjoinsel ));
->>>>>>> a78fcfb5
 
 /* add translation/rotation/scaling operators for geometric types. - thomas 97/05/10 */
 DATA(insert OID = 731 (  "+"	   PGNSP PGUID b f f	600  600	600  731  0 point_add - - ));
@@ -684,71 +416,14 @@
 DATA(insert OID = 773 (  "@"	   PGNSP PGUID l f f	 0	23	23	 0	 0 int4abs - - ));
 
 /* additional operators for geometric types - thomas 1997-07-09 */
-<<<<<<< HEAD
-DATA(insert OID =  792 (  "="	   PGNSP PGUID b f	602  602	 16  792  0 0 0 0 0 path_n_eq eqsel eqjoinsel ));
-DATA(insert OID =  793 (  "<"	   PGNSP PGUID b f	602  602	 16  794  0 0 0 0 0 path_n_lt - - ));
-DATA(insert OID =  794 (  ">"	   PGNSP PGUID b f	602  602	 16  793  0 0 0 0 0 path_n_gt - - ));
-DATA(insert OID =  795 (  "<="	   PGNSP PGUID b f	602  602	 16  796  0 0 0 0 0 path_n_le - - ));
-DATA(insert OID =  796 (  ">="	   PGNSP PGUID b f	602  602	 16  795  0 0 0 0 0 path_n_ge - - ));
-DATA(insert OID =  797 (  "#"	   PGNSP PGUID l f	0  602	 23    0  0 0 0 0 0 path_npoints - - ));
-DATA(insert OID =  798 (  "?#"	   PGNSP PGUID b f	602  602	 16    0  0 0 0 0 0 path_inter - - ));
-DATA(insert OID =  799 (  "@-@"    PGNSP PGUID l f	0  602	701    0  0 0 0 0 0 path_length - - ));
-DATA(insert OID =  800 (  ">^"	   PGNSP PGUID b f	603  603	 16    0  0 0 0 0 0 box_above_eq positionsel positionjoinsel ));
-DATA(insert OID =  801 (  "<^"	   PGNSP PGUID b f	603  603	 16    0  0 0 0 0 0 box_below_eq positionsel positionjoinsel ));
-DATA(insert OID =  802 (  "?#"	   PGNSP PGUID b f	603  603	 16    0  0 0 0 0 0 box_overlap areasel areajoinsel ));
-DATA(insert OID =  803 (  "#"	   PGNSP PGUID b f	603  603	603    0  0 0 0 0 0 box_intersect - - ));
-DATA(insert OID =  804 (  "+"	   PGNSP PGUID b f	603  600	603    0  0 0 0 0 0 box_add - - ));
-DATA(insert OID =  805 (  "-"	   PGNSP PGUID b f	603  600	603    0  0 0 0 0 0 box_sub - - ));
-DATA(insert OID =  806 (  "*"	   PGNSP PGUID b f	603  600	603    0  0 0 0 0 0 box_mul - - ));
-DATA(insert OID =  807 (  "/"	   PGNSP PGUID b f	603  600	603    0  0 0 0 0 0 box_div - - ));
-DATA(insert OID =  808 (  "?-"	   PGNSP PGUID b f	600  600	 16  808  0 0 0 0 0 point_horiz - - ));
-DATA(insert OID =  809 (  "?|"	   PGNSP PGUID b f	600  600	 16  809  0 0 0 0 0 point_vert - - ));
-
-DATA(insert OID = 811 (  "="	   PGNSP PGUID b f 704 704	16 811 812	 0	 0	 0	 0 tintervaleq eqsel eqjoinsel ));
-#define TIntervalEqualOperator 811
-DATA(insert OID = 812 (  "<>"	   PGNSP PGUID b f 704 704	16 812 811	 0	 0	 0	 0 tintervalne neqsel neqjoinsel ));
-DATA(insert OID = 813 (  "<"	   PGNSP PGUID b f 704 704	16 814 816	 0	 0	 0	 0 tintervallt scalarltsel scalarltjoinsel ));
-DATA(insert OID = 814 (  ">"	   PGNSP PGUID b f 704 704	16 813 815	 0	 0	 0	 0 tintervalgt scalargtsel scalargtjoinsel ));
-DATA(insert OID = 815 (  "<="	   PGNSP PGUID b f 704 704	16 816 814	 0	 0	 0	 0 tintervalle scalarltsel scalarltjoinsel ));
-DATA(insert OID = 816 (  ">="	   PGNSP PGUID b f 704 704	16 815 813	 0	 0	 0	 0 tintervalge scalargtsel scalargtjoinsel ));
-
-DATA(insert OID = 843 (  "*"	   PGNSP PGUID b f	790  700	790 845   0   0   0   0   0 cash_mul_flt4 - - ));
-DATA(insert OID = 844 (  "/"	   PGNSP PGUID b f	790  700	790   0   0   0   0   0   0 cash_div_flt4 - - ));
-DATA(insert OID = 845 (  "*"	   PGNSP PGUID b f	700  790	790 843   0   0   0   0   0 flt4_mul_cash - - ));
-
-DATA(insert OID = 900 (  "="	   PGNSP PGUID b f	790  790	16 900 901	902 902 902 903 cash_eq eqsel eqjoinsel ));
-#define CashEqualOperator 900
-DATA(insert OID = 901 (  "<>"	   PGNSP PGUID b f	790  790	16 901 900	0 0   0   0 cash_ne neqsel neqjoinsel ));
-DATA(insert OID = 902 (  "<"	   PGNSP PGUID b f	790  790	16 903 905	0 0   0   0 cash_lt scalarltsel scalarltjoinsel ));
-DATA(insert OID = 903 (  ">"	   PGNSP PGUID b f	790  790	16 902 904	0 0   0   0 cash_gt scalargtsel scalargtjoinsel ));
-DATA(insert OID = 904 (  "<="	   PGNSP PGUID b f	790  790	16 905 903	0 0   0   0 cash_le scalarltsel scalarltjoinsel ));
-DATA(insert OID = 905 (  ">="	   PGNSP PGUID b f	790  790	16 904 902	0 0   0   0 cash_ge scalargtsel scalargtjoinsel ));
-DATA(insert OID = 906 (  "+"	   PGNSP PGUID b f	790  790	790 906   0   0   0   0   0 cash_pl - - ));
-DATA(insert OID = 907 (  "-"	   PGNSP PGUID b f	790  790	790   0   0   0   0   0   0 cash_mi - - ));
-DATA(insert OID = 908 (  "*"	   PGNSP PGUID b f	790  701	790 916   0   0   0   0   0 cash_mul_flt8 - - ));
-DATA(insert OID = 909 (  "/"	   PGNSP PGUID b f	790  701	790   0   0   0   0   0   0 cash_div_flt8 - - ));
-DATA(insert OID = 912 (  "*"	   PGNSP PGUID b f	790  23 790 917   0   0   0   0   0 cash_mul_int4 - - ));
-DATA(insert OID = 913 (  "/"	   PGNSP PGUID b f	790  23 790   0   0   0   0   0   0 cash_div_int4 - - ));
-DATA(insert OID = 914 (  "*"	   PGNSP PGUID b f	790  21 790 918   0   0   0   0   0 cash_mul_int2 - - ));
-DATA(insert OID = 915 (  "/"	   PGNSP PGUID b f	790  21 790   0   0   0   0   0   0 cash_div_int2 - - ));
-DATA(insert OID = 916 (  "*"	   PGNSP PGUID b f	701  790	790 908   0   0   0   0   0 flt8_mul_cash - - ));
-DATA(insert OID = 917 (  "*"	   PGNSP PGUID b f	23	790 790 912   0   0   0   0   0 int4_mul_cash - - ));
-DATA(insert OID = 918 (  "*"	   PGNSP PGUID b f	21	790 790 914   0   0   0   0   0 int2_mul_cash - - ));
-
-DATA(insert OID = 965 (  "^"	   PGNSP PGUID b f	701  701	701 0 0 0 0 0 0 dpow - - ));
-DATA(insert OID = 966 (  "+"	   PGNSP PGUID b f 1034 1033 1034 0 0 0 0 0 0 aclinsert - - ));
-DATA(insert OID = 967 (  "-"	   PGNSP PGUID b f 1034 1033 1034 0 0 0 0 0 0 aclremove - - ));
-DATA(insert OID = 968 (  "@>"	   PGNSP PGUID b f 1034 1033	 16 0 0 0 0 0 0 aclcontains - - ));
-DATA(insert OID = 974 (  "="	   PGNSP PGUID b t 1033 1033	 16 974 0 0 0 0 0 aclitemeq eqsel eqjoinsel ));
-=======
 DATA(insert OID =  792 (  "="	   PGNSP PGUID b f f	602  602	 16  792  0 path_n_eq eqsel eqjoinsel ));
 DATA(insert OID =  793 (  "<"	   PGNSP PGUID b f f	602  602	 16  794  0 path_n_lt - - ));
 DATA(insert OID =  794 (  ">"	   PGNSP PGUID b f f	602  602	 16  793  0 path_n_gt - - ));
 DATA(insert OID =  795 (  "<="	   PGNSP PGUID b f f	602  602	 16  796  0 path_n_le - - ));
 DATA(insert OID =  796 (  ">="	   PGNSP PGUID b f f	602  602	 16  795  0 path_n_ge - - ));
-DATA(insert OID =  797 (  "#"	   PGNSP PGUID l f f	0    602	 23    0  0 path_npoints - - ));
+DATA(insert OID =  797 (  "#"	   PGNSP PGUID l f f	0  602	 23    0  0 path_npoints - - ));
 DATA(insert OID =  798 (  "?#"	   PGNSP PGUID b f f	602  602	 16    0  0 path_inter - - ));
-DATA(insert OID =  799 (  "@-@"    PGNSP PGUID l f f	0    602	701    0  0 path_length - - ));
+DATA(insert OID =  799 (  "@-@"    PGNSP PGUID l f f	0  602	701    0  0 path_length - - ));
 DATA(insert OID =  800 (  ">^"	   PGNSP PGUID b f f	603  603	 16    0  0 box_above_eq positionsel positionjoinsel ));
 DATA(insert OID =  801 (  "<^"	   PGNSP PGUID b f f	603  603	 16    0  0 box_below_eq positionsel positionjoinsel ));
 DATA(insert OID =  802 (  "?#"	   PGNSP PGUID b f f	603  603	 16    0  0 box_overlap areasel areajoinsel ));
@@ -761,54 +436,50 @@
 DATA(insert OID =  809 (  "?|"	   PGNSP PGUID b f f	600  600	 16  809  0 point_vert - - ));
 
 DATA(insert OID = 811 (  "="	   PGNSP PGUID b t f 704 704	16 811 812 tintervaleq eqsel eqjoinsel ));
+#define TIntervalEqualOperator 811
 DATA(insert OID = 812 (  "<>"	   PGNSP PGUID b f f 704 704	16 812 811 tintervalne neqsel neqjoinsel ));
 DATA(insert OID = 813 (  "<"	   PGNSP PGUID b f f 704 704	16 814 816 tintervallt scalarltsel scalarltjoinsel ));
 DATA(insert OID = 814 (  ">"	   PGNSP PGUID b f f 704 704	16 813 815 tintervalgt scalargtsel scalargtjoinsel ));
 DATA(insert OID = 815 (  "<="	   PGNSP PGUID b f f 704 704	16 816 814 tintervalle scalarltsel scalarltjoinsel ));
 DATA(insert OID = 816 (  ">="	   PGNSP PGUID b f f 704 704	16 815 813 tintervalge scalargtsel scalargtjoinsel ));
 
-DATA(insert OID = 843 (  "*"	   PGNSP PGUID b f f	790  700	790 845   0 cash_mul_flt4 - - ));
-DATA(insert OID = 844 (  "/"	   PGNSP PGUID b f f	790  700	790   0   0 cash_div_flt4 - - ));
-DATA(insert OID = 845 (  "*"	   PGNSP PGUID b f f	700  790	790 843   0 flt4_mul_cash - - ));
+DATA(insert OID = 843 (  "*"	   PGNSP PGUID b f f	790  700	790 845 0 cash_mul_flt4 - - ));
+DATA(insert OID = 844 (  "/"	   PGNSP PGUID b f f	790  700	790   0 0 cash_div_flt4 - - ));
+DATA(insert OID = 845 (  "*"	   PGNSP PGUID b f f	700  790	790 843 0 flt4_mul_cash - - ));
 
 DATA(insert OID = 900 (  "="	   PGNSP PGUID b t f	790  790	16 900 901 cash_eq eqsel eqjoinsel ));
+#define CashEqualOperator 900
 DATA(insert OID = 901 (  "<>"	   PGNSP PGUID b f f	790  790	16 901 900 cash_ne neqsel neqjoinsel ));
 DATA(insert OID = 902 (  "<"	   PGNSP PGUID b f f	790  790	16 903 905 cash_lt scalarltsel scalarltjoinsel ));
 DATA(insert OID = 903 (  ">"	   PGNSP PGUID b f f	790  790	16 902 904 cash_gt scalargtsel scalargtjoinsel ));
 DATA(insert OID = 904 (  "<="	   PGNSP PGUID b f f	790  790	16 905 903 cash_le scalarltsel scalarltjoinsel ));
 DATA(insert OID = 905 (  ">="	   PGNSP PGUID b f f	790  790	16 904 902 cash_ge scalargtsel scalargtjoinsel ));
-DATA(insert OID = 906 (  "+"	   PGNSP PGUID b f f	790  790	790 906   0 cash_pl - - ));
-DATA(insert OID = 907 (  "-"	   PGNSP PGUID b f f	790  790	790   0   0 cash_mi - - ));
-DATA(insert OID = 908 (  "*"	   PGNSP PGUID b f f	790  701	790 916   0 cash_mul_flt8 - - ));
-DATA(insert OID = 909 (  "/"	   PGNSP PGUID b f f	790  701	790   0   0 cash_div_flt8 - - ));
-DATA(insert OID = 912 (  "*"	   PGNSP PGUID b f f	790  23		790 917   0 cash_mul_int4 - - ));
-DATA(insert OID = 913 (  "/"	   PGNSP PGUID b f f	790  23		790   0   0 cash_div_int4 - - ));
-DATA(insert OID = 914 (  "*"	   PGNSP PGUID b f f	790  21		790 918   0 cash_mul_int2 - - ));
-DATA(insert OID = 915 (  "/"	   PGNSP PGUID b f f	790  21		790   0   0 cash_div_int2 - - ));
-DATA(insert OID = 916 (  "*"	   PGNSP PGUID b f f	701  790	790 908   0 flt8_mul_cash - - ));
-DATA(insert OID = 917 (  "*"	   PGNSP PGUID b f f	23	790		790 912   0 int4_mul_cash - - ));
-DATA(insert OID = 918 (  "*"	   PGNSP PGUID b f f	21	790		790 914   0 int2_mul_cash - - ));
+DATA(insert OID = 906 (  "+"	   PGNSP PGUID b f f	790  790	790 906   0  cash_pl - - ));
+DATA(insert OID = 907 (  "-"	   PGNSP PGUID b f f	790  790	790   0   0  cash_mi - - ));
+DATA(insert OID = 908 (  "*"	   PGNSP PGUID b f f	790  701	790 916   0  cash_mul_flt8 - - ));
+DATA(insert OID = 909 (  "/"	   PGNSP PGUID b f f	790  701	790   0   0  cash_div_flt8 - - ));
+DATA(insert OID = 912 (  "*"	   PGNSP PGUID b f f	790  23 790 917   0    cash_mul_int4 - - ));
+DATA(insert OID = 913 (  "/"	   PGNSP PGUID b f f	790  23 790   0   0    cash_div_int4 - - ));
+DATA(insert OID = 914 (  "*"	   PGNSP PGUID b f f	790  21 790 918   0    cash_mul_int2 - - ));
+DATA(insert OID = 915 (  "/"	   PGNSP PGUID b f f	790  21 790   0   0    cash_div_int2 - - ));
+DATA(insert OID = 916 (  "*"	   PGNSP PGUID b f f	701  790	790 908   0  flt8_mul_cash - - ));
+DATA(insert OID = 917 (  "*"	   PGNSP PGUID b f f	23	790 790 912   0   int4_mul_cash - - ));
+DATA(insert OID = 918 (  "*"	   PGNSP PGUID b f f	21	790 790 914   0   int2_mul_cash - - ));
 
 DATA(insert OID = 965 (  "^"	   PGNSP PGUID b f f	701  701	701 0 0 dpow - - ));
 DATA(insert OID = 966 (  "+"	   PGNSP PGUID b f f 1034 1033 1034 0 0 aclinsert - - ));
 DATA(insert OID = 967 (  "-"	   PGNSP PGUID b f f 1034 1033 1034 0 0 aclremove - - ));
 DATA(insert OID = 968 (  "@>"	   PGNSP PGUID b f f 1034 1033	 16 0 0 aclcontains - - ));
 DATA(insert OID = 974 (  "="	   PGNSP PGUID b f t 1033 1033	 16 974 0 aclitemeq eqsel eqjoinsel ));
->>>>>>> a78fcfb5
 
 /* additional geometric operators - thomas 1997-07-09 */
 DATA(insert OID =  969 (  "@@"	   PGNSP PGUID l f f	0  601	600    0  0 lseg_center - - ));
 DATA(insert OID =  970 (  "@@"	   PGNSP PGUID l f f	0  602	600    0  0 path_center - - ));
 DATA(insert OID =  971 (  "@@"	   PGNSP PGUID l f f	0  604	600    0  0 poly_center - - ));
 
-<<<<<<< HEAD
-DATA(insert OID = 1054 ( "="	   PGNSP PGUID b t 1042 1042	 16 1054 1057 1058 1058 1058 1060 bpchareq eqsel eqjoinsel ));
+DATA(insert OID = 1054 ( "="	   PGNSP PGUID b t t 1042 1042	 16 1054 1057 bpchareq eqsel eqjoinsel ));
 #define BPCharEqualOperator 1054
-DATA(insert OID = 1055 ( "~"	   PGNSP PGUID b f 1042 25	 16    0 1056  0 0 0 0 bpcharregexeq regexeqsel regexeqjoinsel ));
-=======
-DATA(insert OID = 1054 ( "="	   PGNSP PGUID b t t 1042 1042	 16 1054 1057 bpchareq eqsel eqjoinsel ));
 DATA(insert OID = 1055 ( "~"	   PGNSP PGUID b f f 1042 25	 16    0 1056 bpcharregexeq regexeqsel regexeqjoinsel ));
->>>>>>> a78fcfb5
 #define OID_BPCHAR_REGEXEQ_OP		1055
 DATA(insert OID = 1056 ( "!~"	   PGNSP PGUID b f f 1042 25	 16    0 1055 bpcharregexne regexnesel regexnejoinsel ));
 DATA(insert OID = 1057 ( "<>"	   PGNSP PGUID b f f 1042 1042	 16 1057 1054 bpcharne neqsel neqjoinsel ));
@@ -829,42 +500,10 @@
 DATA(insert OID = 1075 (  ">="	   PGNSP PGUID b f f 2277 2277 16 1074 1072 array_ge scalargtsel scalargtjoinsel ));
 
 /* date operators */
-<<<<<<< HEAD
-DATA(insert OID = 1076 ( "+"	   PGNSP PGUID b f	1082	1186 1114 2551 0 0 0 0 0 date_pl_interval - - ));
-DATA(insert OID = 1077 ( "-"	   PGNSP PGUID b f	1082	1186 1114 0 0 0 0 0 0 date_mi_interval - - ));
-DATA(insert OID = 1093 ( "="	   PGNSP PGUID b t	1082	1082   16 1093 1094 1095 1095 1095 1097 date_eq eqsel eqjoinsel ));
-#define DateEqualOperator 1093
-DATA(insert OID = 1094 ( "<>"	   PGNSP PGUID b f	1082	1082   16 1094 1093  0 0 0 0 date_ne neqsel neqjoinsel ));
-DATA(insert OID = 1095 ( "<"	   PGNSP PGUID b f	1082	1082   16 1097 1098  0 0 0 0 date_lt scalarltsel scalarltjoinsel ));
-DATA(insert OID = 1096 ( "<="	   PGNSP PGUID b f	1082	1082   16 1098 1097  0 0 0 0 date_le scalarltsel scalarltjoinsel ));
-DATA(insert OID = 1097 ( ">"	   PGNSP PGUID b f	1082	1082   16 1095 1096  0 0 0 0 date_gt scalargtsel scalargtjoinsel ));
-DATA(insert OID = 1098 ( ">="	   PGNSP PGUID b f	1082	1082   16 1096 1095  0 0 0 0 date_ge scalargtsel scalargtjoinsel ));
-DATA(insert OID = 1099 ( "-"	   PGNSP PGUID b f	1082	1082   23 0 0 0 0 0 0 date_mi - - ));
-DATA(insert OID = 1100 ( "+"	   PGNSP PGUID b f	1082	  23 1082 2555 0 0 0 0 0 date_pli - - ));
-DATA(insert OID = 1101 ( "-"	   PGNSP PGUID b f	1082	  23 1082 0 0 0 0 0 0 date_mii - - ));
-
-/* time operators */
-DATA(insert OID = 1108 ( "="	   PGNSP PGUID b t	1083	1083  16 1108 1109 1110 1110 1110 1112 time_eq eqsel eqjoinsel ));
-#define TimeEqualOperator 1108
-
-DATA(insert OID = 1109 ( "<>"	   PGNSP PGUID b f	1083	1083  16 1109 1108	0 0   0   0 time_ne neqsel neqjoinsel ));
-DATA(insert OID = 1110 ( "<"	   PGNSP PGUID b f	1083	1083  16 1112 1113	0 0   0   0 time_lt scalarltsel scalarltjoinsel ));
-DATA(insert OID = 1111 ( "<="	   PGNSP PGUID b f	1083	1083  16 1113 1112	0 0   0   0 time_le scalarltsel scalarltjoinsel ));
-DATA(insert OID = 1112 ( ">"	   PGNSP PGUID b f	1083	1083  16 1110 1111	0 0   0   0 time_gt scalargtsel scalargtjoinsel ));
-DATA(insert OID = 1113 ( ">="	   PGNSP PGUID b f	1083	1083  16 1111 1110	0 0   0   0 time_ge scalargtsel scalargtjoinsel ));
-
-/* timetz operators */
-DATA(insert OID = 1550 ( "="	   PGNSP PGUID b t	1266 1266	16 1550 1551 1552 1552 1552 1554 timetz_eq eqsel eqjoinsel ));
-#define TimeTZEqualOperator 1550
-DATA(insert OID = 1551 ( "<>"	   PGNSP PGUID b f	1266 1266	16 1551 1550	0 0   0   0 timetz_ne neqsel neqjoinsel ));
-DATA(insert OID = 1552 ( "<"	   PGNSP PGUID b f	1266 1266	16 1554 1555	0 0   0   0 timetz_lt scalarltsel scalarltjoinsel ));
-DATA(insert OID = 1553 ( "<="	   PGNSP PGUID b f	1266 1266	16 1555 1554	0 0   0   0 timetz_le scalarltsel scalarltjoinsel ));
-DATA(insert OID = 1554 ( ">"	   PGNSP PGUID b f	1266 1266	16 1552 1553	0 0   0   0 timetz_gt scalargtsel scalargtjoinsel ));
-DATA(insert OID = 1555 ( ">="	   PGNSP PGUID b f	1266 1266	16 1553 1552	0 0   0   0 timetz_ge scalargtsel scalargtjoinsel ));
-=======
 DATA(insert OID = 1076 ( "+"	   PGNSP PGUID b f f	1082	1186 1114 2551 0 date_pl_interval - - ));
 DATA(insert OID = 1077 ( "-"	   PGNSP PGUID b f f	1082	1186 1114 0 0 date_mi_interval - - ));
 DATA(insert OID = 1093 ( "="	   PGNSP PGUID b t t	1082	1082   16 1093 1094 date_eq eqsel eqjoinsel ));
+#define DateEqualOperator 1093
 DATA(insert OID = 1094 ( "<>"	   PGNSP PGUID b f f	1082	1082   16 1094 1093 date_ne neqsel neqjoinsel ));
 DATA(insert OID = 1095 ( "<"	   PGNSP PGUID b f f	1082	1082   16 1097 1098 date_lt scalarltsel scalarltjoinsel ));
 DATA(insert OID = 1096 ( "<="	   PGNSP PGUID b f f	1082	1082   16 1098 1097 date_le scalarltsel scalarltjoinsel ));
@@ -876,6 +515,7 @@
 
 /* time operators */
 DATA(insert OID = 1108 ( "="	   PGNSP PGUID b t t	1083	1083  16 1108 1109 time_eq eqsel eqjoinsel ));
+#define TimeEqualOperator 1108
 DATA(insert OID = 1109 ( "<>"	   PGNSP PGUID b f f	1083	1083  16 1109 1108 time_ne neqsel neqjoinsel ));
 DATA(insert OID = 1110 ( "<"	   PGNSP PGUID b f f	1083	1083  16 1112 1113 time_lt scalarltsel scalarltjoinsel ));
 DATA(insert OID = 1111 ( "<="	   PGNSP PGUID b f f	1083	1083  16 1113 1112 time_le scalarltsel scalarltjoinsel ));
@@ -884,12 +524,12 @@
 
 /* timetz operators */
 DATA(insert OID = 1550 ( "="	   PGNSP PGUID b t t	1266 1266	16 1550 1551 timetz_eq eqsel eqjoinsel ));
+#define TimeTZEqualOperator 1550
 DATA(insert OID = 1551 ( "<>"	   PGNSP PGUID b f f	1266 1266	16 1551 1550 timetz_ne neqsel neqjoinsel ));
 DATA(insert OID = 1552 ( "<"	   PGNSP PGUID b f f	1266 1266	16 1554 1555 timetz_lt scalarltsel scalarltjoinsel ));
 DATA(insert OID = 1553 ( "<="	   PGNSP PGUID b f f	1266 1266	16 1555 1554 timetz_le scalarltsel scalarltjoinsel ));
 DATA(insert OID = 1554 ( ">"	   PGNSP PGUID b f f	1266 1266	16 1552 1553 timetz_gt scalargtsel scalargtjoinsel ));
 DATA(insert OID = 1555 ( ">="	   PGNSP PGUID b f f	1266 1266	16 1553 1552 timetz_ge scalargtsel scalargtjoinsel ));
->>>>>>> a78fcfb5
 
 /* float48 operators */
 DATA(insert OID = 1116 (  "+"		PGNSP PGUID b f f 700 701 701 1126	 0 float48pl - - ));
@@ -939,28 +579,8 @@
 DATA(insert OID = 1235 ( "!~*"		PGNSP PGUID b f f  1042  25  16 0 1234 bpcharicregexne icregexnesel icregexnejoinsel ));
 
 /* timestamptz operators */
-<<<<<<< HEAD
-DATA(insert OID = 1320 (  "="	   PGNSP PGUID b t 1184 1184	 16 1320 1321 1322 1322 1322 1324 timestamptz_eq eqsel eqjoinsel ));
+DATA(insert OID = 1320 (  "="	   PGNSP PGUID b t t 1184 1184	 16 1320 1321 timestamptz_eq eqsel eqjoinsel ));
 #define TimestampTZEqualOperator 1320
-DATA(insert OID = 1321 (  "<>"	   PGNSP PGUID b f 1184 1184	 16 1321 1320 0 0 0 0 timestamptz_ne neqsel neqjoinsel ));
-DATA(insert OID = 1322 (  "<"	   PGNSP PGUID b f 1184 1184	 16 1324 1325 0 0 0 0 timestamptz_lt scalarltsel scalarltjoinsel ));
-DATA(insert OID = 1323 (  "<="	   PGNSP PGUID b f 1184 1184	 16 1325 1324 0 0 0 0 timestamptz_le scalarltsel scalarltjoinsel ));
-DATA(insert OID = 1324 (  ">"	   PGNSP PGUID b f 1184 1184	 16 1322 1323 0 0 0 0 timestamptz_gt scalargtsel scalargtjoinsel ));
-DATA(insert OID = 1325 (  ">="	   PGNSP PGUID b f 1184 1184	 16 1323 1322 0 0 0 0 timestamptz_ge scalargtsel scalargtjoinsel ));
-DATA(insert OID = 1327 (  "+"	   PGNSP PGUID b f 1184 1186 1184	 2554 0 0 0 0 0 timestamptz_pl_interval - - ));
-DATA(insert OID = 1328 (  "-"	   PGNSP PGUID b f 1184 1184 1186	 0	0 0 0 0 0 timestamptz_mi - - ));
-DATA(insert OID = 1329 (  "-"	   PGNSP PGUID b f 1184 1186 1184	 0	0 0 0 0 0 timestamptz_mi_interval - - ));
-
-/* interval operators */
-DATA(insert OID = 1330 (  "="	   PGNSP PGUID b t 1186 1186	 16 1330 1331 1332 1332 1332 1334 interval_eq eqsel eqjoinsel ));
-#define IntervalEqualOperator 1330
-DATA(insert OID = 1331 (  "<>"	   PGNSP PGUID b f 1186 1186	 16 1331 1330 0 0 0 0 interval_ne neqsel neqjoinsel ));
-DATA(insert OID = 1332 (  "<"	   PGNSP PGUID b f 1186 1186	 16 1334 1335 0 0 0 0 interval_lt scalarltsel scalarltjoinsel ));
-DATA(insert OID = 1333 (  "<="	   PGNSP PGUID b f 1186 1186	 16 1335 1334 0 0 0 0 interval_le scalarltsel scalarltjoinsel ));
-DATA(insert OID = 1334 (  ">"	   PGNSP PGUID b f 1186 1186	 16 1332 1333 0 0 0 0 interval_gt scalargtsel scalargtjoinsel ));
-DATA(insert OID = 1335 (  ">="	   PGNSP PGUID b f 1186 1186	 16 1333 1332 0 0 0 0 interval_ge scalargtsel scalargtjoinsel ));
-=======
-DATA(insert OID = 1320 (  "="	   PGNSP PGUID b t t 1184 1184	 16 1320 1321 timestamptz_eq eqsel eqjoinsel ));
 DATA(insert OID = 1321 (  "<>"	   PGNSP PGUID b f f 1184 1184	 16 1321 1320 timestamptz_ne neqsel neqjoinsel ));
 DATA(insert OID = 1322 (  "<"	   PGNSP PGUID b f f 1184 1184	 16 1324 1325 timestamptz_lt scalarltsel scalarltjoinsel ));
 DATA(insert OID = 1323 (  "<="	   PGNSP PGUID b f f 1184 1184	 16 1325 1324 timestamptz_le scalarltsel scalarltjoinsel ));
@@ -972,12 +592,12 @@
 
 /* interval operators */
 DATA(insert OID = 1330 (  "="	   PGNSP PGUID b t t 1186 1186	 16 1330 1331 interval_eq eqsel eqjoinsel ));
+#define IntervalEqualOperator 1330
 DATA(insert OID = 1331 (  "<>"	   PGNSP PGUID b f f 1186 1186	 16 1331 1330 interval_ne neqsel neqjoinsel ));
 DATA(insert OID = 1332 (  "<"	   PGNSP PGUID b f f 1186 1186	 16 1334 1335 interval_lt scalarltsel scalarltjoinsel ));
 DATA(insert OID = 1333 (  "<="	   PGNSP PGUID b f f 1186 1186	 16 1335 1334 interval_le scalarltsel scalarltjoinsel ));
 DATA(insert OID = 1334 (  ">"	   PGNSP PGUID b f f 1186 1186	 16 1332 1333 interval_gt scalargtsel scalargtjoinsel ));
 DATA(insert OID = 1335 (  ">="	   PGNSP PGUID b f f 1186 1186	 16 1333 1332 interval_ge scalargtsel scalargtjoinsel ));
->>>>>>> a78fcfb5
 
 DATA(insert OID = 1336 (  "-"	   PGNSP PGUID l f f	0 1186 1186    0	0 interval_um - - ));
 DATA(insert OID = 1337 (  "+"	   PGNSP PGUID b f f 1186 1186 1186 1337	0 interval_pl - - ));
@@ -989,14 +609,6 @@
 DATA(insert OID = 1366 (  "+"	   PGNSP PGUID b f f 1266 1082 1184	1361 0 timetzdate_pl - - ));
 
 DATA(insert OID = 1399 (  "-"	   PGNSP PGUID b f f 1083 1083 1186	 0	0 time_mi_time - - ));
-
-/* gpxlogloc operators */
-DATA(insert OID = 3325 (  "="	   PGNSP PGUID b f	3310 3310	16 3325 3326 3327 3327 3327 3328 gpxlogloceq eqsel eqjoinsel ));
-DATA(insert OID = 3326 (  "<>"	   PGNSP PGUID b f	3310 3310	16 3326 3325 0 0 0 0 gpxloglocne neqsel neqjoinsel ));
-DATA(insert OID = 3327 (  "<"	   PGNSP PGUID b f	3310 3310	16 3328 3330 0 0 0 0 gpxlogloclt scalarltsel scalarltjoinsel ));
-DATA(insert OID = 3328 (  ">"	   PGNSP PGUID b f	3310 3310	16 3327 3329 0 0 0 0 gpxloglocgt scalargtsel scalargtjoinsel ));
-DATA(insert OID = 3329 (  "<="	   PGNSP PGUID b f	3310 3310	16 3330 3328 0 0 0 0 gpxloglocle scalarltsel scalarltjoinsel ));
-DATA(insert OID = 3330 (  ">="	   PGNSP PGUID b f	3310 3310	16 3329 3327 0 0 0 0 gpxloglocge scalargtsel scalargtjoinsel ));
 
 /* additional geometric operators - thomas 97/04/18 */
 DATA(insert OID = 1420 (  "@@"	  PGNSP PGUID l f f	 0	718 600   0    0 circle_center - - ));
@@ -1029,75 +641,6 @@
 DATA(insert OID = 1523 (  "<->"   PGNSP PGUID b f f  718	604  701	  0    0 dist_cpoly - - ));
 
 /* additional geometric operators - thomas 1997-07-09 */
-<<<<<<< HEAD
-DATA(insert OID = 1524 (  "<->"   PGNSP PGUID b f  628	603  701	  0  0 0 0 0 0 dist_lb - - ));
-
-DATA(insert OID = 1525 (  "?#"	  PGNSP PGUID b f  601	601 16 1525  0 0 0 0 0 lseg_intersect - - ));
-DATA(insert OID = 1526 (  "?||"   PGNSP PGUID b f  601	601 16 1526  0 0 0 0 0 lseg_parallel - - ));
-DATA(insert OID = 1527 (  "?-|"   PGNSP PGUID b f  601	601 16 1527  0 0 0 0 0 lseg_perp - - ));
-DATA(insert OID = 1528 (  "?-"	  PGNSP PGUID l f	 0	601 16	  0  0 0 0 0 0 lseg_horizontal - - ));
-DATA(insert OID = 1529 (  "?|"	  PGNSP PGUID l f	 0	601 16	  0  0 0 0 0 0 lseg_vertical - - ));
-DATA(insert OID = 1535 (  "="	  PGNSP PGUID b f  601	601 16 1535 1586 0 0 0 0 lseg_eq eqsel eqjoinsel ));
-DATA(insert OID = 1536 (  "#"	  PGNSP PGUID b f  601	601  600 1536  0 0 0 0 0 lseg_interpt - - ));
-DATA(insert OID = 1537 (  "?#"	  PGNSP PGUID b f  601	628 16	  0  0 0 0 0 0 inter_sl - - ));
-DATA(insert OID = 1538 (  "?#"	  PGNSP PGUID b f  601	603 16	  0  0 0 0 0 0 inter_sb - - ));
-DATA(insert OID = 1539 (  "?#"	  PGNSP PGUID b f  628	603 16	  0  0 0 0 0 0 inter_lb - - ));
-
-DATA(insert OID = 1546 (  "<@"	  PGNSP PGUID b f  600	628 16	  0  0 0 0 0 0 on_pl - - ));
-DATA(insert OID = 1547 (  "<@"	  PGNSP PGUID b f  600	601 16	  0  0 0 0 0 0 on_ps - - ));
-DATA(insert OID = 1548 (  "<@"	  PGNSP PGUID b f  601	628 16	  0  0 0 0 0 0 on_sl - - ));
-DATA(insert OID = 1549 (  "<@"	  PGNSP PGUID b f  601	603 16	  0  0 0 0 0 0 on_sb - - ));
-
-DATA(insert OID = 1557 (  "##"	  PGNSP PGUID b f  600	628  600	  0  0 0 0 0 0 close_pl - - ));
-DATA(insert OID = 1558 (  "##"	  PGNSP PGUID b f  600	601  600	  0  0 0 0 0 0 close_ps - - ));
-DATA(insert OID = 1559 (  "##"	  PGNSP PGUID b f  600	603  600	  0  0 0 0 0 0 close_pb - - ));
-
-DATA(insert OID = 1566 (  "##"	  PGNSP PGUID b f  601	628  600	  0  0 0 0 0 0 close_sl - - ));
-DATA(insert OID = 1567 (  "##"	  PGNSP PGUID b f  601	603  600	  0  0 0 0 0 0 close_sb - - ));
-DATA(insert OID = 1568 (  "##"	  PGNSP PGUID b f  628	603  600	  0  0 0 0 0 0 close_lb - - ));
-DATA(insert OID = 1577 (  "##"	  PGNSP PGUID b f  628	601  600	  0  0 0 0 0 0 close_ls - - ));
-DATA(insert OID = 1578 (  "##"	  PGNSP PGUID b f  601	601  600	  0  0 0 0 0 0 close_lseg - - ));
-DATA(insert OID = 1583 (  "*"	  PGNSP PGUID b f 1186	701 1186	1584 0 0 0 0 0 interval_mul - - ));
-DATA(insert OID = 1584 (  "*"	  PGNSP PGUID b f  701 1186 1186	1583 0 0 0 0 0 mul_d_interval - - ));
-DATA(insert OID = 1585 (  "/"	  PGNSP PGUID b f 1186	701 1186	  0  0 0 0 0 0 interval_div - - ));
-DATA(insert OID = 2920 (  "/"	  PGNSP PGUID b f 1186	1186 701	  0  0 0 0 0 0 interval_interval_div - - ));
-DATA(insert OID = 2921 (  "%"	  PGNSP PGUID b f 1186	1186 1186	  0  0 0 0 0 0 interval_interval_mod - - ));
-
-DATA(insert OID = 1586 (  "<>"	  PGNSP PGUID b f  601	601 16 1586 1535 0 0 0 0 lseg_ne neqsel neqjoinsel ));
-DATA(insert OID = 1587 (  "<"	  PGNSP PGUID b f  601	601 16 1589 1590 0 0 0 0 lseg_lt - - ));
-DATA(insert OID = 1588 (  "<="	  PGNSP PGUID b f  601	601 16 1590 1589 0 0 0 0 lseg_le - - ));
-DATA(insert OID = 1589 (  ">"	  PGNSP PGUID b f  601	601 16 1587 1588 0 0 0 0 lseg_gt - - ));
-DATA(insert OID = 1590 (  ">="	  PGNSP PGUID b f  601	601 16 1588 1587 0 0 0 0 lseg_ge - - ));
-
-DATA(insert OID = 1591 (  "@-@"   PGNSP PGUID l f 0  601	701    0  0 0 0 0 0 lseg_length - - ));
-
-DATA(insert OID = 1611 (  "?#"	  PGNSP PGUID b f  628	628 16 1611  0 0 0 0 0 line_intersect - - ));
-DATA(insert OID = 1612 (  "?||"   PGNSP PGUID b f  628	628 16 1612  0 0 0 0 0 line_parallel - - ));
-DATA(insert OID = 1613 (  "?-|"   PGNSP PGUID b f  628	628 16 1613  0 0 0 0 0 line_perp - - ));
-DATA(insert OID = 1614 (  "?-"	  PGNSP PGUID l f	 0	628 16	  0  0 0 0 0 0 line_horizontal - - ));
-DATA(insert OID = 1615 (  "?|"	  PGNSP PGUID l f	 0	628 16	  0  0 0 0 0 0 line_vertical - - ));
-DATA(insert OID = 1616 (  "="	  PGNSP PGUID b f  628	628 16 1616  0 0 0 0 0 line_eq eqsel eqjoinsel ));
-DATA(insert OID = 1617 (  "#"	  PGNSP PGUID b f  628	628  600 1617  0 0 0 0 0 line_interpt - - ));
-
-/* MAC type */
-DATA(insert OID = 1220 (  "="	   PGNSP PGUID b t 829 829	 16 1220 1221 1222 1222 1222 1224 macaddr_eq eqsel eqjoinsel ));
-#define MacAddrEqualOperator 1220
-DATA(insert OID = 1221 (  "<>"	   PGNSP PGUID b f 829 829	 16 1221 1220	 0	  0   0   0 macaddr_ne neqsel neqjoinsel ));
-DATA(insert OID = 1222 (  "<"	   PGNSP PGUID b f 829 829	 16 1224 1225	 0	  0   0   0 macaddr_lt scalarltsel scalarltjoinsel ));
-DATA(insert OID = 1223 (  "<="	   PGNSP PGUID b f 829 829	 16 1225 1224	 0	  0   0   0 macaddr_le scalarltsel scalarltjoinsel ));
-DATA(insert OID = 1224 (  ">"	   PGNSP PGUID b f 829 829	 16 1222 1223	 0	  0   0   0 macaddr_gt scalargtsel scalargtjoinsel ));
-DATA(insert OID = 1225 (  ">="	   PGNSP PGUID b f 829 829	 16 1223 1222	 0	  0   0   0 macaddr_ge scalargtsel scalargtjoinsel ));
-
-/* INET type (these also support CIDR via implicit cast) */
-DATA(insert OID = 1201 (  "="	   PGNSP PGUID b t 869 869	 16 1201 1202 1203 1203 1203 1205 network_eq eqsel eqjoinsel ));
-#define InetEqualOperator (1201)
-DATA(insert OID = 1202 (  "<>"	   PGNSP PGUID b f 869 869	 16 1202 1201	 0	  0   0   0 network_ne neqsel neqjoinsel ));
-DATA(insert OID = 1203 (  "<"	   PGNSP PGUID b f 869 869	 16 1205 1206	 0	  0   0   0 network_lt scalarltsel scalarltjoinsel ));
-DATA(insert OID = 1204 (  "<="	   PGNSP PGUID b f 869 869	 16 1206 1205	 0	  0   0   0 network_le scalarltsel scalarltjoinsel ));
-DATA(insert OID = 1205 (  ">"	   PGNSP PGUID b f 869 869	 16 1203 1204	 0	  0   0   0 network_gt scalargtsel scalargtjoinsel ));
-DATA(insert OID = 1206 (  ">="	   PGNSP PGUID b f 869 869	 16 1204 1203	 0	  0   0   0 network_ge scalargtsel scalargtjoinsel ));
-DATA(insert OID = 931  (  "<<"	   PGNSP PGUID b f 869 869	 16 933		0	 0	  0   0   0 network_sub - - ));
-=======
 DATA(insert OID = 1524 (  "<->"   PGNSP PGUID b f f  628	603  701	  0  0 dist_lb - - ));
 
 DATA(insert OID = 1525 (  "?#"	  PGNSP PGUID b f f  601	601 16 1525  0 lseg_intersect - - ));
@@ -1147,6 +690,7 @@
 
 /* MAC type */
 DATA(insert OID = 1220 (  "="	   PGNSP PGUID b t t 829 829	 16 1220 1221 macaddr_eq eqsel eqjoinsel ));
+#define MacAddrEqualOperator 1220
 DATA(insert OID = 1221 (  "<>"	   PGNSP PGUID b f f 829 829	 16 1221 1220 macaddr_ne neqsel neqjoinsel ));
 DATA(insert OID = 1222 (  "<"	   PGNSP PGUID b f f 829 829	 16 1224 1225 macaddr_lt scalarltsel scalarltjoinsel ));
 DATA(insert OID = 1223 (  "<="	   PGNSP PGUID b f f 829 829	 16 1225 1224 macaddr_le scalarltsel scalarltjoinsel ));
@@ -1155,13 +699,13 @@
 
 /* INET type (these also support CIDR via implicit cast) */
 DATA(insert OID = 1201 (  "="	   PGNSP PGUID b t t 869 869	 16 1201 1202 network_eq eqsel eqjoinsel ));
+#define InetEqualOperator 1201
 DATA(insert OID = 1202 (  "<>"	   PGNSP PGUID b f f 869 869	 16 1202 1201 network_ne neqsel neqjoinsel ));
 DATA(insert OID = 1203 (  "<"	   PGNSP PGUID b f f 869 869	 16 1205 1206 network_lt scalarltsel scalarltjoinsel ));
 DATA(insert OID = 1204 (  "<="	   PGNSP PGUID b f f 869 869	 16 1206 1205 network_le scalarltsel scalarltjoinsel ));
 DATA(insert OID = 1205 (  ">"	   PGNSP PGUID b f f 869 869	 16 1203 1204 network_gt scalargtsel scalargtjoinsel ));
 DATA(insert OID = 1206 (  ">="	   PGNSP PGUID b f f 869 869	 16 1204 1203 network_ge scalargtsel scalargtjoinsel ));
 DATA(insert OID = 931  (  "<<"	   PGNSP PGUID b f f 869 869	 16 933		0 network_sub - - ));
->>>>>>> a78fcfb5
 #define OID_INET_SUB_OP				  931
 DATA(insert OID = 932  (  "<<="    PGNSP PGUID b f f 869 869	 16 934		0 network_subeq - - ));
 #define OID_INET_SUBEQ_OP				932
@@ -1191,112 +735,9 @@
 DATA(insert OID = 1630 (  "!~~*"  PGNSP PGUID b f f  1042 25	16 0 1629 bpcharicnlike icnlikesel icnlikejoinsel ));
 
 /* NUMERIC type - OID's 1700-1799 */
-<<<<<<< HEAD
-DATA(insert OID = 1751 (  "-"	   PGNSP PGUID l f	0 1700 1700    0	0 0 0 0 0 numeric_uminus - - ));
-DATA(insert OID = 1752 (  "="	   PGNSP PGUID b t 1700 1700	 16 1752 1753 1754 1754 1754 1756 numeric_eq eqsel eqjoinsel ));
+DATA(insert OID = 1751 (  "-"	   PGNSP PGUID l f f	0 1700 1700    0	0 numeric_uminus - - ));
+DATA(insert OID = 1752 (  "="	   PGNSP PGUID b t t 1700 1700	 16 1752 1753 numeric_eq eqsel eqjoinsel ));
 #define NumericEqualOperator 1752
-DATA(insert OID = 1753 (  "<>"	   PGNSP PGUID b f 1700 1700	 16 1753 1752 0 0 0 0 numeric_ne neqsel neqjoinsel ));
-DATA(insert OID = 1754 (  "<"	   PGNSP PGUID b f 1700 1700	 16 1756 1757 0 0 0 0 numeric_lt scalarltsel scalarltjoinsel ));
-DATA(insert OID = 1755 (  "<="	   PGNSP PGUID b f 1700 1700	 16 1757 1756 0 0 0 0 numeric_le scalarltsel scalarltjoinsel ));
-DATA(insert OID = 1756 (  ">"	   PGNSP PGUID b f 1700 1700	 16 1754 1755 0 0 0 0 numeric_gt scalargtsel scalargtjoinsel ));
-DATA(insert OID = 1757 (  ">="	   PGNSP PGUID b f 1700 1700	 16 1755 1754 0 0 0 0 numeric_ge scalargtsel scalargtjoinsel ));
-DATA(insert OID = 1758 (  "+"	   PGNSP PGUID b f 1700 1700 1700 1758	0 0 0 0 0 numeric_add - - ));
-DATA(insert OID = 1759 (  "-"	   PGNSP PGUID b f 1700 1700 1700	 0	0 0 0 0 0 numeric_sub - - ));
-DATA(insert OID = 1760 (  "*"	   PGNSP PGUID b f 1700 1700 1700 1760	0 0 0 0 0 numeric_mul - - ));
-DATA(insert OID = 1761 (  "/"	   PGNSP PGUID b f 1700 1700 1700	 0	0 0 0 0 0 numeric_div - - ));
-DATA(insert OID = 1762 (  "%"	   PGNSP PGUID b f 1700 1700 1700	 0	0 0 0 0 0 numeric_mod - - ));
-DATA(insert OID = 1038 (  "^"	   PGNSP PGUID b f 1700 1700 1700	 0	0 0 0 0 0 numeric_power - - ));
-DATA(insert OID = 1763 (  "@"	   PGNSP PGUID l f	0 1700 1700    0	0 0 0 0 0 numeric_abs - - ));
-
-DATA(insert OID = 1784 (  "="	  PGNSP PGUID b f 1560 1560 16 1784 1785 1786 1786 1786 1787 biteq eqsel eqjoinsel ));
-#define BitEqualOperator 1784
-DATA(insert OID = 1785 (  "<>"	  PGNSP PGUID b f 1560 1560 16 1785 1784	0	 0	 0	 0 bitne neqsel neqjoinsel ));
-DATA(insert OID = 1786 (  "<"	  PGNSP PGUID b f 1560 1560 16 1787 1789	0	 0	 0	 0 bitlt scalarltsel scalarltjoinsel ));
-DATA(insert OID = 1787 (  ">"	  PGNSP PGUID b f 1560 1560 16 1786 1788	0	 0	 0	 0 bitgt scalargtsel scalargtjoinsel ));
-DATA(insert OID = 1788 (  "<="	  PGNSP PGUID b f 1560 1560 16 1789 1787	0	 0	 0	 0 bitle scalarltsel scalarltjoinsel ));
-DATA(insert OID = 1789 (  ">="	  PGNSP PGUID b f 1560 1560 16 1788 1786	0	 0	 0	 0 bitge scalargtsel scalargtjoinsel ));
-DATA(insert OID = 1791 (  "&"	  PGNSP PGUID b f 1560 1560 1560 1791	 0	0	 0	 0	 0 bitand - - ));
-DATA(insert OID = 1792 (  "|"	  PGNSP PGUID b f 1560 1560 1560 1792	 0	0	 0	 0	 0 bitor - - ));
-DATA(insert OID = 1793 (  "#"	  PGNSP PGUID b f 1560 1560 1560 1793	 0	0	 0	 0	 0 bitxor - - ));
-DATA(insert OID = 1794 (  "~"	  PGNSP PGUID l f	 0 1560 1560	  0    0	0	 0	 0	 0 bitnot - - ));
-DATA(insert OID = 1795 (  "<<"	  PGNSP PGUID b f 1560	 23 1560	  0    0	0	 0	 0	 0 bitshiftleft - - ));
-DATA(insert OID = 1796 (  ">>"	  PGNSP PGUID b f 1560	 23 1560	  0    0	0	 0	 0	 0 bitshiftright - - ));
-DATA(insert OID = 1797 (  "||"	  PGNSP PGUID b f 1560 1560 1560	  0    0	0	 0	 0	 0 bitcat - - ));
-
-DATA(insert OID = 1800 (  "+"	   PGNSP PGUID b f 1083 1186 1083	 1849 0 0 0 0 0 time_pl_interval - - ));
-DATA(insert OID = 1801 (  "-"	   PGNSP PGUID b f 1083 1186 1083	 0	0 0 0 0 0 time_mi_interval - - ));
-DATA(insert OID = 1802 (  "+"	   PGNSP PGUID b f 1266 1186 1266	 2552 0 0 0 0 0 timetz_pl_interval - - ));
-DATA(insert OID = 1803 (  "-"	   PGNSP PGUID b f 1266 1186 1266	 0	0 0 0 0 0 timetz_mi_interval - - ));
-
-DATA(insert OID = 1804 (  "="	  PGNSP PGUID b f 1562 1562 16 1804 1805 1806 1806 1806 1807 varbiteq eqsel eqjoinsel ));
-#define VarbitEqualOperator 1804
-DATA(insert OID = 1805 (  "<>"	  PGNSP PGUID b f 1562 1562 16 1805 1804	0	 0	 0	 0 varbitne neqsel neqjoinsel ));
-DATA(insert OID = 1806 (  "<"	  PGNSP PGUID b f 1562 1562 16 1807 1809	0	 0	 0	 0 varbitlt scalarltsel scalarltjoinsel ));
-DATA(insert OID = 1807 (  ">"	  PGNSP PGUID b f 1562 1562 16 1806 1808	0	 0	 0	 0 varbitgt scalargtsel scalargtjoinsel ));
-DATA(insert OID = 1808 (  "<="	  PGNSP PGUID b f 1562 1562 16 1809 1807	0	 0	 0	 0 varbitle scalarltsel scalarltjoinsel ));
-DATA(insert OID = 1809 (  ">="	  PGNSP PGUID b f 1562 1562 16 1808 1806	0	 0	 0	 0 varbitge scalargtsel scalargtjoinsel ));
-
-DATA(insert OID = 1849 (  "+"	   PGNSP PGUID b f 1186 1083 1083	 1800 0 0 0 0 0 interval_pl_time - - ));
-
-DATA(insert OID = 1862 ( "="	   PGNSP PGUID b f	21	20	16 1868  1863  95 412 1864 1865 int28eq eqsel eqjoinsel ));
-#define Int28EqualOperator 1862
-
-DATA(insert OID = 1863 ( "<>"	   PGNSP PGUID b f	21	20	16 1869  1862	0	0	0	0 int28ne neqsel neqjoinsel ));
-
-DATA(insert OID = 1864 ( "<"	   PGNSP PGUID b f	21	20	16 1871  1867	0	0	0	0 int28lt scalarltsel scalarltjoinsel ));
-DATA(insert OID = 1865 ( ">"	   PGNSP PGUID b f	21	20	16 1870  1866	0	0	0	0 int28gt scalargtsel scalargtjoinsel ));
-DATA(insert OID = 1866 ( "<="	   PGNSP PGUID b f	21	20	16 1873  1865	0	0	0	0 int28le scalarltsel scalarltjoinsel ));
-DATA(insert OID = 1867 ( ">="	   PGNSP PGUID b f	21	20	16 1872  1864	0	0	0	0 int28ge scalargtsel scalargtjoinsel ));
-
-DATA(insert OID = 1868 ( "="	   PGNSP PGUID b f	20	21	16	1862 1869 412 95 1870 1871 int82eq eqsel eqjoinsel ));
-#define Int82EqualOperator 1868
-
-DATA(insert OID = 1869 ( "<>"	   PGNSP PGUID b f	20	21	16	1863 1868	0  0   0   0 int82ne neqsel neqjoinsel ));
-DATA(insert OID = 1870 ( "<"	   PGNSP PGUID b f	20	21	16	1865 1873	0  0   0   0 int82lt scalarltsel scalarltjoinsel ));
-DATA(insert OID = 1871 ( ">"	   PGNSP PGUID b f	20	21	16	1864 1872	0  0   0   0 int82gt scalargtsel scalargtjoinsel ));
-DATA(insert OID = 1872 ( "<="	   PGNSP PGUID b f	20	21	16	1867 1871	0  0   0   0 int82le scalarltsel scalarltjoinsel ));
-DATA(insert OID = 1873 ( ">="	   PGNSP PGUID b f	20	21	16	1866 1870	0  0   0   0 int82ge scalargtsel scalargtjoinsel ));
-
-DATA(insert OID = 1874 ( "&"	   PGNSP PGUID b f	21	21	21	1874	  0   0  0	 0	 0 int2and - - ));
-DATA(insert OID = 1875 ( "|"	   PGNSP PGUID b f	21	21	21	1875	  0   0  0	 0	 0 int2or - - ));
-DATA(insert OID = 1876 ( "#"	   PGNSP PGUID b f	21	21	21	1876	  0   0  0	 0	 0 int2xor - - ));
-DATA(insert OID = 1877 ( "~"	   PGNSP PGUID l f	 0	21	21	 0	  0   0  0	 0	 0 int2not - - ));
-DATA(insert OID = 1878 ( "<<"	   PGNSP PGUID b f	21	23	21	 0	  0   0  0	 0	 0 int2shl - - ));
-DATA(insert OID = 1879 ( ">>"	   PGNSP PGUID b f	21	23	21	 0	  0   0  0	 0	 0 int2shr - - ));
-
-DATA(insert OID = 1880 ( "&"	   PGNSP PGUID b f	23	23	23	1880	  0   0  0	 0	 0 int4and - - ));
-DATA(insert OID = 1881 ( "|"	   PGNSP PGUID b f	23	23	23	1881	  0   0  0	 0	 0 int4or - - ));
-DATA(insert OID = 1882 ( "#"	   PGNSP PGUID b f	23	23	23	1882	  0   0  0	 0	 0 int4xor - - ));
-DATA(insert OID = 1883 ( "~"	   PGNSP PGUID l f	 0	23	23	 0	  0   0  0	 0	 0 int4not - - ));
-DATA(insert OID = 1884 ( "<<"	   PGNSP PGUID b f	23	23	23	 0	  0   0  0	 0	 0 int4shl - - ));
-DATA(insert OID = 1885 ( ">>"	   PGNSP PGUID b f	23	23	23	 0	  0   0  0	 0	 0 int4shr - - ));
-
-DATA(insert OID = 1886 ( "&"	   PGNSP PGUID b f	20	20	20	1886	  0   0  0	 0	 0 int8and - - ));
-DATA(insert OID = 1887 ( "|"	   PGNSP PGUID b f	20	20	20	1887	  0   0  0	 0	 0 int8or - - ));
-DATA(insert OID = 1888 ( "#"	   PGNSP PGUID b f	20	20	20	1888	  0   0  0	 0	 0 int8xor - - ));
-DATA(insert OID = 1889 ( "~"	   PGNSP PGUID l f	 0	20	20	 0	  0   0  0	 0	 0 int8not - - ));
-DATA(insert OID = 1890 ( "<<"	   PGNSP PGUID b f	20	23	20	 0	  0   0  0	 0	 0 int8shl - - ));
-DATA(insert OID = 1891 ( ">>"	   PGNSP PGUID b f	20	23	20	 0	  0   0  0	 0	 0 int8shr - - ));
-
-DATA(insert OID = 1916 (  "+"	   PGNSP PGUID l f	 0	20	20	0	0	0	0	0	0 int8up - - ));
-DATA(insert OID = 1917 (  "+"	   PGNSP PGUID l f	 0	21	21	0	0	0	0	0	0 int2up - - ));
-DATA(insert OID = 1918 (  "+"	   PGNSP PGUID l f	 0	23	23	0	0	0	0	0	0 int4up - - ));
-DATA(insert OID = 1919 (  "+"	   PGNSP PGUID l f	 0	700 700 0	0	0	0	0	0 float4up - - ));
-DATA(insert OID = 1920 (  "+"	   PGNSP PGUID l f	 0	701 701 0	0	0	0	0	0 float8up - - ));
-DATA(insert OID = 1921 (  "+"	   PGNSP PGUID l f	 0 1700 1700	0	0	0	0	0	0 numeric_uplus - - ));
-
-/* bytea operators */
-DATA(insert OID = 1955 ( "="	   PGNSP PGUID b t 17 17	16 1955 1956 1957 1957 1957 1959 byteaeq eqsel eqjoinsel ));
-#define ByteaEqualOperator 1955
-DATA(insert OID = 1956 ( "<>"	   PGNSP PGUID b f 17 17	16 1956 1955 0	  0   0   0 byteane neqsel neqjoinsel ));
-DATA(insert OID = 1957 ( "<"	   PGNSP PGUID b f 17 17	16 1959 1960 0	  0   0   0 bytealt scalarltsel scalarltjoinsel ));
-DATA(insert OID = 1958 ( "<="	   PGNSP PGUID b f 17 17	16 1960 1959 0	  0   0   0 byteale scalarltsel scalarltjoinsel ));
-DATA(insert OID = 1959 ( ">"	   PGNSP PGUID b f 17 17	16 1957 1958 0	  0   0   0 byteagt scalargtsel scalargtjoinsel ));
-DATA(insert OID = 1960 ( ">="	   PGNSP PGUID b f 17 17	16 1958 1957 0	  0   0   0 byteage scalargtsel scalargtjoinsel ));
-DATA(insert OID = 2016 (  "~~"	   PGNSP PGUID b f 17 17	16 0	2017 0	  0   0   0 bytealike likesel likejoinsel ));
-=======
-DATA(insert OID = 1751 (  "-"	   PGNSP PGUID l f f	0 1700 1700    0	0 numeric_uminus - - ));
-DATA(insert OID = 1752 (  "="	   PGNSP PGUID b t f 1700 1700	 16 1752 1753 numeric_eq eqsel eqjoinsel ));
 DATA(insert OID = 1753 (  "<>"	   PGNSP PGUID b f f 1700 1700	 16 1753 1752 numeric_ne neqsel neqjoinsel ));
 DATA(insert OID = 1754 (  "<"	   PGNSP PGUID b f f 1700 1700	 16 1756 1757 numeric_lt scalarltsel scalarltjoinsel ));
 DATA(insert OID = 1755 (  "<="	   PGNSP PGUID b f f 1700 1700	 16 1757 1756 numeric_le scalarltsel scalarltjoinsel ));
@@ -1311,6 +752,7 @@
 DATA(insert OID = 1763 (  "@"	   PGNSP PGUID l f f	0 1700 1700    0	0 numeric_abs - - ));
 
 DATA(insert OID = 1784 (  "="	  PGNSP PGUID b t f 1560 1560 16 1784 1785 biteq eqsel eqjoinsel ));
+#define BitEqualOperator 1784
 DATA(insert OID = 1785 (  "<>"	  PGNSP PGUID b f f 1560 1560 16 1785 1784 bitne neqsel neqjoinsel ));
 DATA(insert OID = 1786 (  "<"	  PGNSP PGUID b f f 1560 1560 16 1787 1789 bitlt scalarltsel scalarltjoinsel ));
 DATA(insert OID = 1787 (  ">"	  PGNSP PGUID b f f 1560 1560 16 1786 1788 bitgt scalargtsel scalargtjoinsel ));
@@ -1330,6 +772,7 @@
 DATA(insert OID = 1803 (  "-"	   PGNSP PGUID b f f 1266 1186 1266	 0	0 timetz_mi_interval - - ));
 
 DATA(insert OID = 1804 (  "="	  PGNSP PGUID b t f 1562 1562 16 1804 1805 varbiteq eqsel eqjoinsel ));
+#define VarbitEqualOperator 1804
 DATA(insert OID = 1805 (  "<>"	  PGNSP PGUID b f f 1562 1562 16 1805 1804 varbitne neqsel neqjoinsel ));
 DATA(insert OID = 1806 (  "<"	  PGNSP PGUID b f f 1562 1562 16 1807 1809 varbitlt scalarltsel scalarltjoinsel ));
 DATA(insert OID = 1807 (  ">"	  PGNSP PGUID b f f 1562 1562 16 1806 1808 varbitgt scalargtsel scalargtjoinsel ));
@@ -1339,6 +782,7 @@
 DATA(insert OID = 1849 (  "+"	   PGNSP PGUID b f f 1186 1083 1083	 1800 0 interval_pl_time - - ));
 
 DATA(insert OID = 1862 ( "="	   PGNSP PGUID b t f	21	20	16 1868  1863 int28eq eqsel eqjoinsel ));
+#define Int28EqualOperator 1862
 DATA(insert OID = 1863 ( "<>"	   PGNSP PGUID b f f	21	20	16 1869  1862 int28ne neqsel neqjoinsel ));
 DATA(insert OID = 1864 ( "<"	   PGNSP PGUID b f f	21	20	16 1871  1867 int28lt scalarltsel scalarltjoinsel ));
 DATA(insert OID = 1865 ( ">"	   PGNSP PGUID b f f	21	20	16 1870  1866 int28gt scalargtsel scalargtjoinsel ));
@@ -1346,6 +790,7 @@
 DATA(insert OID = 1867 ( ">="	   PGNSP PGUID b f f	21	20	16 1872  1864 int28ge scalargtsel scalargtjoinsel ));
 
 DATA(insert OID = 1868 ( "="	   PGNSP PGUID b t f	20	21	16	1862 1869 int82eq eqsel eqjoinsel ));
+#define Int82EqualOperator 1868
 DATA(insert OID = 1869 ( "<>"	   PGNSP PGUID b f f	20	21	16	1863 1868 int82ne neqsel neqjoinsel ));
 DATA(insert OID = 1870 ( "<"	   PGNSP PGUID b f f	20	21	16	1865 1873 int82lt scalarltsel scalarltjoinsel ));
 DATA(insert OID = 1871 ( ">"	   PGNSP PGUID b f f	20	21	16	1864 1872 int82gt scalargtsel scalargtjoinsel ));
@@ -1382,54 +827,20 @@
 
 /* bytea operators */
 DATA(insert OID = 1955 ( "="	   PGNSP PGUID b t t 17 17	16 1955 1956 byteaeq eqsel eqjoinsel ));
+#define ByteaEqualOperator 1955
 DATA(insert OID = 1956 ( "<>"	   PGNSP PGUID b f f 17 17	16 1956 1955 byteane neqsel neqjoinsel ));
 DATA(insert OID = 1957 ( "<"	   PGNSP PGUID b f f 17 17	16 1959 1960 bytealt scalarltsel scalarltjoinsel ));
 DATA(insert OID = 1958 ( "<="	   PGNSP PGUID b f f 17 17	16 1960 1959 byteale scalarltsel scalarltjoinsel ));
 DATA(insert OID = 1959 ( ">"	   PGNSP PGUID b f f 17 17	16 1957 1958 byteagt scalargtsel scalargtjoinsel ));
 DATA(insert OID = 1960 ( ">="	   PGNSP PGUID b f f 17 17	16 1958 1957 byteage scalargtsel scalargtjoinsel ));
 DATA(insert OID = 2016 (  "~~"	   PGNSP PGUID b f f 17 17	16 0	2017 bytealike likesel likejoinsel ));
->>>>>>> a78fcfb5
 #define OID_BYTEA_LIKE_OP		2016
 DATA(insert OID = 2017 (  "!~~"    PGNSP PGUID b f f 17 17	16 0	2016 byteanlike nlikesel nlikejoinsel ));
 DATA(insert OID = 2018 (  "||"	   PGNSP PGUID b f f 17 17	17 0	0    byteacat - - ));
 
 /* timestamp operators */
-<<<<<<< HEAD
-DATA(insert OID = 2060 (  "="	   PGNSP PGUID b t 1114 1114	 16 2060 2061 2062 2062 2062 2064 timestamp_eq eqsel eqjoinsel ));
+DATA(insert OID = 2060 (  "="	   PGNSP PGUID b t t 1114 1114	 16 2060 2061 timestamp_eq eqsel eqjoinsel ));
 #define TimestampEqualOperator 2060
-DATA(insert OID = 2061 (  "<>"	   PGNSP PGUID b f 1114 1114	 16 2061 2060 0 0 0 0 timestamp_ne neqsel neqjoinsel ));
-DATA(insert OID = 2062 (  "<"	   PGNSP PGUID b f 1114 1114	 16 2064 2065 0 0 0 0 timestamp_lt scalarltsel scalarltjoinsel ));
-DATA(insert OID = 2063 (  "<="	   PGNSP PGUID b f 1114 1114	 16 2065 2064 0 0 0 0 timestamp_le scalarltsel scalarltjoinsel ));
-DATA(insert OID = 2064 (  ">"	   PGNSP PGUID b f 1114 1114	 16 2062 2063 0 0 0 0 timestamp_gt scalargtsel scalargtjoinsel ));
-DATA(insert OID = 2065 (  ">="	   PGNSP PGUID b f 1114 1114	 16 2063 2062 0 0 0 0 timestamp_ge scalargtsel scalargtjoinsel ));
-DATA(insert OID = 2066 (  "+"	   PGNSP PGUID b f 1114 1186 1114	 2553 0 0 0 0 0 timestamp_pl_interval - - ));
-DATA(insert OID = 2067 (  "-"	   PGNSP PGUID b f 1114 1114 1186	 0	0 0 0 0 0 timestamp_mi - - ));
-DATA(insert OID = 2068 (  "-"	   PGNSP PGUID b f 1114 1186 1114	 0	0 0 0 0 0 timestamp_mi_interval - - ));
-
-/* character-by-character (not collation order) comparison operators for character types */
-
-DATA(insert OID = 2314 ( "~<~"	PGNSP PGUID b f 25 25 16 2318 2317 0 0 0 0 text_pattern_lt scalarltsel scalarltjoinsel ));
-DATA(insert OID = 2315 ( "~<=~" PGNSP PGUID b f 25 25 16 2317 2318 0 0 0 0 text_pattern_le scalarltsel scalarltjoinsel ));
-DATA(insert OID = 2316 ( "~=~"	PGNSP PGUID b t 25 25 16 2316 2319 2314 2314 2314 2318 texteq eqsel eqjoinsel ));
-DATA(insert OID = 2317 ( "~>=~" PGNSP PGUID b f 25 25 16 2315 2314 0 0 0 0 text_pattern_ge scalargtsel scalargtjoinsel ));
-DATA(insert OID = 2318 ( "~>~"	PGNSP PGUID b f 25 25 16 2314 2315 0 0 0 0 text_pattern_gt scalargtsel scalargtjoinsel ));
-DATA(insert OID = 2319 ( "~<>~" PGNSP PGUID b f 25 25 16 2319 2316 0 0 0 0 textne neqsel neqjoinsel ));
-
-DATA(insert OID = 2326 ( "~<~"	PGNSP PGUID b f 1042 1042 16 2330 2329 0 0 0 0 bpchar_pattern_lt scalarltsel scalarltjoinsel ));
-DATA(insert OID = 2327 ( "~<=~" PGNSP PGUID b f 1042 1042 16 2329 2330 0 0 0 0 bpchar_pattern_le scalarltsel scalarltjoinsel ));
-DATA(insert OID = 2328 ( "~=~"	PGNSP PGUID b t 1042 1042 16 2328 2331 2326 2326 2326 2330 bpchar_pattern_eq eqsel eqjoinsel ));
-DATA(insert OID = 2329 ( "~>=~" PGNSP PGUID b f 1042 1042 16 2327 2326 0 0 0 0 bpchar_pattern_ge scalargtsel scalargtjoinsel ));
-DATA(insert OID = 2330 ( "~>~"	PGNSP PGUID b f 1042 1042 16 2326 2327 0 0 0 0 bpchar_pattern_gt scalargtsel scalargtjoinsel ));
-DATA(insert OID = 2331 ( "~<>~" PGNSP PGUID b f 1042 1042 16 2331 2328 0 0 0 0 bpchar_pattern_ne neqsel neqjoinsel ));
-
-DATA(insert OID = 2332 ( "~<~"	PGNSP PGUID b f 19 19 16 2336 2335 0 0 0 0 name_pattern_lt scalarltsel scalarltjoinsel ));
-DATA(insert OID = 2333 ( "~<=~" PGNSP PGUID b f 19 19 16 2335 2336 0 0 0 0 name_pattern_le scalarltsel scalarltjoinsel ));
-DATA(insert OID = 2334 ( "~=~"	PGNSP PGUID b t 19 19 16 2334 2337 2332 2332 2332 2336 name_pattern_eq eqsel eqjoinsel ));
-DATA(insert OID = 2335 ( "~>=~" PGNSP PGUID b f 19 19 16 2333 2332 0 0 0 0 name_pattern_ge scalargtsel scalargtjoinsel ));
-DATA(insert OID = 2336 ( "~>~"	PGNSP PGUID b f 19 19 16 2332 2333 0 0 0 0 name_pattern_gt scalargtsel scalargtjoinsel ));
-DATA(insert OID = 2337 ( "~<>~" PGNSP PGUID b f 19 19 16 2337 2334 0 0 0 0 name_pattern_ne neqsel neqjoinsel ));
-=======
-DATA(insert OID = 2060 (  "="	   PGNSP PGUID b t t 1114 1114	 16 2060 2061 timestamp_eq eqsel eqjoinsel ));
 DATA(insert OID = 2061 (  "<>"	   PGNSP PGUID b f f 1114 1114	 16 2061 2060 timestamp_ne neqsel neqjoinsel ));
 DATA(insert OID = 2062 (  "<"	   PGNSP PGUID b f f 1114 1114	 16 2064 2065 timestamp_lt scalarltsel scalarltjoinsel ));
 DATA(insert OID = 2063 (  "<="	   PGNSP PGUID b f f 1114 1114	 16 2065 2064 timestamp_le scalarltsel scalarltjoinsel ));
@@ -1443,17 +854,17 @@
 
 DATA(insert OID = 2314 ( "~<~"	PGNSP PGUID b f f 25 25 16 2318 2317 text_pattern_lt scalarltsel scalarltjoinsel ));
 DATA(insert OID = 2315 ( "~<=~" PGNSP PGUID b f f 25 25 16 2317 2318 text_pattern_le scalarltsel scalarltjoinsel ));
-DATA(insert OID = 2316 ( "~=~"	PGNSP PGUID b t t 25 25 16 2316 2319 text_pattern_eq eqsel eqjoinsel ));
+DATA(insert OID = 2316 ( "~=~"	PGNSP PGUID b t t 25 25 16 2316 2319 texteq eqsel eqjoinsel ));
 DATA(insert OID = 2317 ( "~>=~" PGNSP PGUID b f f 25 25 16 2315 2314 text_pattern_ge scalargtsel scalargtjoinsel ));
 DATA(insert OID = 2318 ( "~>~"	PGNSP PGUID b f f 25 25 16 2314 2315 text_pattern_gt scalargtsel scalargtjoinsel ));
-DATA(insert OID = 2319 ( "~<>~" PGNSP PGUID b f f 25 25 16 2319 2316 text_pattern_ne neqsel neqjoinsel ));
+DATA(insert OID = 2319 ( "~<>~" PGNSP PGUID b f f 25 25 16 2319 2316 textne neqsel neqjoinsel ));
 
 DATA(insert OID = 2326 ( "~<~"	PGNSP PGUID b f f 1042 1042 16 2330 2329 bpchar_pattern_lt scalarltsel scalarltjoinsel ));
 DATA(insert OID = 2327 ( "~<=~" PGNSP PGUID b f f 1042 1042 16 2329 2330 bpchar_pattern_le scalarltsel scalarltjoinsel ));
-DATA(insert OID = 2328 ( "~=~"	PGNSP PGUID b t t 1042 1042 16 2328 2331 bpchar_pattern_eq eqsel eqjoinsel ));
+DATA(insert OID = 7076 ( "~=~"	PGNSP PGUID b t t 1042 1042 16 7076 2331 bpchar_pattern_eq eqsel eqjoinsel ));
 DATA(insert OID = 2329 ( "~>=~" PGNSP PGUID b f f 1042 1042 16 2327 2326 bpchar_pattern_ge scalargtsel scalargtjoinsel ));
 DATA(insert OID = 2330 ( "~>~"	PGNSP PGUID b f f 1042 1042 16 2326 2327 bpchar_pattern_gt scalargtsel scalargtjoinsel ));
-DATA(insert OID = 2331 ( "~<>~" PGNSP PGUID b f f 1042 1042 16 2331 2328 bpchar_pattern_ne neqsel neqjoinsel ));
+DATA(insert OID = 2331 ( "~<>~" PGNSP PGUID b f f 1042 1042 16 2331 7076 bpchar_pattern_ne neqsel neqjoinsel ));
 
 DATA(insert OID = 2332 ( "~<~"	PGNSP PGUID b f f 19 19 16 2336 2335 name_pattern_lt scalarltsel scalarltjoinsel ));
 DATA(insert OID = 2333 ( "~<=~" PGNSP PGUID b f f 19 19 16 2335 2336 name_pattern_le scalarltsel scalarltjoinsel ));
@@ -1461,7 +872,6 @@
 DATA(insert OID = 2335 ( "~>=~" PGNSP PGUID b f f 19 19 16 2333 2332 name_pattern_ge scalargtsel scalargtjoinsel ));
 DATA(insert OID = 2336 ( "~>~"	PGNSP PGUID b f f 19 19 16 2332 2333 name_pattern_gt scalargtsel scalargtjoinsel ));
 DATA(insert OID = 2337 ( "~<>~" PGNSP PGUID b f f 19 19 16 2337 2334 name_pattern_ne neqsel neqjoinsel ));
->>>>>>> a78fcfb5
 
 /* crosstype operations for date vs. timestamp and timestamptz */
 
@@ -1554,6 +964,18 @@
 DATA(insert OID = 2877 (  "~"	   PGNSP PGUID b f f 1034 1033	 16 0 0 aclcontains - - ));
 
 
+
+/* gpxlogloc operators */
+DATA(insert OID = 3325 (  "="     PGNSP PGUID b t f 3310 3310	16 3325 3326 gpxlogloceq eqsel eqjoinsel ));
+DATA(insert OID = 3326 (  "<>"    PGNSP PGUID b f f 3310 3310	16 3326 3325 gpxloglocne neqsel neqjoinsel ));
+DATA(insert OID = 3327 (  "<"     PGNSP PGUID b f f 3310 3310	16 3328 3330 gpxlogloclt scalarltsel scalarltjoinsel ));
+DATA(insert OID = 3328 (  ">"     PGNSP PGUID b f f 3310 3310	16 3327 3329 gpxloglocgt scalargtsel scalargtjoinsel ));
+DATA(insert OID = 3329 (  "<="    PGNSP PGUID b f f 3310 3310	16 3330 3328 gpxloglocle scalarltsel scalarltjoinsel ));
+DATA(insert OID = 3330 (  ">="    PGNSP PGUID b f f 3310 3310	16 3329 3327 gpxloglocge scalargtsel scalargtjoinsel ));
+
+DATA(insert OID = 7095 (  "/"    PGNSP PGUID b f f 1186  1186 701          0  0 interval_interval_div - - ));
+DATA(insert OID = 7096 (  "%"    PGNSP PGUID b f f 1186  1186 1186         0  0 interval_interval_mod - - ));
+
 /*
  * function prototypes
  */
@@ -1566,13 +988,9 @@
 			   List *negatorName,
 			   List *restrictionName,
 			   List *joinName,
-<<<<<<< HEAD
-			   bool canHash,
-			   List *leftSortName,
-			   List *rightSortName,
-			   List *ltCompareName,
-			   List *gtCompareName);
-			   
+			   bool canMerge,
+			   bool canHash);
+
 extern Oid OperatorCreateWithOid(const char *operatorName,
 			   Oid operatorNamespace,
 			   Oid leftTypeId,
@@ -1582,15 +1000,8 @@
 			   List *negatorName,
 			   List *restrictionName,
 			   List *joinName,
+			   bool canMerge,
 			   bool canHash,
-			   List *leftSortName,
-			   List *rightSortName,
-			   List *ltCompareName,
-			   List *gtCompareName,
 			   Oid newOid);
-=======
-			   bool canMerge,
-			   bool canHash);
->>>>>>> a78fcfb5
 
 #endif   /* PG_OPERATOR_H */