--- conflicted
+++ resolved
@@ -8,13 +8,9 @@
  * but also length coercion functions.
  *
  *
-<<<<<<< HEAD
  * Portions Copyright (c) 2006-2010, Greenplum inc
  * Portions Copyright (c) 2012-Present Pivotal Software, Inc.
- * Copyright (c) 2002-2012, PostgreSQL Global Development Group
-=======
  * Copyright (c) 2002-2013, PostgreSQL Global Development Group
->>>>>>> e472b921
  *
  * src/include/catalog/pg_cast.h
  *
