/*-------------------------------------------------------------------------
 *
 * catversion.h
 *	  "Catalog version number" for PostgreSQL.
 *
 * The catalog version number is used to flag incompatible changes in
 * the PostgreSQL system catalogs.  Whenever anyone changes the format of
 * a system catalog relation, or adds, deletes, or modifies standard
 * catalog entries in such a way that an updated backend wouldn't work
 * with an old database (or vice versa), the catalog version number
 * should be changed.  The version number stored in pg_control by initdb
 * is checked against the version number compiled into the backend at
 * startup time, so that a backend can refuse to run in an incompatible
 * database.
 *
 * The point of this feature is to provide a finer grain of compatibility
 * checking than is possible from looking at the major version number
 * stored in PG_VERSION.  It shouldn't matter to end users, but during
 * development cycles we usually make quite a few incompatible changes
 * to the contents of the system catalogs, and we don't want to bump the
 * major version number for each one.  What we can do instead is bump
 * this internal version number.  This should save some grief for
 * developers who might otherwise waste time tracking down "bugs" that
 * are really just code-vs-database incompatibilities.
 *
 * The rule for developers is: if you commit a change that requires
 * an initdb, you should update the catalog version number (as well as
 * notifying the pgsql-hackers mailing list, which has been the
 * informal practice for a long time).
 *
 * The catalog version number is placed here since modifying files in
 * include/catalog is the most common kind of initdb-forcing change.
 * But it could be used to protect any kind of incompatible change in
 * database contents or layout, such as altering tuple headers.
 *
 *
 * Portions Copyright (c) 1996-2021, PostgreSQL Global Development Group
 * Portions Copyright (c) 1994, Regents of the University of California
 *
 * src/include/catalog/catversion.h
 *
 *-------------------------------------------------------------------------
 */
#ifndef CATVERSION_H
#define CATVERSION_H

/*
 * We could use anything we wanted for version numbers, but I recommend
 * following the "YYYYMMDDN" style often used for DNS zone serial numbers.
 * YYYYMMDD are the date of the change, and N is the number of the change
 * on that day.  (Hopefully we'll never commit ten independent sets of
 * catalog changes on the same day...)
 *
 * For Greenplum, use 3 as the first digit, to distinguish PostgreSQL
 * catalog versions from Greenplum.
 */

<<<<<<< HEAD
/*							3yyymmddN */
#define CATALOG_VERSION_NO	302109291
=======
/*							yyyymmddN */
#define CATALOG_VERSION_NO	202107181
>>>>>>> d457cb4e

#endif<|MERGE_RESOLUTION|>--- conflicted
+++ resolved
@@ -51,16 +51,11 @@
  * on that day.  (Hopefully we'll never commit ten independent sets of
  * catalog changes on the same day...)
  *
- * For Greenplum, use 3 as the first digit, to distinguish PostgreSQL
- * catalog versions from Greenplum.
+ * For Cloudberry, use 3 as the first digit, to distinguish PostgreSQL
+ * catalog versions from Cloudberry.
  */
 
-<<<<<<< HEAD
 /*							3yyymmddN */
-#define CATALOG_VERSION_NO	302109291
-=======
-/*							yyyymmddN */
-#define CATALOG_VERSION_NO	202107181
->>>>>>> d457cb4e
+#define CATALOG_VERSION_NO	302206171
 
 #endif