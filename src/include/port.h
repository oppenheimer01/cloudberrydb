/*-------------------------------------------------------------------------
 *
 * port.h
 *	  Header for src/port/ compatibility functions.
 *
 * Portions Copyright (c) 1996-2010, PostgreSQL Global Development Group
 * Portions Copyright (c) 1994, Regents of the University of California
 *
 * $PostgreSQL: pgsql/src/include/port.h,v 1.122 2008/04/18 17:05:45 tgl Exp $
 *
 *-------------------------------------------------------------------------
 */
#ifndef PG_PORT_H
#define PG_PORT_H

#include <ctype.h>
#include <netdb.h>
#include <pwd.h>

/* socket has a different definition on WIN32 */
#ifndef WIN32
typedef int pgsocket;

#define PGINVALID_SOCKET (-1)
#else
typedef SOCKET pgsocket;

#define PGINVALID_SOCKET INVALID_SOCKET
#endif

/* non-blocking */
extern bool pg_set_noblock(pgsocket sock);
extern bool pg_set_block(pgsocket sock);

/* Portable path handling for Unix/Win32 (in path.c) */

extern char *first_dir_separator(const char *filename);
extern char *last_dir_separator(const char *filename);
extern char *first_path_separator(const char *pathlist);
extern void join_path_components(char *ret_path,
					 const char *head, const char *tail);
extern void canonicalize_path(char *path);
extern void make_native_path(char *path);
extern bool path_contains_parent_reference(const char *path);
extern bool path_is_prefix_of_path(const char *path1, const char *path2);
extern const char *get_progname(const char *argv0);
extern void get_share_path(const char *my_exec_path, char *ret_path);
extern void get_etc_path(const char *my_exec_path, char *ret_path);
extern void get_include_path(const char *my_exec_path, char *ret_path);
extern void get_pkginclude_path(const char *my_exec_path, char *ret_path);
extern void get_includeserver_path(const char *my_exec_path, char *ret_path);
extern void get_lib_path(const char *my_exec_path, char *ret_path);
extern void get_pkglib_path(const char *my_exec_path, char *ret_path);
extern void get_locale_path(const char *my_exec_path, char *ret_path);
extern void get_doc_path(const char *my_exec_path, char *ret_path);
extern void get_html_path(const char *my_exec_path, char *ret_path);
extern void get_man_path(const char *my_exec_path, char *ret_path);
extern bool get_home_path(char *ret_path);
extern void get_parent_directory(char *path);
extern char *gp_mkdtemp(char *template_path);

/* port/dirmod.c */
extern char **pgfnames(const char *path);
extern void pgfnames_cleanup(char **filenames);

/*
 *	is_absolute_path
 *
 *	By making this a macro we avoid needing to include path.c in libpq.
 */
#ifndef WIN32
#define is_absolute_path(filename) \
( \
	((filename)[0] == '/') \
)
#else
#define is_absolute_path(filename) \
( \
	((filename)[0] == '/') || \
	(filename)[0] == '\\' || \
	(isalpha((unsigned char) ((filename)[0])) && (filename)[1] == ':' && \
	((filename)[2] == '\\' || (filename)[2] == '/')) \
)
#endif

/* Portable locale initialization (in exec.c) */
extern void set_pglocale_pgservice(const char *argv0, const char *app);

/* Portable way to find binaries (in exec.c) */
extern int	find_my_exec(const char *argv0, char *retpath);
extern int find_other_exec(const char *argv0, const char *target,
				const char *versionstr, char *retpath);

/* Windows security token manipulation (in exec.c) */
#ifdef WIN32
extern BOOL AddUserToTokenDacl(HANDLE hToken);
#endif


#if defined(WIN32) || defined(__CYGWIN__)
#define EXE ".exe"
#else
#define EXE ""
#endif

#if defined(WIN32) && !defined(__CYGWIN__)
#define DEVNULL "nul"
#else
#define DEVNULL "/dev/null"
#endif

/*
 *	Win32 needs double quotes at the beginning and end of system()
 *	strings.  If not, it gets confused with multiple quoted strings.
 *	It also requires double-quotes around the executable name and
 *	any files used for redirection.  Other args can use single-quotes.
 *
 *	Generated using Win32 "CMD /?":
 *
 *	1. If all of the following conditions are met, then quote characters
 *	on the command line are preserved:
 *
 *	 - no /S switch
 *	 - exactly two quote characters
 *	 - no special characters between the two quote characters, where special
 *	   is one of: &<>()@^|
 *	 - there are one or more whitespace characters between the two quote
 *	   characters
 *	 - the string between the two quote characters is the name of an
 *	   executable file.
 *
 *	 2. Otherwise, old behavior is to see if the first character is a quote
 *	 character and if so, strip the leading character and remove the last
 *	 quote character on the command line, preserving any text after the last
 *	 quote character.
 */
#if defined(WIN32) && !defined(__CYGWIN__)
#define SYSTEMQUOTE "\""
#else
#define SYSTEMQUOTE ""
#endif

/* Portable delay handling */
extern void pg_usleep(long microsec);

/* Portable SQL-like case-independent comparisons and conversions */
extern int	pg_strcasecmp(const char *s1, const char *s2);
extern int	pg_strncasecmp(const char *s1, const char *s2, size_t n);
extern unsigned char pg_toupper(unsigned char ch);
extern unsigned char pg_tolower(unsigned char ch);

#ifdef USE_REPL_SNPRINTF

/*
 * Versions of libintl >= 0.13 try to replace printf() and friends with
 * macros to their own versions that understand the %$ format.	We do the
 * same, so disable their macros, if they exist.
 */
#ifdef vsnprintf
#undef vsnprintf
#endif
#ifdef snprintf
#undef snprintf
#endif
#ifdef sprintf
#undef sprintf
#endif
#ifdef vfprintf
#undef vfprintf
#endif
#ifdef fprintf
#undef fprintf
#endif
#ifdef printf
#undef printf
#endif

extern int	pg_vsnprintf(char *str, size_t count, const char *fmt, va_list args);
extern int
pg_snprintf(char *str, size_t count, const char *fmt,...)
/* This extension allows gcc to check the format string */
__attribute__((format(printf, 3, 4)));
extern int
pg_sprintf(char *str, const char *fmt,...)
/* This extension allows gcc to check the format string */
__attribute__((format(printf, 2, 3)));
extern int	pg_vfprintf(FILE *stream, const char *fmt, va_list args);
extern int
pg_fprintf(FILE *stream, const char *fmt,...)
/* This extension allows gcc to check the format string */
__attribute__((format(printf, 2, 3)));
extern int
pg_printf(const char *fmt,...)
/* This extension allows gcc to check the format string */
__attribute__((format(printf, 1, 2)));

/*
 *	The GCC-specific code below prevents the __attribute__(... 'printf')
 *	above from being replaced, and this is required because gcc doesn't
 *	know anything about pg_printf.
 */
#ifdef __GNUC__
#define vsnprintf(...)	pg_vsnprintf(__VA_ARGS__)
#define snprintf(...)	pg_snprintf(__VA_ARGS__)
#define sprintf(...)	pg_sprintf(__VA_ARGS__)
#define vfprintf(...)	pg_vfprintf(__VA_ARGS__)
#define fprintf(...)	pg_fprintf(__VA_ARGS__)
#define printf(...)		pg_printf(__VA_ARGS__)
#else
#define vsnprintf		pg_vsnprintf
#define snprintf		pg_snprintf
#define sprintf			pg_sprintf
#define vfprintf		pg_vfprintf
#define fprintf			pg_fprintf
#define printf			pg_printf
#endif
#endif   /* USE_REPL_SNPRINTF */

/*
 * Versions of libintl >= 0.18? try to replace setlocale() with a macro
 * to their own versions.  Remove the macro, if it exists, because it
 * ends up calling the wrong version when the backend and libintl use
 * different versions of msvcrt.
 */
#if defined(setlocale) && defined(WIN32)
#undef setlocale
#endif

/* Portable prompt handling */
extern char *simple_prompt(const char *prompt, int maxlen, bool echo);

/*
 *	WIN32 doesn't allow descriptors returned by pipe() to be used in select(),
 *	so for that platform we use socket() instead of pipe().
 *	There is some inconsistency here because sometimes we require pg*, like
 *	pgpipe, but in other cases we define rename to pgrename just on Win32.
 */
#ifndef WIN32
/*
 *	The function prototypes are not supplied because every C file
 *	includes this file.
 */
#define pgpipe(a)			pipe(a)
#define piperead(a,b,c)		read(a,b,c)
#define pipewrite(a,b,c)	write(a,b,c)
#else
extern int	pgpipe(int handles[2]);
extern int	piperead(int s, char *buf, int len);

#define pipewrite(a,b,c)	send(a,b,c,0)

#define PG_SIGNAL_COUNT 32
#define kill(pid,sig)	pgkill(pid,sig)
extern int	pgkill(int pid, int sig);
#endif

extern int	pclose_check(FILE *stream);

/* Global variable holding time zone information. */
#ifndef __CYGWIN__
#define TIMEZONE_GLOBAL timezone
#define TZNAME_GLOBAL tzname
#else
#define TIMEZONE_GLOBAL _timezone
#define TZNAME_GLOBAL _tzname
#endif

#if defined(WIN32) || defined(__CYGWIN__)
/*
 *	Win32 doesn't have reliable rename/unlink during concurrent access.
 */
extern int	pgrename(const char *from, const char *to);
extern int	pgunlink(const char *path);

/* Include this first so later includes don't see these defines */
#ifdef WIN32_ONLY_COMPILER
#include <io.h>
#endif

#define rename(from, to)		pgrename(from, to)
#define unlink(path)			pgunlink(path)
#endif   /* defined(WIN32) || defined(__CYGWIN__) */

/*
 *	Win32 also doesn't have symlinks, but we can emulate them with
 *	junction points on newer Win32 versions.
 *
 *	Cygwin has its own symlinks which work on Win95/98/ME where
 *	junction points don't, so use those instead.  We have no way of
 *	knowing what type of system Cygwin binaries will be run on.
 *		Note: Some CYGWIN includes might #define WIN32.
 */
#if defined(WIN32) && !defined(__CYGWIN__)
extern int	pgsymlink(const char *oldpath, const char *newpath);

#define symlink(oldpath, newpath)	pgsymlink(oldpath, newpath)
#endif

extern void copydir(char *fromdir, char *todir, bool recurse);

extern bool rmtree(const char *path, bool rmtopdir);

<<<<<<< HEAD
/*
=======
/* 
>>>>>>> 49f001d8
 * stat() is not guaranteed to set the st_size field on win32, so we
 * redefine it to our own implementation that is.
 *
 * We must pull in sys/stat.h here so the system header definition
 * goes in first, and we redefine that, and not the other way around.
 *
 * Some frontends don't need the size from stat, so if UNSAFE_STAT_OK
 * is defined we don't bother with this.
 */
#if defined(WIN32) && !defined(__CYGWIN__) && !defined(UNSAFE_STAT_OK)
#include <sys/stat.h>
<<<<<<< HEAD
extern int	pgwin32_safestat(const char *path, struct stat * buf);

=======
extern int	pgwin32_safestat(const char *path, struct stat *buf);
>>>>>>> 49f001d8
#define stat(a,b) pgwin32_safestat(a,b)
#endif

#if defined(WIN32) && !defined(__CYGWIN__)

/*
 * open() and fopen() replacements to allow deletion of open files and
 * passing of other special options.
 */
#define		O_DIRECT	0x80000000
extern int	pgwin32_open(const char *, int,...);
extern FILE *pgwin32_fopen(const char *, const char *);

#ifndef FRONTEND
#define		open(a,b,c) pgwin32_open(a,b,c)
#define		fopen(a,b) pgwin32_fopen(a,b)
#endif

#define popen(a,b) _popen(a,b)
#define pclose(a) _pclose(a)

<<<<<<< HEAD
=======
/* Missing rand functions */
extern long lrand48(void);
extern void srand48(long seed);

>>>>>>> 49f001d8
/* New versions of MingW have gettimeofday, old mingw and msvc don't */
#ifndef HAVE_GETTIMEOFDAY
/* Last parameter not used */
extern int	gettimeofday(struct timeval * tp, struct timezone * tzp);
#endif
#else							/* !WIN32 */

/*
 *	Win32 requires a special close for sockets and pipes, while on Unix
 *	close() does them all.
 */
#define closesocket close
#endif   /* WIN32 */

/*
 * Default "extern" declarations or macro substitutes for library routines.
 * When necessary, these routines are provided by files in src/port/.
 */
#ifndef HAVE_CRYPT
extern char *crypt(const char *key, const char *setting);
#endif

/* WIN32 handled in port/win32.h */
#ifndef WIN32
#define pgoff_t off_t
#if defined(__bsdi__) || defined(__NetBSD__)
extern int	fseeko(FILE *stream, off_t offset, int whence);
extern off_t ftello(FILE *stream);
#endif
#endif

#ifndef HAVE_ERAND48
/* we assume all of these are present or missing together */
extern double erand48(unsigned short xseed[3]);
extern long lrand48(void);
extern void srand48(long seed);
#endif

#ifndef HAVE_FSEEKO
#define fseeko(a, b, c) fseek(a, b, c)
#define ftello(a)		ftell(a)
#endif

#ifndef HAVE_GETOPT
extern int	getopt(int nargc, char *const * nargv, const char *ostr);
#endif

#if !defined(HAVE_GETPEEREID) || defined(_AIX)
extern int getpeereid(int sock, uid_t *uid, gid_t *gid);
#endif

#ifndef HAVE_ISINF
extern int	isinf(double x);
#endif

#ifndef HAVE_RINT
extern double rint(double x);
#endif

#ifndef HAVE_INET_ATON
#include <netinet/in.h>
#include <arpa/inet.h>
extern int	inet_aton(const char *cp, struct in_addr * addr);
#endif

#ifndef HAVE_STRDUP
extern char *strdup(const char *str);
#endif

#if !HAVE_DECL_STRLCAT
extern size_t strlcat(char *dst, const char *src, size_t siz);
#endif

#if !HAVE_DECL_STRLCPY
extern size_t strlcpy(char *dst, const char *src, size_t siz);
#endif

#if !defined(HAVE_RANDOM) && !defined(__BORLANDC__)
extern long random(void);
#endif

#ifndef HAVE_UNSETENV
extern void unsetenv(const char *name);
#endif

#ifndef HAVE_SRANDOM
extern void srandom(unsigned int seed);
#endif

/* thread.h */
extern char *pqStrerror(int errnum, char *strerrbuf, size_t buflen);

#if !defined(WIN32) || defined(__CYGWIN__)
// Obsolete -- use pqGetpwuid() instead.
extern struct passwd * get_gp_passwdptr(void);
#endif

#if !defined(WIN32) || defined(__CYGWIN__)
extern int pqGetpwuid(uid_t uid, struct passwd * resultbuf, char *buffer,
		   size_t buflen, struct passwd ** result);
#endif

extern int pqGethostbyname(const char *name,
				struct hostent * resultbuf,
				char *buffer, size_t buflen,
				struct hostent ** result,
				int *herrno);

extern void pg_qsort(void *base, size_t nel, size_t elsize,
		 int (*cmp) (const void *, const void *));

#define qsort(a,b,c,d) pg_qsort(a,b,c,d)

typedef int (*qsort_arg_comparator) (const void *a, const void *b, void *arg);

extern void qsort_arg(void *base, size_t nel, size_t elsize,
		  qsort_arg_comparator cmp, void *arg);

/* port/chklocale.c */
extern int	pg_get_encoding_from_locale(const char *ctype);

/* port/inet_net_ntop.c */
extern char *inet_net_ntop(int af, const void *src, int bits,
			  char *dst, size_t size);

/* port/pgcheckdir.c */
extern int	pg_check_dir(const char *dir);

/* port/pgmkdirp.c */
extern int	pg_mkdir_p(char *path, int omode);

/* port/quotes.c */
extern char *escape_single_quotes_ascii(const char *src);

/* port/wait_error.c */
extern char *wait_result_to_str(int exit_status);

#endif   /* PG_PORT_H */<|MERGE_RESOLUTION|>--- conflicted
+++ resolved
@@ -300,11 +300,7 @@
 
 extern bool rmtree(const char *path, bool rmtopdir);
 
-<<<<<<< HEAD
-/*
-=======
-/* 
->>>>>>> 49f001d8
+/*
  * stat() is not guaranteed to set the st_size field on win32, so we
  * redefine it to our own implementation that is.
  *
@@ -316,12 +312,7 @@
  */
 #if defined(WIN32) && !defined(__CYGWIN__) && !defined(UNSAFE_STAT_OK)
 #include <sys/stat.h>
-<<<<<<< HEAD
-extern int	pgwin32_safestat(const char *path, struct stat * buf);
-
-=======
 extern int	pgwin32_safestat(const char *path, struct stat *buf);
->>>>>>> 49f001d8
 #define stat(a,b) pgwin32_safestat(a,b)
 #endif
 
@@ -343,13 +334,6 @@
 #define popen(a,b) _popen(a,b)
 #define pclose(a) _pclose(a)
 
-<<<<<<< HEAD
-=======
-/* Missing rand functions */
-extern long lrand48(void);
-extern void srand48(long seed);
-
->>>>>>> 49f001d8
 /* New versions of MingW have gettimeofday, old mingw and msvc don't */
 #ifndef HAVE_GETTIMEOFDAY
 /* Last parameter not used */
