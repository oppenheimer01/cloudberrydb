/*-------------------------------------------------------------------------
 *
 * transam.h
 *	  postgres transaction access method support code
 *
 *
 * Portions Copyright (c) 1996-2008, PostgreSQL Global Development Group
 * Portions Copyright (c) 1994, Regents of the University of California
 *
 * $PostgreSQL: pgsql/src/include/access/transam.h,v 1.64 2008/01/01 19:45:56 momjian Exp $
 *
 *-------------------------------------------------------------------------
 */
#ifndef TRANSAM_H
#define TRANSAM_H

<<<<<<< HEAD
#include "catalog/pg_magic_oid.h"
=======
#include "access/xlogdefs.h"

>>>>>>> d13f41d2

/* ----------------
 *		Special transaction ID values
 *
 * BootstrapTransactionId is the XID for "bootstrap" operations, and
 * FrozenTransactionId is used for very old tuples.  Both should
 * always be considered valid.
 *
 * FirstNormalTransactionId is the first "normal" transaction id.
 * Note: if you need to change it, you must change pg_class.h as well.
 * ----------------
 */
#define InvalidTransactionId		((TransactionId) 0)
#define BootstrapTransactionId		((TransactionId) 1)
#define FrozenTransactionId			((TransactionId) 2)
#define FirstNormalTransactionId	((TransactionId) 3)
#define MaxTransactionId			((TransactionId) 0xFFFFFFFF)

/* ----------------
 *		transaction ID manipulation macros
 * ----------------
 */
#define TransactionIdIsValid(xid)		((xid) != InvalidTransactionId)
#define TransactionIdIsNormal(xid)		((xid) >= FirstNormalTransactionId)
#define TransactionIdEquals(id1, id2)	((id1) == (id2))
#define TransactionIdStore(xid, dest)	(*(dest) = (xid))
#define StoreInvalidTransactionId(dest) (*(dest) = InvalidTransactionId)

/* advance a transaction ID variable, handling wraparound correctly */
#define TransactionIdAdvance(dest)	\
	do { \
		(dest)++; \
		if ((dest) < FirstNormalTransactionId) \
			(dest) = FirstNormalTransactionId; \
	} while(0)

<<<<<<< HEAD
=======
/* back up a transaction ID variable, handling wraparound correctly */
#define TransactionIdRetreat(dest)	\
	do { \
		(dest)--; \
	} while ((dest) < FirstNormalTransactionId)


/* ----------
 *		Object ID (OID) zero is InvalidOid.
 *
 *		OIDs 1-9999 are reserved for manual assignment (see the files
 *		in src/include/catalog/).
 *
 *		OIDS 10000-16383 are reserved for assignment during initdb
 *		using the OID generator.  (We start the generator at 10000.)
 *
 *		OIDs beginning at 16384 are assigned from the OID generator
 *		during normal multiuser operation.	(We force the generator up to
 *		16384 as soon as we are in normal operation.)
 *
 * The choices of 10000 and 16384 are completely arbitrary, and can be moved
 * if we run low on OIDs in either category.  Changing the macros below
 * should be sufficient to do this.
 *
 * NOTE: if the OID generator wraps around, we skip over OIDs 0-16383
 * and resume with 16384.  This minimizes the odds of OID conflict, by not
 * reassigning OIDs that might have been assigned during initdb.
 * ----------
 */
#define FirstBootstrapObjectId	10000
#define FirstNormalObjectId		16384

>>>>>>> d13f41d2
/*
 * VariableCache is a data structure in shared memory that is used to track
 * OID and XID assignment state.  For largely historical reasons, there is
 * just one struct with different fields that are protected by different
 * LWLocks.
 *
 * Note: xidWrapLimit and limit_datname are not "active" values, but are
 * used just to generate useful messages when xidWarnLimit or xidStopLimit
 * are exceeded.
 */
typedef struct VariableCacheData
{
	/*
	 * These fields are protected by OidGenLock.
	 */
	Oid			nextOid;		/* next OID to assign */
	uint32		oidCount;		/* OIDs available before must do XLOG work */

	/*
	 * These fields are protected by XidGenLock.
	 */
	TransactionId nextXid;		/* next XID to assign */

	TransactionId oldestXid;	/* cluster-wide minimum datfrozenxid */
	TransactionId xidVacLimit;	/* start forcing autovacuums here */
	TransactionId xidWarnLimit; /* start complaining here */
	TransactionId xidStopLimit; /* refuse to advance nextXid beyond here */
	TransactionId xidWrapLimit; /* where the world ends */
	NameData	limit_datname;	/* database that needs vacuumed first */

	/*
	 * These fields are protected by ProcArrayLock.
	 */
	TransactionId latestCompletedXid;	/* newest XID that has committed or
										 * aborted */
} VariableCacheData;

typedef VariableCacheData *VariableCache;


/* ----------------
 *		extern declarations
 * ----------------
 */

/* in transam/varsup.c */
extern VariableCache ShmemVariableCache;

extern int xid_stop_limit;
extern int xid_warn_limit;


/*
 * prototypes for functions in transam/transam.c
 */
extern bool TransactionIdDidCommit(TransactionId transactionId);
extern bool TransactionIdDidAbort(TransactionId transactionId);
extern void TransactionIdCommit(TransactionId transactionId);
extern void TransactionIdAsyncCommit(TransactionId transactionId, XLogRecPtr lsn);
extern void TransactionIdAbort(TransactionId transactionId);
extern void TransactionIdSubCommit(TransactionId transactionId);
extern void TransactionIdCommitTree(int nxids, TransactionId *xids);
extern void TransactionIdAsyncCommitTree(int nxids, TransactionId *xids, XLogRecPtr lsn);
extern void TransactionIdAbortTree(int nxids, TransactionId *xids);
extern bool TransactionIdPrecedes(TransactionId id1, TransactionId id2);
extern bool TransactionIdPrecedesOrEquals(TransactionId id1, TransactionId id2);
extern bool TransactionIdFollows(TransactionId id1, TransactionId id2);
extern bool TransactionIdFollowsOrEquals(TransactionId id1, TransactionId id2);
extern TransactionId TransactionIdLatest(TransactionId mainxid,
					int nxids, const TransactionId *xids);
extern XLogRecPtr TransactionIdGetCommitLSN(TransactionId xid);

/* in transam/varsup.c */
extern TransactionId GetNewTransactionId(bool isSubXact, bool setProcXid);
extern TransactionId ReadNewTransactionId(void);
extern void SetTransactionIdLimit(TransactionId oldest_datfrozenxid,
					  Name oldest_datname);
extern Oid	GetNewObjectId(void);

#endif   /* TRAMSAM_H */<|MERGE_RESOLUTION|>--- conflicted
+++ resolved
@@ -14,12 +14,9 @@
 #ifndef TRANSAM_H
 #define TRANSAM_H
 
-<<<<<<< HEAD
 #include "catalog/pg_magic_oid.h"
-=======
 #include "access/xlogdefs.h"
 
->>>>>>> d13f41d2
 
 /* ----------------
  *		Special transaction ID values
@@ -56,41 +53,12 @@
 			(dest) = FirstNormalTransactionId; \
 	} while(0)
 
-<<<<<<< HEAD
-=======
 /* back up a transaction ID variable, handling wraparound correctly */
 #define TransactionIdRetreat(dest)	\
 	do { \
 		(dest)--; \
 	} while ((dest) < FirstNormalTransactionId)
 
-
-/* ----------
- *		Object ID (OID) zero is InvalidOid.
- *
- *		OIDs 1-9999 are reserved for manual assignment (see the files
- *		in src/include/catalog/).
- *
- *		OIDS 10000-16383 are reserved for assignment during initdb
- *		using the OID generator.  (We start the generator at 10000.)
- *
- *		OIDs beginning at 16384 are assigned from the OID generator
- *		during normal multiuser operation.	(We force the generator up to
- *		16384 as soon as we are in normal operation.)
- *
- * The choices of 10000 and 16384 are completely arbitrary, and can be moved
- * if we run low on OIDs in either category.  Changing the macros below
- * should be sufficient to do this.
- *
- * NOTE: if the OID generator wraps around, we skip over OIDs 0-16383
- * and resume with 16384.  This minimizes the odds of OID conflict, by not
- * reassigning OIDs that might have been assigned during initdb.
- * ----------
- */
-#define FirstBootstrapObjectId	10000
-#define FirstNormalObjectId		16384
-
->>>>>>> d13f41d2
 /*
  * VariableCache is a data structure in shared memory that is used to track
  * OID and XID assignment state.  For largely historical reasons, there is
