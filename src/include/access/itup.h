--- conflicted
+++ resolved
@@ -7,11 +7,7 @@
  * Portions Copyright (c) 1996-2009, PostgreSQL Global Development Group
  * Portions Copyright (c) 1994, Regents of the University of California
  *
-<<<<<<< HEAD
- * $PostgreSQL: pgsql/src/include/access/itup.h,v 1.52 2009/08/01 19:59:41 tgl Exp $
-=======
  * $PostgreSQL: pgsql/src/include/access/itup.h,v 1.50 2008/07/13 20:45:47 tgl Exp $
->>>>>>> 49f001d8
  *
  *-------------------------------------------------------------------------
  */
