--- conflicted
+++ resolved
@@ -9,13 +9,9 @@
  *	  polluting the namespace with lots of stuff...
  *
  *
-<<<<<<< HEAD
- * Portions Copyright (c) 2006-2011, Greenplum inc
+ * Portions Copyright (c) 2006-2011, Cloudberry inc
  * Portions Copyright (c) 2012-Present VMware, Inc. or its affiliates.
- * Portions Copyright (c) 1996-2019, PostgreSQL Global Development Group
-=======
  * Portions Copyright (c) 1996-2021, PostgreSQL Global Development Group
->>>>>>> d457cb4e
  * Portions Copyright (c) 1994, Regents of the University of California
  *
  * src/include/c.h
@@ -578,7 +574,7 @@
 
 /*
  * Oid, RegProcedure, TransactionId, SubTransactionId, MultiXactId,
- * CommandId
+ * CommandId, RelFileId
  */
 
 /* typedef Oid is in postgres_ext.h */
@@ -622,7 +618,7 @@
 #define FirstCommandId	((CommandId) 0)
 #define InvalidCommandId	(~(CommandId)0)
 
-
+typedef uint64 RelFileNodeId;
 /* ----------------
  *		Variable-length datatypes all share the 'struct varlena' header.
  *
