--- conflicted
+++ resolved
@@ -17,6 +17,8 @@
  */
 #ifndef FMGR_H
 #define FMGR_H
+
+#include "postgres.h"
 
 /* We don't want to include primnodes.h here, so make some stub references */
 typedef struct Node *fmNodePtr;
@@ -475,7 +477,7 @@
 typedef enum {
 	PgMagicProductNone		   = 0,
 	PgMagicProductPostgres	   = 1,
-	PgMagicProductGreenplum	   = 2180,     /* 'GPDB' cast to an integer */
+	PgMagicProductCloudberry	   = 2180,     /* 'GPDB' cast to an integer */
 } Pg_magic_product_code;
 
 /* The actual data block contents */
@@ -486,13 +488,8 @@
 	FUNC_MAX_ARGS, \
 	INDEX_MAX_KEYS, \
 	NAMEDATALEN, \
-<<<<<<< HEAD
-	FLOAT4PASSBYVAL, \
 	FLOAT8PASSBYVAL, \
-	PgMagicProductGreenplum \
-=======
-	FLOAT8PASSBYVAL \
->>>>>>> d457cb4e
+	PgMagicProductCloudberry \
 }
 
 #ifndef FLOAT4PASSBYVAL
