--- conflicted
+++ resolved
@@ -166,13 +166,10 @@
 typedef List *(*ImportForeignSchema_function) (ImportForeignSchemaStmt *stmt,
 											   Oid serverOid);
 
-<<<<<<< HEAD
 typedef bool (*ForeignTableSize_function) (Relation relation, int64 *tablesize);
-=======
 typedef void (*ExecForeignTruncate_function) (List *rels,
 											  DropBehavior behavior,
 											  bool restart_seqs);
->>>>>>> d457cb4e
 
 typedef Size (*EstimateDSMForeignScan_function) (ForeignScanState *node,
 												 ParallelContext *pcxt);
@@ -283,7 +280,12 @@
 	/* Support functions for path reparameterization. */
 	ReparameterizeForeignPathByChild_function ReparameterizeForeignPathByChild;
 
-<<<<<<< HEAD
+	/* Support functions for asynchronous execution */
+	IsForeignPathAsyncCapable_function IsForeignPathAsyncCapable;
+	ForeignAsyncRequest_function ForeignAsyncRequest;
+	ForeignAsyncConfigureWait_function ForeignAsyncConfigureWait;
+	ForeignAsyncNotify_function ForeignAsyncNotify;
+
 	/*
 	 * These two callbacks are MPP interface for analyze and
 	 * only invoked by QE.
@@ -294,13 +296,6 @@
 	 */
 	AcquireSampleRowsFunc AcquireSampleRowsOnSegment;
 	ForeignTableSize_function GetRelationSizeOnSegment;
-=======
-	/* Support functions for asynchronous execution */
-	IsForeignPathAsyncCapable_function IsForeignPathAsyncCapable;
-	ForeignAsyncRequest_function ForeignAsyncRequest;
-	ForeignAsyncConfigureWait_function ForeignAsyncConfigureWait;
-	ForeignAsyncNotify_function ForeignAsyncNotify;
->>>>>>> d457cb4e
 } FdwRoutine;
 
 
