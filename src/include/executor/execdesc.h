/*-------------------------------------------------------------------------
 *
 * execdesc.h
 *	  plan and query descriptor accessor macros used by the executor
 *	  and related modules.
 *
 *
<<<<<<< HEAD
 * Portions Copyright (c) 2005-2009, Greenplum inc
 * Portions Copyright (c) 2012-Present Pivotal Software, Inc.
=======
>>>>>>> b0a6ad70
 * Portions Copyright (c) 1996-2009, PostgreSQL Global Development Group
 * Portions Copyright (c) 1994, Regents of the University of California
 *
 * $PostgreSQL: pgsql/src/include/executor/execdesc.h,v 1.40 2009/01/02 20:42:00 tgl Exp $
 *
 *-------------------------------------------------------------------------
 */
#ifndef EXECDESC_H
#define EXECDESC_H

#include "nodes/execnodes.h"
#include "nodes/plannodes.h"
#include "tcop/dest.h"
#include "gpmon/gpmon.h"

struct CdbExplain_ShowStatCtx;  /* private, in "cdb/cdbexplain.c" */


/* GangType enumeration is used in several structures related to CDB
 * slice plan support.
 */
typedef enum GangType
{
	GANGTYPE_UNALLOCATED,       /* a root slice executed by the qDisp */
	GANGTYPE_ENTRYDB_READER,    /* a 1-gang with read access to the entry db */
	GANGTYPE_SINGLETON_READER,	/* a 1-gang to read the segment dbs */
	GANGTYPE_PRIMARY_READER,    /* a 1-gang or N-gang to read the segment dbs */
	GANGTYPE_PRIMARY_WRITER		/* the N-gang that can update the segment dbs */
} GangType;

/*
 * MPP Plan Slice information
 *
 * These structures summarize how a plan tree is sliced up into separate
 * units of execution or slices. A slice will execute on a each worker within
 * a gang of processes. Some gangs have a worker process on each of several
 * databases, others have a single worker.
 */
typedef struct Slice
{
	NodeTag		type;

	/*
	 * The index in the global slice table of this slice. The root slice of
	 * the main plan is always 0. Slices that have senders at their local
	 * root have a sliceIndex equal to the motionID of their sender Motion.
	 *
	 * Undefined slices should have this set to -1.
	 */
	int			sliceIndex;

	/*
	 * The root slice of the slice tree of which this slice is a part.
	 */
	int			rootIndex;

	/*
	 * the index of parent in global slice table (origin 0) or -1 if
	 * this is root slice.
	 */
	int			parentIndex;

	/*
	 * An integer list of indices in the global slice table (origin  0)
	 * of the child slices of this slice, or -1 if this is a leaf slice.
	 * A child slice corresponds to a receiving motion in this slice.
	 */
	List	   *children;

	/* What kind of gang does this slice need? */
	GangType	gangType;

	/*
	 * How many gang members needed?
	 *
	 * It is set before the process lists below and used to decide how
	 * to initialize them.
	 */
	int			gangSize;

	/*
	 * How many of the gang members will actually be used? This takes into
	 * account directDispatch information.
	 */
	int			numGangMembersToBeActive;

	/*
	 * directDispatch->isDirectDispatch should ONLY be set for a slice
	 * when it requires an n-gang.
	 */
	DirectDispatchInfo directDispatch;

	struct Gang *primaryGang;

	/*
	 * A list of CDBProcess nodes corresponding to the worker processes
	 * allocated to implement this plan slice.
	 *
	 * The number of processes must agree with the the plan slice to be
	 * implemented.
	 */
	List	   *primaryProcesses;
} Slice;

/*
 * The SliceTable is a list of Slice structures organized into root slices
 * and motion slices as follows:
 *
 * Slice 0 is the root slice of plan as a whole.
 * Slices 1 through nMotion are motion slices with a sending motion at
 *  the root of the slice.
 * Slices nMotion+1 and on are root slices of initPlans.
 *
 * There may be unused slices in case the plan contains subplans that
 * are  not initPlans.  (This won't happen unless MPP decides to support
 * subplans similarly to PostgreSQL, which isn't the current plan.)
 */
typedef struct SliceTable
{
	NodeTag		type;

	int			nMotions;		/* The number Motion nodes in the entire plan */
	int			nInitPlans;		/* The number of initplan slices allocated */
	int			localSlice;		/* Index of the slice to execute. */
	List	   *slices;			/* List of slices */
	bool		doInstrument;	/* true => collect stats for EXPLAIN ANALYZE */
	uint32		ic_instance_id;
} SliceTable;

/*
 * Holds information about a cursor's current position.
 */
typedef struct CursorPosInfo
{
	NodeTag type;

	char	   *cursor_name;
	int		 	gp_segment_id;
	ItemPointerData	ctid;
	Oid			table_oid;
} CursorPosInfo;

/* ----------------
 *		query dispatch information:
 *
 * a QueryDispatchDesc encapsulates extra information that need to be
 * dispatched from QD to QEs.
 *
 * A QueryDesc is created separately on each segment, but QueryDispatchDesc
 * is created in the QD, and passed to each segment.
 * ---------------------
 */
typedef struct QueryDispatchDesc
{
	NodeTag		type;

	/*
	 * For a SELECT INTO statement, this stores the tablespace to use for the
	 * new table and related auxiliary tables.
	 */
	char		*intoTableSpaceName;

	/*
	 * Oids to use, for new objects created in a CREATE command.
	 */
	List	   *oidAssignments;

	/*
	 * This allows the slice table to accompany the plan as it moves
	 * around the executor.
	 *
	 * Currently, the slice table should not be installed on the QD.
	 * Rather is it shipped to QEs as a separate parameter to MPPEXEC.
	 * The implementation of MPPEXEC, which runs on the QEs, installs
	 * the slice table in the plan as required there.
	 */
	SliceTable *sliceTable;

	List	   *cursorPositions;

	/*
	 * Set to true for CTAS and SELECT INTO. Set to false for ALTER TABLE
	 * REORGANIZE. This is mainly used to track if the dispatched query is
	 * meant for internal rewrite on QE segments or just for holding data from
	 * a SELECT for a new relation. If DestIntoRel is set in the QD's
	 * queryDesc->dest, use the original table's reloptions. If DestRemote is
	 * set, use default reloptions + gp_default_storage_options.
	 */
	bool validate_reloptions;
} QueryDispatchDesc;

/*
 * When a CREATE command is dispatched to segments, the OIDs used for the
 * new objects are sent in a list of OidAssignments.
 */
typedef struct
{
	NodeTag		type;

	/*
	 * Key data. Depending on the catalog table, different fields are used.
	 * See CreateKeyFromCatalogTuple().
	 */
	Oid			catalog;		/* OID of the catalog table, e.g. pg_class */
	Oid			namespaceOid;	/* namespace OID for most objects */
	char	   *objname;		/* object name (e.g. relation name) */
	Oid			keyOid1;		/* generic OID field, meaning depends on object type */
	Oid			keyOid2;		/* 2nd generic OID field, meaning depends on object type */

	Oid			oid;			/* OID to assign */

} OidAssignment;

/* ----------------
 *		query descriptor:
 *
 *	a QueryDesc encapsulates everything that the executor
 *	needs to execute the query.
 *
 *	For the convenience of SQL-language functions, we also support QueryDescs
 *	containing utility statements; these must not be passed to the executor
 *	however.
 * ---------------------
 */
typedef struct QueryDesc
{
	/* These fields are provided by CreateQueryDesc */
	CmdType		operation;		/* CMD_SELECT, CMD_UPDATE, etc. */
	PlannedStmt *plannedstmt;	/* planner's output, or null if utility */
	Node	   *utilitystmt;	/* utility statement, or null */
	const char *sourceText;		/* source text of the query */
	Snapshot	snapshot;		/* snapshot to use for query */
	Snapshot	crosscheck_snapshot;	/* crosscheck for RI update/delete */
	DestReceiver *dest;			/* the destination for tuple output */
	ParamListInfo params;		/* param values being passed in */
	bool		doInstrument;	/* TRUE requests runtime instrumentation */

	/* These fields are set by ExecutorStart */
	TupleDesc	tupDesc;		/* descriptor for result tuples */
	EState	   *estate;			/* executor's query-wide state */
	PlanState  *planstate;		/* tree of per-plan-node state */

	/* This field is set by ExecutorEnd after collecting cdbdisp results */
	uint64		es_processed;	/* # of tuples processed */
	Oid			es_lastoid;		/* oid of row inserted */
	bool		extended_query;   /* simple or extended query protocol? */
	char		*portal_name;	/* NULL for unnamed portal */

	QueryDispatchDesc *ddesc;

	/* CDB: EXPLAIN ANALYZE statistics */
	struct CdbExplain_ShowStatCtx  *showstatctx;

	/* Gpmon */
	gpmon_packet_t *gpmon_pkt;

	/* This is always set NULL by the core system, but plugins can change it */
	struct Instrumentation *totaltime;	/* total time spent in ExecutorRun */
} QueryDesc;

/* in pquery.c */
extern QueryDesc *CreateQueryDesc(PlannedStmt *plannedstmt,
<<<<<<< HEAD
								  const char *sourceText,
=======
				const char *sourceText,
>>>>>>> b0a6ad70
				Snapshot snapshot,
				Snapshot crosscheck_snapshot,
				DestReceiver *dest,
				ParamListInfo params,
				bool doInstrument);

extern QueryDesc *CreateUtilityQueryDesc(Node *utilitystmt,
<<<<<<< HEAD
										 const char *sourceText,
=======
					   const char *sourceText,
>>>>>>> b0a6ad70
					   Snapshot snapshot,
					   DestReceiver *dest,
					   ParamListInfo params);

extern void FreeQueryDesc(QueryDesc *qdesc);

#endif   /* EXECDESC_H  */<|MERGE_RESOLUTION|>--- conflicted
+++ resolved
@@ -5,11 +5,8 @@
  *	  and related modules.
  *
  *
-<<<<<<< HEAD
  * Portions Copyright (c) 2005-2009, Greenplum inc
  * Portions Copyright (c) 2012-Present Pivotal Software, Inc.
-=======
->>>>>>> b0a6ad70
  * Portions Copyright (c) 1996-2009, PostgreSQL Global Development Group
  * Portions Copyright (c) 1994, Regents of the University of California
  *
@@ -272,11 +269,7 @@
 
 /* in pquery.c */
 extern QueryDesc *CreateQueryDesc(PlannedStmt *plannedstmt,
-<<<<<<< HEAD
-								  const char *sourceText,
-=======
 				const char *sourceText,
->>>>>>> b0a6ad70
 				Snapshot snapshot,
 				Snapshot crosscheck_snapshot,
 				DestReceiver *dest,
@@ -284,11 +277,7 @@
 				bool doInstrument);
 
 extern QueryDesc *CreateUtilityQueryDesc(Node *utilitystmt,
-<<<<<<< HEAD
-										 const char *sourceText,
-=======
 					   const char *sourceText,
->>>>>>> b0a6ad70
 					   Snapshot snapshot,
 					   DestReceiver *dest,
 					   ParamListInfo params);
