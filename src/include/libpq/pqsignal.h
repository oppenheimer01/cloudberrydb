/*-------------------------------------------------------------------------
 *
 * pqsignal.h
 *	  prototypes for the reliable BSD-style signal(2) routine.
 *
 *
 * Portions Copyright (c) 1996-2010, PostgreSQL Global Development Group
 * Portions Copyright (c) 1994, Regents of the University of California
 *
<<<<<<< HEAD
 * $PostgreSQL: pgsql/src/include/libpq/pqsignal.h,v 1.41 2010/02/26 02:01:24 momjian Exp $
=======
 * $PostgreSQL: pgsql/src/include/libpq/pqsignal.h,v 1.36 2009/12/16 23:05:00 petere Exp $
>>>>>>> 78a09145
 *
 * NOTES
 *	  This shouldn't be in libpq, but the monitor and some other
 *	  things need it...
 *
 *-------------------------------------------------------------------------
 */
#ifndef PQSIGNAL_H
#define PQSIGNAL_H

#include <signal.h>

#ifdef HAVE_SIGPROCMASK
extern sigset_t UnBlockSig,
			BlockSig,
			StartupBlockSig;

<<<<<<< HEAD
/* 
 * Use pthread_sigmask() instead of sigprocmask() as the latter has undefined
 * behaviour in multithreaded processes.
 */
#define PG_SETMASK(mask)	pthread_sigmask(SIG_SETMASK, mask, NULL)
#else							/* not HAVE_SIGPROCMASK */
=======
#define PG_SETMASK(mask)	sigprocmask(SIG_SETMASK, mask, NULL)
#else /* not HAVE_SIGPROCMASK */
>>>>>>> 78a09145
extern int	UnBlockSig,
			BlockSig,
			StartupBlockSig;

#ifndef WIN32
#define PG_SETMASK(mask)	sigsetmask(*((int*)(mask)))
#else
#define PG_SETMASK(mask)		pqsigsetmask(*((int*)(mask)))
int			pqsigsetmask(int mask);
#endif

#define sigaddset(set, signum)	(*(set) |= (sigmask(signum)))
#define sigdelset(set, signum)	(*(set) &= ~(sigmask(signum)))
<<<<<<< HEAD
#endif   /* not HAVE_SIGPROCMASK */
=======
#endif /* not HAVE_SIGPROCMASK */
>>>>>>> 78a09145

typedef void (*pqsigfunc) (int);

extern void pqinitmask(void);

extern pqsigfunc pqsignal(int signo, pqsigfunc func);

#endif   /* PQSIGNAL_H */<|MERGE_RESOLUTION|>--- conflicted
+++ resolved
@@ -7,11 +7,7 @@
  * Portions Copyright (c) 1996-2010, PostgreSQL Global Development Group
  * Portions Copyright (c) 1994, Regents of the University of California
  *
-<<<<<<< HEAD
- * $PostgreSQL: pgsql/src/include/libpq/pqsignal.h,v 1.41 2010/02/26 02:01:24 momjian Exp $
-=======
  * $PostgreSQL: pgsql/src/include/libpq/pqsignal.h,v 1.36 2009/12/16 23:05:00 petere Exp $
->>>>>>> 78a09145
  *
  * NOTES
  *	  This shouldn't be in libpq, but the monitor and some other
@@ -29,17 +25,12 @@
 			BlockSig,
 			StartupBlockSig;
 
-<<<<<<< HEAD
 /* 
  * Use pthread_sigmask() instead of sigprocmask() as the latter has undefined
  * behaviour in multithreaded processes.
  */
 #define PG_SETMASK(mask)	pthread_sigmask(SIG_SETMASK, mask, NULL)
-#else							/* not HAVE_SIGPROCMASK */
-=======
-#define PG_SETMASK(mask)	sigprocmask(SIG_SETMASK, mask, NULL)
 #else /* not HAVE_SIGPROCMASK */
->>>>>>> 78a09145
 extern int	UnBlockSig,
 			BlockSig,
 			StartupBlockSig;
@@ -53,11 +44,7 @@
 
 #define sigaddset(set, signum)	(*(set) |= (sigmask(signum)))
 #define sigdelset(set, signum)	(*(set) &= ~(sigmask(signum)))
-<<<<<<< HEAD
-#endif   /* not HAVE_SIGPROCMASK */
-=======
 #endif /* not HAVE_SIGPROCMASK */
->>>>>>> 78a09145
 
 typedef void (*pqsigfunc) (int);
 
