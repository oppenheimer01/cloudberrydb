/*-------------------------------------------------------------------------
 *
 * auth.h
 *	  Definitions for network authentication routines
 *
 *
 * Portions Copyright (c) 1996-2019, PostgreSQL Global Development Group
 * Portions Copyright (c) 1994, Regents of the University of California
 *
 * src/include/libpq/auth.h
 *
 *-------------------------------------------------------------------------
 */
#ifndef AUTH_H
#define AUTH_H

#include "libpq/libpq-be.h"
#include "utils/date.h"

extern char *pg_krb_server_keyfile;
extern bool pg_krb_caseins_users;
extern char *pg_krb_realm;

extern void ClientAuthentication(Port *port);
extern void FakeClientAuthentication(Port *port);  /* GPDB only */

/* Hook for plugins to get control in ClientAuthentication() */
typedef void (*ClientAuthentication_hook_type) (Port *, int);
extern PGDLLIMPORT ClientAuthentication_hook_type ClientAuthentication_hook;

<<<<<<< HEAD
/*
 * Support for time-based authentication
 *  
 * Used by auth.c for comparing current time to the contents of 
 * pg_auth_time_constraint for acl enforcement
 * Used by user.c for comparing incoming changes to the contents of
 * pg_auth_time_constraint for acl modification
 */
typedef struct authPoint
{
    int16 day;
    TimeADT time;
} authPoint;

typedef struct authInterval
{
    authPoint start;
    authPoint end;
} authInterval;

extern void timestamptz_to_point(TimestampTz in, authPoint *out);
extern int point_cmp(const authPoint *a, const authPoint *b);
extern bool interval_overlap(const authInterval *a, const authInterval *b);
extern bool interval_contains(const authInterval *interval, const authPoint *point);
extern int CheckAuthTimeConstraints(char *rolname);
extern int check_auth_time_constraints_internal(char *rolname, TimestampTz timestamp);

#endif   /* AUTH_H */
=======
#endif							/* AUTH_H */
>>>>>>> 9e1c9f95
<|MERGE_RESOLUTION|>--- conflicted
+++ resolved
@@ -28,7 +28,6 @@
 typedef void (*ClientAuthentication_hook_type) (Port *, int);
 extern PGDLLIMPORT ClientAuthentication_hook_type ClientAuthentication_hook;
 
-<<<<<<< HEAD
 /*
  * Support for time-based authentication
  *  
@@ -56,7 +55,4 @@
 extern int CheckAuthTimeConstraints(char *rolname);
 extern int check_auth_time_constraints_internal(char *rolname, TimestampTz timestamp);
 
-#endif   /* AUTH_H */
-=======
-#endif							/* AUTH_H */
->>>>>>> 9e1c9f95
+#endif							/* AUTH_H */