--- conflicted
+++ resolved
@@ -166,8 +166,6 @@
 #define MAX_RANDOM_VALUE  (0x7FFFFFFF)
 
 /*
-<<<<<<< HEAD
-=======
  * Set the format style used by gcc to check printf type functions. We really
  * want the "gnu_printf" style set, which includes what glibc uses, such
  * as %m for error strings and %lld for 64 bit long longs. But not all gcc
@@ -210,7 +208,6 @@
 #endif
 
 /*
->>>>>>> 80edfd76
  *------------------------------------------------------------------------
  * The following symbols are for enabling debugging code, not for
  * controlling user-visible features or resource limits.
