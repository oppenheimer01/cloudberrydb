/*-------------------------------------------------------------------------
 *
 * parse_expr.c
 *	  handle expressions in parser
 *
 * Portions Copyright (c) 1996-2014, PostgreSQL Global Development Group
 * Portions Copyright (c) 1994, Regents of the University of California
 *
 *
 * IDENTIFICATION
 *	  src/backend/parser/parse_expr.c
 *
 *-------------------------------------------------------------------------
 */

#include "postgres.h"

#include "catalog/namespace.h"
#include "catalog/pg_type.h"
#include "commands/dbcommands.h"
#include "miscadmin.h"
#include "nodes/makefuncs.h"
#include "nodes/nodeFuncs.h"
#include "optimizer/clauses.h"
#include "optimizer/var.h"
#include "parser/analyze.h"
<<<<<<< HEAD
#include "parser/parse_agg.h"
=======
#include "parser/parse_clause.h"
>>>>>>> ab76208e
#include "parser/parse_coerce.h"
#include "parser/parse_clause.h"
#include "parser/parse_collate.h"
#include "parser/parse_expr.h"
#include "parser/parse_func.h"
#include "parser/parse_oper.h"
#include "parser/parse_relation.h"
#include "parser/parse_target.h"
#include "parser/parse_type.h"
#include "rewrite/rewriteManip.h"
#include "utils/builtins.h"
#include "utils/lsyscache.h"
#include "utils/xml.h"


bool		Transform_null_equals = false;

static Node *transformExprRecurse(ParseState *pstate, Node *expr);
static Node *transformParamRef(ParseState *pstate, ParamRef *pref);
static Node *transformAExprOp(ParseState *pstate, A_Expr *a);
static Node *transformAExprAnd(ParseState *pstate, A_Expr *a);
static Node *transformAExprOr(ParseState *pstate, A_Expr *a);
static Node *transformAExprNot(ParseState *pstate, A_Expr *a);
static Node *transformAExprOpAny(ParseState *pstate, A_Expr *a);
static Node *transformAExprOpAll(ParseState *pstate, A_Expr *a);
static Node *transformAExprDistinct(ParseState *pstate, A_Expr *a);
static Node *transformAExprNullIf(ParseState *pstate, A_Expr *a);
static Node *transformAExprOf(ParseState *pstate, A_Expr *a);
static Node *transformAExprIn(ParseState *pstate, A_Expr *a);
static Node *transformFuncCall(ParseState *pstate, FuncCall *fn);
static Node *transformCaseExpr(ParseState *pstate, CaseExpr *c);
static Node *transformSubLink(ParseState *pstate, SubLink *sublink);
static Node *transformArrayExpr(ParseState *pstate, A_ArrayExpr *a,
				   Oid array_type, Oid element_type, int32 typmod);
static Node *transformRowExpr(ParseState *pstate, RowExpr *r);
static Node *transformTableValueExpr(ParseState *pstate, TableValueExpr *t);
static Node *transformCoalesceExpr(ParseState *pstate, CoalesceExpr *c);
static Node *transformMinMaxExpr(ParseState *pstate, MinMaxExpr *m);
static Node *transformXmlExpr(ParseState *pstate, XmlExpr *x);
static Node *transformXmlSerialize(ParseState *pstate, XmlSerialize *xs);
static Node *transformBooleanTest(ParseState *pstate, BooleanTest *b);
static Node *transformCurrentOfExpr(ParseState *pstate, CurrentOfExpr *cexpr);
static Node *transformColumnRef(ParseState *pstate, ColumnRef *cref);
static Node *transformWholeRowRef(ParseState *pstate, RangeTblEntry *rte,
					 int location);
static Node *transformIndirection(ParseState *pstate, Node *basenode,
					 List *indirection);
static Node *transformGroupingFunc(ParseState *pstate, GroupingFunc *gf);
static Node *transformTypeCast(ParseState *pstate, TypeCast *tc);
static Node *transformCollateClause(ParseState *pstate, CollateClause *c);
static Node *make_row_comparison_op(ParseState *pstate, List *opname,
					   List *largs, List *rargs, int location);
static Node *make_row_distinct_op(ParseState *pstate, List *opname,
					 RowExpr *lrow, RowExpr *rrow, int location);
static Expr *make_distinct_op(ParseState *pstate, List *opname,
				 Node *ltree, Node *rtree, int location);
static bool isWhenIsNotDistinctFromExpr(Node *warg);


/*
 * transformExpr -
 *	  Analyze and transform expressions. Type checking and type casting is
 *	  done here. The optimizer and the executor cannot handle the original
 *	  (raw) expressions collected by the parse tree. Hence the transformation
 *	  here.
 *
 * NOTE: there are various cases in which this routine will get applied to
 * an already-transformed expression.  Some examples:
 *	1. At least one construct (BETWEEN/AND) puts the same nodes
 *	into two branches of the parse tree; hence, some nodes
 *	are transformed twice.
 *	2. Another way it can happen is that coercion of an operator or
 *	function argument to the required type (via coerce_type())
 *	can apply transformExpr to an already-transformed subexpression.
 *	An example here is "SELECT count(*) + 1.0 FROM table".
 *	3. CREATE TABLE t1 (LIKE t2 INCLUDING INDEXES) can pass in
 *	already-transformed index expressions.
 * While it might be possible to eliminate these cases, the path of
 * least resistance so far has been to ensure that transformExpr() does
 * no damage if applied to an already-transformed tree.  This is pretty
 * easy for cases where the transformation replaces one node type with
 * another, such as A_Const => Const; we just do nothing when handed
 * a Const.  More care is needed for node types that are used as both
 * input and output of transformExpr; see SubLink for example.
 */
Node *
transformExpr(ParseState *pstate, Node *expr, ParseExprKind exprKind)
{
	Node	   *result;
	ParseExprKind sv_expr_kind;

	/* Save and restore identity of expression type we're parsing */
	Assert(exprKind != EXPR_KIND_NONE);
	sv_expr_kind = pstate->p_expr_kind;
	pstate->p_expr_kind = exprKind;

	result = transformExprRecurse(pstate, expr);

	pstate->p_expr_kind = sv_expr_kind;

	return result;
}

static Node *
transformExprRecurse(ParseState *pstate, Node *expr)
{
	Node	   *result;

	if (expr == NULL)
		return NULL;

	/* Guard against stack overflow due to overly complex expressions */
	check_stack_depth();

	switch (nodeTag(expr))
	{
		case T_ColumnRef:
			result = transformColumnRef(pstate, (ColumnRef *) expr);
			break;

		case T_ParamRef:
			result = transformParamRef(pstate, (ParamRef *) expr);
			break;

		case T_A_Const:
			{
				A_Const    *con = (A_Const *) expr;
				Value	   *val = &con->val;

				result = (Node *) make_const(pstate, val, con->location);
				break;
			}

		case T_A_Indirection:
			{
				A_Indirection *ind = (A_Indirection *) expr;

				result = transformExprRecurse(pstate, ind->arg);
				result = transformIndirection(pstate, result,
											  ind->indirection);
				break;
			}

		case T_A_ArrayExpr:
			result = transformArrayExpr(pstate, (A_ArrayExpr *) expr,
										InvalidOid, InvalidOid, -1);
			break;

		case T_TypeCast:
			{
				TypeCast   *tc = (TypeCast *) expr;

				/*
				 * If the subject of the typecast is an ARRAY[] construct and
				 * the target type is an array type, we invoke
				 * transformArrayExpr() directly so that we can pass down the
				 * type information.  This avoids some cases where
				 * transformArrayExpr() might not infer the correct type.
				 */
				if (IsA(tc->arg, A_ArrayExpr))
				{
					Oid			targetType;
					Oid			elementType;
					int32		targetTypmod;

					typenameTypeIdAndMod(pstate, tc->typeName,
										 &targetType, &targetTypmod);

					/*
					 * If target is a domain over array, work with the base
					 * array type here.  transformTypeCast below will cast the
					 * array type to the domain.  In the usual case that the
					 * target is not a domain, transformTypeCast is a no-op.
					 */
					targetType = getBaseTypeAndTypmod(targetType,
													  &targetTypmod);
					elementType = get_element_type(targetType);
					if (OidIsValid(elementType))
					{
						tc = copyObject(tc);
						tc->arg = transformArrayExpr(pstate,
													 (A_ArrayExpr *) tc->arg,
													 targetType,
													 elementType,
													 targetTypmod);
					}
				}

				result = transformTypeCast(pstate, tc);
				break;
			}

		case T_CollateClause:
			result = transformCollateClause(pstate, (CollateClause *) expr);
			break;

		case T_A_Expr:
			{
				A_Expr	   *a = (A_Expr *) expr;

				switch (a->kind)
				{
					case AEXPR_OP:
						result = transformAExprOp(pstate, a);
						break;
					case AEXPR_AND:
						result = transformAExprAnd(pstate, a);
						break;
					case AEXPR_OR:
						result = transformAExprOr(pstate, a);
						break;
					case AEXPR_NOT:
						result = transformAExprNot(pstate, a);
						break;
					case AEXPR_OP_ANY:
						result = transformAExprOpAny(pstate, a);
						break;
					case AEXPR_OP_ALL:
						result = transformAExprOpAll(pstate, a);
						break;
					case AEXPR_DISTINCT:
						result = transformAExprDistinct(pstate, a);
						break;
					case AEXPR_NULLIF:
						result = transformAExprNullIf(pstate, a);
						break;
					case AEXPR_OF:
						result = transformAExprOf(pstate, a);
						break;
					case AEXPR_IN:
						result = transformAExprIn(pstate, a);
						break;
					default:
						elog(ERROR, "unrecognized A_Expr kind: %d", a->kind);
						result = NULL;	/* keep compiler quiet */
						break;
				}
				break;
			}

		case T_FuncCall:
			result = transformFuncCall(pstate, (FuncCall *) expr);
			break;

		case T_NamedArgExpr:
			{
				NamedArgExpr *na = (NamedArgExpr *) expr;

				na->arg = (Expr *) transformExprRecurse(pstate, (Node *) na->arg);
				result = expr;
				break;
			}

		case T_SubLink:
			result = transformSubLink(pstate, (SubLink *) expr);
			break;

		case T_CaseExpr:
			result = transformCaseExpr(pstate, (CaseExpr *) expr);
			break;

		case T_RowExpr:
			result = transformRowExpr(pstate, (RowExpr *) expr);
			break;

		case T_TableValueExpr:
			result = transformTableValueExpr(pstate, (TableValueExpr *) expr);
			break;

		case T_CoalesceExpr:
			result = transformCoalesceExpr(pstate, (CoalesceExpr *) expr);
			break;

		case T_MinMaxExpr:
			result = transformMinMaxExpr(pstate, (MinMaxExpr *) expr);
			break;

		case T_XmlExpr:
			result = transformXmlExpr(pstate, (XmlExpr *) expr);
			break;

		case T_XmlSerialize:
			result = transformXmlSerialize(pstate, (XmlSerialize *) expr);
			break;

		case T_NullTest:
			{
				NullTest   *n = (NullTest *) expr;

				n->arg = (Expr *) transformExprRecurse(pstate, (Node *) n->arg);
				/* the argument can be any type, so don't coerce it */
				n->argisrow = type_is_rowtype(exprType((Node *) n->arg));
				result = expr;
				break;
			}

		case T_BooleanTest:
			result = transformBooleanTest(pstate, (BooleanTest *) expr);
			break;

		case T_CurrentOfExpr:
			result = transformCurrentOfExpr(pstate, (CurrentOfExpr *) expr);
			break;

		case T_GroupingFunc:
			{
				GroupingFunc *gf = (GroupingFunc *)expr;
				result = transformGroupingFunc(pstate, gf);
				break;
			}

		case T_PartitionBoundSpec:
			{
				PartitionBoundSpec *in = (PartitionBoundSpec *)expr;
				PartitionRangeItem *ri;
				List *out = NIL;
				ListCell *lc;

				if (in->partStart)
				{
					ri = (PartitionRangeItem *)in->partStart;

					/* ALTER TABLE ... ADD PARTITION might feed
					 * "pre-cooked" expressions into the boundspec for
					 * range items (which are Lists) 
					 */
					{
						Assert(IsA(in->partStart, PartitionRangeItem));

						foreach(lc, ri->partRangeVal)
						{
							Node *n = lfirst(lc);
							out = lappend(out, transformExpr(pstate, n,
															 EXPR_KIND_PARTITION_EXPRESSION));
						}
						ri->partRangeVal = out;
						out = NIL;
					}
				}
				if (in->partEnd)
				{
					ri = (PartitionRangeItem *)in->partEnd;

					/* ALTER TABLE ... ADD PARTITION might feed
					 * "pre-cooked" expressions into the boundspec for
					 * range items (which are Lists) 
					 */
					{
						Assert(IsA(in->partEnd, PartitionRangeItem));
						foreach(lc, ri->partRangeVal)
						{
							Node *n = lfirst(lc);
							out = lappend(out, transformExpr(pstate, n,
															 EXPR_KIND_PARTITION_EXPRESSION));
						}
						ri->partRangeVal = out;
						out = NIL;
					}
				}
				if (in->partEvery)
				{
					ri = (PartitionRangeItem *)in->partEvery;
					Assert(IsA(in->partEvery, PartitionRangeItem));
					foreach(lc, ri->partRangeVal)
					{
						Node *n = lfirst(lc);
						out = lappend(out, transformExpr(pstate, n,
														 EXPR_KIND_PARTITION_EXPRESSION));
					}
					ri->partRangeVal = out;
				}

				result = (Node *)in;
			}
			break;

			/*********************************************
			 * Quietly accept node types that may be presented when we are
			 * called on an already-transformed tree.
			 *
			 * Do any other node types need to be accepted?  For now we are
			 * taking a conservative approach, and only accepting node
			 * types that are demonstrably necessary to accept.
			 *********************************************/
		case T_Var:
		case T_Const:
		case T_Param:
		case T_Aggref:
		case T_ArrayRef:
		case T_FuncExpr:
		case T_OpExpr:
		case T_DistinctExpr:
		case T_NullIfExpr:
		case T_ScalarArrayOpExpr:
		case T_BoolExpr:
		case T_FieldSelect:
		case T_FieldStore:
		case T_RelabelType:
		case T_CoerceViaIO:
		case T_ArrayCoerceExpr:
		case T_ConvertRowtypeExpr:
		case T_CollateExpr:
		case T_CaseTestExpr:
		case T_ArrayExpr:
		case T_CoerceToDomain:
		case T_CoerceToDomainValue:
		case T_SetToDefault:
		case T_GroupId:
		case T_Integer:
			{
				result = (Node *) expr;
				break;
			}

		default:
			/* should not reach here */
			elog(ERROR, "unrecognized node type: %d", (int) nodeTag(expr));
			result = NULL;		/* keep compiler quiet */
			break;
	}

	return result;
}

/*
 * helper routine for delivering "column does not exist" error message
 *
 * (Usually we don't have to work this hard, but the general case of field
 * selection from an arbitrary node needs it.)
 */
static void
unknown_attribute(ParseState *pstate, Node *relref, char *attname,
				  int location)
{
	RangeTblEntry *rte;

	if (IsA(relref, Var) &&
		((Var *) relref)->varattno == InvalidAttrNumber)
	{
		/* Reference the RTE by alias not by actual table name */
		rte = GetRTEByRangeTablePosn(pstate,
									 ((Var *) relref)->varno,
									 ((Var *) relref)->varlevelsup);
		ereport(ERROR,
				(errcode(ERRCODE_UNDEFINED_COLUMN),
				 errmsg("column %s.%s does not exist",
						rte->eref->aliasname, attname),
				 parser_errposition(pstate, location)));
	}
	else
	{
		/* Have to do it by reference to the type of the expression */
		Oid			relTypeId = exprType(relref);

		if (ISCOMPLEX(relTypeId))
			ereport(ERROR,
					(errcode(ERRCODE_UNDEFINED_COLUMN),
					 errmsg("column \"%s\" not found in data type %s",
							attname, format_type_be(relTypeId)),
					 parser_errposition(pstate, location)));
		else if (relTypeId == RECORDOID)
			ereport(ERROR,
					(errcode(ERRCODE_UNDEFINED_COLUMN),
			   errmsg("could not identify column \"%s\" in record data type",
					  attname),
					 parser_errposition(pstate, location)));
		else
			ereport(ERROR,
					(errcode(ERRCODE_WRONG_OBJECT_TYPE),
					 errmsg("column notation .%s applied to type %s, "
							"which is not a composite type",
							attname, format_type_be(relTypeId)),
					 parser_errposition(pstate, location)));
	}
}

static Node *
transformIndirection(ParseState *pstate, Node *basenode, List *indirection)
{
	Node	   *result = basenode;
	List	   *subscripts = NIL;
	int			location = exprLocation(basenode);
	ListCell   *i;

	/*
	 * We have to split any field-selection operations apart from
	 * subscripting.  Adjacent A_Indices nodes have to be treated as a single
	 * multidimensional subscript operation.
	 */
	foreach(i, indirection)
	{
		Node	   *n = lfirst(i);

		if (IsA(n, A_Indices))
			subscripts = lappend(subscripts, n);
		else if (IsA(n, A_Star))
		{
			ereport(ERROR,
					(errcode(ERRCODE_FEATURE_NOT_SUPPORTED),
					 errmsg("row expansion via \"*\" is not supported here"),
					 parser_errposition(pstate, location)));
		}
		else
		{
			Node	   *newresult;

			Assert(IsA(n, String));

			/* process subscripts before this field selection */
			if (subscripts)
				result = (Node *) transformArraySubscripts(pstate,
														   result,
														   exprType(result),
														   InvalidOid,
														   exprTypmod(result),
														   subscripts,
														   NULL);
			subscripts = NIL;

			newresult = ParseFuncOrColumn(pstate,
										  list_make1(n),
										  list_make1(result),
										  NULL,
										  location);
			if (newresult == NULL)
				unknown_attribute(pstate, result, strVal(n), location);
			result = newresult;
		}
	}
	/* process trailing subscripts, if any */
	if (subscripts)
		result = (Node *) transformArraySubscripts(pstate,
												   result,
												   exprType(result),
												   InvalidOid,
												   exprTypmod(result),
												   subscripts,
												   NULL);

	return result;
}

/*
 * Transform a ColumnRef.
 *
 * If you find yourself changing this code, see also ExpandColumnRefStar.
 */
static Node *
transformColumnRef(ParseState *pstate, ColumnRef *cref)
{
	Node	   *node = NULL;
	char	   *nspname = NULL;
	char	   *relname = NULL;
	char	   *colname = NULL;
	RangeTblEntry *rte;
	int			levels_up;
	enum
	{
		CRERR_NO_COLUMN,
		CRERR_NO_RTE,
		CRERR_WRONG_DB,
		CRERR_TOO_MANY
	}			crerr = CRERR_NO_COLUMN;

	/*
	 * Give the PreParseColumnRefHook, if any, first shot.  If it returns
	 * non-null then that's all, folks.
	 */
	if (pstate->p_pre_columnref_hook != NULL)
	{
		node = (*pstate->p_pre_columnref_hook) (pstate, cref);
		if (node != NULL)
			return node;
	}

	/*----------
	 * The allowed syntaxes are:
	 *
	 * A		First try to resolve as unqualified column name;
	 *			if no luck, try to resolve as unqualified table name (A.*).
	 * A.B		A is an unqualified table name; B is either a
	 *			column or function name (trying column name first).
	 * A.B.C	schema A, table B, col or func name C.
	 * A.B.C.D	catalog A, schema B, table C, col or func D.
	 * A.*		A is an unqualified table name; means whole-row value.
	 * A.B.*	whole-row value of table B in schema A.
	 * A.B.C.*	whole-row value of table C in schema B in catalog A.
	 *
	 * We do not need to cope with bare "*"; that will only be accepted by
	 * the grammar at the top level of a SELECT list, and transformTargetList
	 * will take care of it before it ever gets here.  Also, "A.*" etc will
	 * be expanded by transformTargetList if they appear at SELECT top level,
	 * so here we are only going to see them as function or operator inputs.
	 *
	 * Currently, if a catalog name is given then it must equal the current
	 * database name; we check it here and then discard it.
	 *----------
	 */
	switch (list_length(cref->fields))
	{
		case 1:
			{
				Node	   *field1 = (Node *) linitial(cref->fields);

				Assert(IsA(field1, String));
				colname = strVal(field1);

				/* Try to identify as an unqualified column */
				node = colNameToVar(pstate, colname, false, cref->location);

				if (node == NULL)
				{
					/*
					 * Not known as a column of any range-table entry.
					 *
					 * Consider the possibility that it's VALUE in a domain
					 * check expression.  (We handle VALUE as a name, not a
					 * keyword, to avoid breaking a lot of applications that
					 * have used VALUE as a column name in the past.)
					 */
					if (pstate->p_value_substitute != NULL &&
						strcmp(colname, "value") == 0)
					{
						node = (Node *) copyObject(pstate->p_value_substitute);

						/*
						 * Try to propagate location knowledge.  This should
						 * be extended if p_value_substitute can ever take on
						 * other node types.
						 */
						if (IsA(node, CoerceToDomainValue))
							((CoerceToDomainValue *) node)->location = cref->location;
						break;
					}

					/*
					 * Try to find the name as a relation.  Note that only
					 * relations already entered into the rangetable will be
					 * recognized.
					 *
					 * This is a hack for backwards compatibility with
					 * PostQUEL-inspired syntax.  The preferred form now is
					 * "rel.*".
					 */
					rte = refnameRangeTblEntry(pstate, NULL, colname,
											   cref->location,
											   &levels_up);
					if (rte)
						node = transformWholeRowRef(pstate, rte,
													cref->location);
				}
				break;
			}
		case 2:
			{
				Node	   *field1 = (Node *) linitial(cref->fields);
				Node	   *field2 = (Node *) lsecond(cref->fields);

				Assert(IsA(field1, String));
				relname = strVal(field1);

				/* Locate the referenced RTE */
				rte = refnameRangeTblEntry(pstate, nspname, relname,
										   cref->location,
										   &levels_up);
				if (rte == NULL)
				{
					crerr = CRERR_NO_RTE;
					break;
				}

				/* Whole-row reference? */
				if (IsA(field2, A_Star))
				{
					node = transformWholeRowRef(pstate, rte, cref->location);
					break;
				}

				Assert(IsA(field2, String));
				colname = strVal(field2);

				/* Try to identify as a column of the RTE */
				node = scanRTEForColumn(pstate, rte, colname, cref->location);
				if (node == NULL)
				{
					/* Try it as a function call on the whole row */
					node = transformWholeRowRef(pstate, rte, cref->location);
					node = ParseFuncOrColumn(pstate,
											 list_make1(makeString(colname)),
											 list_make1(node),
											 NULL,
											 cref->location);
				}
				break;
			}
		case 3:
			{
				Node	   *field1 = (Node *) linitial(cref->fields);
				Node	   *field2 = (Node *) lsecond(cref->fields);
				Node	   *field3 = (Node *) lthird(cref->fields);

				Assert(IsA(field1, String));
				nspname = strVal(field1);
				Assert(IsA(field2, String));
				relname = strVal(field2);

				/* Locate the referenced RTE */
				rte = refnameRangeTblEntry(pstate, nspname, relname,
										   cref->location,
										   &levels_up);
				if (rte == NULL)
				{
					crerr = CRERR_NO_RTE;
					break;
				}

				/* Whole-row reference? */
				if (IsA(field3, A_Star))
				{
					node = transformWholeRowRef(pstate, rte, cref->location);
					break;
				}

				Assert(IsA(field3, String));
				colname = strVal(field3);

				/* Try to identify as a column of the RTE */
				node = scanRTEForColumn(pstate, rte, colname, cref->location);
				if (node == NULL)
				{
					/* Try it as a function call on the whole row */
					node = transformWholeRowRef(pstate, rte, cref->location);
					node = ParseFuncOrColumn(pstate,
											 list_make1(makeString(colname)),
											 list_make1(node),
											 NULL,
											 cref->location);
				}
				break;
			}
		case 4:
			{
				Node	   *field1 = (Node *) linitial(cref->fields);
				Node	   *field2 = (Node *) lsecond(cref->fields);
				Node	   *field3 = (Node *) lthird(cref->fields);
				Node	   *field4 = (Node *) lfourth(cref->fields);
				char	   *catname;

				Assert(IsA(field1, String));
				catname = strVal(field1);
				Assert(IsA(field2, String));
				nspname = strVal(field2);
				Assert(IsA(field3, String));
				relname = strVal(field3);

				/*
				 * We check the catalog name and then ignore it.
				 */
				if (strcmp(catname, get_database_name(MyDatabaseId)) != 0)
				{
					crerr = CRERR_WRONG_DB;
					break;
				}

				/* Locate the referenced RTE */
				rte = refnameRangeTblEntry(pstate, nspname, relname,
										   cref->location,
										   &levels_up);
				if (rte == NULL)
				{
					crerr = CRERR_NO_RTE;
					break;
				}

				/* Whole-row reference? */
				if (IsA(field4, A_Star))
				{
					node = transformWholeRowRef(pstate, rte, cref->location);
					break;
				}

				Assert(IsA(field4, String));
				colname = strVal(field4);

				/* Try to identify as a column of the RTE */
				node = scanRTEForColumn(pstate, rte, colname, cref->location);
				if (node == NULL)
				{
					/* Try it as a function call on the whole row */
					node = transformWholeRowRef(pstate, rte, cref->location);
					node = ParseFuncOrColumn(pstate,
											 list_make1(makeString(colname)),
											 list_make1(node),
											 NULL,
											 cref->location);
				}
				break;
			}
		default:
			crerr = CRERR_TOO_MANY;		/* too many dotted names */
			break;
	}

	/*
	 * Now give the PostParseColumnRefHook, if any, a chance.  We pass the
	 * translation-so-far so that it can throw an error if it wishes in the
	 * case that it has a conflicting interpretation of the ColumnRef. (If it
	 * just translates anyway, we'll throw an error, because we can't undo
	 * whatever effects the preceding steps may have had on the pstate.) If it
	 * returns NULL, use the standard translation, or throw a suitable error
	 * if there is none.
	 */
	if (pstate->p_post_columnref_hook != NULL)
	{
		Node	   *hookresult;

		hookresult = (*pstate->p_post_columnref_hook) (pstate, cref, node);
		if (node == NULL)
			node = hookresult;
		else if (hookresult != NULL)
			ereport(ERROR,
					(errcode(ERRCODE_AMBIGUOUS_COLUMN),
					 errmsg("column reference \"%s\" is ambiguous",
							NameListToString(cref->fields)),
					 parser_errposition(pstate, cref->location)));
	}

	/*
	 * Throw error if no translation found.
	 */
	if (node == NULL)
	{
		switch (crerr)
		{
			case CRERR_NO_COLUMN:
				errorMissingColumn(pstate, relname, colname, cref->location);
				break;
			case CRERR_NO_RTE:
				errorMissingRTE(pstate, makeRangeVar(nspname, relname,
													 cref->location));
				break;
			case CRERR_WRONG_DB:
				ereport(ERROR,
						(errcode(ERRCODE_FEATURE_NOT_SUPPORTED),
				  errmsg("cross-database references are not implemented: %s",
						 NameListToString(cref->fields)),
						 parser_errposition(pstate, cref->location)));
				break;
			case CRERR_TOO_MANY:
				ereport(ERROR,
						(errcode(ERRCODE_SYNTAX_ERROR),
				errmsg("improper qualified name (too many dotted names): %s",
					   NameListToString(cref->fields)),
						 parser_errposition(pstate, cref->location)));
				break;
		}
	}

	return node;
}

static Node *
transformParamRef(ParseState *pstate, ParamRef *pref)
{
	Node	   *result;

	/*
	 * The core parser knows nothing about Params.  If a hook is supplied,
	 * call it.  If not, or if the hook returns NULL, throw a generic error.
	 */
	if (pstate->p_paramref_hook != NULL)
		result = (*pstate->p_paramref_hook) (pstate, pref);
	else
		result = NULL;

	if (result == NULL)
		ereport(ERROR,
				(errcode(ERRCODE_UNDEFINED_PARAMETER),
				 errmsg("there is no parameter $%d", pref->number),
				 parser_errposition(pstate, pref->location)));

	return result;
}

/* Test whether an a_expr is a plain NULL constant or not */
static bool
exprIsNullConstant(Node *arg)
{
	if (arg && IsA(arg, A_Const))
	{
		A_Const    *con = (A_Const *) arg;

		if (con->val.type == T_Null)
			return true;
	}
	return false;
}

static Node *
transformAExprOp(ParseState *pstate, A_Expr *a)
{
	Node	   *lexpr = a->lexpr;
	Node	   *rexpr = a->rexpr;
	Node	   *result;

	/*
	 * Special-case "foo = NULL" and "NULL = foo" for compatibility with
	 * standards-broken products (like Microsoft's).  Turn these into IS NULL
	 * exprs. (If either side is a CaseTestExpr, then the expression was
	 * generated internally from a CASE-WHEN expression, and
	 * transform_null_equals does not apply.)
	 */
	if (Transform_null_equals &&
		list_length(a->name) == 1 &&
		strcmp(strVal(linitial(a->name)), "=") == 0 &&
		(exprIsNullConstant(lexpr) || exprIsNullConstant(rexpr)) &&
		(!IsA(lexpr, CaseTestExpr) &&!IsA(rexpr, CaseTestExpr)))
	{
		NullTest   *n = makeNode(NullTest);

		n->nulltesttype = IS_NULL;

		if (exprIsNullConstant(lexpr))
			n->arg = (Expr *) rexpr;
		else
			n->arg = (Expr *) lexpr;

		result = transformExprRecurse(pstate, (Node *) n);
	}
	else if (lexpr && IsA(lexpr, RowExpr) &&
			 rexpr && IsA(rexpr, SubLink) &&
			 ((SubLink *) rexpr)->subLinkType == EXPR_SUBLINK)
	{
		/*
		 * Convert "row op subselect" into a ROWCOMPARE sublink. Formerly the
		 * grammar did this, but now that a row construct is allowed anywhere
		 * in expressions, it's easier to do it here.
		 */
		SubLink    *s = (SubLink *) rexpr;

		s->subLinkType = ROWCOMPARE_SUBLINK;
		s->testexpr = lexpr;
		s->operName = a->name;
		s->location = a->location;
		result = transformExprRecurse(pstate, (Node *) s);
	}
	else if (lexpr && IsA(lexpr, RowExpr) &&
			 rexpr && IsA(rexpr, RowExpr))
	{
		/* ROW() op ROW() is handled specially */
		lexpr = transformExprRecurse(pstate, lexpr);
		rexpr = transformExprRecurse(pstate, rexpr);
		Assert(IsA(lexpr, RowExpr));
		Assert(IsA(rexpr, RowExpr));

		result = make_row_comparison_op(pstate,
										a->name,
										((RowExpr *) lexpr)->args,
										((RowExpr *) rexpr)->args,
										a->location);
	}
	else
	{
		/* Ordinary scalar operator */
		lexpr = transformExprRecurse(pstate, lexpr);
		rexpr = transformExprRecurse(pstate, rexpr);

		result = (Node *) make_op(pstate,
								  a->name,
								  lexpr,
								  rexpr,
								  a->location);
	}

	return result;
}

static Node *
transformAExprAnd(ParseState *pstate, A_Expr *a)
{
	Node	   *lexpr = transformExprRecurse(pstate, a->lexpr);
	Node	   *rexpr = transformExprRecurse(pstate, a->rexpr);

	lexpr = coerce_to_boolean(pstate, lexpr, "AND");
	rexpr = coerce_to_boolean(pstate, rexpr, "AND");

	return (Node *) makeBoolExpr(AND_EXPR,
								 list_make2(lexpr, rexpr),
								 a->location);
}

static Node *
transformAExprOr(ParseState *pstate, A_Expr *a)
{
	Node	   *lexpr = transformExprRecurse(pstate, a->lexpr);
	Node	   *rexpr = transformExprRecurse(pstate, a->rexpr);

	lexpr = coerce_to_boolean(pstate, lexpr, "OR");
	rexpr = coerce_to_boolean(pstate, rexpr, "OR");

	return (Node *) makeBoolExpr(OR_EXPR,
								 list_make2(lexpr, rexpr),
								 a->location);
}

static Node *
transformAExprNot(ParseState *pstate, A_Expr *a)
{
	Node	   *rexpr = transformExprRecurse(pstate, a->rexpr);

	rexpr = coerce_to_boolean(pstate, rexpr, "NOT");

	return (Node *) makeBoolExpr(NOT_EXPR,
								 list_make1(rexpr),
								 a->location);
}

static Node *
transformAExprOpAny(ParseState *pstate, A_Expr *a)
{
	Node	   *lexpr = transformExprRecurse(pstate, a->lexpr);
	Node	   *rexpr = transformExprRecurse(pstate, a->rexpr);

	return (Node *) make_scalar_array_op(pstate,
										 a->name,
										 true,
										 lexpr,
										 rexpr,
										 a->location);
}

static Node *
transformAExprOpAll(ParseState *pstate, A_Expr *a)
{
	Node	   *lexpr = transformExprRecurse(pstate, a->lexpr);
	Node	   *rexpr = transformExprRecurse(pstate, a->rexpr);

	return (Node *) make_scalar_array_op(pstate,
										 a->name,
										 false,
										 lexpr,
										 rexpr,
										 a->location);
}

static Node *
transformAExprDistinct(ParseState *pstate, A_Expr *a)
{
	Node	   *lexpr = transformExprRecurse(pstate, a->lexpr);
	Node	   *rexpr = transformExprRecurse(pstate, a->rexpr);

	if (lexpr && IsA(lexpr, RowExpr) &&
		rexpr && IsA(rexpr, RowExpr))
	{
		/* ROW() op ROW() is handled specially */
		return make_row_distinct_op(pstate, a->name,
									(RowExpr *) lexpr,
									(RowExpr *) rexpr,
									a->location);
	}
	else
	{
		/* Ordinary scalar operator */
		return (Node *) make_distinct_op(pstate,
										 a->name,
										 lexpr,
										 rexpr,
										 a->location);
	}
}

static Node *
transformAExprNullIf(ParseState *pstate, A_Expr *a)
{
	Node	   *lexpr = transformExprRecurse(pstate, a->lexpr);
	Node	   *rexpr = transformExprRecurse(pstate, a->rexpr);
	OpExpr	   *result;

	result = (OpExpr *) make_op(pstate,
								a->name,
								lexpr,
								rexpr,
								a->location);

	/*
	 * The comparison operator itself should yield boolean ...
	 */
	if (result->opresulttype != BOOLOID)
		ereport(ERROR,
				(errcode(ERRCODE_DATATYPE_MISMATCH),
				 errmsg("NULLIF requires = operator to yield boolean"),
				 parser_errposition(pstate, a->location)));

	/*
	 * ... but the NullIfExpr will yield the first operand's type.
	 */
	result->opresulttype = exprType((Node *) linitial(result->args));

	/*
	 * We rely on NullIfExpr and OpExpr being the same struct
	 */
	NodeSetTag(result, T_NullIfExpr);

	return (Node *) result;
}

static Node *
transformAExprOf(ParseState *pstate, A_Expr *a)
{
	/*
	 * Checking an expression for match to a list of type names. Will result
	 * in a boolean constant node.
	 */
	Node	   *lexpr = transformExprRecurse(pstate, a->lexpr);
	Const	   *result;
	ListCell   *telem;
	Oid			ltype,
				rtype;
	bool		matched = false;

	ltype = exprType(lexpr);
	foreach(telem, (List *) a->rexpr)
	{
		rtype = typenameTypeId(pstate, lfirst(telem));
		matched = (rtype == ltype);
		if (matched)
			break;
	}

	/*
	 * We have two forms: equals or not equals. Flip the sense of the result
	 * for not equals.
	 */
	if (strcmp(strVal(linitial(a->name)), "<>") == 0)
		matched = (!matched);

	result = (Const *) makeBoolConst(matched, false);

	/* Make the result have the original input's parse location */
	result->location = exprLocation((Node *) a);

	return (Node *) result;
}

static Node *
transformAExprIn(ParseState *pstate, A_Expr *a)
{
	Node	   *result = NULL;
	Node	   *lexpr;
	List	   *rexprs;
	List	   *rvars;
	List	   *rnonvars;
	bool		useOr;
	ListCell   *l;

	/*
	 * If the operator is <>, combine with AND not OR.
	 */
	if (strcmp(strVal(linitial(a->name)), "<>") == 0)
		useOr = false;
	else
		useOr = true;

	/*
	 * We try to generate a ScalarArrayOpExpr from IN/NOT IN, but this is only
	 * possible if there is a suitable array type available.  If not, we fall
	 * back to a boolean condition tree with multiple copies of the lefthand
	 * expression.  Also, any IN-list items that contain Vars are handled as
	 * separate boolean conditions, because that gives the planner more scope
	 * for optimization on such clauses.
	 *
	 * First step: transform all the inputs, and detect whether any contain
	 * Vars.
	 */
	lexpr = transformExprRecurse(pstate, a->lexpr);
	rexprs = rvars = rnonvars = NIL;
	foreach(l, (List *) a->rexpr)
	{
		Node	   *rexpr = transformExprRecurse(pstate, lfirst(l));

		rexprs = lappend(rexprs, rexpr);
		if (contain_vars_of_level(rexpr, 0))
			rvars = lappend(rvars, rexpr);
		else
			rnonvars = lappend(rnonvars, rexpr);
	}

	/*
	 * ScalarArrayOpExpr is only going to be useful if there's more than one
	 * non-Var righthand item.
	 */
	if (list_length(rnonvars) > 1)
	{
		List	   *allexprs;
		Oid			scalar_type;
		Oid			array_type;

		/*
		 * Try to select a common type for the array elements.  Note that
		 * since the LHS' type is first in the list, it will be preferred when
		 * there is doubt (eg, when all the RHS items are unknown literals).
		 *
		 * Note: use list_concat here not lcons, to avoid damaging rnonvars.
		 */
		allexprs = list_concat(list_make1(lexpr), rnonvars);
		scalar_type = select_common_type(pstate, allexprs, NULL, NULL);

		/*
		 * Do we have an array type to use?  Aside from the case where there
		 * isn't one, we don't risk using ScalarArrayOpExpr when the common
		 * type is RECORD, because the RowExpr comparison logic below can cope
		 * with some cases of non-identical row types.
		 */
		if (OidIsValid(scalar_type) && scalar_type != RECORDOID)
			array_type = get_array_type(scalar_type);
		else
			array_type = InvalidOid;
		if (array_type != InvalidOid)
		{
			/*
			 * OK: coerce all the right-hand non-Var inputs to the common type
			 * and build an ArrayExpr for them.
			 */
			List	   *aexprs;
			ArrayExpr  *newa;

			aexprs = NIL;
			foreach(l, rnonvars)
			{
				Node	   *rexpr = (Node *) lfirst(l);

				rexpr = coerce_to_common_type(pstate, rexpr,
											  scalar_type,
											  "IN");
				aexprs = lappend(aexprs, rexpr);
			}
			newa = makeNode(ArrayExpr);
			newa->array_typeid = array_type;
			/* array_collid will be set by parse_collate.c */
			newa->element_typeid = scalar_type;
			newa->elements = aexprs;
			newa->multidims = false;
			newa->location = -1;

			result = (Node *) make_scalar_array_op(pstate,
												   a->name,
												   useOr,
												   lexpr,
												   (Node *) newa,
												   a->location);

			/* Consider only the Vars (if any) in the loop below */
			rexprs = rvars;
		}
	}

	/*
	 * Must do it the hard way, ie, with a boolean expression tree.
	 */
	foreach(l, rexprs)
	{
		Node	   *rexpr = (Node *) lfirst(l);
		Node	   *cmp;

		if (IsA(lexpr, RowExpr) &&
			IsA(rexpr, RowExpr))
		{
			/* ROW() op ROW() is handled specially */
			cmp = make_row_comparison_op(pstate,
										 a->name,
							  (List *) copyObject(((RowExpr *) lexpr)->args),
										 ((RowExpr *) rexpr)->args,
										 a->location);
		}
		else
		{
			/* Ordinary scalar operator */
			cmp = (Node *) make_op(pstate,
								   a->name,
								   copyObject(lexpr),
								   rexpr,
								   a->location);
		}

		cmp = coerce_to_boolean(pstate, cmp, "IN");
		if (result == NULL)
			result = cmp;
		else
			result = (Node *) makeBoolExpr(useOr ? OR_EXPR : AND_EXPR,
										   list_make2(result, cmp),
										   a->location);
	}

	return result;
}

static Node *
transformFuncCall(ParseState *pstate, FuncCall *fn)
{
	List	   *targs;
	ListCell   *args;

	/* Transform the list of arguments ... */
	targs = NIL;
	foreach(args, fn->args)
	{
		targs = lappend(targs, transformExprRecurse(pstate,
													(Node *) lfirst(args)));
	}

	/*
	 * When WITHIN GROUP is used, we treat its ORDER BY expressions as
	 * additional arguments to the function, for purposes of function lookup
<<<<<<< HEAD
	 * and argument type coercion.	So, transform each such expression and add
	 * them to the targs list.	We don't explicitly mark where each argument
=======
	 * and argument type coercion.  So, transform each such expression and add
	 * them to the targs list.  We don't explicitly mark where each argument
>>>>>>> ab76208e
	 * came from, but ParseFuncOrColumn can tell what's what by reference to
	 * list_length(fn->agg_order).
	 */
	if (fn->agg_within_group)
	{
		Assert(fn->agg_order != NIL);
		foreach(args, fn->agg_order)
		{
			SortBy	   *arg = (SortBy *) lfirst(args);

			targs = lappend(targs, transformExpr(pstate, arg->node,
												 EXPR_KIND_ORDER_BY));
		}
	}

	/* ... and hand off to ParseFuncOrColumn */
	return ParseFuncOrColumn(pstate,
							 fn->funcname,
							 targs,
							 fn,
							 fn->location);
}

/*
 * Check if this is CASE x WHEN IS NOT DISTINCT FROM y:
 * From the raw grammar output, we produce AEXPR_NOT expression
 * 		which has the rhs = AEXPR_DISTINCT expression which has its lhs = NULL
 */
static bool
isWhenIsNotDistinctFromExpr(Node *warg)
{
	if (IsA(warg, A_Expr))
	{
		A_Expr *top = (A_Expr *) warg;
		if (top->kind == AEXPR_NOT && IsA(top->rexpr, A_Expr))
		{
			A_Expr *expr = (A_Expr *) top->rexpr;
			if (expr->kind == AEXPR_DISTINCT && expr->lexpr == NULL)
				return true;
		}
	}
	return false;
}

static Node *
transformCaseExpr(ParseState *pstate, CaseExpr *c)
{
	CaseExpr   *newc;
	Node	   *arg;
	CaseTestExpr *placeholder;
	List	   *newargs;
	List	   *resultexprs;
	ListCell   *l;
	Node	   *defresult;
	Oid			ptype;

	/* If we already transformed this node, do nothing */
	if (OidIsValid(c->casetype))
		return (Node *) c;

	newc = makeNode(CaseExpr);

	/* transform the test expression, if any */
	arg = transformExprRecurse(pstate, (Node *) c->arg);

	/* generate placeholder for test expression */
	if (arg)
	{
		/*
		 * If test expression is an untyped literal, force it to text. We have
		 * to do something now because we won't be able to do this coercion on
		 * the placeholder.  This is not as flexible as what was done in 7.4
		 * and before, but it's good enough to handle the sort of silly coding
		 * commonly seen.
		 */
		if (exprType(arg) == UNKNOWNOID)
			arg = coerce_to_common_type(pstate, arg, TEXTOID, "CASE");

		/*
		 * Run collation assignment on the test expression so that we know
		 * what collation to mark the placeholder with.  In principle we could
		 * leave it to parse_collate.c to do that later, but propagating the
		 * result to the CaseTestExpr would be unnecessarily complicated.
		 */
		assign_expr_collations(pstate, arg);

		placeholder = makeNode(CaseTestExpr);
		placeholder->typeId = exprType(arg);
		placeholder->typeMod = exprTypmod(arg);
		placeholder->collation = exprCollation(arg);
	}
	else
		placeholder = NULL;

	newc->arg = (Expr *) arg;

	/* transform the list of arguments */
	newargs = NIL;
	resultexprs = NIL;
	foreach(l, c->args)
	{
		CaseWhen   *w = (CaseWhen *) lfirst(l);
		CaseWhen   *neww = makeNode(CaseWhen);
		Node	   *warg;

		Assert(IsA(w, CaseWhen));

		warg = (Node *) w->expr;
		if (placeholder)
		{
			/* 
			 * CASE placeholder WHEN IS NOT DISTINCT FROM warg:
			 * 		set: warg->rhs->lhs = placeholder
			 */
			if (isWhenIsNotDistinctFromExpr(warg))
			{
				/*
				 * Make a copy before we change warg.
				 * In transformation we don't want to change source (CaseExpr* Node).
				 * Always create new node and do the transformation
				 */
				warg = copyObject(warg);
				A_Expr *top  = (A_Expr *) warg;
				A_Expr *expr = (A_Expr *) top->rexpr;
				expr->lexpr = (Node *) placeholder;
			}
			else
				warg = (Node *) makeSimpleA_Expr(AEXPR_OP, "=",
													(Node *) placeholder,
													 warg,
													 w->location);
		}
		else
		{
			if (isWhenIsNotDistinctFromExpr(warg))
				ereport(ERROR,
						(errcode(ERRCODE_SYNTAX_ERROR),
						 errmsg("syntax error at or near \"NOT\""),
						 errhint("Missing <operand> for \"CASE <operand> WHEN IS NOT DISTINCT FROM ...\""),
						 parser_errposition(pstate, exprLocation((Node *) warg))));
		}
		neww->expr = (Expr *) transformExprRecurse(pstate, warg);

		neww->expr = (Expr *) coerce_to_boolean(pstate,
												(Node *) neww->expr,
												"CASE/WHEN");

		warg = (Node *) w->result;
		neww->result = (Expr *) transformExprRecurse(pstate, warg);
		neww->location = w->location;

		newargs = lappend(newargs, neww);
		resultexprs = lappend(resultexprs, neww->result);
	}

	newc->args = newargs;

	/* transform the default clause */
	defresult = (Node *) c->defresult;
	if (defresult == NULL)
	{
		A_Const    *n = makeNode(A_Const);

		n->val.type = T_Null;
		n->location = -1;
		defresult = (Node *) n;
	}
	newc->defresult = (Expr *) transformExprRecurse(pstate, defresult);

	/*
	 * Note: default result is considered the most significant type in
	 * determining preferred type. This is how the code worked before, but it
	 * seems a little bogus to me --- tgl
	 */
	resultexprs = lcons(newc->defresult, resultexprs);

	ptype = select_common_type(pstate, resultexprs, "CASE", NULL);
	Assert(OidIsValid(ptype));
	newc->casetype = ptype;
	/* casecollid will be set by parse_collate.c */

	/* Convert default result clause, if necessary */
	newc->defresult = (Expr *)
		coerce_to_common_type(pstate,
							  (Node *) newc->defresult,
							  ptype,
							  "CASE/ELSE");

	/* Convert when-clause results, if necessary */
	foreach(l, newc->args)
	{
		CaseWhen   *w = (CaseWhen *) lfirst(l);

		w->result = (Expr *)
			coerce_to_common_type(pstate,
								  (Node *) w->result,
								  ptype,
								  "CASE/WHEN");
	}

	newc->location = c->location;

	return (Node *) newc;
}

static Node *
transformSubLink(ParseState *pstate, SubLink *sublink)
{
	Node	   *result = (Node *) sublink;
	Query	   *qtree;
	const char *err;

	/* If we already transformed this node, do nothing */
	if (IsA(sublink->subselect, Query))
		return result;

	/*
	 * Check to see if the sublink is in an invalid place within the query. We
	 * allow sublinks everywhere in SELECT/INSERT/UPDATE/DELETE, but generally
	 * not in utility statements.
	 */
	err = NULL;
	switch (pstate->p_expr_kind)
	{
		case EXPR_KIND_NONE:
			Assert(false);		/* can't happen */
			break;
		case EXPR_KIND_OTHER:
			/* Accept sublink here; caller must throw error if wanted */
			break;
		case EXPR_KIND_JOIN_ON:
		case EXPR_KIND_JOIN_USING:
		case EXPR_KIND_FROM_SUBSELECT:
		case EXPR_KIND_FROM_FUNCTION:
		case EXPR_KIND_WHERE:
		case EXPR_KIND_HAVING:
		case EXPR_KIND_FILTER:
		case EXPR_KIND_WINDOW_PARTITION:
		case EXPR_KIND_WINDOW_ORDER:
		case EXPR_KIND_WINDOW_FRAME_RANGE:
		case EXPR_KIND_WINDOW_FRAME_ROWS:
		case EXPR_KIND_SELECT_TARGET:
		case EXPR_KIND_INSERT_TARGET:
		case EXPR_KIND_UPDATE_SOURCE:
		case EXPR_KIND_UPDATE_TARGET:
		case EXPR_KIND_GROUP_BY:
		case EXPR_KIND_ORDER_BY:
		case EXPR_KIND_DISTINCT_ON:
		case EXPR_KIND_LIMIT:
		case EXPR_KIND_OFFSET:
		case EXPR_KIND_RETURNING:
		case EXPR_KIND_VALUES:
			/* okay */
			break;
		case EXPR_KIND_CHECK_CONSTRAINT:
		case EXPR_KIND_DOMAIN_CHECK:
			err = _("cannot use subquery in check constraint");
			break;
		case EXPR_KIND_COLUMN_DEFAULT:
		case EXPR_KIND_FUNCTION_DEFAULT:
			err = _("cannot use subquery in DEFAULT expression");
			break;
		case EXPR_KIND_INDEX_EXPRESSION:
			err = _("cannot use subquery in index expression");
			break;
		case EXPR_KIND_INDEX_PREDICATE:
			err = _("cannot use subquery in index predicate");
			break;
		case EXPR_KIND_ALTER_COL_TRANSFORM:
			err = _("cannot use subquery in transform expression");
			break;
		case EXPR_KIND_EXECUTE_PARAMETER:
			err = _("cannot use subquery in EXECUTE parameter");
			break;
		case EXPR_KIND_TRIGGER_WHEN:
			err = _("cannot use subquery in trigger WHEN condition");
			break;
		case EXPR_KIND_PARTITION_EXPRESSION:
			err = _("cannot use subquery in partition key expression");
			break;

		case EXPR_KIND_SCATTER_BY:
			/* okay */
			break;

			/*
			 * There is intentionally no default: case here, so that the
			 * compiler will warn if we add a new ParseExprKind without
			 * extending this switch.  If we do see an unrecognized value at
			 * runtime, the behavior will be the same as for EXPR_KIND_OTHER,
			 * which is sane anyway.
			 */
	}
	if (err)
		ereport(ERROR,
				(errcode(ERRCODE_FEATURE_NOT_SUPPORTED),
				 errmsg_internal("%s", err),
				 parser_errposition(pstate, sublink->location)));

	pstate->p_hasSubLinks = true;

	/*
	 * OK, let's transform the sub-SELECT.
	 */
	qtree = parse_sub_analyze(sublink->subselect, pstate, NULL, NULL);

	/*
	 * Check that we got something reasonable.  Many of these conditions are
	 * impossible given restrictions of the grammar, but check 'em anyway.
	 */
	if (!IsA(qtree, Query) ||
		qtree->commandType != CMD_SELECT ||
		qtree->utilityStmt != NULL)
		elog(ERROR, "unexpected non-SELECT command in SubLink");

	sublink->subselect = (Node *) qtree;

	if (sublink->subLinkType == EXISTS_SUBLINK)
	{
		/*
		 * EXISTS needs no test expression or combining operator. These fields
		 * should be null already, but make sure.
		 */
		sublink->testexpr = NULL;
		sublink->operName = NIL;
	}
	else if (sublink->subLinkType == EXPR_SUBLINK ||
			 sublink->subLinkType == ARRAY_SUBLINK)
	{
		ListCell   *tlist_item = list_head(qtree->targetList);

		/*
		 * Make sure the subselect delivers a single column (ignoring resjunk
		 * targets).
		 */
		if (tlist_item == NULL ||
			((TargetEntry *) lfirst(tlist_item))->resjunk)
			ereport(ERROR,
					(errcode(ERRCODE_SYNTAX_ERROR),
					 errmsg("subquery must return a column"),
					 parser_errposition(pstate, sublink->location)));
		while ((tlist_item = lnext(tlist_item)) != NULL)
		{
			if (!((TargetEntry *) lfirst(tlist_item))->resjunk)
				ereport(ERROR,
						(errcode(ERRCODE_SYNTAX_ERROR),
						 errmsg("subquery must return only one column"),
						 parser_errposition(pstate, sublink->location)));
		}

		/*
		 * EXPR and ARRAY need no test expression or combining operator. These
		 * fields should be null already, but make sure.
		 */
		sublink->testexpr = NULL;
		sublink->operName = NIL;
	}
	else
	{
		/* ALL, ANY, or ROWCOMPARE: generate row-comparing expression */
		Node	   *lefthand;
		List	   *left_list;
		List	   *right_list;
		ListCell   *l;

		/*
		 * Transform lefthand expression, and convert to a list
		 */
		lefthand = transformExprRecurse(pstate, sublink->testexpr);
		if (lefthand && IsA(lefthand, RowExpr))
			left_list = ((RowExpr *) lefthand)->args;
		else
			left_list = list_make1(lefthand);

		/*
		 * Build a list of PARAM_SUBLINK nodes representing the output columns
		 * of the subquery.
		 */
		right_list = NIL;
		foreach(l, qtree->targetList)
		{
			TargetEntry *tent = (TargetEntry *) lfirst(l);
			Param	   *param;

			if (tent->resjunk)
				continue;

			param = makeNode(Param);
			param->paramkind = PARAM_SUBLINK;
			param->paramid = tent->resno;
			param->paramtype = exprType((Node *) tent->expr);
			param->paramtypmod = exprTypmod((Node *) tent->expr);
			param->paramcollid = exprCollation((Node *) tent->expr);
			param->location = -1;

			right_list = lappend(right_list, param);
		}

		/*
		 * We could rely on make_row_comparison_op to complain if the list
		 * lengths differ, but we prefer to generate a more specific error
		 * message.
		 */
		if (list_length(left_list) < list_length(right_list))
			ereport(ERROR,
					(errcode(ERRCODE_SYNTAX_ERROR),
					 errmsg("subquery has too many columns"),
					 parser_errposition(pstate, sublink->location)));
		if (list_length(left_list) > list_length(right_list))
			ereport(ERROR,
					(errcode(ERRCODE_SYNTAX_ERROR),
					 errmsg("subquery has too few columns"),
					 parser_errposition(pstate, sublink->location)));

		/*
		 * Identify the combining operator(s) and generate a suitable
		 * row-comparison expression.
		 */
		sublink->testexpr = make_row_comparison_op(pstate,
												   sublink->operName,
												   left_list,
												   right_list,
												   sublink->location);
	}

	return result;
}

/*
 * transformArrayExpr
 *
 * If the caller specifies the target type, the resulting array will
 * be of exactly that type.  Otherwise we try to infer a common type
 * for the elements using select_common_type().
 */
static Node *
transformArrayExpr(ParseState *pstate, A_ArrayExpr *a,
				   Oid array_type, Oid element_type, int32 typmod)
{
	ArrayExpr  *newa = makeNode(ArrayExpr);
	List	   *newelems = NIL;
	List	   *newcoercedelems = NIL;
	ListCell   *element;
	Oid			coerce_type;
	bool		coerce_hard;

	/*
	 * Transform the element expressions
	 *
	 * Assume that the array is one-dimensional unless we find an array-type
	 * element expression.
	 */
	newa->multidims = false;
	foreach(element, a->elements)
	{
		Node	   *e = (Node *) lfirst(element);
		Node	   *newe;

		/*
		 * If an element is itself an A_ArrayExpr, recurse directly so that we
		 * can pass down any target type we were given.
		 */
		if (IsA(e, A_ArrayExpr))
		{
			newe = transformArrayExpr(pstate,
									  (A_ArrayExpr *) e,
									  array_type,
									  element_type,
									  typmod);
			/* we certainly have an array here */
			Assert(array_type == InvalidOid || array_type == exprType(newe));
			newa->multidims = true;
		}
		else
		{
			newe = transformExprRecurse(pstate, e);

			/*
			 * Check for sub-array expressions, if we haven't already found
			 * one.
			 */
			if (!newa->multidims && type_is_array(exprType(newe)))
				newa->multidims = true;
		}

		newelems = lappend(newelems, newe);
	}

	/*
	 * Select a target type for the elements.
	 *
	 * If we haven't been given a target array type, we must try to deduce a
	 * common type based on the types of the individual elements present.
	 */
	if (OidIsValid(array_type))
	{
		/* Caller must ensure array_type matches element_type */
		Assert(OidIsValid(element_type));
		coerce_type = (newa->multidims ? array_type : element_type);
		coerce_hard = true;
	}
	else
	{
		/* Can't handle an empty array without a target type */
		if (newelems == NIL)
			ereport(ERROR,
					(errcode(ERRCODE_INDETERMINATE_DATATYPE),
					 errmsg("cannot determine type of empty array"),
					 errhint("Explicitly cast to the desired type, "
							 "for example ARRAY[]::integer[]."),
					 parser_errposition(pstate, a->location)));

		/* Select a common type for the elements */
		coerce_type = select_common_type(pstate, newelems, "ARRAY", NULL);

		if (newa->multidims)
		{
			array_type = coerce_type;
			element_type = get_element_type(array_type);
			if (!OidIsValid(element_type))
				ereport(ERROR,
						(errcode(ERRCODE_UNDEFINED_OBJECT),
					   errmsg("could not find element type for data type %s",
							  format_type_be(array_type)),
						 parser_errposition(pstate, a->location)));
		}
		else
		{
			element_type = coerce_type;
			array_type = get_array_type(element_type);
			if (!OidIsValid(array_type))
				ereport(ERROR,
						(errcode(ERRCODE_UNDEFINED_OBJECT),
						 errmsg("could not find array type for data type %s",
								format_type_be(element_type)),
						 parser_errposition(pstate, a->location)));
		}
		coerce_hard = false;
	}

	/*
	 * Coerce elements to target type
	 *
	 * If the array has been explicitly cast, then the elements are in turn
	 * explicitly coerced.
	 *
	 * If the array's type was merely derived from the common type of its
	 * elements, then the elements are implicitly coerced to the common type.
	 * This is consistent with other uses of select_common_type().
	 */
	foreach(element, newelems)
	{
		Node	   *e = (Node *) lfirst(element);
		Node	   *newe;

		if (coerce_hard)
		{
			newe = coerce_to_target_type(pstate, e,
										 exprType(e),
										 coerce_type,
										 typmod,
										 COERCION_EXPLICIT,
										 COERCE_EXPLICIT_CAST,
										 -1);
			if (newe == NULL)
				ereport(ERROR,
						(errcode(ERRCODE_CANNOT_COERCE),
						 errmsg("cannot cast type %s to %s",
								format_type_be(exprType(e)),
								format_type_be(coerce_type)),
						 parser_errposition(pstate, exprLocation(e))));
		}
		else
			newe = coerce_to_common_type(pstate, e,
										 coerce_type,
										 "ARRAY");
		newcoercedelems = lappend(newcoercedelems, newe);
	}

	newa->array_typeid = array_type;
	/* array_collid will be set by parse_collate.c */
	newa->element_typeid = element_type;
	newa->elements = newcoercedelems;
	newa->location = a->location;

	return (Node *) newa;
}

static Node *
transformRowExpr(ParseState *pstate, RowExpr *r)
{
	RowExpr    *newr;
	char		fname[16];
	int			fnum;
	ListCell   *lc;

	/* If we already transformed this node, do nothing */
	if (OidIsValid(r->row_typeid))
		return (Node *) r;

	newr = makeNode(RowExpr);

	/* Transform the field expressions */
	newr->args = transformExpressionList(pstate, r->args, pstate->p_expr_kind);

	/* Barring later casting, we consider the type RECORD */
	newr->row_typeid = RECORDOID;
	newr->row_format = COERCE_IMPLICIT_CAST;

	/* ROW() has anonymous columns, so invent some field names */
	newr->colnames = NIL;
	fnum = 1;
	foreach(lc, newr->args)
	{
		snprintf(fname, sizeof(fname), "f%d", fnum++);
		newr->colnames = lappend(newr->colnames, makeString(pstrdup(fname)));
	}

	newr->location = r->location;

	return (Node *) newr;
}

static Node *
transformTableValueExpr(ParseState *pstate, TableValueExpr *t)
{
	Query		*query;

	/* If we already transformed this node, do nothing */
	if (IsA(t->subquery, Query))
		return (Node*) t;

	/* 
	 * Table Value Expressions are subselects that can occur as parameters to
	 * functions.  One result of this is that this code shares a lot with
	 * transformRangeSubselect due to the nature of subquery resolution.
	 */
	pstate->p_hasTblValueExpr = true;

	/* Analyze and transform the subquery */
	query = parse_sub_analyze(t->subquery, pstate, NULL, NULL);

	query->isTableValueSelect = true;

	/* 
	 * Check that we got something reasonable.  Most of these conditions
	 * are probably impossible given restrictions in the grammar.
	 */
	if (query == NULL || !IsA(query, Query))
		elog(ERROR, "unexpected non-SELECT command in TableValueExpr");
	if (query->commandType != CMD_SELECT)
		elog(ERROR, "unexpected non-SELECT command in TableValueExpr");
	if (query->utilityStmt != NULL &&
		IsA(query->utilityStmt, CreateTableAsStmt))
		ereport(ERROR,
				(errcode(ERRCODE_SYNTAX_ERROR),
				 errmsg("subquery in TABLE value expression cannot have SELECT INTO"),
				 parser_errposition(pstate, t->location)));
	t->subquery = (Node*) query;

	/*
	 * Insist that the TABLE value expression does not contain references to the outer
	 * range table, this would be an unsupported correlated TABLE value expression.
	 */
	if (contain_vars_of_level_or_above((Node *) query, 1))
		ereport(ERROR,
				(errcode(ERRCODE_INVALID_COLUMN_REFERENCE),
				 errmsg("subquery in TABLE value expression may not refer "
						"to relation of another query level"),
				 parser_errposition(pstate, t->location)));

	return (Node*) t;
}

static Node *
transformCoalesceExpr(ParseState *pstate, CoalesceExpr *c)
{
	CoalesceExpr *newc = makeNode(CoalesceExpr);
	List	   *newargs = NIL;
	List	   *newcoercedargs = NIL;
	ListCell   *args;

	foreach(args, c->args)
	{
		Node	   *e = (Node *) lfirst(args);
		Node	   *newe;

		newe = transformExprRecurse(pstate, e);
		newargs = lappend(newargs, newe);
	}

	newc->coalescetype = select_common_type(pstate, newargs, "COALESCE", NULL);
	/* coalescecollid will be set by parse_collate.c */

	/* Convert arguments if necessary */
	foreach(args, newargs)
	{
		Node	   *e = (Node *) lfirst(args);
		Node	   *newe;

		newe = coerce_to_common_type(pstate, e,
									 newc->coalescetype,
									 "COALESCE");
		newcoercedargs = lappend(newcoercedargs, newe);
	}

	newc->args = newcoercedargs;
	newc->location = c->location;
	return (Node *) newc;
}

static Node *
transformMinMaxExpr(ParseState *pstate, MinMaxExpr *m)
{
	MinMaxExpr *newm = makeNode(MinMaxExpr);
	List	   *newargs = NIL;
	List	   *newcoercedargs = NIL;
	const char *funcname = (m->op == IS_GREATEST) ? "GREATEST" : "LEAST";
	ListCell   *args;

	newm->op = m->op;
	foreach(args, m->args)
	{
		Node	   *e = (Node *) lfirst(args);
		Node	   *newe;

		newe = transformExprRecurse(pstate, e);
		newargs = lappend(newargs, newe);
	}

	newm->minmaxtype = select_common_type(pstate, newargs, funcname, NULL);
	/* minmaxcollid and inputcollid will be set by parse_collate.c */

	/* Convert arguments if necessary */
	foreach(args, newargs)
	{
		Node	   *e = (Node *) lfirst(args);
		Node	   *newe;

		newe = coerce_to_common_type(pstate, e,
									 newm->minmaxtype,
									 funcname);
		newcoercedargs = lappend(newcoercedargs, newe);
	}

	newm->args = newcoercedargs;
	newm->location = m->location;
	return (Node *) newm;
}

static Node *
transformXmlExpr(ParseState *pstate, XmlExpr *x)
{
	XmlExpr    *newx;
	ListCell   *lc;
	int			i;

	/* If we already transformed this node, do nothing */
	if (OidIsValid(x->type))
		return (Node *) x;

	newx = makeNode(XmlExpr);
	newx->op = x->op;
	if (x->name)
		newx->name = map_sql_identifier_to_xml_name(x->name, false, false);
	else
		newx->name = NULL;
	newx->xmloption = x->xmloption;
	newx->type = XMLOID;		/* this just marks the node as transformed */
	newx->typmod = -1;
	newx->location = x->location;

	/*
	 * gram.y built the named args as a list of ResTarget.  Transform each,
	 * and break the names out as a separate list.
	 */
	newx->named_args = NIL;
	newx->arg_names = NIL;

	foreach(lc, x->named_args)
	{
		ResTarget  *r = (ResTarget *) lfirst(lc);
		Node	   *expr;
		char	   *argname;

		Assert(IsA(r, ResTarget));

		expr = transformExprRecurse(pstate, r->val);

		if (r->name)
			argname = map_sql_identifier_to_xml_name(r->name, false, false);
		else if (IsA(r->val, ColumnRef))
			argname = map_sql_identifier_to_xml_name(FigureColname(r->val),
													 true, false);
		else
		{
			ereport(ERROR,
					(errcode(ERRCODE_SYNTAX_ERROR),
					 x->op == IS_XMLELEMENT
			? errmsg("unnamed XML attribute value must be a column reference")
			: errmsg("unnamed XML element value must be a column reference"),
					 parser_errposition(pstate, r->location)));
			argname = NULL;		/* keep compiler quiet */
		}

		/* reject duplicate argnames in XMLELEMENT only */
		if (x->op == IS_XMLELEMENT)
		{
			ListCell   *lc2;

			foreach(lc2, newx->arg_names)
			{
				if (strcmp(argname, strVal(lfirst(lc2))) == 0)
					ereport(ERROR,
							(errcode(ERRCODE_SYNTAX_ERROR),
					errmsg("XML attribute name \"%s\" appears more than once",
						   argname),
							 parser_errposition(pstate, r->location)));
			}
		}

		newx->named_args = lappend(newx->named_args, expr);
		newx->arg_names = lappend(newx->arg_names, makeString(argname));
	}

	/* The other arguments are of varying types depending on the function */
	newx->args = NIL;
	i = 0;
	foreach(lc, x->args)
	{
		Node	   *e = (Node *) lfirst(lc);
		Node	   *newe;

		newe = transformExprRecurse(pstate, e);
		switch (x->op)
		{
			case IS_XMLCONCAT:
				newe = coerce_to_specific_type(pstate, newe, XMLOID,
											   "XMLCONCAT");
				break;
			case IS_XMLELEMENT:
				/* no coercion necessary */
				break;
			case IS_XMLFOREST:
				newe = coerce_to_specific_type(pstate, newe, XMLOID,
											   "XMLFOREST");
				break;
			case IS_XMLPARSE:
				if (i == 0)
					newe = coerce_to_specific_type(pstate, newe, TEXTOID,
												   "XMLPARSE");
				else
					newe = coerce_to_boolean(pstate, newe, "XMLPARSE");
				break;
			case IS_XMLPI:
				newe = coerce_to_specific_type(pstate, newe, TEXTOID,
											   "XMLPI");
				break;
			case IS_XMLROOT:
				if (i == 0)
					newe = coerce_to_specific_type(pstate, newe, XMLOID,
												   "XMLROOT");
				else if (i == 1)
					newe = coerce_to_specific_type(pstate, newe, TEXTOID,
												   "XMLROOT");
				else
					newe = coerce_to_specific_type(pstate, newe, INT4OID,
												   "XMLROOT");
				break;
			case IS_XMLSERIALIZE:
				/* not handled here */
				Assert(false);
				break;
			case IS_DOCUMENT:
				newe = coerce_to_specific_type(pstate, newe, XMLOID,
											   "IS DOCUMENT");
				break;
		}
		newx->args = lappend(newx->args, newe);
		i++;
	}

	return (Node *) newx;
}

static Node *
transformXmlSerialize(ParseState *pstate, XmlSerialize *xs)
{
	Node	   *result;
	XmlExpr    *xexpr;
	Oid			targetType;
	int32		targetTypmod;

	xexpr = makeNode(XmlExpr);
	xexpr->op = IS_XMLSERIALIZE;
	xexpr->args = list_make1(coerce_to_specific_type(pstate,
									  transformExprRecurse(pstate, xs->expr),
													 XMLOID,
													 "XMLSERIALIZE"));

	typenameTypeIdAndMod(pstate, xs->typeName, &targetType, &targetTypmod);

	xexpr->xmloption = xs->xmloption;
	xexpr->location = xs->location;
	/* We actually only need these to be able to parse back the expression. */
	xexpr->type = targetType;
	xexpr->typmod = targetTypmod;

	/*
	 * The actual target type is determined this way.  SQL allows char and
	 * varchar as target types.  We allow anything that can be cast implicitly
	 * from text.  This way, user-defined text-like data types automatically
	 * fit in.
	 */
	result = coerce_to_target_type(pstate, (Node *) xexpr,
								   TEXTOID, targetType, targetTypmod,
								   COERCION_IMPLICIT,
								   COERCE_IMPLICIT_CAST,
								   -1);
	if (result == NULL)
		ereport(ERROR,
				(errcode(ERRCODE_CANNOT_COERCE),
				 errmsg("cannot cast XMLSERIALIZE result to %s",
						format_type_be(targetType)),
				 parser_errposition(pstate, xexpr->location)));
	return result;
}

static Node *
transformBooleanTest(ParseState *pstate, BooleanTest *b)
{
	const char *clausename;

	switch (b->booltesttype)
	{
		case IS_TRUE:
			clausename = "IS TRUE";
			break;
		case IS_NOT_TRUE:
			clausename = "IS NOT TRUE";
			break;
		case IS_FALSE:
			clausename = "IS FALSE";
			break;
		case IS_NOT_FALSE:
			clausename = "IS NOT FALSE";
			break;
		case IS_UNKNOWN:
			clausename = "IS UNKNOWN";
			break;
		case IS_NOT_UNKNOWN:
			clausename = "IS NOT UNKNOWN";
			break;
		default:
			elog(ERROR, "unrecognized booltesttype: %d",
				 (int) b->booltesttype);
			clausename = NULL;	/* keep compiler quiet */
	}

	b->arg = (Expr *) transformExprRecurse(pstate, (Node *) b->arg);

	b->arg = (Expr *) coerce_to_boolean(pstate,
										(Node *) b->arg,
										clausename);

	return (Node *) b;
}

static Node *
transformCurrentOfExpr(ParseState *pstate, CurrentOfExpr *cexpr)
{
	int			sublevels_up;

	/*
	 * The target RTE must be simply updatable. If not, we error out
	 * early here to avoid having to deal with error cases later:
	 * rewriting/planning against views, for example.
	 */
	Assert(pstate->p_target_rangetblentry != NULL);
	(void) isSimplyUpdatableRelation(pstate->p_target_rangetblentry->relid, false);

	/* CURRENT OF can only appear at top level of UPDATE/DELETE */
	Assert(pstate->p_target_rangetblentry != NULL);
	cexpr->cvarno = RTERangeTablePosn(pstate,
									  pstate->p_target_rangetblentry,
									  &sublevels_up);
	Assert(sublevels_up == 0);

	cexpr->target_relid = pstate->p_target_rangetblentry->relid;

	/*
	 * Check to see if the cursor name matches a parameter of type REFCURSOR.
	 * If so, replace the raw name reference with a parameter reference. (This
	 * is a hack for the convenience of plpgsql.)
	 */
	if (cexpr->cursor_name != NULL)		/* in case already transformed */
	{
		ColumnRef  *cref = makeNode(ColumnRef);
		Node	   *node = NULL;

		/* Build an unqualified ColumnRef with the given name */
		cref->fields = list_make1(makeString(cexpr->cursor_name));
		cref->location = -1;

		/* See if there is a translation available from a parser hook */
		if (pstate->p_pre_columnref_hook != NULL)
			node = (*pstate->p_pre_columnref_hook) (pstate, cref);
		if (node == NULL && pstate->p_post_columnref_hook != NULL)
			node = (*pstate->p_post_columnref_hook) (pstate, cref, NULL);

		/*
		 * XXX Should we throw an error if we get a translation that isn't a
		 * refcursor Param?  For now it seems best to silently ignore false
		 * matches.
		 */
		if (node != NULL && IsA(node, Param))
		{
			Param	   *p = (Param *) node;

			if (p->paramkind == PARAM_EXTERN &&
				p->paramtype == REFCURSOROID)
			{
				/* Matches, so convert CURRENT OF to a param reference */
				cexpr->cursor_name = NULL;
				cexpr->cursor_param = p->paramid;
			}
		}
	}

	return (Node *) cexpr;
}

/*
 * Construct a whole-row reference to represent the notation "relation.*".
 */
static Node *
transformWholeRowRef(ParseState *pstate, RangeTblEntry *rte, int location)
{
	Var		   *result;
	int			vnum;
	int			sublevels_up;

	/* Find the RTE's rangetable location */
	vnum = RTERangeTablePosn(pstate, rte, &sublevels_up);

	/*
	 * Build the appropriate referencing node.  Note that if the RTE is a
	 * function returning scalar, we create just a plain reference to the
	 * function value, not a composite containing a single column.  This is
	 * pretty inconsistent at first sight, but it's what we've done
	 * historically.  One argument for it is that "rel" and "rel.*" mean the
	 * same thing for composite relations, so why not for scalar functions...
	 */
	result = makeWholeRowVar(rte, vnum, sublevels_up, true);

	/* location is not filled in by makeWholeRowVar */
	result->location = location;

	/* mark relation as requiring whole-row SELECT access */
	markVarForSelectPriv(pstate, result, rte);

	return (Node *) result;
}

static Node *
transformGroupingFunc(ParseState *pstate, GroupingFunc *gf)
{
	List *targs = NIL;
	ListCell *lc;
	GroupingFunc *new_gf;

	new_gf = makeNode(GroupingFunc);

	/*
	 * Transform the list of arguments.
	 */
	foreach (lc, gf->args)
		targs = lappend(targs, transformExpr(pstate, (Node *)lfirst(lc),
											 EXPR_KIND_GROUP_BY));

	new_gf->args = targs;

	new_gf->ngrpcols = gf->ngrpcols;

	return (Node *)new_gf;
}

/*
 * Handle an explicit CAST construct.
 *
 * Transform the argument, then look up the type name and apply any necessary
 * coercion function(s).
 */
static Node *
transformTypeCast(ParseState *pstate, TypeCast *tc)
{
	Node	   *result;
	Node	   *expr = transformExprRecurse(pstate, tc->arg);
	Oid			inputType = exprType(expr);
	Oid			targetType;
	int32		targetTypmod;
	int			location;

	typenameTypeIdAndMod(pstate, tc->typeName, &targetType, &targetTypmod);

	if (inputType == InvalidOid)
		return expr;			/* do nothing if NULL input */

	/*
	 * Location of the coercion is preferentially the location of the :: or
	 * CAST symbol, but if there is none then use the location of the type
	 * name (this can happen in TypeName 'string' syntax, for instance).
	 */
	location = tc->location;
	if (location < 0)
		location = tc->typeName->location;

	result = coerce_to_target_type(pstate, expr, inputType,
								   targetType, targetTypmod,
								   COERCION_EXPLICIT,
								   COERCE_EXPLICIT_CAST,
								   location);
	if (result == NULL)
		ereport(ERROR,
				(errcode(ERRCODE_CANNOT_COERCE),
				 errmsg("cannot cast type %s to %s",
						format_type_be(inputType),
						format_type_be(targetType)),
				 parser_coercion_errposition(pstate, location, expr)));

	return result;
}

/*
 * Handle an explicit COLLATE clause.
 *
 * Transform the argument, and look up the collation name.
 */
static Node *
transformCollateClause(ParseState *pstate, CollateClause *c)
{
	CollateExpr *newc;
	Oid			argtype;

	newc = makeNode(CollateExpr);
	newc->arg = (Expr *) transformExprRecurse(pstate, c->arg);

	argtype = exprType((Node *) newc->arg);

	/*
	 * The unknown type is not collatable, but coerce_type() takes care of it
	 * separately, so we'll let it go here.
	 */
	if (!type_is_collatable(argtype) && argtype != UNKNOWNOID)
		ereport(ERROR,
				(errcode(ERRCODE_DATATYPE_MISMATCH),
				 errmsg("collations are not supported by type %s",
						format_type_be(argtype)),
				 parser_errposition(pstate, c->location)));

	newc->collOid = LookupCollation(pstate, c->collname, c->location);
	newc->location = c->location;

	return (Node *) newc;
}

/*
 * Transform a "row compare-op row" construct
 *
 * The inputs are lists of already-transformed expressions.
 * As with coerce_type, pstate may be NULL if no special unknown-Param
 * processing is wanted.
 *
 * The output may be a single OpExpr, an AND or OR combination of OpExprs,
 * or a RowCompareExpr.  In all cases it is guaranteed to return boolean.
 * The AND, OR, and RowCompareExpr cases further imply things about the
 * behavior of the operators (ie, they behave as =, <>, or < <= > >=).
 */
static Node *
make_row_comparison_op(ParseState *pstate, List *opname,
					   List *largs, List *rargs, int location)
{
	RowCompareExpr *rcexpr;
	RowCompareType rctype;
	List	   *opexprs;
	List	   *opnos;
	List	   *opfamilies;
	ListCell   *l,
			   *r;
	List	  **opinfo_lists;
	Bitmapset  *strats;
	int			nopers;
	int			i;

	nopers = list_length(largs);
	if (nopers != list_length(rargs))
		ereport(ERROR,
				(errcode(ERRCODE_SYNTAX_ERROR),
				 errmsg("unequal number of entries in row expressions"),
				 parser_errposition(pstate, location)));

	/*
	 * We can't compare zero-length rows because there is no principled basis
	 * for figuring out what the operator is.
	 */
	if (nopers == 0)
		ereport(ERROR,
				(errcode(ERRCODE_FEATURE_NOT_SUPPORTED),
				 errmsg("cannot compare rows of zero length"),
				 parser_errposition(pstate, location)));

	/*
	 * Identify all the pairwise operators, using make_op so that behavior is
	 * the same as in the simple scalar case.
	 */
	opexprs = NIL;
	forboth(l, largs, r, rargs)
	{
		Node	   *larg = (Node *) lfirst(l);
		Node	   *rarg = (Node *) lfirst(r);
		OpExpr	   *cmp;

		cmp = (OpExpr *) make_op(pstate, opname, larg, rarg, location);
		Assert(IsA(cmp, OpExpr));

		/*
		 * We don't use coerce_to_boolean here because we insist on the
		 * operator yielding boolean directly, not via coercion.  If it
		 * doesn't yield bool it won't be in any index opfamilies...
		 */
		if (cmp->opresulttype != BOOLOID)
			ereport(ERROR,
					(errcode(ERRCODE_DATATYPE_MISMATCH),
				   errmsg("row comparison operator must yield type boolean, "
						  "not type %s",
						  format_type_be(cmp->opresulttype)),
					 parser_errposition(pstate, location)));
		if (expression_returns_set((Node *) cmp))
			ereport(ERROR,
					(errcode(ERRCODE_DATATYPE_MISMATCH),
					 errmsg("row comparison operator must not return a set"),
					 parser_errposition(pstate, location)));
		opexprs = lappend(opexprs, cmp);
	}

	/*
	 * If rows are length 1, just return the single operator.  In this case we
	 * don't insist on identifying btree semantics for the operator (but we
	 * still require it to return boolean).
	 */
	if (nopers == 1)
		return (Node *) linitial(opexprs);

	/*
	 * Now we must determine which row comparison semantics (= <> < <= > >=)
	 * apply to this set of operators.  We look for btree opfamilies
	 * containing the operators, and see which interpretations (strategy
	 * numbers) exist for each operator.
	 */
	opinfo_lists = (List **) palloc(nopers * sizeof(List *));
	strats = NULL;
	i = 0;
	foreach(l, opexprs)
	{
		Oid			opno = ((OpExpr *) lfirst(l))->opno;
		Bitmapset  *this_strats;
		ListCell   *j;

		opinfo_lists[i] = get_op_btree_interpretation(opno);

		/*
		 * convert strategy numbers into a Bitmapset to make the intersection
		 * calculation easy.
		 */
		this_strats = NULL;
		foreach(j, opinfo_lists[i])
		{
			OpBtreeInterpretation *opinfo = lfirst(j);

			this_strats = bms_add_member(this_strats, opinfo->strategy);
		}
		if (i == 0)
			strats = this_strats;
		else
			strats = bms_int_members(strats, this_strats);
		i++;
	}

	/*
	 * If there are multiple common interpretations, we may use any one of
	 * them ... this coding arbitrarily picks the lowest btree strategy
	 * number.
	 */
	i = bms_first_member(strats);
	if (i < 0)
	{
		/* No common interpretation, so fail */
		ereport(ERROR,
				(errcode(ERRCODE_FEATURE_NOT_SUPPORTED),
				 errmsg("could not determine interpretation of row comparison operator %s",
						strVal(llast(opname))),
				 errhint("Row comparison operators must be associated with btree operator families."),
				 parser_errposition(pstate, location)));
	}
	rctype = (RowCompareType) i;

	/*
	 * For = and <> cases, we just combine the pairwise operators with AND or
	 * OR respectively.
	 *
	 * Note: this is presently the only place where the parser generates
	 * BoolExpr with more than two arguments.  Should be OK since the rest of
	 * the system thinks BoolExpr is N-argument anyway.
	 */
	if (rctype == ROWCOMPARE_EQ)
		return (Node *) makeBoolExpr(AND_EXPR, opexprs, location);
	if (rctype == ROWCOMPARE_NE)
		return (Node *) makeBoolExpr(OR_EXPR, opexprs, location);

	/*
	 * Otherwise we need to choose exactly which opfamily to associate with
	 * each operator.
	 */
	opfamilies = NIL;
	for (i = 0; i < nopers; i++)
	{
		Oid			opfamily = InvalidOid;
		ListCell   *j;

		foreach(j, opinfo_lists[i])
		{
			OpBtreeInterpretation *opinfo = lfirst(j);

			if (opinfo->strategy == rctype)
			{
				opfamily = opinfo->opfamily_id;
				break;
			}
		}
		if (OidIsValid(opfamily))
			opfamilies = lappend_oid(opfamilies, opfamily);
		else	/* should not happen */
			ereport(ERROR,
					(errcode(ERRCODE_FEATURE_NOT_SUPPORTED),
					 errmsg("could not determine interpretation of row comparison operator %s",
							strVal(llast(opname))),
			   errdetail("There are multiple equally-plausible candidates."),
					 parser_errposition(pstate, location)));
	}

	/*
	 * Now deconstruct the OpExprs and create a RowCompareExpr.
	 *
	 * Note: can't just reuse the passed largs/rargs lists, because of
	 * possibility that make_op inserted coercion operations.
	 */
	opnos = NIL;
	largs = NIL;
	rargs = NIL;
	foreach(l, opexprs)
	{
		OpExpr	   *cmp = (OpExpr *) lfirst(l);

		opnos = lappend_oid(opnos, cmp->opno);
		largs = lappend(largs, linitial(cmp->args));
		rargs = lappend(rargs, lsecond(cmp->args));
	}

	rcexpr = makeNode(RowCompareExpr);
	rcexpr->rctype = rctype;
	rcexpr->opnos = opnos;
	rcexpr->opfamilies = opfamilies;
	rcexpr->inputcollids = NIL; /* assign_expr_collations will fix this */
	rcexpr->largs = largs;
	rcexpr->rargs = rargs;

	return (Node *) rcexpr;
}

/*
 * Transform a "row IS DISTINCT FROM row" construct
 *
 * The input RowExprs are already transformed
 */
static Node *
make_row_distinct_op(ParseState *pstate, List *opname,
					 RowExpr *lrow, RowExpr *rrow,
					 int location)
{
	Node	   *result = NULL;
	List	   *largs = lrow->args;
	List	   *rargs = rrow->args;
	ListCell   *l,
			   *r;

	if (list_length(largs) != list_length(rargs))
		ereport(ERROR,
				(errcode(ERRCODE_SYNTAX_ERROR),
				 errmsg("unequal number of entries in row expressions"),
				 parser_errposition(pstate, location)));

	forboth(l, largs, r, rargs)
	{
		Node	   *larg = (Node *) lfirst(l);
		Node	   *rarg = (Node *) lfirst(r);
		Node	   *cmp;

		cmp = (Node *) make_distinct_op(pstate, opname, larg, rarg, location);
		if (result == NULL)
			result = cmp;
		else
			result = (Node *) makeBoolExpr(OR_EXPR,
										   list_make2(result, cmp),
										   location);
	}

	if (result == NULL)
	{
		/* zero-length rows?  Generate constant FALSE */
		result = makeBoolConst(false, false);
	}

	return result;
}

/*
 * make the node for an IS DISTINCT FROM operator
 */
static Expr *
make_distinct_op(ParseState *pstate, List *opname, Node *ltree, Node *rtree,
				 int location)
{
	Expr	   *result;

	result = make_op(pstate, opname, ltree, rtree, location);
	if (((OpExpr *) result)->opresulttype != BOOLOID)
		ereport(ERROR,
				(errcode(ERRCODE_DATATYPE_MISMATCH),
			 errmsg("IS DISTINCT FROM requires = operator to yield boolean"),
				 parser_errposition(pstate, location)));

	/*
	 * We rely on DistinctExpr and OpExpr being same struct
	 */
	NodeSetTag(result, T_DistinctExpr);

	return result;
}

/*
 * Produce a string identifying an expression by kind.
 *
 * Note: when practical, use a simple SQL keyword for the result.  If that
 * doesn't work well, check call sites to see whether custom error message
 * strings are required.
 */
const char *
ParseExprKindName(ParseExprKind exprKind)
{
	switch (exprKind)
	{
		case EXPR_KIND_NONE:
			return "invalid expression context";
		case EXPR_KIND_OTHER:
			return "extension expression";
		case EXPR_KIND_JOIN_ON:
			return "JOIN/ON";
		case EXPR_KIND_JOIN_USING:
			return "JOIN/USING";
		case EXPR_KIND_FROM_SUBSELECT:
			return "sub-SELECT in FROM";
		case EXPR_KIND_FROM_FUNCTION:
			return "function in FROM";
		case EXPR_KIND_WHERE:
			return "WHERE";
		case EXPR_KIND_HAVING:
			return "HAVING";
		case EXPR_KIND_FILTER:
			return "FILTER";
		case EXPR_KIND_WINDOW_PARTITION:
			return "window PARTITION BY";
		case EXPR_KIND_WINDOW_ORDER:
			return "window ORDER BY";
		case EXPR_KIND_WINDOW_FRAME_RANGE:
			return "window RANGE";
		case EXPR_KIND_WINDOW_FRAME_ROWS:
			return "window ROWS";
		case EXPR_KIND_SELECT_TARGET:
			return "SELECT";
		case EXPR_KIND_INSERT_TARGET:
			return "INSERT";
		case EXPR_KIND_UPDATE_SOURCE:
		case EXPR_KIND_UPDATE_TARGET:
			return "UPDATE";
		case EXPR_KIND_GROUP_BY:
			return "GROUP BY";
		case EXPR_KIND_ORDER_BY:
			return "ORDER BY";
		case EXPR_KIND_DISTINCT_ON:
			return "DISTINCT ON";
		case EXPR_KIND_LIMIT:
			return "LIMIT";
		case EXPR_KIND_OFFSET:
			return "OFFSET";
		case EXPR_KIND_RETURNING:
			return "RETURNING";
		case EXPR_KIND_VALUES:
			return "VALUES";
		case EXPR_KIND_CHECK_CONSTRAINT:
		case EXPR_KIND_DOMAIN_CHECK:
			return "CHECK";
		case EXPR_KIND_COLUMN_DEFAULT:
		case EXPR_KIND_FUNCTION_DEFAULT:
			return "DEFAULT";
		case EXPR_KIND_INDEX_EXPRESSION:
			return "index expression";
		case EXPR_KIND_INDEX_PREDICATE:
			return "index predicate";
		case EXPR_KIND_ALTER_COL_TRANSFORM:
			return "USING";
		case EXPR_KIND_EXECUTE_PARAMETER:
			return "EXECUTE";
		case EXPR_KIND_TRIGGER_WHEN:
			return "WHEN";
		case EXPR_KIND_PARTITION_EXPRESSION:
			return "PARTITION BY";

		case EXPR_KIND_SCATTER_BY:
			return "SCATTER BY";

			/*
			 * There is intentionally no default: case here, so that the
			 * compiler will warn if we add a new ParseExprKind without
			 * extending this switch.  If we do see an unrecognized value at
			 * runtime, we'll fall through to the "unrecognized" return.
			 */
	}
	return "unrecognized expression kind";
}<|MERGE_RESOLUTION|>--- conflicted
+++ resolved
@@ -24,11 +24,8 @@
 #include "optimizer/clauses.h"
 #include "optimizer/var.h"
 #include "parser/analyze.h"
-<<<<<<< HEAD
 #include "parser/parse_agg.h"
-=======
 #include "parser/parse_clause.h"
->>>>>>> ab76208e
 #include "parser/parse_coerce.h"
 #include "parser/parse_clause.h"
 #include "parser/parse_collate.h"
@@ -1342,13 +1339,8 @@
 	/*
 	 * When WITHIN GROUP is used, we treat its ORDER BY expressions as
 	 * additional arguments to the function, for purposes of function lookup
-<<<<<<< HEAD
-	 * and argument type coercion.	So, transform each such expression and add
-	 * them to the targs list.	We don't explicitly mark where each argument
-=======
 	 * and argument type coercion.  So, transform each such expression and add
 	 * them to the targs list.  We don't explicitly mark where each argument
->>>>>>> ab76208e
 	 * came from, but ParseFuncOrColumn can tell what's what by reference to
 	 * list_length(fn->agg_order).
 	 */
