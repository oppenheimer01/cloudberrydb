/*-------------------------------------------------------------------------
 *
 * parse_expr.c
 *	  handle expressions in parser
 *
 * Portions Copyright (c) 1996-2012, PostgreSQL Global Development Group
 * Portions Copyright (c) 1994, Regents of the University of California
 *
 *
 * IDENTIFICATION
 *	  src/backend/parser/parse_expr.c
 *
 *-------------------------------------------------------------------------
 */

#include "postgres.h"

#include "catalog/namespace.h"
#include "catalog/pg_type.h"
#include "commands/dbcommands.h"
#include "miscadmin.h"
#include "nodes/makefuncs.h"
#include "nodes/nodeFuncs.h"
#include "optimizer/clauses.h"
#include "optimizer/var.h"
#include "parser/analyze.h"
#include "parser/parse_agg.h"
#include "parser/parse_coerce.h"
#include "parser/parse_clause.h"
#include "parser/parse_collate.h"
#include "parser/parse_expr.h"
#include "parser/parse_func.h"
#include "parser/parse_oper.h"
#include "parser/parse_relation.h"
#include "parser/parse_target.h"
#include "parser/parse_type.h"
#include "rewrite/rewriteManip.h"
#include "utils/builtins.h"
#include "utils/lsyscache.h"
#include "utils/xml.h"


bool		Transform_null_equals = false;

static Node *transformExprRecurse(ParseState *pstate, Node *expr);
static Node *transformParamRef(ParseState *pstate, ParamRef *pref);
static Node *transformAExprOp(ParseState *pstate, A_Expr *a);
static Node *transformAExprAnd(ParseState *pstate, A_Expr *a);
static Node *transformAExprOr(ParseState *pstate, A_Expr *a);
static Node *transformAExprNot(ParseState *pstate, A_Expr *a);
static Node *transformAExprOpAny(ParseState *pstate, A_Expr *a);
static Node *transformAExprOpAll(ParseState *pstate, A_Expr *a);
static Node *transformAExprDistinct(ParseState *pstate, A_Expr *a);
static Node *transformAExprNullIf(ParseState *pstate, A_Expr *a);
static Node *transformAExprOf(ParseState *pstate, A_Expr *a);
static Node *transformAExprIn(ParseState *pstate, A_Expr *a);
static Node *transformFuncCall(ParseState *pstate, FuncCall *fn);
static Node *transformCaseExpr(ParseState *pstate, CaseExpr *c);
static Node *transformSubLink(ParseState *pstate, SubLink *sublink);
static Node *transformArrayExpr(ParseState *pstate, A_ArrayExpr *a,
				   Oid array_type, Oid element_type, int32 typmod);
static Node *transformRowExpr(ParseState *pstate, RowExpr *r);
static Node *transformTableValueExpr(ParseState *pstate, TableValueExpr *t);
static Node *transformCoalesceExpr(ParseState *pstate, CoalesceExpr *c);
static Node *transformMinMaxExpr(ParseState *pstate, MinMaxExpr *m);
static Node *transformXmlExpr(ParseState *pstate, XmlExpr *x);
static Node *transformXmlSerialize(ParseState *pstate, XmlSerialize *xs);
static Node *transformBooleanTest(ParseState *pstate, BooleanTest *b);
static Node *transformCurrentOfExpr(ParseState *pstate, CurrentOfExpr *cexpr);
static Node *transformColumnRef(ParseState *pstate, ColumnRef *cref);
static Node *transformWholeRowRef(ParseState *pstate, RangeTblEntry *rte,
					 int location);
static Node *transformIndirection(ParseState *pstate, Node *basenode,
					 List *indirection);
static Node *transformGroupingFunc(ParseState *pstate, GroupingFunc *gf);
static Node *transformTypeCast(ParseState *pstate, TypeCast *tc);
static Node *transformCollateClause(ParseState *pstate, CollateClause *c);
static Node *make_row_comparison_op(ParseState *pstate, List *opname,
					   List *largs, List *rargs, int location);
static Node *make_row_distinct_op(ParseState *pstate, List *opname,
					 RowExpr *lrow, RowExpr *rrow, int location);
static Expr *make_distinct_op(ParseState *pstate, List *opname,
				 Node *ltree, Node *rtree, int location);
static bool isWhenIsNotDistinctFromExpr(Node *warg);


/*
 * transformExpr -
 *	  Analyze and transform expressions. Type checking and type casting is
 *	  done here. The optimizer and the executor cannot handle the original
 *	  (raw) expressions collected by the parse tree. Hence the transformation
 *	  here.
 *
 * NOTE: there are various cases in which this routine will get applied to
 * an already-transformed expression.  Some examples:
 *	1. At least one construct (BETWEEN/AND) puts the same nodes
 *	into two branches of the parse tree; hence, some nodes
 *	are transformed twice.
 *	2. Another way it can happen is that coercion of an operator or
 *	function argument to the required type (via coerce_type())
 *	can apply transformExpr to an already-transformed subexpression.
 *	An example here is "SELECT count(*) + 1.0 FROM table".
 *	3. CREATE TABLE t1 (LIKE t2 INCLUDING INDEXES) can pass in
 *	already-transformed index expressions.
 * While it might be possible to eliminate these cases, the path of
 * least resistance so far has been to ensure that transformExpr() does
 * no damage if applied to an already-transformed tree.  This is pretty
 * easy for cases where the transformation replaces one node type with
 * another, such as A_Const => Const; we just do nothing when handed
 * a Const.  More care is needed for node types that are used as both
 * input and output of transformExpr; see SubLink for example.
 */
Node *
transformExpr(ParseState *pstate, Node *expr, ParseExprKind exprKind)
{
	Node	   *result;
	ParseExprKind sv_expr_kind;

	/* Save and restore identity of expression type we're parsing */
	Assert(exprKind != EXPR_KIND_NONE);
	sv_expr_kind = pstate->p_expr_kind;
	pstate->p_expr_kind = exprKind;

	result = transformExprRecurse(pstate, expr);

	pstate->p_expr_kind = sv_expr_kind;

	return result;
}

static Node *
transformExprRecurse(ParseState *pstate, Node *expr)
{
	Node	   *result;

	if (expr == NULL)
		return NULL;

	/* Guard against stack overflow due to overly complex expressions */
	check_stack_depth();

	switch (nodeTag(expr))
	{
		case T_ColumnRef:
			result = transformColumnRef(pstate, (ColumnRef *) expr);
			break;

		case T_ParamRef:
			result = transformParamRef(pstate, (ParamRef *) expr);
			break;

		case T_A_Const:
			{
				A_Const    *con = (A_Const *) expr;
				Value	   *val = &con->val;

				result = (Node *) make_const(pstate, val, con->location);
				break;
			}

		case T_A_Indirection:
			{
				A_Indirection *ind = (A_Indirection *) expr;

				result = transformExprRecurse(pstate, ind->arg);
				result = transformIndirection(pstate, result,
											  ind->indirection);
				break;
			}

		case T_A_ArrayExpr:
			result = transformArrayExpr(pstate, (A_ArrayExpr *) expr,
										InvalidOid, InvalidOid, -1);
			break;

		case T_TypeCast:
			{
				TypeCast   *tc = (TypeCast *) expr;

				/*
				 * If the subject of the typecast is an ARRAY[] construct and
				 * the target type is an array type, we invoke
				 * transformArrayExpr() directly so that we can pass down the
				 * type information.  This avoids some cases where
				 * transformArrayExpr() might not infer the correct type.
				 */
				if (IsA(tc->arg, A_ArrayExpr))
				{
					Oid			targetType;
					Oid			elementType;
					int32		targetTypmod;

					typenameTypeIdAndMod(pstate, tc->typeName,
										 &targetType, &targetTypmod);

					/*
					 * If target is a domain over array, work with the base
					 * array type here.  transformTypeCast below will cast the
					 * array type to the domain.  In the usual case that the
					 * target is not a domain, transformTypeCast is a no-op.
					 */
					targetType = getBaseTypeAndTypmod(targetType,
													  &targetTypmod);
					elementType = get_element_type(targetType);
					if (OidIsValid(elementType))
					{
						tc = copyObject(tc);
						tc->arg = transformArrayExpr(pstate,
													 (A_ArrayExpr *) tc->arg,
													 targetType,
													 elementType,
													 targetTypmod);
					}
				}

				result = transformTypeCast(pstate, tc);
				break;
			}

		case T_CollateClause:
			result = transformCollateClause(pstate, (CollateClause *) expr);
			break;

		case T_A_Expr:
			{
				A_Expr	   *a = (A_Expr *) expr;

				switch (a->kind)
				{
					case AEXPR_OP:
						result = transformAExprOp(pstate, a);
						break;
					case AEXPR_AND:
						result = transformAExprAnd(pstate, a);
						break;
					case AEXPR_OR:
						result = transformAExprOr(pstate, a);
						break;
					case AEXPR_NOT:
						result = transformAExprNot(pstate, a);
						break;
					case AEXPR_OP_ANY:
						result = transformAExprOpAny(pstate, a);
						break;
					case AEXPR_OP_ALL:
						result = transformAExprOpAll(pstate, a);
						break;
					case AEXPR_DISTINCT:
						result = transformAExprDistinct(pstate, a);
						break;
					case AEXPR_NULLIF:
						result = transformAExprNullIf(pstate, a);
						break;
					case AEXPR_OF:
						result = transformAExprOf(pstate, a);
						break;
					case AEXPR_IN:
						result = transformAExprIn(pstate, a);
						break;
					default:
						elog(ERROR, "unrecognized A_Expr kind: %d", a->kind);
						result = NULL;		/* keep compiler quiet */
						break;
				}
				break;
			}

		case T_FuncCall:
			result = transformFuncCall(pstate, (FuncCall *) expr);
			break;

		case T_NamedArgExpr:
			{
				NamedArgExpr *na = (NamedArgExpr *) expr;

				na->arg = (Expr *) transformExprRecurse(pstate, (Node *) na->arg);
				result = expr;
				break;
			}

		case T_SubLink:
			result = transformSubLink(pstate, (SubLink *) expr);
			break;

		case T_CaseExpr:
			result = transformCaseExpr(pstate, (CaseExpr *) expr);
			break;

		case T_RowExpr:
			result = transformRowExpr(pstate, (RowExpr *) expr);
			break;

		case T_TableValueExpr:
			result = transformTableValueExpr(pstate, (TableValueExpr *) expr);
			break;

		case T_CoalesceExpr:
			result = transformCoalesceExpr(pstate, (CoalesceExpr *) expr);
			break;

		case T_MinMaxExpr:
			result = transformMinMaxExpr(pstate, (MinMaxExpr *) expr);
			break;

		case T_XmlExpr:
			result = transformXmlExpr(pstate, (XmlExpr *) expr);
			break;

		case T_XmlSerialize:
			result = transformXmlSerialize(pstate, (XmlSerialize *) expr);
			break;

		case T_NullTest:
			{
				NullTest   *n = (NullTest *) expr;

				n->arg = (Expr *) transformExprRecurse(pstate, (Node *) n->arg);
				/* the argument can be any type, so don't coerce it */
				n->argisrow = type_is_rowtype(exprType((Node *) n->arg));
				result = expr;
				break;
			}

		case T_BooleanTest:
			result = transformBooleanTest(pstate, (BooleanTest *) expr);
			break;

		case T_CurrentOfExpr:
			result = transformCurrentOfExpr(pstate, (CurrentOfExpr *) expr);
			break;

		case T_GroupingFunc:
			{
				GroupingFunc *gf = (GroupingFunc *)expr;
				result = transformGroupingFunc(pstate, gf);
				break;
			}

		case T_PartitionBoundSpec:
			{
				PartitionBoundSpec *in = (PartitionBoundSpec *)expr;
				PartitionRangeItem *ri;
				List *out = NIL;
				ListCell *lc;

				if (in->partStart)
				{
					ri = (PartitionRangeItem *)in->partStart;

					/* ALTER TABLE ... ADD PARTITION might feed
					 * "pre-cooked" expressions into the boundspec for
					 * range items (which are Lists) 
					 */
					{
						Assert(IsA(in->partStart, PartitionRangeItem));

						foreach(lc, ri->partRangeVal)
						{
							Node *n = lfirst(lc);
							out = lappend(out, transformExpr(pstate, n,
															 EXPR_KIND_PARTITION_EXPRESSION));
						}
						ri->partRangeVal = out;
						out = NIL;
					}
				}
				if (in->partEnd)
				{
					ri = (PartitionRangeItem *)in->partEnd;

					/* ALTER TABLE ... ADD PARTITION might feed
					 * "pre-cooked" expressions into the boundspec for
					 * range items (which are Lists) 
					 */
					{
						Assert(IsA(in->partEnd, PartitionRangeItem));
						foreach(lc, ri->partRangeVal)
						{
							Node *n = lfirst(lc);
							out = lappend(out, transformExpr(pstate, n,
															 EXPR_KIND_PARTITION_EXPRESSION));
						}
						ri->partRangeVal = out;
						out = NIL;
					}
				}
				if (in->partEvery)
				{
					ri = (PartitionRangeItem *)in->partEvery;
					Assert(IsA(in->partEvery, PartitionRangeItem));
					foreach(lc, ri->partRangeVal)
					{
						Node *n = lfirst(lc);
						out = lappend(out, transformExpr(pstate, n,
														 EXPR_KIND_PARTITION_EXPRESSION));
					}
					ri->partRangeVal = out;
				}

				result = (Node *)in;
			}
			break;

			/*********************************************
			 * Quietly accept node types that may be presented when we are
			 * called on an already-transformed tree.
			 *
			 * Do any other node types need to be accepted?  For now we are
			 * taking a conservative approach, and only accepting node
			 * types that are demonstrably necessary to accept.
			 *********************************************/
		case T_Var:
		case T_Const:
		case T_Param:
		case T_Aggref:
		case T_ArrayRef:
		case T_FuncExpr:
		case T_OpExpr:
		case T_DistinctExpr:
		case T_NullIfExpr:
		case T_ScalarArrayOpExpr:
		case T_BoolExpr:
		case T_FieldSelect:
		case T_FieldStore:
		case T_RelabelType:
		case T_CoerceViaIO:
		case T_ArrayCoerceExpr:
		case T_ConvertRowtypeExpr:
		case T_CollateExpr:
		case T_CaseTestExpr:
		case T_ArrayExpr:
		case T_CoerceToDomain:
		case T_CoerceToDomainValue:
		case T_SetToDefault:
		case T_GroupId:
		case T_Integer:
			{
				result = (Node *) expr;
				break;
			}

		default:
			/* should not reach here */
			elog(ERROR, "unrecognized node type: %d", (int) nodeTag(expr));
			result = NULL;		/* keep compiler quiet */
			break;
	}

	return result;
}

/*
 * helper routine for delivering "column does not exist" error message
 *
 * (Usually we don't have to work this hard, but the general case of field
 * selection from an arbitrary node needs it.)
 */
static void
unknown_attribute(ParseState *pstate, Node *relref, char *attname,
				  int location)
{
	RangeTblEntry *rte;

	if (IsA(relref, Var) &&
		((Var *) relref)->varattno == InvalidAttrNumber)
	{
		/* Reference the RTE by alias not by actual table name */
		rte = GetRTEByRangeTablePosn(pstate,
									 ((Var *) relref)->varno,
									 ((Var *) relref)->varlevelsup);
		ereport(ERROR,
				(errcode(ERRCODE_UNDEFINED_COLUMN),
				 errmsg("column %s.%s does not exist",
						rte->eref->aliasname, attname),
				 parser_errposition(pstate, location)));
	}
	else
	{
		/* Have to do it by reference to the type of the expression */
		Oid			relTypeId = exprType(relref);

		if (ISCOMPLEX(relTypeId))
			ereport(ERROR,
					(errcode(ERRCODE_UNDEFINED_COLUMN),
					 errmsg("column \"%s\" not found in data type %s",
							attname, format_type_be(relTypeId)),
					 parser_errposition(pstate, location)));
		else if (relTypeId == RECORDOID)
			ereport(ERROR,
					(errcode(ERRCODE_UNDEFINED_COLUMN),
			   errmsg("could not identify column \"%s\" in record data type",
					  attname),
					 parser_errposition(pstate, location)));
		else
			ereport(ERROR,
					(errcode(ERRCODE_WRONG_OBJECT_TYPE),
					 errmsg("column notation .%s applied to type %s, "
							"which is not a composite type",
							attname, format_type_be(relTypeId)),
					 parser_errposition(pstate, location)));
	}
}

static Node *
transformIndirection(ParseState *pstate, Node *basenode, List *indirection)
{
	Node	   *result = basenode;
	List	   *subscripts = NIL;
	int			location = exprLocation(basenode);
	ListCell   *i;

	/*
	 * We have to split any field-selection operations apart from
	 * subscripting.  Adjacent A_Indices nodes have to be treated as a single
	 * multidimensional subscript operation.
	 */
	foreach(i, indirection)
	{
		Node	   *n = lfirst(i);

		if (IsA(n, A_Indices))
			subscripts = lappend(subscripts, n);
		else if (IsA(n, A_Star))
		{
			ereport(ERROR,
					(errcode(ERRCODE_FEATURE_NOT_SUPPORTED),
					 errmsg("row expansion via \"*\" is not supported here"),
					 parser_errposition(pstate, location)));
		}
		else
		{
			Node	   *newresult;

			Assert(IsA(n, String));

			/* process subscripts before this field selection */
			if (subscripts)
				result = (Node *) transformArraySubscripts(pstate,
														   result,
														   exprType(result),
														   InvalidOid,
														   exprTypmod(result),
														   subscripts,
														   NULL);
			subscripts = NIL;

			newresult = ParseFuncOrColumn(pstate,
										  list_make1(n),
										  list_make1(result),
										  NULL,
										  location);
			if (newresult == NULL)
				unknown_attribute(pstate, result, strVal(n), location);
			result = newresult;
		}
	}
	/* process trailing subscripts, if any */
	if (subscripts)
		result = (Node *) transformArraySubscripts(pstate,
												   result,
												   exprType(result),
												   InvalidOid,
												   exprTypmod(result),
												   subscripts,
												   NULL);

	return result;
}

/*
 * Transform a ColumnRef.
 *
 * If you find yourself changing this code, see also ExpandColumnRefStar.
 */
static Node *
transformColumnRef(ParseState *pstate, ColumnRef *cref)
{
	Node	   *node = NULL;
	char	   *nspname = NULL;
	char	   *relname = NULL;
	char	   *colname = NULL;
	RangeTblEntry *rte;
	int			levels_up;
	enum
	{
		CRERR_NO_COLUMN,
		CRERR_NO_RTE,
		CRERR_WRONG_DB,
		CRERR_TOO_MANY
	}			crerr = CRERR_NO_COLUMN;

	/*
	 * Give the PreParseColumnRefHook, if any, first shot.	If it returns
	 * non-null then that's all, folks.
	 */
	if (pstate->p_pre_columnref_hook != NULL)
	{
		node = (*pstate->p_pre_columnref_hook) (pstate, cref);
		if (node != NULL)
			return node;
	}

	/*----------
	 * The allowed syntaxes are:
	 *
	 * A		First try to resolve as unqualified column name;
	 *			if no luck, try to resolve as unqualified table name (A.*).
	 * A.B		A is an unqualified table name; B is either a
	 *			column or function name (trying column name first).
	 * A.B.C	schema A, table B, col or func name C.
	 * A.B.C.D	catalog A, schema B, table C, col or func D.
	 * A.*		A is an unqualified table name; means whole-row value.
	 * A.B.*	whole-row value of table B in schema A.
	 * A.B.C.*	whole-row value of table C in schema B in catalog A.
	 *
	 * We do not need to cope with bare "*"; that will only be accepted by
	 * the grammar at the top level of a SELECT list, and transformTargetList
	 * will take care of it before it ever gets here.  Also, "A.*" etc will
	 * be expanded by transformTargetList if they appear at SELECT top level,
	 * so here we are only going to see them as function or operator inputs.
	 *
	 * Currently, if a catalog name is given then it must equal the current
	 * database name; we check it here and then discard it.
	 *----------
	 */
	switch (list_length(cref->fields))
	{
		case 1:
			{
				Node	   *field1 = (Node *) linitial(cref->fields);

				Assert(IsA(field1, String));
				colname = strVal(field1);

				/* Try to identify as an unqualified column */
				node = colNameToVar(pstate, colname, false, cref->location);

				if (node == NULL)
				{
					/*
					 * Not known as a column of any range-table entry.
					 *
					 * Consider the possibility that it's VALUE in a domain
					 * check expression.  (We handle VALUE as a name, not a
					 * keyword, to avoid breaking a lot of applications that
					 * have used VALUE as a column name in the past.)
					 */
					if (pstate->p_value_substitute != NULL &&
						strcmp(colname, "value") == 0)
					{
						node = (Node *) copyObject(pstate->p_value_substitute);

						/*
						 * Try to propagate location knowledge.  This should
						 * be extended if p_value_substitute can ever take on
						 * other node types.
						 */
						if (IsA(node, CoerceToDomainValue))
							((CoerceToDomainValue *) node)->location = cref->location;
						break;
					}

					/*
					 * Try to find the name as a relation.	Note that only
					 * relations already entered into the rangetable will be
					 * recognized.
					 *
					 * This is a hack for backwards compatibility with
					 * PostQUEL-inspired syntax.  The preferred form now is
					 * "rel.*".
					 */
					rte = refnameRangeTblEntry(pstate, NULL, colname,
											   cref->location,
											   &levels_up);
					if (rte)
						node = transformWholeRowRef(pstate, rte,
													cref->location);
				}
				break;
			}
		case 2:
			{
				Node	   *field1 = (Node *) linitial(cref->fields);
				Node	   *field2 = (Node *) lsecond(cref->fields);

				Assert(IsA(field1, String));
				relname = strVal(field1);

				/* Locate the referenced RTE */
				rte = refnameRangeTblEntry(pstate, nspname, relname,
										   cref->location,
										   &levels_up);
				if (rte == NULL)
				{
					crerr = CRERR_NO_RTE;
					break;
				}

				/* Whole-row reference? */
				if (IsA(field2, A_Star))
				{
					node = transformWholeRowRef(pstate, rte, cref->location);
					break;
				}

				Assert(IsA(field2, String));
				colname = strVal(field2);

				/* Try to identify as a column of the RTE */
				node = scanRTEForColumn(pstate, rte, colname, cref->location);
				if (node == NULL)
				{
					/* Try it as a function call on the whole row */
					node = transformWholeRowRef(pstate, rte, cref->location);
					node = ParseFuncOrColumn(pstate,
											 list_make1(makeString(colname)),
											 list_make1(node),
											 NULL,
											 cref->location);
				}
				break;
			}
		case 3:
			{
				Node	   *field1 = (Node *) linitial(cref->fields);
				Node	   *field2 = (Node *) lsecond(cref->fields);
				Node	   *field3 = (Node *) lthird(cref->fields);

				Assert(IsA(field1, String));
				nspname = strVal(field1);
				Assert(IsA(field2, String));
				relname = strVal(field2);

				/* Locate the referenced RTE */
				rte = refnameRangeTblEntry(pstate, nspname, relname,
										   cref->location,
										   &levels_up);
				if (rte == NULL)
				{
					crerr = CRERR_NO_RTE;
					break;
				}

				/* Whole-row reference? */
				if (IsA(field3, A_Star))
				{
					node = transformWholeRowRef(pstate, rte, cref->location);
					break;
				}

				Assert(IsA(field3, String));
				colname = strVal(field3);

				/* Try to identify as a column of the RTE */
				node = scanRTEForColumn(pstate, rte, colname, cref->location);
				if (node == NULL)
				{
					/* Try it as a function call on the whole row */
					node = transformWholeRowRef(pstate, rte, cref->location);
					node = ParseFuncOrColumn(pstate,
											 list_make1(makeString(colname)),
											 list_make1(node),
											 NULL,
											 cref->location);
				}
				break;
			}
		case 4:
			{
				Node	   *field1 = (Node *) linitial(cref->fields);
				Node	   *field2 = (Node *) lsecond(cref->fields);
				Node	   *field3 = (Node *) lthird(cref->fields);
				Node	   *field4 = (Node *) lfourth(cref->fields);
				char	   *catname;

				Assert(IsA(field1, String));
				catname = strVal(field1);
				Assert(IsA(field2, String));
				nspname = strVal(field2);
				Assert(IsA(field3, String));
				relname = strVal(field3);

				/*
				 * We check the catalog name and then ignore it.
				 */
				if (strcmp(catname, get_database_name(MyDatabaseId)) != 0)
				{
					crerr = CRERR_WRONG_DB;
					break;
				}

				/* Locate the referenced RTE */
				rte = refnameRangeTblEntry(pstate, nspname, relname,
										   cref->location,
										   &levels_up);
				if (rte == NULL)
				{
					crerr = CRERR_NO_RTE;
					break;
				}

				/* Whole-row reference? */
				if (IsA(field4, A_Star))
				{
					node = transformWholeRowRef(pstate, rte, cref->location);
					break;
				}

				Assert(IsA(field4, String));
				colname = strVal(field4);

				/* Try to identify as a column of the RTE */
				node = scanRTEForColumn(pstate, rte, colname, cref->location);
				if (node == NULL)
				{
					/* Try it as a function call on the whole row */
					node = transformWholeRowRef(pstate, rte, cref->location);
					node = ParseFuncOrColumn(pstate,
											 list_make1(makeString(colname)),
											 list_make1(node),
											 NULL,
											 cref->location);
				}
				break;
			}
		default:
			crerr = CRERR_TOO_MANY;		/* too many dotted names */
			break;
	}

	/*
	 * Now give the PostParseColumnRefHook, if any, a chance.  We pass the
	 * translation-so-far so that it can throw an error if it wishes in the
	 * case that it has a conflicting interpretation of the ColumnRef. (If it
	 * just translates anyway, we'll throw an error, because we can't undo
	 * whatever effects the preceding steps may have had on the pstate.) If it
	 * returns NULL, use the standard translation, or throw a suitable error
	 * if there is none.
	 */
	if (pstate->p_post_columnref_hook != NULL)
	{
		Node	   *hookresult;

		hookresult = (*pstate->p_post_columnref_hook) (pstate, cref, node);
		if (node == NULL)
			node = hookresult;
		else if (hookresult != NULL)
			ereport(ERROR,
					(errcode(ERRCODE_AMBIGUOUS_COLUMN),
					 errmsg("column reference \"%s\" is ambiguous",
							NameListToString(cref->fields)),
					 parser_errposition(pstate, cref->location)));
	}

	/*
	 * Throw error if no translation found.
	 */
	if (node == NULL)
	{
		switch (crerr)
		{
			case CRERR_NO_COLUMN:
				if (relname)
					ereport(ERROR,
							(errcode(ERRCODE_UNDEFINED_COLUMN),
							 errmsg("column %s.%s does not exist",
									relname, colname),
							 parser_errposition(pstate, cref->location)));

				else
					ereport(ERROR,
							(errcode(ERRCODE_UNDEFINED_COLUMN),
							 errmsg("column \"%s\" does not exist",
									colname),
							 parser_errposition(pstate, cref->location)));
				break;
			case CRERR_NO_RTE:
				errorMissingRTE(pstate, makeRangeVar(nspname, relname,
													 cref->location));
				break;
			case CRERR_WRONG_DB:
				ereport(ERROR,
						(errcode(ERRCODE_FEATURE_NOT_SUPPORTED),
				  errmsg("cross-database references are not implemented: %s",
						 NameListToString(cref->fields)),
						 parser_errposition(pstate, cref->location)));
				break;
			case CRERR_TOO_MANY:
				ereport(ERROR,
						(errcode(ERRCODE_SYNTAX_ERROR),
				errmsg("improper qualified name (too many dotted names): %s",
					   NameListToString(cref->fields)),
						 parser_errposition(pstate, cref->location)));
				break;
		}
	}

	return node;
}

static Node *
transformParamRef(ParseState *pstate, ParamRef *pref)
{
	Node	   *result;

	/*
	 * The core parser knows nothing about Params.	If a hook is supplied,
	 * call it.  If not, or if the hook returns NULL, throw a generic error.
	 */
	if (pstate->p_paramref_hook != NULL)
		result = (*pstate->p_paramref_hook) (pstate, pref);
	else
		result = NULL;

	if (result == NULL)
		ereport(ERROR,
				(errcode(ERRCODE_UNDEFINED_PARAMETER),
				 errmsg("there is no parameter $%d", pref->number),
				 parser_errposition(pstate, pref->location)));

	return result;
}

/* Test whether an a_expr is a plain NULL constant or not */
static bool
exprIsNullConstant(Node *arg)
{
	if (arg && IsA(arg, A_Const))
	{
		A_Const    *con = (A_Const *) arg;

		if (con->val.type == T_Null)
			return true;
	}
	return false;
}

static Node *
transformAExprOp(ParseState *pstate, A_Expr *a)
{
	Node	   *lexpr = a->lexpr;
	Node	   *rexpr = a->rexpr;
	Node	   *result;

	/*
	 * Special-case "foo = NULL" and "NULL = foo" for compatibility with
	 * standards-broken products (like Microsoft's).  Turn these into IS NULL
	 * exprs. (If either side is a CaseTestExpr, then the expression was
	 * generated internally from a CASE-WHEN expression, and
	 * transform_null_equals does not apply.)
	 */
	if (Transform_null_equals &&
		list_length(a->name) == 1 &&
		strcmp(strVal(linitial(a->name)), "=") == 0 &&
		(exprIsNullConstant(lexpr) || exprIsNullConstant(rexpr)) &&
<<<<<<< HEAD
		(!IsA(lexpr, CaseTestExpr) && !IsA(rexpr, CaseTestExpr)))
=======
		(!IsA(lexpr, CaseTestExpr) &&!IsA(rexpr, CaseTestExpr)))
>>>>>>> 80edfd76
	{
		NullTest   *n = makeNode(NullTest);

		n->nulltesttype = IS_NULL;

		if (exprIsNullConstant(lexpr))
			n->arg = (Expr *) rexpr;
		else
			n->arg = (Expr *) lexpr;

		result = transformExprRecurse(pstate, (Node *) n);
	}
	else if (lexpr && IsA(lexpr, RowExpr) &&
			 rexpr && IsA(rexpr, SubLink) &&
			 ((SubLink *) rexpr)->subLinkType == EXPR_SUBLINK)
	{
		/*
		 * Convert "row op subselect" into a ROWCOMPARE sublink. Formerly the
		 * grammar did this, but now that a row construct is allowed anywhere
		 * in expressions, it's easier to do it here.
		 */
		SubLink    *s = (SubLink *) rexpr;

		s->subLinkType = ROWCOMPARE_SUBLINK;
		s->testexpr = lexpr;
		s->operName = a->name;
		s->location = a->location;
		result = transformExprRecurse(pstate, (Node *) s);
	}
	else if (lexpr && IsA(lexpr, RowExpr) &&
			 rexpr && IsA(rexpr, RowExpr))
	{
		/* "row op row" */
		lexpr = transformExprRecurse(pstate, lexpr);
		rexpr = transformExprRecurse(pstate, rexpr);
		Assert(IsA(lexpr, RowExpr));
		Assert(IsA(rexpr, RowExpr));

		result = make_row_comparison_op(pstate,
										a->name,
										((RowExpr *) lexpr)->args,
										((RowExpr *) rexpr)->args,
										a->location);
	}
	else
	{
		/* Ordinary scalar operator */
		lexpr = transformExprRecurse(pstate, lexpr);
		rexpr = transformExprRecurse(pstate, rexpr);

		result = (Node *) make_op(pstate,
								  a->name,
								  lexpr,
								  rexpr,
								  a->location);
	}

	return result;
}

static Node *
transformAExprAnd(ParseState *pstate, A_Expr *a)
{
	Node	   *lexpr = transformExprRecurse(pstate, a->lexpr);
	Node	   *rexpr = transformExprRecurse(pstate, a->rexpr);

	lexpr = coerce_to_boolean(pstate, lexpr, "AND");
	rexpr = coerce_to_boolean(pstate, rexpr, "AND");

	return (Node *) makeBoolExpr(AND_EXPR,
								 list_make2(lexpr, rexpr),
								 a->location);
}

static Node *
transformAExprOr(ParseState *pstate, A_Expr *a)
{
	Node	   *lexpr = transformExprRecurse(pstate, a->lexpr);
	Node	   *rexpr = transformExprRecurse(pstate, a->rexpr);

	lexpr = coerce_to_boolean(pstate, lexpr, "OR");
	rexpr = coerce_to_boolean(pstate, rexpr, "OR");

	return (Node *) makeBoolExpr(OR_EXPR,
								 list_make2(lexpr, rexpr),
								 a->location);
}

static Node *
transformAExprNot(ParseState *pstate, A_Expr *a)
{
	Node	   *rexpr = transformExprRecurse(pstate, a->rexpr);

	rexpr = coerce_to_boolean(pstate, rexpr, "NOT");

	return (Node *) makeBoolExpr(NOT_EXPR,
								 list_make1(rexpr),
								 a->location);
}

static Node *
transformAExprOpAny(ParseState *pstate, A_Expr *a)
{
	Node	   *lexpr = transformExprRecurse(pstate, a->lexpr);
	Node	   *rexpr = transformExprRecurse(pstate, a->rexpr);

	return (Node *) make_scalar_array_op(pstate,
										 a->name,
										 true,
										 lexpr,
										 rexpr,
										 a->location);
}

static Node *
transformAExprOpAll(ParseState *pstate, A_Expr *a)
{
	Node	   *lexpr = transformExprRecurse(pstate, a->lexpr);
	Node	   *rexpr = transformExprRecurse(pstate, a->rexpr);

	return (Node *) make_scalar_array_op(pstate,
										 a->name,
										 false,
										 lexpr,
										 rexpr,
										 a->location);
}

static Node *
transformAExprDistinct(ParseState *pstate, A_Expr *a)
{
	Node	   *lexpr = transformExprRecurse(pstate, a->lexpr);
	Node	   *rexpr = transformExprRecurse(pstate, a->rexpr);

	if (lexpr && IsA(lexpr, RowExpr) &&
		rexpr && IsA(rexpr, RowExpr))
	{
		/* "row op row" */
		return make_row_distinct_op(pstate, a->name,
									(RowExpr *) lexpr,
									(RowExpr *) rexpr,
									a->location);
	}
	else
	{
		/* Ordinary scalar operator */
		return (Node *) make_distinct_op(pstate,
										 a->name,
										 lexpr,
										 rexpr,
										 a->location);
	}
}

static Node *
transformAExprNullIf(ParseState *pstate, A_Expr *a)
{
	Node	   *lexpr = transformExprRecurse(pstate, a->lexpr);
	Node	   *rexpr = transformExprRecurse(pstate, a->rexpr);
	OpExpr	   *result;

	result = (OpExpr *) make_op(pstate,
								a->name,
								lexpr,
								rexpr,
								a->location);

	/*
	 * The comparison operator itself should yield boolean ...
	 */
	if (result->opresulttype != BOOLOID)
		ereport(ERROR,
				(errcode(ERRCODE_DATATYPE_MISMATCH),
				 errmsg("NULLIF requires = operator to yield boolean"),
				 parser_errposition(pstate, a->location)));

	/*
	 * ... but the NullIfExpr will yield the first operand's type.
	 */
	result->opresulttype = exprType((Node *) linitial(result->args));

	/*
	 * We rely on NullIfExpr and OpExpr being the same struct
	 */
	NodeSetTag(result, T_NullIfExpr);

	return (Node *) result;
}

static Node *
transformAExprOf(ParseState *pstate, A_Expr *a)
{
	/*
	 * Checking an expression for match to a list of type names. Will result
	 * in a boolean constant node.
	 */
	Node	   *lexpr = transformExprRecurse(pstate, a->lexpr);
	Const	   *result;
	ListCell   *telem;
	Oid			ltype,
				rtype;
	bool		matched = false;

	ltype = exprType(lexpr);
	foreach(telem, (List *) a->rexpr)
	{
		rtype = typenameTypeId(pstate, lfirst(telem));
		matched = (rtype == ltype);
		if (matched)
			break;
	}

	/*
	 * We have two forms: equals or not equals. Flip the sense of the result
	 * for not equals.
	 */
	if (strcmp(strVal(linitial(a->name)), "<>") == 0)
		matched = (!matched);

	result = (Const *) makeBoolConst(matched, false);

	/* Make the result have the original input's parse location */
	result->location = exprLocation((Node *) a);

	return (Node *) result;
}

static Node *
transformAExprIn(ParseState *pstate, A_Expr *a)
{
	Node	   *result = NULL;
	Node	   *lexpr;
	List	   *rexprs;
	List	   *rvars;
	List	   *rnonvars;
	bool		useOr;
	bool		haveRowExpr;
	ListCell   *l;

	/*
	 * If the operator is <>, combine with AND not OR.
	 */
	if (strcmp(strVal(linitial(a->name)), "<>") == 0)
		useOr = false;
	else
		useOr = true;

	/*
	 * We try to generate a ScalarArrayOpExpr from IN/NOT IN, but this is only
	 * possible if the inputs are all scalars (no RowExprs) and there is a
	 * suitable array type available.  If not, we fall back to a boolean
	 * condition tree with multiple copies of the lefthand expression. Also,
	 * any IN-list items that contain Vars are handled as separate boolean
	 * conditions, because that gives the planner more scope for optimization
	 * on such clauses.
	 *
	 * First step: transform all the inputs, and detect whether any are
	 * RowExprs or contain Vars.
	 */
	lexpr = transformExprRecurse(pstate, a->lexpr);
	haveRowExpr = (lexpr && IsA(lexpr, RowExpr));
	rexprs = rvars = rnonvars = NIL;
	foreach(l, (List *) a->rexpr)
	{
		Node	   *rexpr = transformExprRecurse(pstate, lfirst(l));

		haveRowExpr |= (rexpr && IsA(rexpr, RowExpr));
		rexprs = lappend(rexprs, rexpr);
		if (contain_vars_of_level(rexpr, 0))
			rvars = lappend(rvars, rexpr);
		else
			rnonvars = lappend(rnonvars, rexpr);
	}

	/*
	 * ScalarArrayOpExpr is only going to be useful if there's more than one
	 * non-Var righthand item.	Also, it won't work for RowExprs.
	 */
	if (!haveRowExpr && list_length(rnonvars) > 1)
	{
		List	   *allexprs;
		Oid			scalar_type;
		Oid			array_type;

		/*
		 * Try to select a common type for the array elements.	Note that
		 * since the LHS' type is first in the list, it will be preferred when
		 * there is doubt (eg, when all the RHS items are unknown literals).
		 *
		 * Note: use list_concat here not lcons, to avoid damaging rnonvars.
		 */
		allexprs = list_concat(list_make1(lexpr), rnonvars);
		scalar_type = select_common_type(pstate, allexprs, NULL, NULL);

		/* Do we have an array type to use? */
		if (OidIsValid(scalar_type))
			array_type = get_array_type(scalar_type);
		else
			array_type = InvalidOid;
		if (array_type != InvalidOid)
		{
			/*
			 * OK: coerce all the right-hand non-Var inputs to the common type
			 * and build an ArrayExpr for them.
			 */
			List	   *aexprs;
			ArrayExpr  *newa;

			aexprs = NIL;
			foreach(l, rnonvars)
			{
				Node	   *rexpr = (Node *) lfirst(l);

				rexpr = coerce_to_common_type(pstate, rexpr,
											  scalar_type,
											  "IN");
				aexprs = lappend(aexprs, rexpr);
			}
			newa = makeNode(ArrayExpr);
			newa->array_typeid = array_type;
			/* array_collid will be set by parse_collate.c */
			newa->element_typeid = scalar_type;
			newa->elements = aexprs;
			newa->multidims = false;
			newa->location = -1;

			result = (Node *) make_scalar_array_op(pstate,
												   a->name,
												   useOr,
												   lexpr,
												   (Node *) newa,
												   a->location);

			/* Consider only the Vars (if any) in the loop below */
			rexprs = rvars;
		}
	}

	/*
	 * Must do it the hard way, ie, with a boolean expression tree.
	 */
	foreach(l, rexprs)
	{
		Node	   *rexpr = (Node *) lfirst(l);
		Node	   *cmp;

		if (haveRowExpr)
		{
			if (!IsA(lexpr, RowExpr) ||
				!IsA(rexpr, RowExpr))
				ereport(ERROR,
						(errcode(ERRCODE_SYNTAX_ERROR),
				   errmsg("arguments of row IN must all be row expressions"),
						 parser_errposition(pstate, a->location)));
			cmp = make_row_comparison_op(pstate,
										 a->name,
							  (List *) copyObject(((RowExpr *) lexpr)->args),
										 ((RowExpr *) rexpr)->args,
										 a->location);
		}
		else
			cmp = (Node *) make_op(pstate,
								   a->name,
								   copyObject(lexpr),
								   rexpr,
								   a->location);

		cmp = coerce_to_boolean(pstate, cmp, "IN");
		if (result == NULL)
			result = cmp;
		else
			result = (Node *) makeBoolExpr(useOr ? OR_EXPR : AND_EXPR,
										   list_make2(result, cmp),
										   a->location);
	}

	return result;
}

static Node *
transformFuncCall(ParseState *pstate, FuncCall *fn)
{
	List	   *targs;
	ListCell   *args;

	/* Transform the list of arguments ... */
	targs = NIL;
	foreach(args, fn->args)
	{
		targs = lappend(targs, transformExprRecurse(pstate,
													(Node *) lfirst(args)));
	}

	/*
	 * When WITHIN GROUP is used, we treat its ORDER BY expressions as
	 * additional arguments to the function, for purposes of function lookup
	 * and argument type coercion.	So, transform each such expression and add
	 * them to the targs list.	We don't explicitly mark where each argument
	 * came from, but ParseFuncOrColumn can tell what's what by reference to
	 * list_length(fn->agg_order).
	 */
	if (fn->agg_within_group)
	{
		Assert(fn->agg_order != NIL);
		foreach(args, fn->agg_order)
		{
			SortBy	   *arg = (SortBy *) lfirst(args);

			targs = lappend(targs, transformExpr(pstate, arg->node,
												 EXPR_KIND_ORDER_BY));
		}
	}

	/* ... and hand off to ParseFuncOrColumn */
	return ParseFuncOrColumn(pstate,
							 fn->funcname,
							 targs,
							 fn,
							 fn->location);
}

/*
 * Check if this is CASE x WHEN IS NOT DISTINCT FROM y:
 * From the raw grammar output, we produce AEXPR_NOT expression
 * 		which has the rhs = AEXPR_DISTINCT expression which has its lhs = NULL
 */
static bool
isWhenIsNotDistinctFromExpr(Node *warg)
{
	if (IsA(warg, A_Expr))
	{
		A_Expr *top = (A_Expr *) warg;
		if (top->kind == AEXPR_NOT && IsA(top->rexpr, A_Expr))
		{
			A_Expr *expr = (A_Expr *) top->rexpr;
			if (expr->kind == AEXPR_DISTINCT && expr->lexpr == NULL)
				return true;
		}
	}
	return false;
}

static Node *
transformCaseExpr(ParseState *pstate, CaseExpr *c)
{
	CaseExpr   *newc;
	Node	   *arg;
	CaseTestExpr *placeholder;
	List	   *newargs;
	List	   *resultexprs;
	ListCell   *l;
	Node	   *defresult;
	Oid			ptype;

	/* If we already transformed this node, do nothing */
	if (OidIsValid(c->casetype))
		return (Node *) c;

	newc = makeNode(CaseExpr);

	/* transform the test expression, if any */
	arg = transformExprRecurse(pstate, (Node *) c->arg);

	/* generate placeholder for test expression */
	if (arg)
	{
		/*
		 * If test expression is an untyped literal, force it to text. We have
		 * to do something now because we won't be able to do this coercion on
		 * the placeholder.  This is not as flexible as what was done in 7.4
		 * and before, but it's good enough to handle the sort of silly coding
		 * commonly seen.
		 */
		if (exprType(arg) == UNKNOWNOID)
			arg = coerce_to_common_type(pstate, arg, TEXTOID, "CASE");

		/*
		 * Run collation assignment on the test expression so that we know
		 * what collation to mark the placeholder with.  In principle we could
		 * leave it to parse_collate.c to do that later, but propagating the
		 * result to the CaseTestExpr would be unnecessarily complicated.
		 */
		assign_expr_collations(pstate, arg);

		placeholder = makeNode(CaseTestExpr);
		placeholder->typeId = exprType(arg);
		placeholder->typeMod = exprTypmod(arg);
		placeholder->collation = exprCollation(arg);
	}
	else
		placeholder = NULL;

	newc->arg = (Expr *) arg;

	/* transform the list of arguments */
	newargs = NIL;
	resultexprs = NIL;
	foreach(l, c->args)
	{
		CaseWhen   *w = (CaseWhen *) lfirst(l);
		CaseWhen   *neww = makeNode(CaseWhen);
		Node	   *warg;

		Assert(IsA(w, CaseWhen));

		warg = (Node *) w->expr;
		if (placeholder)
		{
			/* 
			 * CASE placeholder WHEN IS NOT DISTINCT FROM warg:
			 * 		set: warg->rhs->lhs = placeholder
			 */
			if (isWhenIsNotDistinctFromExpr(warg))
			{
				/*
				 * Make a copy before we change warg.
				 * In transformation we don't want to change source (CaseExpr* Node).
				 * Always create new node and do the transformation
				 */
				warg = copyObject(warg);
				A_Expr *top  = (A_Expr *) warg;
				A_Expr *expr = (A_Expr *) top->rexpr;
				expr->lexpr = (Node *) placeholder;
			}
			else
				warg = (Node *) makeSimpleA_Expr(AEXPR_OP, "=",
													(Node *) placeholder,
													 warg,
													 w->location);
		}
		else
		{
			if (isWhenIsNotDistinctFromExpr(warg))
				ereport(ERROR,
						(errcode(ERRCODE_SYNTAX_ERROR),
						 errmsg("syntax error at or near \"NOT\""),
						 errhint("Missing <operand> for \"CASE <operand> WHEN IS NOT DISTINCT FROM ...\""),
						 parser_errposition(pstate, exprLocation((Node *) warg))));
		}
		neww->expr = (Expr *) transformExprRecurse(pstate, warg);

		neww->expr = (Expr *) coerce_to_boolean(pstate,
												(Node *) neww->expr,
												"CASE/WHEN");

		warg = (Node *) w->result;
		neww->result = (Expr *) transformExprRecurse(pstate, warg);
		neww->location = w->location;

		newargs = lappend(newargs, neww);
		resultexprs = lappend(resultexprs, neww->result);
	}

	newc->args = newargs;

	/* transform the default clause */
	defresult = (Node *) c->defresult;
	if (defresult == NULL)
	{
		A_Const    *n = makeNode(A_Const);

		n->val.type = T_Null;
		n->location = -1;
		defresult = (Node *) n;
	}
	newc->defresult = (Expr *) transformExprRecurse(pstate, defresult);

	/*
	 * Note: default result is considered the most significant type in
	 * determining preferred type. This is how the code worked before, but it
	 * seems a little bogus to me --- tgl
	 */
	resultexprs = lcons(newc->defresult, resultexprs);

	ptype = select_common_type(pstate, resultexprs, "CASE", NULL);
	Assert(OidIsValid(ptype));
	newc->casetype = ptype;
	/* casecollid will be set by parse_collate.c */

	/* Convert default result clause, if necessary */
	newc->defresult = (Expr *)
		coerce_to_common_type(pstate,
							  (Node *) newc->defresult,
							  ptype,
							  "CASE/ELSE");

	/* Convert when-clause results, if necessary */
	foreach(l, newc->args)
	{
		CaseWhen   *w = (CaseWhen *) lfirst(l);

		w->result = (Expr *)
			coerce_to_common_type(pstate,
								  (Node *) w->result,
								  ptype,
								  "CASE/WHEN");
	}

	newc->location = c->location;

	return (Node *) newc;
}

static Node *
transformSubLink(ParseState *pstate, SubLink *sublink)
{
	Node	   *result = (Node *) sublink;
	Query	   *qtree;
	const char *err;

	/* If we already transformed this node, do nothing */
	if (IsA(sublink->subselect, Query))
		return result;

	/*
	 * Check to see if the sublink is in an invalid place within the query.
	 * We allow sublinks everywhere in SELECT/INSERT/UPDATE/DELETE, but
	 * generally not in utility statements.
	 */
	err = NULL;
	switch (pstate->p_expr_kind)
	{
		case EXPR_KIND_NONE:
			Assert(false);		/* can't happen */
			break;
		case EXPR_KIND_OTHER:
			/* Accept sublink here; caller must throw error if wanted */
			break;
		case EXPR_KIND_JOIN_ON:
		case EXPR_KIND_JOIN_USING:
		case EXPR_KIND_FROM_SUBSELECT:
		case EXPR_KIND_FROM_FUNCTION:
		case EXPR_KIND_WHERE:
		case EXPR_KIND_HAVING:
		case EXPR_KIND_FILTER:
		case EXPR_KIND_WINDOW_PARTITION:
		case EXPR_KIND_WINDOW_ORDER:
		case EXPR_KIND_WINDOW_FRAME_RANGE:
		case EXPR_KIND_WINDOW_FRAME_ROWS:
		case EXPR_KIND_SELECT_TARGET:
		case EXPR_KIND_INSERT_TARGET:
		case EXPR_KIND_UPDATE_SOURCE:
		case EXPR_KIND_UPDATE_TARGET:
		case EXPR_KIND_GROUP_BY:
		case EXPR_KIND_ORDER_BY:
		case EXPR_KIND_DISTINCT_ON:
		case EXPR_KIND_LIMIT:
		case EXPR_KIND_OFFSET:
		case EXPR_KIND_RETURNING:
		case EXPR_KIND_VALUES:
			/* okay */
			break;
		case EXPR_KIND_CHECK_CONSTRAINT:
		case EXPR_KIND_DOMAIN_CHECK:
			err = _("cannot use subquery in CHECK constraint");
			break;
		case EXPR_KIND_COLUMN_DEFAULT:
		case EXPR_KIND_FUNCTION_DEFAULT:
			err = _("cannot use subquery in DEFAULT expression");
			break;
		case EXPR_KIND_INDEX_EXPRESSION:
			err = _("cannot use subquery in index expression");
			break;
		case EXPR_KIND_INDEX_PREDICATE:
			err = _("cannot use subquery in index predicate");
			break;
		case EXPR_KIND_ALTER_COL_TRANSFORM:
			err = _("cannot use subquery in transform expression");
			break;
		case EXPR_KIND_EXECUTE_PARAMETER:
			err = _("cannot use subquery in EXECUTE parameter");
			break;
		case EXPR_KIND_TRIGGER_WHEN:
			err = _("cannot use subquery in trigger WHEN condition");
			break;
		case EXPR_KIND_PARTITION_EXPRESSION:
			err = _("cannot use subquery in partition key expression");
			break;

		case EXPR_KIND_SCATTER_BY:
			/* okay */
			break;

			/*
			 * There is intentionally no default: case here, so that the
			 * compiler will warn if we add a new ParseExprKind without
			 * extending this switch.  If we do see an unrecognized value at
			 * runtime, the behavior will be the same as for EXPR_KIND_OTHER,
			 * which is sane anyway.
			 */
	}
	if (err)
		ereport(ERROR,
				(errcode(ERRCODE_FEATURE_NOT_SUPPORTED),
				 errmsg_internal("%s", err),
				 parser_errposition(pstate, sublink->location)));

	pstate->p_hasSubLinks = true;

	/*
	 * OK, let's transform the sub-SELECT.
	 */
	qtree = parse_sub_analyze(sublink->subselect, pstate, NULL, NULL);

	/*
	 * Check that we got something reasonable.	Many of these conditions are
	 * impossible given restrictions of the grammar, but check 'em anyway.
	 */
	if (!IsA(qtree, Query) ||
		qtree->commandType != CMD_SELECT ||
		qtree->utilityStmt != NULL)
		elog(ERROR, "unexpected non-SELECT command in SubLink");

	sublink->subselect = (Node *) qtree;

	if (sublink->subLinkType == EXISTS_SUBLINK)
	{
		/*
		 * EXISTS needs no test expression or combining operator. These fields
		 * should be null already, but make sure.
		 */
		sublink->testexpr = NULL;
		sublink->operName = NIL;
	}
	else if (sublink->subLinkType == EXPR_SUBLINK ||
			 sublink->subLinkType == ARRAY_SUBLINK)
	{
		ListCell   *tlist_item = list_head(qtree->targetList);

		/*
		 * Make sure the subselect delivers a single column (ignoring resjunk
		 * targets).
		 */
		if (tlist_item == NULL ||
			((TargetEntry *) lfirst(tlist_item))->resjunk)
			ereport(ERROR,
					(errcode(ERRCODE_SYNTAX_ERROR),
					 errmsg("subquery must return a column"),
					 parser_errposition(pstate, sublink->location)));
		while ((tlist_item = lnext(tlist_item)) != NULL)
		{
			if (!((TargetEntry *) lfirst(tlist_item))->resjunk)
				ereport(ERROR,
						(errcode(ERRCODE_SYNTAX_ERROR),
						 errmsg("subquery must return only one column"),
						 parser_errposition(pstate, sublink->location)));
		}

		/*
		 * EXPR and ARRAY need no test expression or combining operator. These
		 * fields should be null already, but make sure.
		 */
		sublink->testexpr = NULL;
		sublink->operName = NIL;
	}
	else
	{
		/* ALL, ANY, or ROWCOMPARE: generate row-comparing expression */
		Node	   *lefthand;
		List	   *left_list;
		List	   *right_list;
		ListCell   *l;

		/*
		 * Transform lefthand expression, and convert to a list
		 */
		lefthand = transformExprRecurse(pstate, sublink->testexpr);
		if (lefthand && IsA(lefthand, RowExpr))
			left_list = ((RowExpr *) lefthand)->args;
		else
			left_list = list_make1(lefthand);

		/*
		 * Build a list of PARAM_SUBLINK nodes representing the output columns
		 * of the subquery.
		 */
		right_list = NIL;
		foreach(l, qtree->targetList)
		{
			TargetEntry *tent = (TargetEntry *) lfirst(l);
			Param	   *param;

			if (tent->resjunk)
				continue;

			param = makeNode(Param);
			param->paramkind = PARAM_SUBLINK;
			param->paramid = tent->resno;
			param->paramtype = exprType((Node *) tent->expr);
			param->paramtypmod = exprTypmod((Node *) tent->expr);
			param->paramcollid = exprCollation((Node *) tent->expr);
			param->location = -1;

			right_list = lappend(right_list, param);
		}

		/*
		 * We could rely on make_row_comparison_op to complain if the list
		 * lengths differ, but we prefer to generate a more specific error
		 * message.
		 */
		if (list_length(left_list) < list_length(right_list))
			ereport(ERROR,
					(errcode(ERRCODE_SYNTAX_ERROR),
					 errmsg("subquery has too many columns"),
					 parser_errposition(pstate, sublink->location)));
		if (list_length(left_list) > list_length(right_list))
			ereport(ERROR,
					(errcode(ERRCODE_SYNTAX_ERROR),
					 errmsg("subquery has too few columns"),
					 parser_errposition(pstate, sublink->location)));

		/*
		 * Identify the combining operator(s) and generate a suitable
		 * row-comparison expression.
		 */
		sublink->testexpr = make_row_comparison_op(pstate,
												   sublink->operName,
												   left_list,
												   right_list,
												   sublink->location);
	}

	return result;
}

/*
 * transformArrayExpr
 *
 * If the caller specifies the target type, the resulting array will
 * be of exactly that type.  Otherwise we try to infer a common type
 * for the elements using select_common_type().
 */
static Node *
transformArrayExpr(ParseState *pstate, A_ArrayExpr *a,
				   Oid array_type, Oid element_type, int32 typmod)
{
	ArrayExpr  *newa = makeNode(ArrayExpr);
	List	   *newelems = NIL;
	List	   *newcoercedelems = NIL;
	ListCell   *element;
	Oid			coerce_type;
	bool		coerce_hard;

	/*
	 * Transform the element expressions
	 *
	 * Assume that the array is one-dimensional unless we find an array-type
	 * element expression.
	 */
	newa->multidims = false;
	foreach(element, a->elements)
	{
		Node	   *e = (Node *) lfirst(element);
		Node	   *newe;

		/*
		 * If an element is itself an A_ArrayExpr, recurse directly so that we
		 * can pass down any target type we were given.
		 */
		if (IsA(e, A_ArrayExpr))
		{
			newe = transformArrayExpr(pstate,
									  (A_ArrayExpr *) e,
									  array_type,
									  element_type,
									  typmod);
			/* we certainly have an array here */
			Assert(array_type == InvalidOid || array_type == exprType(newe));
			newa->multidims = true;
		}
		else
		{
			newe = transformExprRecurse(pstate, e);

			/*
			 * Check for sub-array expressions, if we haven't already found
			 * one.
			 */
			if (!newa->multidims && type_is_array(exprType(newe)))
				newa->multidims = true;
		}

		newelems = lappend(newelems, newe);
	}

	/*
	 * Select a target type for the elements.
	 *
	 * If we haven't been given a target array type, we must try to deduce a
	 * common type based on the types of the individual elements present.
	 */
	if (OidIsValid(array_type))
	{
		/* Caller must ensure array_type matches element_type */
		Assert(OidIsValid(element_type));
		coerce_type = (newa->multidims ? array_type : element_type);
		coerce_hard = true;
	}
	else
	{
		/* Can't handle an empty array without a target type */
		if (newelems == NIL)
			ereport(ERROR,
					(errcode(ERRCODE_INDETERMINATE_DATATYPE),
					 errmsg("cannot determine type of empty array"),
					 errhint("Explicitly cast to the desired type, "
							 "for example ARRAY[]::integer[]."),
					 parser_errposition(pstate, a->location)));

		/* Select a common type for the elements */
		coerce_type = select_common_type(pstate, newelems, "ARRAY", NULL);

		if (newa->multidims)
		{
			array_type = coerce_type;
			element_type = get_element_type(array_type);
			if (!OidIsValid(element_type))
				ereport(ERROR,
						(errcode(ERRCODE_UNDEFINED_OBJECT),
					   errmsg("could not find element type for data type %s",
							  format_type_be(array_type)),
						 parser_errposition(pstate, a->location)));
		}
		else
		{
			element_type = coerce_type;
			array_type = get_array_type(element_type);
			if (!OidIsValid(array_type))
				ereport(ERROR,
						(errcode(ERRCODE_UNDEFINED_OBJECT),
						 errmsg("could not find array type for data type %s",
								format_type_be(element_type)),
						 parser_errposition(pstate, a->location)));
		}
		coerce_hard = false;
	}

	/*
	 * Coerce elements to target type
	 *
	 * If the array has been explicitly cast, then the elements are in turn
	 * explicitly coerced.
	 *
	 * If the array's type was merely derived from the common type of its
	 * elements, then the elements are implicitly coerced to the common type.
	 * This is consistent with other uses of select_common_type().
	 */
	foreach(element, newelems)
	{
		Node	   *e = (Node *) lfirst(element);
		Node	   *newe;

		if (coerce_hard)
		{
			newe = coerce_to_target_type(pstate, e,
										 exprType(e),
										 coerce_type,
										 typmod,
										 COERCION_EXPLICIT,
										 COERCE_EXPLICIT_CAST,
										 -1);
			if (newe == NULL)
				ereport(ERROR,
						(errcode(ERRCODE_CANNOT_COERCE),
						 errmsg("cannot cast type %s to %s",
								format_type_be(exprType(e)),
								format_type_be(coerce_type)),
						 parser_errposition(pstate, exprLocation(e))));
		}
		else
			newe = coerce_to_common_type(pstate, e,
										 coerce_type,
										 "ARRAY");
		newcoercedelems = lappend(newcoercedelems, newe);
	}

	newa->array_typeid = array_type;
	/* array_collid will be set by parse_collate.c */
	newa->element_typeid = element_type;
	newa->elements = newcoercedelems;
	newa->location = a->location;

	return (Node *) newa;
}

static Node *
transformRowExpr(ParseState *pstate, RowExpr *r)
{
<<<<<<< HEAD
	RowExpr    *newr;

	/* If we already transformed this node, do nothing */
	if (OidIsValid(r->row_typeid))
		return (Node *) r;

	newr = makeNode(RowExpr);
=======
	RowExpr    *newr = makeNode(RowExpr);
	char		fname[16];
	int			fnum;
	ListCell   *lc;
>>>>>>> 80edfd76

	/* Transform the field expressions */
	newr->args = transformExpressionList(pstate, r->args, pstate->p_expr_kind);

	/* Barring later casting, we consider the type RECORD */
	newr->row_typeid = RECORDOID;
	newr->row_format = COERCE_IMPLICIT_CAST;

	/* ROW() has anonymous columns, so invent some field names */
	newr->colnames = NIL;
	fnum = 1;
	foreach(lc, newr->args)
	{
		snprintf(fname, sizeof(fname), "f%d", fnum++);
		newr->colnames = lappend(newr->colnames, makeString(pstrdup(fname)));
	}

	newr->location = r->location;

	return (Node *) newr;
}

static Node *
transformTableValueExpr(ParseState *pstate, TableValueExpr *t)
{
	Query		*query;

	/* If we already transformed this node, do nothing */
	if (IsA(t->subquery, Query))
		return (Node*) t;

	/* 
	 * Table Value Expressions are subselects that can occur as parameters to
	 * functions.  One result of this is that this code shares a lot with
	 * transformRangeSubselect due to the nature of subquery resolution.
	 */
	pstate->p_hasTblValueExpr = true;

	/* Analyze and transform the subquery */
	query = parse_sub_analyze(t->subquery, pstate, NULL, NULL);

	query->isTableValueSelect = true;

	/* 
	 * Check that we got something reasonable.  Most of these conditions
	 * are probably impossible given restrictions in the grammar.
	 */
	if (query == NULL || !IsA(query, Query))
		elog(ERROR, "unexpected non-SELECT command in TableValueExpr");
	if (query->commandType != CMD_SELECT)
		elog(ERROR, "unexpected non-SELECT command in TableValueExpr");
	if (query->intoClause != NULL)
		ereport(ERROR,
				(errcode(ERRCODE_SYNTAX_ERROR),
				 errmsg("subquery in TABLE value expression cannot have SELECT INTO"),
				 parser_errposition(pstate, t->location)));
	t->subquery = (Node*) query;

	/*
	 * Insist that the TABLE value expression does not contain references to the outer
	 * range table, this would be an unsupported correlated TABLE value expression.
	 */
	if (contain_vars_of_level_or_above((Node *) query, 1))
		ereport(ERROR,
				(errcode(ERRCODE_INVALID_COLUMN_REFERENCE),
				 errmsg("subquery in TABLE value expression may not refer "
						"to relation of another query level"),
				 parser_errposition(pstate, t->location)));

	return (Node*) t;
}

static Node *
transformCoalesceExpr(ParseState *pstate, CoalesceExpr *c)
{
	CoalesceExpr *newc = makeNode(CoalesceExpr);
	List	   *newargs = NIL;
	List	   *newcoercedargs = NIL;
	ListCell   *args;

	foreach(args, c->args)
	{
		Node	   *e = (Node *) lfirst(args);
		Node	   *newe;

		newe = transformExprRecurse(pstate, e);
		newargs = lappend(newargs, newe);
	}

	newc->coalescetype = select_common_type(pstate, newargs, "COALESCE", NULL);
	/* coalescecollid will be set by parse_collate.c */

	/* Convert arguments if necessary */
	foreach(args, newargs)
	{
		Node	   *e = (Node *) lfirst(args);
		Node	   *newe;

		newe = coerce_to_common_type(pstate, e,
									 newc->coalescetype,
									 "COALESCE");
		newcoercedargs = lappend(newcoercedargs, newe);
	}

	newc->args = newcoercedargs;
	newc->location = c->location;
	return (Node *) newc;
}

static Node *
transformMinMaxExpr(ParseState *pstate, MinMaxExpr *m)
{
	MinMaxExpr *newm = makeNode(MinMaxExpr);
	List	   *newargs = NIL;
	List	   *newcoercedargs = NIL;
	const char *funcname = (m->op == IS_GREATEST) ? "GREATEST" : "LEAST";
	ListCell   *args;

	newm->op = m->op;
	foreach(args, m->args)
	{
		Node	   *e = (Node *) lfirst(args);
		Node	   *newe;

		newe = transformExprRecurse(pstate, e);
		newargs = lappend(newargs, newe);
	}

	newm->minmaxtype = select_common_type(pstate, newargs, funcname, NULL);
	/* minmaxcollid and inputcollid will be set by parse_collate.c */

	/* Convert arguments if necessary */
	foreach(args, newargs)
	{
		Node	   *e = (Node *) lfirst(args);
		Node	   *newe;

		newe = coerce_to_common_type(pstate, e,
									 newm->minmaxtype,
									 funcname);
		newcoercedargs = lappend(newcoercedargs, newe);
	}

	newm->args = newcoercedargs;
	newm->location = m->location;
	return (Node *) newm;
}

static Node *
transformXmlExpr(ParseState *pstate, XmlExpr *x)
{
	XmlExpr    *newx;
	ListCell   *lc;
	int			i;

	/* If we already transformed this node, do nothing */
	if (OidIsValid(x->type))
		return (Node *) x;

	newx = makeNode(XmlExpr);
	newx->op = x->op;
	if (x->name)
		newx->name = map_sql_identifier_to_xml_name(x->name, false, false);
	else
		newx->name = NULL;
	newx->xmloption = x->xmloption;
	newx->type = XMLOID;		/* this just marks the node as transformed */
	newx->typmod = -1;
	newx->location = x->location;

	/*
	 * gram.y built the named args as a list of ResTarget.	Transform each,
	 * and break the names out as a separate list.
	 */
	newx->named_args = NIL;
	newx->arg_names = NIL;

	foreach(lc, x->named_args)
	{
		ResTarget  *r = (ResTarget *) lfirst(lc);
		Node	   *expr;
		char	   *argname;

		Assert(IsA(r, ResTarget));

		expr = transformExprRecurse(pstate, r->val);

		if (r->name)
			argname = map_sql_identifier_to_xml_name(r->name, false, false);
		else if (IsA(r->val, ColumnRef))
			argname = map_sql_identifier_to_xml_name(FigureColname(r->val),
													 true, false);
		else
		{
			ereport(ERROR,
					(errcode(ERRCODE_SYNTAX_ERROR),
					 x->op == IS_XMLELEMENT
			? errmsg("unnamed XML attribute value must be a column reference")
			: errmsg("unnamed XML element value must be a column reference"),
					 parser_errposition(pstate, r->location)));
			argname = NULL;		/* keep compiler quiet */
		}

		/* reject duplicate argnames in XMLELEMENT only */
		if (x->op == IS_XMLELEMENT)
		{
			ListCell   *lc2;

			foreach(lc2, newx->arg_names)
			{
				if (strcmp(argname, strVal(lfirst(lc2))) == 0)
					ereport(ERROR,
							(errcode(ERRCODE_SYNTAX_ERROR),
					errmsg("XML attribute name \"%s\" appears more than once",
						   argname),
							 parser_errposition(pstate, r->location)));
			}
		}

		newx->named_args = lappend(newx->named_args, expr);
		newx->arg_names = lappend(newx->arg_names, makeString(argname));
	}

	/* The other arguments are of varying types depending on the function */
	newx->args = NIL;
	i = 0;
	foreach(lc, x->args)
	{
		Node	   *e = (Node *) lfirst(lc);
		Node	   *newe;

		newe = transformExprRecurse(pstate, e);
		switch (x->op)
		{
			case IS_XMLCONCAT:
				newe = coerce_to_specific_type(pstate, newe, XMLOID,
											   "XMLCONCAT");
				break;
			case IS_XMLELEMENT:
				/* no coercion necessary */
				break;
			case IS_XMLFOREST:
				newe = coerce_to_specific_type(pstate, newe, XMLOID,
											   "XMLFOREST");
				break;
			case IS_XMLPARSE:
				if (i == 0)
					newe = coerce_to_specific_type(pstate, newe, TEXTOID,
												   "XMLPARSE");
				else
					newe = coerce_to_boolean(pstate, newe, "XMLPARSE");
				break;
			case IS_XMLPI:
				newe = coerce_to_specific_type(pstate, newe, TEXTOID,
											   "XMLPI");
				break;
			case IS_XMLROOT:
				if (i == 0)
					newe = coerce_to_specific_type(pstate, newe, XMLOID,
												   "XMLROOT");
				else if (i == 1)
					newe = coerce_to_specific_type(pstate, newe, TEXTOID,
												   "XMLROOT");
				else
					newe = coerce_to_specific_type(pstate, newe, INT4OID,
												   "XMLROOT");
				break;
			case IS_XMLSERIALIZE:
				/* not handled here */
				Assert(false);
				break;
			case IS_DOCUMENT:
				newe = coerce_to_specific_type(pstate, newe, XMLOID,
											   "IS DOCUMENT");
				break;
		}
		newx->args = lappend(newx->args, newe);
		i++;
	}

	return (Node *) newx;
}

static Node *
transformXmlSerialize(ParseState *pstate, XmlSerialize *xs)
{
	Node	   *result;
	XmlExpr    *xexpr;
	Oid			targetType;
	int32		targetTypmod;

	xexpr = makeNode(XmlExpr);
	xexpr->op = IS_XMLSERIALIZE;
	xexpr->args = list_make1(coerce_to_specific_type(pstate,
										transformExprRecurse(pstate, xs->expr),
													 XMLOID,
													 "XMLSERIALIZE"));

	typenameTypeIdAndMod(pstate, xs->typeName, &targetType, &targetTypmod);

	xexpr->xmloption = xs->xmloption;
	xexpr->location = xs->location;
	/* We actually only need these to be able to parse back the expression. */
	xexpr->type = targetType;
	xexpr->typmod = targetTypmod;

	/*
	 * The actual target type is determined this way.  SQL allows char and
	 * varchar as target types.  We allow anything that can be cast implicitly
	 * from text.  This way, user-defined text-like data types automatically
	 * fit in.
	 */
	result = coerce_to_target_type(pstate, (Node *) xexpr,
								   TEXTOID, targetType, targetTypmod,
								   COERCION_IMPLICIT,
								   COERCE_IMPLICIT_CAST,
								   -1);
	if (result == NULL)
		ereport(ERROR,
				(errcode(ERRCODE_CANNOT_COERCE),
				 errmsg("cannot cast XMLSERIALIZE result to %s",
						format_type_be(targetType)),
				 parser_errposition(pstate, xexpr->location)));
	return result;
}

static Node *
transformBooleanTest(ParseState *pstate, BooleanTest *b)
{
	const char *clausename;

	switch (b->booltesttype)
	{
		case IS_TRUE:
			clausename = "IS TRUE";
			break;
		case IS_NOT_TRUE:
			clausename = "IS NOT TRUE";
			break;
		case IS_FALSE:
			clausename = "IS FALSE";
			break;
		case IS_NOT_FALSE:
			clausename = "IS NOT FALSE";
			break;
		case IS_UNKNOWN:
			clausename = "IS UNKNOWN";
			break;
		case IS_NOT_UNKNOWN:
			clausename = "IS NOT UNKNOWN";
			break;
		default:
			elog(ERROR, "unrecognized booltesttype: %d",
				 (int) b->booltesttype);
			clausename = NULL;	/* keep compiler quiet */
	}

	b->arg = (Expr *) transformExprRecurse(pstate, (Node *) b->arg);

	b->arg = (Expr *) coerce_to_boolean(pstate,
										(Node *) b->arg,
										clausename);

	return (Node *) b;
}

static Node *
transformCurrentOfExpr(ParseState *pstate, CurrentOfExpr *cexpr)
{
	int			sublevels_up;

	/*
	 * The target RTE must be simply updatable. If not, we error out
	 * early here to avoid having to deal with error cases later:
	 * rewriting/planning against views, for example.
	 */
	Assert(pstate->p_target_rangetblentry != NULL);
	(void) isSimplyUpdatableRelation(pstate->p_target_rangetblentry->relid, false);

	/* CURRENT OF can only appear at top level of UPDATE/DELETE */
	Assert(pstate->p_target_rangetblentry != NULL);
	cexpr->cvarno = RTERangeTablePosn(pstate,
									  pstate->p_target_rangetblentry,
									  &sublevels_up);
	Assert(sublevels_up == 0);

	cexpr->target_relid = pstate->p_target_rangetblentry->relid;

	/*
	 * Check to see if the cursor name matches a parameter of type REFCURSOR.
	 * If so, replace the raw name reference with a parameter reference. (This
	 * is a hack for the convenience of plpgsql.)
	 */
	if (cexpr->cursor_name != NULL)		/* in case already transformed */
	{
		ColumnRef  *cref = makeNode(ColumnRef);
		Node	   *node = NULL;

		/* Build an unqualified ColumnRef with the given name */
		cref->fields = list_make1(makeString(cexpr->cursor_name));
		cref->location = -1;

		/* See if there is a translation available from a parser hook */
		if (pstate->p_pre_columnref_hook != NULL)
			node = (*pstate->p_pre_columnref_hook) (pstate, cref);
		if (node == NULL && pstate->p_post_columnref_hook != NULL)
			node = (*pstate->p_post_columnref_hook) (pstate, cref, NULL);

		/*
		 * XXX Should we throw an error if we get a translation that isn't a
		 * refcursor Param?  For now it seems best to silently ignore false
		 * matches.
		 */
		if (node != NULL && IsA(node, Param))
		{
			Param	   *p = (Param *) node;

			if (p->paramkind == PARAM_EXTERN &&
				p->paramtype == REFCURSOROID)
			{
				/* Matches, so convert CURRENT OF to a param reference */
				cexpr->cursor_name = NULL;
				cexpr->cursor_param = p->paramid;
			}
		}
	}

	return (Node *) cexpr;
}

/*
 * Construct a whole-row reference to represent the notation "relation.*".
 */
static Node *
transformWholeRowRef(ParseState *pstate, RangeTblEntry *rte, int location)
{
	Var		   *result;
	int			vnum;
	int			sublevels_up;

	/* Find the RTE's rangetable location */
	vnum = RTERangeTablePosn(pstate, rte, &sublevels_up);

	/*
	 * Build the appropriate referencing node.	Note that if the RTE is a
	 * function returning scalar, we create just a plain reference to the
	 * function value, not a composite containing a single column.	This is
	 * pretty inconsistent at first sight, but it's what we've done
	 * historically.  One argument for it is that "rel" and "rel.*" mean the
	 * same thing for composite relations, so why not for scalar functions...
	 */
	result = makeWholeRowVar(rte, vnum, sublevels_up, true);

	/* location is not filled in by makeWholeRowVar */
	result->location = location;

	/* mark relation as requiring whole-row SELECT access */
	markVarForSelectPriv(pstate, result, rte);

	return (Node *) result;
}

static Node *
transformGroupingFunc(ParseState *pstate, GroupingFunc *gf)
{
	List *targs = NIL;
	ListCell *lc;
	GroupingFunc *new_gf;

	new_gf = makeNode(GroupingFunc);

	/*
	 * Transform the list of arguments.
	 */
	foreach (lc, gf->args)
		targs = lappend(targs, transformExpr(pstate, (Node *)lfirst(lc),
											 EXPR_KIND_GROUP_BY));

	new_gf->args = targs;

	new_gf->ngrpcols = gf->ngrpcols;

	return (Node *)new_gf;
}

/*
 * Handle an explicit CAST construct.
 *
 * Transform the argument, then look up the type name and apply any necessary
 * coercion function(s).
 */
static Node *
transformTypeCast(ParseState *pstate, TypeCast *tc)
{
	Node	   *result;
	Node	   *expr = transformExprRecurse(pstate, tc->arg);
	Oid			inputType = exprType(expr);
	Oid			targetType;
	int32		targetTypmod;
	int			location;

	typenameTypeIdAndMod(pstate, tc->typeName, &targetType, &targetTypmod);

	if (inputType == InvalidOid)
		return expr;			/* do nothing if NULL input */

	/*
	 * Location of the coercion is preferentially the location of the :: or
	 * CAST symbol, but if there is none then use the location of the type
	 * name (this can happen in TypeName 'string' syntax, for instance).
	 */
	location = tc->location;
	if (location < 0)
		location = tc->typeName->location;

	result = coerce_to_target_type(pstate, expr, inputType,
								   targetType, targetTypmod,
								   COERCION_EXPLICIT,
								   COERCE_EXPLICIT_CAST,
								   location);
	if (result == NULL)
		ereport(ERROR,
				(errcode(ERRCODE_CANNOT_COERCE),
				 errmsg("cannot cast type %s to %s",
						format_type_be(inputType),
						format_type_be(targetType)),
				 parser_coercion_errposition(pstate, location, expr)));

	return result;
}

/*
 * Handle an explicit COLLATE clause.
 *
 * Transform the argument, and look up the collation name.
 */
static Node *
transformCollateClause(ParseState *pstate, CollateClause *c)
{
	CollateExpr *newc;
	Oid			argtype;

	newc = makeNode(CollateExpr);
	newc->arg = (Expr *) transformExprRecurse(pstate, c->arg);

	argtype = exprType((Node *) newc->arg);

	/*
	 * The unknown type is not collatable, but coerce_type() takes care of it
	 * separately, so we'll let it go here.
	 */
	if (!type_is_collatable(argtype) && argtype != UNKNOWNOID)
		ereport(ERROR,
				(errcode(ERRCODE_DATATYPE_MISMATCH),
				 errmsg("collations are not supported by type %s",
						format_type_be(argtype)),
				 parser_errposition(pstate, c->location)));

	newc->collOid = LookupCollation(pstate, c->collname, c->location);
	newc->location = c->location;

	return (Node *) newc;
}

/*
 * Transform a "row compare-op row" construct
 *
 * The inputs are lists of already-transformed expressions.
 * As with coerce_type, pstate may be NULL if no special unknown-Param
 * processing is wanted.
 *
 * The output may be a single OpExpr, an AND or OR combination of OpExprs,
 * or a RowCompareExpr.  In all cases it is guaranteed to return boolean.
 * The AND, OR, and RowCompareExpr cases further imply things about the
 * behavior of the operators (ie, they behave as =, <>, or < <= > >=).
 */
static Node *
make_row_comparison_op(ParseState *pstate, List *opname,
					   List *largs, List *rargs, int location)
{
	RowCompareExpr *rcexpr;
	RowCompareType rctype;
	List	   *opexprs;
	List	   *opnos;
	List	   *opfamilies;
	ListCell   *l,
			   *r;
	List	  **opinfo_lists;
	Bitmapset  *strats;
	int			nopers;
	int			i;

	nopers = list_length(largs);
	if (nopers != list_length(rargs))
		ereport(ERROR,
				(errcode(ERRCODE_SYNTAX_ERROR),
				 errmsg("unequal number of entries in row expressions"),
				 parser_errposition(pstate, location)));

	/*
	 * We can't compare zero-length rows because there is no principled basis
	 * for figuring out what the operator is.
	 */
	if (nopers == 0)
		ereport(ERROR,
				(errcode(ERRCODE_FEATURE_NOT_SUPPORTED),
				 errmsg("cannot compare rows of zero length"),
				 parser_errposition(pstate, location)));

	/*
	 * Identify all the pairwise operators, using make_op so that behavior is
	 * the same as in the simple scalar case.
	 */
	opexprs = NIL;
	forboth(l, largs, r, rargs)
	{
		Node	   *larg = (Node *) lfirst(l);
		Node	   *rarg = (Node *) lfirst(r);
		OpExpr	   *cmp;

		cmp = (OpExpr *) make_op(pstate, opname, larg, rarg, location);
		Assert(IsA(cmp, OpExpr));

		/*
		 * We don't use coerce_to_boolean here because we insist on the
		 * operator yielding boolean directly, not via coercion.  If it
		 * doesn't yield bool it won't be in any index opfamilies...
		 */
		if (cmp->opresulttype != BOOLOID)
			ereport(ERROR,
					(errcode(ERRCODE_DATATYPE_MISMATCH),
				   errmsg("row comparison operator must yield type boolean, "
						  "not type %s",
						  format_type_be(cmp->opresulttype)),
					 parser_errposition(pstate, location)));
		if (expression_returns_set((Node *) cmp))
			ereport(ERROR,
					(errcode(ERRCODE_DATATYPE_MISMATCH),
					 errmsg("row comparison operator must not return a set"),
					 parser_errposition(pstate, location)));
		opexprs = lappend(opexprs, cmp);
	}

	/*
	 * If rows are length 1, just return the single operator.  In this case we
	 * don't insist on identifying btree semantics for the operator (but we
	 * still require it to return boolean).
	 */
	if (nopers == 1)
		return (Node *) linitial(opexprs);

	/*
	 * Now we must determine which row comparison semantics (= <> < <= > >=)
	 * apply to this set of operators.	We look for btree opfamilies
	 * containing the operators, and see which interpretations (strategy
	 * numbers) exist for each operator.
	 */
	opinfo_lists = (List **) palloc(nopers * sizeof(List *));
	strats = NULL;
	i = 0;
	foreach(l, opexprs)
	{
		Oid			opno = ((OpExpr *) lfirst(l))->opno;
		Bitmapset  *this_strats;
		ListCell   *j;

		opinfo_lists[i] = get_op_btree_interpretation(opno);

		/*
		 * convert strategy numbers into a Bitmapset to make the intersection
		 * calculation easy.
		 */
		this_strats = NULL;
		foreach(j, opinfo_lists[i])
		{
			OpBtreeInterpretation *opinfo = lfirst(j);

			this_strats = bms_add_member(this_strats, opinfo->strategy);
		}
		if (i == 0)
			strats = this_strats;
		else
			strats = bms_int_members(strats, this_strats);
		i++;
	}

	/*
	 * If there are multiple common interpretations, we may use any one of
	 * them ... this coding arbitrarily picks the lowest btree strategy
	 * number.
	 */
	i = bms_first_member(strats);
	if (i < 0)
	{
		/* No common interpretation, so fail */
		ereport(ERROR,
				(errcode(ERRCODE_FEATURE_NOT_SUPPORTED),
				 errmsg("could not determine interpretation of row comparison operator %s",
						strVal(llast(opname))),
				 errhint("Row comparison operators must be associated with btree operator families."),
				 parser_errposition(pstate, location)));
	}
	rctype = (RowCompareType) i;

	/*
	 * For = and <> cases, we just combine the pairwise operators with AND or
	 * OR respectively.
	 *
	 * Note: this is presently the only place where the parser generates
	 * BoolExpr with more than two arguments.  Should be OK since the rest of
	 * the system thinks BoolExpr is N-argument anyway.
	 */
	if (rctype == ROWCOMPARE_EQ)
		return (Node *) makeBoolExpr(AND_EXPR, opexprs, location);
	if (rctype == ROWCOMPARE_NE)
		return (Node *) makeBoolExpr(OR_EXPR, opexprs, location);

	/*
	 * Otherwise we need to choose exactly which opfamily to associate with
	 * each operator.
	 */
	opfamilies = NIL;
	for (i = 0; i < nopers; i++)
	{
		Oid			opfamily = InvalidOid;
		ListCell   *j;

		foreach(j, opinfo_lists[i])
		{
			OpBtreeInterpretation *opinfo = lfirst(j);

			if (opinfo->strategy == rctype)
			{
				opfamily = opinfo->opfamily_id;
				break;
			}
		}
		if (OidIsValid(opfamily))
			opfamilies = lappend_oid(opfamilies, opfamily);
		else	/* should not happen */
			ereport(ERROR,
					(errcode(ERRCODE_FEATURE_NOT_SUPPORTED),
					 errmsg("could not determine interpretation of row comparison operator %s",
							strVal(llast(opname))),
			   errdetail("There are multiple equally-plausible candidates."),
					 parser_errposition(pstate, location)));
	}

	/*
	 * Now deconstruct the OpExprs and create a RowCompareExpr.
	 *
	 * Note: can't just reuse the passed largs/rargs lists, because of
	 * possibility that make_op inserted coercion operations.
	 */
	opnos = NIL;
	largs = NIL;
	rargs = NIL;
	foreach(l, opexprs)
	{
		OpExpr	   *cmp = (OpExpr *) lfirst(l);

		opnos = lappend_oid(opnos, cmp->opno);
		largs = lappend(largs, linitial(cmp->args));
		rargs = lappend(rargs, lsecond(cmp->args));
	}

	rcexpr = makeNode(RowCompareExpr);
	rcexpr->rctype = rctype;
	rcexpr->opnos = opnos;
	rcexpr->opfamilies = opfamilies;
	rcexpr->inputcollids = NIL; /* assign_expr_collations will fix this */
	rcexpr->largs = largs;
	rcexpr->rargs = rargs;

	return (Node *) rcexpr;
}

/*
 * Transform a "row IS DISTINCT FROM row" construct
 *
 * The input RowExprs are already transformed
 */
static Node *
make_row_distinct_op(ParseState *pstate, List *opname,
					 RowExpr *lrow, RowExpr *rrow,
					 int location)
{
	Node	   *result = NULL;
	List	   *largs = lrow->args;
	List	   *rargs = rrow->args;
	ListCell   *l,
			   *r;

	if (list_length(largs) != list_length(rargs))
		ereport(ERROR,
				(errcode(ERRCODE_SYNTAX_ERROR),
				 errmsg("unequal number of entries in row expressions"),
				 parser_errposition(pstate, location)));

	forboth(l, largs, r, rargs)
	{
		Node	   *larg = (Node *) lfirst(l);
		Node	   *rarg = (Node *) lfirst(r);
		Node	   *cmp;

		cmp = (Node *) make_distinct_op(pstate, opname, larg, rarg, location);
		if (result == NULL)
			result = cmp;
		else
			result = (Node *) makeBoolExpr(OR_EXPR,
										   list_make2(result, cmp),
										   location);
	}

	if (result == NULL)
	{
		/* zero-length rows?  Generate constant FALSE */
		result = makeBoolConst(false, false);
	}

	return result;
}

/*
 * make the node for an IS DISTINCT FROM operator
 */
static Expr *
make_distinct_op(ParseState *pstate, List *opname, Node *ltree, Node *rtree,
				 int location)
{
	Expr	   *result;

	result = make_op(pstate, opname, ltree, rtree, location);
	if (((OpExpr *) result)->opresulttype != BOOLOID)
		ereport(ERROR,
				(errcode(ERRCODE_DATATYPE_MISMATCH),
			 errmsg("IS DISTINCT FROM requires = operator to yield boolean"),
				 parser_errposition(pstate, location)));

	/*
	 * We rely on DistinctExpr and OpExpr being same struct
	 */
	NodeSetTag(result, T_DistinctExpr);

	return result;
}

/*
 * Produce a string identifying an expression by kind.
 *
 * Note: when practical, use a simple SQL keyword for the result.  If that
 * doesn't work well, check call sites to see whether custom error message
 * strings are required.
 */
const char *
ParseExprKindName(ParseExprKind exprKind)
{
	switch (exprKind)
	{
		case EXPR_KIND_NONE:
			return "invalid expression context";
		case EXPR_KIND_OTHER:
			return "extension expression";
		case EXPR_KIND_JOIN_ON:
			return "JOIN/ON";
		case EXPR_KIND_JOIN_USING:
			return "JOIN/USING";
		case EXPR_KIND_FROM_SUBSELECT:
			return "sub-SELECT in FROM";
		case EXPR_KIND_FROM_FUNCTION:
			return "function in FROM";
		case EXPR_KIND_WHERE:
			return "WHERE";
		case EXPR_KIND_HAVING:
			return "HAVING";
		case EXPR_KIND_FILTER:
			return "FILTER";
		case EXPR_KIND_WINDOW_PARTITION:
			return "window PARTITION BY";
		case EXPR_KIND_WINDOW_ORDER:
			return "window ORDER BY";
		case EXPR_KIND_WINDOW_FRAME_RANGE:
			return "window RANGE";
		case EXPR_KIND_WINDOW_FRAME_ROWS:
			return "window ROWS";
		case EXPR_KIND_SELECT_TARGET:
			return "SELECT";
		case EXPR_KIND_INSERT_TARGET:
			return "INSERT";
		case EXPR_KIND_UPDATE_SOURCE:
		case EXPR_KIND_UPDATE_TARGET:
			return "UPDATE";
		case EXPR_KIND_GROUP_BY:
			return "GROUP BY";
		case EXPR_KIND_ORDER_BY:
			return "ORDER BY";
		case EXPR_KIND_DISTINCT_ON:
			return "DISTINCT ON";
		case EXPR_KIND_LIMIT:
			return "LIMIT";
		case EXPR_KIND_OFFSET:
			return "OFFSET";
		case EXPR_KIND_RETURNING:
			return "RETURNING";
		case EXPR_KIND_VALUES:
			return "VALUES";
		case EXPR_KIND_CHECK_CONSTRAINT:
		case EXPR_KIND_DOMAIN_CHECK:
			return "CHECK";
		case EXPR_KIND_COLUMN_DEFAULT:
		case EXPR_KIND_FUNCTION_DEFAULT:
			return "DEFAULT";
		case EXPR_KIND_INDEX_EXPRESSION:
			return "index expression";
		case EXPR_KIND_INDEX_PREDICATE:
			return "index predicate";
		case EXPR_KIND_ALTER_COL_TRANSFORM:
			return "USING";
		case EXPR_KIND_EXECUTE_PARAMETER:
			return "EXECUTE";
		case EXPR_KIND_TRIGGER_WHEN:
			return "WHEN";
		case EXPR_KIND_PARTITION_EXPRESSION:
			return "PARTITION BY";

		case EXPR_KIND_SCATTER_BY:
			return "SCATTER BY";

			/*
			 * There is intentionally no default: case here, so that the
			 * compiler will warn if we add a new ParseExprKind without
			 * extending this switch.  If we do see an unrecognized value at
			 * runtime, we'll fall through to the "unrecognized" return.
			 */
	}
	return "unrecognized expression kind";
}<|MERGE_RESOLUTION|>--- conflicted
+++ resolved
@@ -953,11 +953,7 @@
 		list_length(a->name) == 1 &&
 		strcmp(strVal(linitial(a->name)), "=") == 0 &&
 		(exprIsNullConstant(lexpr) || exprIsNullConstant(rexpr)) &&
-<<<<<<< HEAD
-		(!IsA(lexpr, CaseTestExpr) && !IsA(rexpr, CaseTestExpr)))
-=======
 		(!IsA(lexpr, CaseTestExpr) &&!IsA(rexpr, CaseTestExpr)))
->>>>>>> 80edfd76
 	{
 		NullTest   *n = makeNode(NullTest);
 
@@ -1947,20 +1943,16 @@
 static Node *
 transformRowExpr(ParseState *pstate, RowExpr *r)
 {
-<<<<<<< HEAD
 	RowExpr    *newr;
+	char		fname[16];
+	int			fnum;
+	ListCell   *lc;
 
 	/* If we already transformed this node, do nothing */
 	if (OidIsValid(r->row_typeid))
 		return (Node *) r;
 
 	newr = makeNode(RowExpr);
-=======
-	RowExpr    *newr = makeNode(RowExpr);
-	char		fname[16];
-	int			fnum;
-	ListCell   *lc;
->>>>>>> 80edfd76
 
 	/* Transform the field expressions */
 	newr->args = transformExpressionList(pstate, r->args, pstate->p_expr_kind);
@@ -2012,7 +2004,8 @@
 		elog(ERROR, "unexpected non-SELECT command in TableValueExpr");
 	if (query->commandType != CMD_SELECT)
 		elog(ERROR, "unexpected non-SELECT command in TableValueExpr");
-	if (query->intoClause != NULL)
+	if (query->utilityStmt != NULL &&
+		IsA(query->utilityStmt, CreateTableAsStmt))
 		ereport(ERROR,
 				(errcode(ERRCODE_SYNTAX_ERROR),
 				 errmsg("subquery in TABLE value expression cannot have SELECT INTO"),
