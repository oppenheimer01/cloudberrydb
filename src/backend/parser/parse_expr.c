/*-------------------------------------------------------------------------
 *
 * parse_expr.c
 *	  handle expressions in parser
 *
 * Portions Copyright (c) 1996-2021, PostgreSQL Global Development Group
 * Portions Copyright (c) 1994, Regents of the University of California
 *
 *
 * IDENTIFICATION
 *	  src/backend/parser/parse_expr.c
 *
 *-------------------------------------------------------------------------
 */

#include "postgres.h"

#include "catalog/pg_type.h"
#include "commands/dbcommands.h"
#include "miscadmin.h"
#include "nodes/makefuncs.h"
#include "nodes/nodeFuncs.h"
#include "optimizer/optimizer.h"
#include "parser/analyze.h"
#include "parser/parse_agg.h"
#include "parser/parse_clause.h"
#include "parser/parse_coerce.h"
#include "parser/parse_collate.h"
#include "parser/parse_expr.h"
#include "parser/parse_func.h"
#include "parser/parse_oper.h"
#include "parser/parse_relation.h"
#include "parser/parse_target.h"
#include "parser/parse_type.h"
#include "utils/builtins.h"
#include "utils/date.h"
#include "utils/lsyscache.h"
#include "utils/timestamp.h"
#include "utils/xml.h"

/* GUC parameters */
bool		Transform_null_equals = false;


static Node *transformExprRecurse(ParseState *pstate, Node *expr);
static Node *transformParamRef(ParseState *pstate, ParamRef *pref);
static Node *transformAExprOp(ParseState *pstate, A_Expr *a);
static Node *transformAExprOpAny(ParseState *pstate, A_Expr *a);
static Node *transformAExprOpAll(ParseState *pstate, A_Expr *a);
static Node *transformAExprDistinct(ParseState *pstate, A_Expr *a);
static Node *transformAExprNullIf(ParseState *pstate, A_Expr *a);
static Node *transformAExprIn(ParseState *pstate, A_Expr *a);
static Node *transformAExprBetween(ParseState *pstate, A_Expr *a);
static Node *transformBoolExpr(ParseState *pstate, BoolExpr *a);
static Node *transformFuncCall(ParseState *pstate, FuncCall *fn);
static Node *transformMultiAssignRef(ParseState *pstate, MultiAssignRef *maref);
static Node *transformCaseExpr(ParseState *pstate, CaseExpr *c);
static Node *transformSubLink(ParseState *pstate, SubLink *sublink);
static Node *transformArrayExpr(ParseState *pstate, A_ArrayExpr *a,
								Oid array_type, Oid element_type, int32 typmod);
static Node *transformRowExpr(ParseState *pstate, RowExpr *r, bool allowDefault);
static Node *transformTableValueExpr(ParseState *pstate, TableValueExpr *t);
static Node *transformCoalesceExpr(ParseState *pstate, CoalesceExpr *c);
static Node *transformMinMaxExpr(ParseState *pstate, MinMaxExpr *m);
static Node *transformSQLValueFunction(ParseState *pstate,
									   SQLValueFunction *svf);
static Node *transformXmlExpr(ParseState *pstate, XmlExpr *x);
static Node *transformXmlSerialize(ParseState *pstate, XmlSerialize *xs);
static Node *transformBooleanTest(ParseState *pstate, BooleanTest *b);
static Node *transformCurrentOfExpr(ParseState *pstate, CurrentOfExpr *cexpr);
static Node *transformColumnRef(ParseState *pstate, ColumnRef *cref);
static Node *transformWholeRowRef(ParseState *pstate,
								  ParseNamespaceItem *nsitem,
								  int sublevels_up, int location);
static Node *transformIndirection(ParseState *pstate, A_Indirection *ind);
static Node *transformTypeCast(ParseState *pstate, TypeCast *tc);
static Node *transformCollateClause(ParseState *pstate, CollateClause *c);
static Node *make_row_comparison_op(ParseState *pstate, List *opname,
									List *largs, List *rargs, int location);
static Node *make_row_distinct_op(ParseState *pstate, List *opname,
								  RowExpr *lrow, RowExpr *rrow, int location);
static Expr *make_distinct_op(ParseState *pstate, List *opname,
							  Node *ltree, Node *rtree, int location);
static Node *make_nulltest_from_distinct(ParseState *pstate,
										 A_Expr *distincta, Node *arg);
<<<<<<< HEAD
static int	operator_precedence_group(Node *node, const char **nodename);
static void emit_precedence_warnings(ParseState *pstate,
									 int opgroup, const char *opname,
									 Node *lchild, Node *rchild,
									 int location);
static bool isWhenIsNotDistinctFromExpr(Node *warg);
=======
>>>>>>> d457cb4e


/*
 * transformExpr -
 *	  Analyze and transform expressions. Type checking and type casting is
 *	  done here.  This processing converts the raw grammar output into
 *	  expression trees with fully determined semantics.
 */
Node *
transformExpr(ParseState *pstate, Node *expr, ParseExprKind exprKind)
{
	Node	   *result;
	ParseExprKind sv_expr_kind;

	/* Save and restore identity of expression type we're parsing */
	Assert(exprKind != EXPR_KIND_NONE);
	sv_expr_kind = pstate->p_expr_kind;
	pstate->p_expr_kind = exprKind;

	result = transformExprRecurse(pstate, expr);

	pstate->p_expr_kind = sv_expr_kind;

	return result;
}

static Node *
transformExprRecurse(ParseState *pstate, Node *expr)
{
	Node	   *result;

	if (expr == NULL)
		return NULL;

	/* Guard against stack overflow due to overly complex expressions */
	check_stack_depth();

	switch (nodeTag(expr))
	{
		case T_ColumnRef:
			result = transformColumnRef(pstate, (ColumnRef *) expr);
			break;

		case T_ParamRef:
			result = transformParamRef(pstate, (ParamRef *) expr);
			break;

		case T_A_Const:
			{
				A_Const    *con = (A_Const *) expr;
				Value	   *val = &con->val;

				result = (Node *) make_const(pstate, val, con->location);
				break;
			}

		case T_A_Indirection:
			result = transformIndirection(pstate, (A_Indirection *) expr);
			break;

		case T_A_ArrayExpr:
			result = transformArrayExpr(pstate, (A_ArrayExpr *) expr,
										InvalidOid, InvalidOid, -1);
			break;

		case T_TypeCast:
			result = transformTypeCast(pstate, (TypeCast *) expr);
			break;

		case T_CollateClause:
			result = transformCollateClause(pstate, (CollateClause *) expr);
			break;

		case T_A_Expr:
			{
				A_Expr	   *a = (A_Expr *) expr;

				switch (a->kind)
				{
					case AEXPR_OP:
						result = transformAExprOp(pstate, a);
						break;
					case AEXPR_OP_ANY:
						result = transformAExprOpAny(pstate, a);
						break;
					case AEXPR_OP_ALL:
						result = transformAExprOpAll(pstate, a);
						break;
					case AEXPR_DISTINCT:
					case AEXPR_NOT_DISTINCT:
						result = transformAExprDistinct(pstate, a);
						break;
					case AEXPR_NULLIF:
						result = transformAExprNullIf(pstate, a);
						break;
					case AEXPR_IN:
						result = transformAExprIn(pstate, a);
						break;
					case AEXPR_LIKE:
					case AEXPR_ILIKE:
					case AEXPR_SIMILAR:
						/* we can transform these just like AEXPR_OP */
						result = transformAExprOp(pstate, a);
						break;
					case AEXPR_BETWEEN:
					case AEXPR_NOT_BETWEEN:
					case AEXPR_BETWEEN_SYM:
					case AEXPR_NOT_BETWEEN_SYM:
						result = transformAExprBetween(pstate, a);
						break;
					default:
						elog(ERROR, "unrecognized A_Expr kind: %d", a->kind);
						result = NULL;	/* keep compiler quiet */
						break;
				}
				break;
			}

		case T_BoolExpr:
			result = transformBoolExpr(pstate, (BoolExpr *) expr);
			break;

		case T_FuncCall:
			result = transformFuncCall(pstate, (FuncCall *) expr);
			break;

		case T_MultiAssignRef:
			result = transformMultiAssignRef(pstate, (MultiAssignRef *) expr);
			break;

		case T_GroupingFunc:
			result = transformGroupingFunc(pstate, (GroupingFunc *) expr);
			break;

		case T_GroupId:
			result = transformGroupId(pstate, (GroupId *) expr);
			break;

		case T_NamedArgExpr:
			{
				NamedArgExpr *na = (NamedArgExpr *) expr;

				na->arg = (Expr *) transformExprRecurse(pstate, (Node *) na->arg);
				result = expr;
				break;
			}

		case T_SubLink:
			result = transformSubLink(pstate, (SubLink *) expr);
			break;

		case T_CaseExpr:
			result = transformCaseExpr(pstate, (CaseExpr *) expr);
			break;

		case T_RowExpr:
			result = transformRowExpr(pstate, (RowExpr *) expr, false);
			break;

		case T_TableValueExpr:
			result = transformTableValueExpr(pstate, (TableValueExpr *) expr);
			break;

		case T_CoalesceExpr:
			result = transformCoalesceExpr(pstate, (CoalesceExpr *) expr);
			break;

		case T_MinMaxExpr:
			result = transformMinMaxExpr(pstate, (MinMaxExpr *) expr);
			break;

		case T_SQLValueFunction:
			result = transformSQLValueFunction(pstate,
											   (SQLValueFunction *) expr);
			break;

		case T_XmlExpr:
			result = transformXmlExpr(pstate, (XmlExpr *) expr);
			break;

		case T_XmlSerialize:
			result = transformXmlSerialize(pstate, (XmlSerialize *) expr);
			break;

		case T_NullTest:
			{
				NullTest   *n = (NullTest *) expr;

				n->arg = (Expr *) transformExprRecurse(pstate, (Node *) n->arg);
				/* the argument can be any type, so don't coerce it */
				n->argisrow = type_is_rowtype(exprType((Node *) n->arg));
				result = expr;
				break;
			}

		case T_BooleanTest:
			result = transformBooleanTest(pstate, (BooleanTest *) expr);
			break;

		case T_CurrentOfExpr:
			result = transformCurrentOfExpr(pstate, (CurrentOfExpr *) expr);
			break;

			/*
			 * In all places where DEFAULT is legal, the caller should have
			 * processed it rather than passing it to transformExpr().
			 */
		case T_SetToDefault:
			ereport(ERROR,
					(errcode(ERRCODE_SYNTAX_ERROR),
					 errmsg("DEFAULT is not allowed in this context"),
					 parser_errposition(pstate,
										((SetToDefault *) expr)->location)));
			break;

			/*
			 * CaseTestExpr doesn't require any processing; it is only
			 * injected into parse trees in a fully-formed state.
			 *
			 * Ordinarily we should not see a Var here, but it is convenient
			 * for transformJoinUsingClause() to create untransformed operator
			 * trees containing already-transformed Vars.  The best
			 * alternative would be to deconstruct and reconstruct column
			 * references, which seems expensively pointless.  So allow it.
			 */
		case T_CaseTestExpr:
		/*
		 * AlterPartitionCmd still transform a already-transformed expression
		 * and re-transform expressions in many places, better to keep T_Const here. 
		 */
		case T_Const:
		/*
		 * DefineDomain() dispatch a already-transformed statement to the QEs and
		 * QEs will re-transform the T_CoerceToDomain/T_CoerceToDomainValue again.
		 */
		case T_CoerceToDomain:
		case T_CoerceToDomainValue:
		case T_Var:
			{
				result = (Node *) expr;
				break;
			}

		default:
			/* should not reach here */
			elog(ERROR, "unrecognized node type: %d", (int) nodeTag(expr));
			result = NULL;		/* keep compiler quiet */
			break;
	}

	return result;
}

/*
 * helper routine for delivering "column does not exist" error message
 *
 * (Usually we don't have to work this hard, but the general case of field
 * selection from an arbitrary node needs it.)
 */
static void
unknown_attribute(ParseState *pstate, Node *relref, const char *attname,
				  int location)
{
	RangeTblEntry *rte;

	if (IsA(relref, Var) &&
		((Var *) relref)->varattno == InvalidAttrNumber)
	{
		/* Reference the RTE by alias not by actual table name */
		rte = GetRTEByRangeTablePosn(pstate,
									 ((Var *) relref)->varno,
									 ((Var *) relref)->varlevelsup);
		ereport(ERROR,
				(errcode(ERRCODE_UNDEFINED_COLUMN),
				 errmsg("column %s.%s does not exist",
						rte->eref->aliasname, attname),
				 parser_errposition(pstate, location)));
	}
	else
	{
		/* Have to do it by reference to the type of the expression */
		Oid			relTypeId = exprType(relref);

		if (ISCOMPLEX(relTypeId))
			ereport(ERROR,
					(errcode(ERRCODE_UNDEFINED_COLUMN),
					 errmsg("column \"%s\" not found in data type %s",
							attname, format_type_be(relTypeId)),
					 parser_errposition(pstate, location)));
		else if (relTypeId == RECORDOID)
			ereport(ERROR,
					(errcode(ERRCODE_UNDEFINED_COLUMN),
					 errmsg("could not identify column \"%s\" in record data type",
							attname),
					 parser_errposition(pstate, location)));
		else
			ereport(ERROR,
					(errcode(ERRCODE_WRONG_OBJECT_TYPE),
					 errmsg("column notation .%s applied to type %s, "
							"which is not a composite type",
							attname, format_type_be(relTypeId)),
					 parser_errposition(pstate, location)));
	}
}

static Node *
transformIndirection(ParseState *pstate, A_Indirection *ind)
{
	Node	   *last_srf = pstate->p_last_srf;
	Node	   *result = transformExprRecurse(pstate, ind->arg);
	List	   *subscripts = NIL;
	int			location = exprLocation(result);
	ListCell   *i;

	/*
	 * We have to split any field-selection operations apart from
	 * subscripting.  Adjacent A_Indices nodes have to be treated as a single
	 * multidimensional subscript operation.
	 */
	foreach(i, ind->indirection)
	{
		Node	   *n = lfirst(i);

		if (IsA(n, A_Indices))
			subscripts = lappend(subscripts, n);
		else if (IsA(n, A_Star))
		{
			ereport(ERROR,
					(errcode(ERRCODE_FEATURE_NOT_SUPPORTED),
					 errmsg("row expansion via \"*\" is not supported here"),
					 parser_errposition(pstate, location)));
		}
		else
		{
			Node	   *newresult;

			Assert(IsA(n, String));

			/* process subscripts before this field selection */
			if (subscripts)
				result = (Node *) transformContainerSubscripts(pstate,
															   result,
															   exprType(result),
															   exprTypmod(result),
															   subscripts,
															   false);
			subscripts = NIL;

			newresult = ParseFuncOrColumn(pstate,
										  list_make1(n),
										  list_make1(result),
										  last_srf,
										  NULL,
										  false,
										  location);
			if (newresult == NULL)
				unknown_attribute(pstate, result, strVal(n), location);
			result = newresult;
		}
	}
	/* process trailing subscripts, if any */
	if (subscripts)
		result = (Node *) transformContainerSubscripts(pstate,
													   result,
													   exprType(result),
													   exprTypmod(result),
													   subscripts,
													   false);

	return result;
}

/*
 * Transform a ColumnRef.
 *
 * If you find yourself changing this code, see also ExpandColumnRefStar.
 */
static Node *
transformColumnRef(ParseState *pstate, ColumnRef *cref)
{
	Node	   *node = NULL;
	char	   *nspname = NULL;
	char	   *relname = NULL;
	char	   *colname = NULL;
	ParseNamespaceItem *nsitem;
	int			levels_up;
	enum
	{
		CRERR_NO_COLUMN,
		CRERR_NO_RTE,
		CRERR_WRONG_DB,
		CRERR_TOO_MANY
	}			crerr = CRERR_NO_COLUMN;
	const char *err;

	/*
	 * Check to see if the column reference is in an invalid place within the
	 * query.  We allow column references in most places, except in default
	 * expressions and partition bound expressions.
	 */
	err = NULL;
	switch (pstate->p_expr_kind)
	{
		case EXPR_KIND_NONE:
			Assert(false);		/* can't happen */
			break;
		case EXPR_KIND_OTHER:
		case EXPR_KIND_JOIN_ON:
		case EXPR_KIND_JOIN_USING:
		case EXPR_KIND_FROM_SUBSELECT:
		case EXPR_KIND_FROM_FUNCTION:
		case EXPR_KIND_WHERE:
		case EXPR_KIND_POLICY:
		case EXPR_KIND_HAVING:
		case EXPR_KIND_FILTER:
		case EXPR_KIND_WINDOW_PARTITION:
		case EXPR_KIND_WINDOW_ORDER:
		case EXPR_KIND_WINDOW_FRAME_RANGE:
		case EXPR_KIND_WINDOW_FRAME_ROWS:
		case EXPR_KIND_WINDOW_FRAME_GROUPS:
		case EXPR_KIND_SELECT_TARGET:
		case EXPR_KIND_INSERT_TARGET:
		case EXPR_KIND_UPDATE_SOURCE:
		case EXPR_KIND_UPDATE_TARGET:
		case EXPR_KIND_GROUP_BY:
		case EXPR_KIND_ORDER_BY:
		case EXPR_KIND_DISTINCT_ON:
		case EXPR_KIND_LIMIT:
		case EXPR_KIND_OFFSET:
		case EXPR_KIND_RETURNING:
		case EXPR_KIND_VALUES:
		case EXPR_KIND_VALUES_SINGLE:
		case EXPR_KIND_CHECK_CONSTRAINT:
		case EXPR_KIND_DOMAIN_CHECK:
		case EXPR_KIND_FUNCTION_DEFAULT:
		case EXPR_KIND_INDEX_EXPRESSION:
		case EXPR_KIND_INDEX_PREDICATE:
		case EXPR_KIND_STATS_EXPRESSION:
		case EXPR_KIND_ALTER_COL_TRANSFORM:
		case EXPR_KIND_EXECUTE_PARAMETER:
		case EXPR_KIND_TRIGGER_WHEN:
		case EXPR_KIND_PARTITION_EXPRESSION:
		case EXPR_KIND_CALL_ARGUMENT:
		case EXPR_KIND_COPY_WHERE:
		case EXPR_KIND_GENERATED_COLUMN:
<<<<<<< HEAD
		case EXPR_KIND_SCATTER_BY:
=======
		case EXPR_KIND_CYCLE_MARK:
>>>>>>> d457cb4e
			/* okay */
			break;

		case EXPR_KIND_COLUMN_DEFAULT:
			err = _("cannot use column reference in DEFAULT expression");
			break;
		case EXPR_KIND_PARTITION_BOUND:
			err = _("cannot use column reference in partition bound expression");
			break;

			/*
			 * There is intentionally no default: case here, so that the
			 * compiler will warn if we add a new ParseExprKind without
			 * extending this switch.  If we do see an unrecognized value at
			 * runtime, the behavior will be the same as for EXPR_KIND_OTHER,
			 * which is sane anyway.
			 */
	}
	if (err)
		ereport(ERROR,
				(errcode(ERRCODE_FEATURE_NOT_SUPPORTED),
				 errmsg_internal("%s", err),
				 parser_errposition(pstate, cref->location)));

	/*
	 * Give the PreParseColumnRefHook, if any, first shot.  If it returns
	 * non-null then that's all, folks.
	 */
	if (pstate->p_pre_columnref_hook != NULL)
	{
		node = pstate->p_pre_columnref_hook(pstate, cref);
		if (node != NULL)
			return node;
	}

	/*----------
	 * The allowed syntaxes are:
	 *
	 * A		First try to resolve as unqualified column name;
	 *			if no luck, try to resolve as unqualified table name (A.*).
	 * A.B		A is an unqualified table name; B is either a
	 *			column or function name (trying column name first).
	 * A.B.C	schema A, table B, col or func name C.
	 * A.B.C.D	catalog A, schema B, table C, col or func D.
	 * A.*		A is an unqualified table name; means whole-row value.
	 * A.B.*	whole-row value of table B in schema A.
	 * A.B.C.*	whole-row value of table C in schema B in catalog A.
	 *
	 * We do not need to cope with bare "*"; that will only be accepted by
	 * the grammar at the top level of a SELECT list, and transformTargetList
	 * will take care of it before it ever gets here.  Also, "A.*" etc will
	 * be expanded by transformTargetList if they appear at SELECT top level,
	 * so here we are only going to see them as function or operator inputs.
	 *
	 * Currently, if a catalog name is given then it must equal the current
	 * database name; we check it here and then discard it.
	 *----------
	 */
	switch (list_length(cref->fields))
	{
		case 1:
			{
				Node	   *field1 = (Node *) linitial(cref->fields);

				Assert(IsA(field1, String));
				colname = strVal(field1);

				/* Try to identify as an unqualified column */
				node = colNameToVar(pstate, colname, false, cref->location);

				if (node == NULL)
				{
					/*
					 * Not known as a column of any range-table entry.
					 *
					 * Try to find the name as a relation.  Note that only
					 * relations already entered into the rangetable will be
					 * recognized.
					 *
					 * This is a hack for backwards compatibility with
					 * PostQUEL-inspired syntax.  The preferred form now is
					 * "rel.*".
					 */
					nsitem = refnameNamespaceItem(pstate, NULL, colname,
												  cref->location,
												  &levels_up);
					if (nsitem)
						node = transformWholeRowRef(pstate, nsitem, levels_up,
													cref->location);
				}
				break;
			}
		case 2:
			{
				Node	   *field1 = (Node *) linitial(cref->fields);
				Node	   *field2 = (Node *) lsecond(cref->fields);

				Assert(IsA(field1, String));
				relname = strVal(field1);

				/* Locate the referenced nsitem */
				nsitem = refnameNamespaceItem(pstate, nspname, relname,
											  cref->location,
											  &levels_up);
				if (nsitem == NULL)
				{
					crerr = CRERR_NO_RTE;
					break;
				}

				/* Whole-row reference? */
				if (IsA(field2, A_Star))
				{
					node = transformWholeRowRef(pstate, nsitem, levels_up,
												cref->location);
					break;
				}

				Assert(IsA(field2, String));
				colname = strVal(field2);

				/* Try to identify as a column of the nsitem */
				node = scanNSItemForColumn(pstate, nsitem, levels_up, colname,
										   cref->location);
				if (node == NULL)
				{
					/* Try it as a function call on the whole row */
					node = transformWholeRowRef(pstate, nsitem, levels_up,
												cref->location);
					node = ParseFuncOrColumn(pstate,
											 list_make1(makeString(colname)),
											 list_make1(node),
											 pstate->p_last_srf,
											 NULL,
											 false,
											 cref->location);
				}
				break;
			}
		case 3:
			{
				Node	   *field1 = (Node *) linitial(cref->fields);
				Node	   *field2 = (Node *) lsecond(cref->fields);
				Node	   *field3 = (Node *) lthird(cref->fields);

				Assert(IsA(field1, String));
				nspname = strVal(field1);
				Assert(IsA(field2, String));
				relname = strVal(field2);

				/* Locate the referenced nsitem */
				nsitem = refnameNamespaceItem(pstate, nspname, relname,
											  cref->location,
											  &levels_up);
				if (nsitem == NULL)
				{
					crerr = CRERR_NO_RTE;
					break;
				}

				/* Whole-row reference? */
				if (IsA(field3, A_Star))
				{
					node = transformWholeRowRef(pstate, nsitem, levels_up,
												cref->location);
					break;
				}

				Assert(IsA(field3, String));
				colname = strVal(field3);

				/* Try to identify as a column of the nsitem */
				node = scanNSItemForColumn(pstate, nsitem, levels_up, colname,
										   cref->location);
				if (node == NULL)
				{
					/* Try it as a function call on the whole row */
					node = transformWholeRowRef(pstate, nsitem, levels_up,
												cref->location);
					node = ParseFuncOrColumn(pstate,
											 list_make1(makeString(colname)),
											 list_make1(node),
											 pstate->p_last_srf,
											 NULL,
											 false,
											 cref->location);
				}
				break;
			}
		case 4:
			{
				Node	   *field1 = (Node *) linitial(cref->fields);
				Node	   *field2 = (Node *) lsecond(cref->fields);
				Node	   *field3 = (Node *) lthird(cref->fields);
				Node	   *field4 = (Node *) lfourth(cref->fields);
				char	   *catname;

				Assert(IsA(field1, String));
				catname = strVal(field1);
				Assert(IsA(field2, String));
				nspname = strVal(field2);
				Assert(IsA(field3, String));
				relname = strVal(field3);

				/*
				 * We check the catalog name and then ignore it.
				 */
				if (strcmp(catname, get_database_name(MyDatabaseId)) != 0)
				{
					crerr = CRERR_WRONG_DB;
					break;
				}

				/* Locate the referenced nsitem */
				nsitem = refnameNamespaceItem(pstate, nspname, relname,
											  cref->location,
											  &levels_up);
				if (nsitem == NULL)
				{
					crerr = CRERR_NO_RTE;
					break;
				}

				/* Whole-row reference? */
				if (IsA(field4, A_Star))
				{
					node = transformWholeRowRef(pstate, nsitem, levels_up,
												cref->location);
					break;
				}

				Assert(IsA(field4, String));
				colname = strVal(field4);

				/* Try to identify as a column of the nsitem */
				node = scanNSItemForColumn(pstate, nsitem, levels_up, colname,
										   cref->location);
				if (node == NULL)
				{
					/* Try it as a function call on the whole row */
					node = transformWholeRowRef(pstate, nsitem, levels_up,
												cref->location);
					node = ParseFuncOrColumn(pstate,
											 list_make1(makeString(colname)),
											 list_make1(node),
											 pstate->p_last_srf,
											 NULL,
											 false,
											 cref->location);
				}
				break;
			}
		default:
			crerr = CRERR_TOO_MANY; /* too many dotted names */
			break;
	}

	/*
	 * Now give the PostParseColumnRefHook, if any, a chance.  We pass the
	 * translation-so-far so that it can throw an error if it wishes in the
	 * case that it has a conflicting interpretation of the ColumnRef. (If it
	 * just translates anyway, we'll throw an error, because we can't undo
	 * whatever effects the preceding steps may have had on the pstate.) If it
	 * returns NULL, use the standard translation, or throw a suitable error
	 * if there is none.
	 */
	if (pstate->p_post_columnref_hook != NULL)
	{
		Node	   *hookresult;

		hookresult = pstate->p_post_columnref_hook(pstate, cref, node);
		if (node == NULL)
			node = hookresult;
		else if (hookresult != NULL)
			ereport(ERROR,
					(errcode(ERRCODE_AMBIGUOUS_COLUMN),
					 errmsg("column reference \"%s\" is ambiguous",
							NameListToString(cref->fields)),
					 parser_errposition(pstate, cref->location)));
	}

	/*
	 * Throw error if no translation found.
	 */
	if (node == NULL)
	{
		switch (crerr)
		{
			case CRERR_NO_COLUMN:
				errorMissingColumn(pstate, relname, colname, cref->location);
				break;
			case CRERR_NO_RTE:
				errorMissingRTE(pstate, makeRangeVar(nspname, relname,
													 cref->location));
				break;
			case CRERR_WRONG_DB:
				ereport(ERROR,
						(errcode(ERRCODE_FEATURE_NOT_SUPPORTED),
						 errmsg("cross-database references are not implemented: %s",
								NameListToString(cref->fields)),
						 parser_errposition(pstate, cref->location)));
				break;
			case CRERR_TOO_MANY:
				ereport(ERROR,
						(errcode(ERRCODE_SYNTAX_ERROR),
						 errmsg("improper qualified name (too many dotted names): %s",
								NameListToString(cref->fields)),
						 parser_errposition(pstate, cref->location)));
				break;
		}
	}

	return node;
}

static Node *
transformParamRef(ParseState *pstate, ParamRef *pref)
{
	Node	   *result;

	/*
	 * The core parser knows nothing about Params.  If a hook is supplied,
	 * call it.  If not, or if the hook returns NULL, throw a generic error.
	 */
	if (pstate->p_paramref_hook != NULL)
		result = pstate->p_paramref_hook(pstate, pref);
	else
		result = NULL;

	if (result == NULL)
		ereport(ERROR,
				(errcode(ERRCODE_UNDEFINED_PARAMETER),
				 errmsg("there is no parameter $%d", pref->number),
				 parser_errposition(pstate, pref->location)));

	return result;
}

/* Test whether an a_expr is a plain NULL constant or not */
static bool
exprIsNullConstant(Node *arg)
{
	if (arg && IsA(arg, A_Const))
	{
		A_Const    *con = (A_Const *) arg;

		if (con->val.type == T_Null)
			return true;
	}
	return false;
}

static Node *
transformAExprOp(ParseState *pstate, A_Expr *a)
{
	Node	   *lexpr = a->lexpr;
	Node	   *rexpr = a->rexpr;
	Node	   *result;

	/*
	 * Special-case "foo = NULL" and "NULL = foo" for compatibility with
	 * standards-broken products (like Microsoft's).  Turn these into IS NULL
	 * exprs. (If either side is a CaseTestExpr, then the expression was
	 * generated internally from a CASE-WHEN expression, and
	 * transform_null_equals does not apply.)
	 */
	if (Transform_null_equals &&
		list_length(a->name) == 1 &&
		strcmp(strVal(linitial(a->name)), "=") == 0 &&
		(exprIsNullConstant(lexpr) || exprIsNullConstant(rexpr)) &&
		(!IsA(lexpr, CaseTestExpr) && !IsA(rexpr, CaseTestExpr)))
	{
		NullTest   *n = makeNode(NullTest);

		n->nulltesttype = IS_NULL;
		n->location = a->location;

		if (exprIsNullConstant(lexpr))
			n->arg = (Expr *) rexpr;
		else
			n->arg = (Expr *) lexpr;

		result = transformExprRecurse(pstate, (Node *) n);
	}
	else if (lexpr && IsA(lexpr, RowExpr) &&
			 rexpr && IsA(rexpr, SubLink) &&
			 ((SubLink *) rexpr)->subLinkType == EXPR_SUBLINK)
	{
		/*
		 * Convert "row op subselect" into a ROWCOMPARE sublink. Formerly the
		 * grammar did this, but now that a row construct is allowed anywhere
		 * in expressions, it's easier to do it here.
		 */
		SubLink    *s = (SubLink *) rexpr;

		s->subLinkType = ROWCOMPARE_SUBLINK;
		s->testexpr = lexpr;
		s->operName = a->name;
		s->location = a->location;
		result = transformExprRecurse(pstate, (Node *) s);
	}
	else if (lexpr && IsA(lexpr, RowExpr) &&
			 rexpr && IsA(rexpr, RowExpr))
	{
		/* ROW() op ROW() is handled specially */
		lexpr = transformExprRecurse(pstate, lexpr);
		rexpr = transformExprRecurse(pstate, rexpr);

		result = make_row_comparison_op(pstate,
										a->name,
										castNode(RowExpr, lexpr)->args,
										castNode(RowExpr, rexpr)->args,
										a->location);
	}
	else
	{
		/* Ordinary scalar operator */
		Node	   *last_srf = pstate->p_last_srf;

		lexpr = transformExprRecurse(pstate, lexpr);
		rexpr = transformExprRecurse(pstate, rexpr);

		result = (Node *) make_op(pstate,
								  a->name,
								  lexpr,
								  rexpr,
								  last_srf,
								  a->location);
	}

	return result;
}

static Node *
transformAExprOpAny(ParseState *pstate, A_Expr *a)
{
	Node	   *lexpr = transformExprRecurse(pstate, a->lexpr);
	Node	   *rexpr = transformExprRecurse(pstate, a->rexpr);

	return (Node *) make_scalar_array_op(pstate,
										 a->name,
										 true,
										 lexpr,
										 rexpr,
										 a->location);
}

static Node *
transformAExprOpAll(ParseState *pstate, A_Expr *a)
{
	Node	   *lexpr = transformExprRecurse(pstate, a->lexpr);
	Node	   *rexpr = transformExprRecurse(pstate, a->rexpr);

	return (Node *) make_scalar_array_op(pstate,
										 a->name,
										 false,
										 lexpr,
										 rexpr,
										 a->location);
}

static Node *
transformAExprDistinct(ParseState *pstate, A_Expr *a)
{
	Node	   *lexpr = a->lexpr;
	Node	   *rexpr = a->rexpr;
	Node	   *result;

	/*
	 * If either input is an undecorated NULL literal, transform to a NullTest
	 * on the other input. That's simpler to process than a full DistinctExpr,
	 * and it avoids needing to require that the datatype have an = operator.
	 */
	if (exprIsNullConstant(rexpr))
		return make_nulltest_from_distinct(pstate, a, lexpr);
	if (exprIsNullConstant(lexpr))
		return make_nulltest_from_distinct(pstate, a, rexpr);

	lexpr = transformExprRecurse(pstate, lexpr);
	rexpr = transformExprRecurse(pstate, rexpr);

	if (lexpr && IsA(lexpr, RowExpr) &&
		rexpr && IsA(rexpr, RowExpr))
	{
		/* ROW() op ROW() is handled specially */
		result = make_row_distinct_op(pstate, a->name,
									  (RowExpr *) lexpr,
									  (RowExpr *) rexpr,
									  a->location);
	}
	else
	{
		/* Ordinary scalar operator */
		result = (Node *) make_distinct_op(pstate,
										   a->name,
										   lexpr,
										   rexpr,
										   a->location);
	}

	/*
	 * If it's NOT DISTINCT, we first build a DistinctExpr and then stick a
	 * NOT on top.
	 */
	if (a->kind == AEXPR_NOT_DISTINCT)
		result = (Node *) makeBoolExpr(NOT_EXPR,
									   list_make1(result),
									   a->location);

	return result;
}

static Node *
transformAExprNullIf(ParseState *pstate, A_Expr *a)
{
	Node	   *lexpr = transformExprRecurse(pstate, a->lexpr);
	Node	   *rexpr = transformExprRecurse(pstate, a->rexpr);
	OpExpr	   *result;

	result = (OpExpr *) make_op(pstate,
								a->name,
								lexpr,
								rexpr,
								pstate->p_last_srf,
								a->location);

	/*
	 * The comparison operator itself should yield boolean ...
	 */
	if (result->opresulttype != BOOLOID)
		ereport(ERROR,
				(errcode(ERRCODE_DATATYPE_MISMATCH),
				 errmsg("NULLIF requires = operator to yield boolean"),
				 parser_errposition(pstate, a->location)));
	if (result->opretset)
		ereport(ERROR,
				(errcode(ERRCODE_DATATYPE_MISMATCH),
		/* translator: %s is name of a SQL construct, eg NULLIF */
				 errmsg("%s must not return a set", "NULLIF"),
				 parser_errposition(pstate, a->location)));

	/*
	 * ... but the NullIfExpr will yield the first operand's type.
	 */
	result->opresulttype = exprType((Node *) linitial(result->args));

	/*
	 * We rely on NullIfExpr and OpExpr being the same struct
	 */
	NodeSetTag(result, T_NullIfExpr);

	return (Node *) result;
}

static Node *
transformAExprIn(ParseState *pstate, A_Expr *a)
{
	Node	   *result = NULL;
	Node	   *lexpr;
	List	   *rexprs;
	List	   *rvars;
	List	   *rnonvars;
	bool		useOr;
	ListCell   *l;

	/*
	 * If the operator is <>, combine with AND not OR.
	 */
	if (strcmp(strVal(linitial(a->name)), "<>") == 0)
		useOr = false;
	else
		useOr = true;

	/*
	 * We try to generate a ScalarArrayOpExpr from IN/NOT IN, but this is only
	 * possible if there is a suitable array type available.  If not, we fall
	 * back to a boolean condition tree with multiple copies of the lefthand
	 * expression.  Also, any IN-list items that contain Vars are handled as
	 * separate boolean conditions, because that gives the planner more scope
	 * for optimization on such clauses.
	 *
	 * First step: transform all the inputs, and detect whether any contain
	 * Vars.
	 */
	lexpr = transformExprRecurse(pstate, a->lexpr);
	rexprs = rvars = rnonvars = NIL;
	foreach(l, (List *) a->rexpr)
	{
		Node	   *rexpr = transformExprRecurse(pstate, lfirst(l));

		rexprs = lappend(rexprs, rexpr);
		if (contain_vars_of_level(rexpr, 0))
			rvars = lappend(rvars, rexpr);
		else
			rnonvars = lappend(rnonvars, rexpr);
	}

	/*
	 * ScalarArrayOpExpr is only going to be useful if there's more than one
	 * non-Var righthand item.
	 */
	if (list_length(rnonvars) > 1)
	{
		List	   *allexprs;
		Oid			scalar_type;
		Oid			array_type;

		/*
		 * Try to select a common type for the array elements.  Note that
		 * since the LHS' type is first in the list, it will be preferred when
		 * there is doubt (eg, when all the RHS items are unknown literals).
		 *
		 * Note: use list_concat here not lcons, to avoid damaging rnonvars.
		 */
		allexprs = list_concat(list_make1(lexpr), rnonvars);
		scalar_type = select_common_type(pstate, allexprs, NULL, NULL);

		/* We have to verify that the selected type actually works */
		if (OidIsValid(scalar_type) &&
			!verify_common_type(scalar_type, allexprs))
			scalar_type = InvalidOid;

		/*
		 * Do we have an array type to use?  Aside from the case where there
		 * isn't one, we don't risk using ScalarArrayOpExpr when the common
		 * type is RECORD, because the RowExpr comparison logic below can cope
		 * with some cases of non-identical row types.
		 */
		if (OidIsValid(scalar_type) && scalar_type != RECORDOID)
			array_type = get_array_type(scalar_type);
		else
			array_type = InvalidOid;
		if (array_type != InvalidOid)
		{
			/*
			 * OK: coerce all the right-hand non-Var inputs to the common type
			 * and build an ArrayExpr for them.
			 */
			List	   *aexprs;
			ArrayExpr  *newa;

			aexprs = NIL;
			foreach(l, rnonvars)
			{
				Node	   *rexpr = (Node *) lfirst(l);

				rexpr = coerce_to_common_type(pstate, rexpr,
											  scalar_type,
											  "IN");
				aexprs = lappend(aexprs, rexpr);
			}
			newa = makeNode(ArrayExpr);
			newa->array_typeid = array_type;
			/* array_collid will be set by parse_collate.c */
			newa->element_typeid = scalar_type;
			newa->elements = aexprs;
			newa->multidims = false;
			newa->location = -1;

			result = (Node *) make_scalar_array_op(pstate,
												   a->name,
												   useOr,
												   lexpr,
												   (Node *) newa,
												   a->location);

			/* Consider only the Vars (if any) in the loop below */
			rexprs = rvars;
		}
	}

	/*
	 * Must do it the hard way, ie, with a boolean expression tree.
	 */
	foreach(l, rexprs)
	{
		Node	   *rexpr = (Node *) lfirst(l);
		Node	   *cmp;

		if (IsA(lexpr, RowExpr) &&
			IsA(rexpr, RowExpr))
		{
			/* ROW() op ROW() is handled specially */
			cmp = make_row_comparison_op(pstate,
										 a->name,
										 copyObject(((RowExpr *) lexpr)->args),
										 ((RowExpr *) rexpr)->args,
										 a->location);
		}
		else
		{
			/* Ordinary scalar operator */
			cmp = (Node *) make_op(pstate,
								   a->name,
								   copyObject(lexpr),
								   rexpr,
								   pstate->p_last_srf,
								   a->location);
		}

		cmp = coerce_to_boolean(pstate, cmp, "IN");
		if (result == NULL)
			result = cmp;
		else
			result = (Node *) makeBoolExpr(useOr ? OR_EXPR : AND_EXPR,
										   list_make2(result, cmp),
										   a->location);
	}

	return result;
}

static Node *
transformAExprBetween(ParseState *pstate, A_Expr *a)
{
	Node	   *aexpr;
	Node	   *bexpr;
	Node	   *cexpr;
	Node	   *result;
	Node	   *sub1;
	Node	   *sub2;
	List	   *args;

	/* Deconstruct A_Expr into three subexprs */
	aexpr = a->lexpr;
	args = castNode(List, a->rexpr);
	Assert(list_length(args) == 2);
	bexpr = (Node *) linitial(args);
	cexpr = (Node *) lsecond(args);

	/*
	 * Build the equivalent comparison expression.  Make copies of
	 * multiply-referenced subexpressions for safety.  (XXX this is really
	 * wrong since it results in multiple runtime evaluations of what may be
	 * volatile expressions ...)
	 *
	 * Ideally we would not use hard-wired operators here but instead use
	 * opclasses.  However, mixed data types and other issues make this
	 * difficult:
	 * http://archives.postgresql.org/pgsql-hackers/2008-08/msg01142.php
	 */
	switch (a->kind)
	{
		case AEXPR_BETWEEN:
			args = list_make2(makeSimpleA_Expr(AEXPR_OP, ">=",
											   aexpr, bexpr,
											   a->location),
							  makeSimpleA_Expr(AEXPR_OP, "<=",
											   copyObject(aexpr), cexpr,
											   a->location));
			result = (Node *) makeBoolExpr(AND_EXPR, args, a->location);
			break;
		case AEXPR_NOT_BETWEEN:
			args = list_make2(makeSimpleA_Expr(AEXPR_OP, "<",
											   aexpr, bexpr,
											   a->location),
							  makeSimpleA_Expr(AEXPR_OP, ">",
											   copyObject(aexpr), cexpr,
											   a->location));
			result = (Node *) makeBoolExpr(OR_EXPR, args, a->location);
			break;
		case AEXPR_BETWEEN_SYM:
			args = list_make2(makeSimpleA_Expr(AEXPR_OP, ">=",
											   aexpr, bexpr,
											   a->location),
							  makeSimpleA_Expr(AEXPR_OP, "<=",
											   copyObject(aexpr), cexpr,
											   a->location));
			sub1 = (Node *) makeBoolExpr(AND_EXPR, args, a->location);
			args = list_make2(makeSimpleA_Expr(AEXPR_OP, ">=",
											   copyObject(aexpr), copyObject(cexpr),
											   a->location),
							  makeSimpleA_Expr(AEXPR_OP, "<=",
											   copyObject(aexpr), copyObject(bexpr),
											   a->location));
			sub2 = (Node *) makeBoolExpr(AND_EXPR, args, a->location);
			args = list_make2(sub1, sub2);
			result = (Node *) makeBoolExpr(OR_EXPR, args, a->location);
			break;
		case AEXPR_NOT_BETWEEN_SYM:
			args = list_make2(makeSimpleA_Expr(AEXPR_OP, "<",
											   aexpr, bexpr,
											   a->location),
							  makeSimpleA_Expr(AEXPR_OP, ">",
											   copyObject(aexpr), cexpr,
											   a->location));
			sub1 = (Node *) makeBoolExpr(OR_EXPR, args, a->location);
			args = list_make2(makeSimpleA_Expr(AEXPR_OP, "<",
											   copyObject(aexpr), copyObject(cexpr),
											   a->location),
							  makeSimpleA_Expr(AEXPR_OP, ">",
											   copyObject(aexpr), copyObject(bexpr),
											   a->location));
			sub2 = (Node *) makeBoolExpr(OR_EXPR, args, a->location);
			args = list_make2(sub1, sub2);
			result = (Node *) makeBoolExpr(AND_EXPR, args, a->location);
			break;
		default:
			elog(ERROR, "unrecognized A_Expr kind: %d", a->kind);
			result = NULL;		/* keep compiler quiet */
			break;
	}

	return transformExprRecurse(pstate, result);
}

static Node *
transformBoolExpr(ParseState *pstate, BoolExpr *a)
{
	List	   *args = NIL;
	const char *opname;
	ListCell   *lc;

	switch (a->boolop)
	{
		case AND_EXPR:
			opname = "AND";
			break;
		case OR_EXPR:
			opname = "OR";
			break;
		case NOT_EXPR:
			opname = "NOT";
			break;
		default:
			elog(ERROR, "unrecognized boolop: %d", (int) a->boolop);
			opname = NULL;		/* keep compiler quiet */
			break;
	}

	foreach(lc, a->args)
	{
		Node	   *arg = (Node *) lfirst(lc);

		arg = transformExprRecurse(pstate, arg);
		arg = coerce_to_boolean(pstate, arg, opname);
		args = lappend(args, arg);
	}

	return (Node *) makeBoolExpr(a->boolop, args, a->location);
}

static Node *
transformFuncCall(ParseState *pstate, FuncCall *fn)
{
	Node	   *last_srf = pstate->p_last_srf;
	List	   *targs;
	ListCell   *args;

	/* Transform the list of arguments ... */
	targs = NIL;
	foreach(args, fn->args)
	{
		targs = lappend(targs, transformExprRecurse(pstate,
													(Node *) lfirst(args)));
	}

	/*
	 * When WITHIN GROUP is used, we treat its ORDER BY expressions as
	 * additional arguments to the function, for purposes of function lookup
	 * and argument type coercion.  So, transform each such expression and add
	 * them to the targs list.  We don't explicitly mark where each argument
	 * came from, but ParseFuncOrColumn can tell what's what by reference to
	 * list_length(fn->agg_order).
	 */
	if (fn->agg_within_group)
	{
		Assert(fn->agg_order != NIL);
		foreach(args, fn->agg_order)
		{
			SortBy	   *arg = (SortBy *) lfirst(args);

			targs = lappend(targs, transformExpr(pstate, arg->node,
												 EXPR_KIND_ORDER_BY));
		}
	}

	/* ... and hand off to ParseFuncOrColumn */
	return ParseFuncOrColumn(pstate,
							 fn->funcname,
							 targs,
							 last_srf,
							 fn,
							 false,
							 fn->location);
}

/*
 * Check if this is CASE x WHEN IS NOT DISTINCT FROM y:
 *
 * From the raw grammar output, we produce a boolean NOT expression
 * which has one A_Expr list element of AEXPR_DISTINCT kind which has
 * its lexpr = NULL
 */
static bool
isWhenIsNotDistinctFromExpr(Node *warg)
{
	if (IsA(warg, BoolExpr))
	{
		BoolExpr *bexpr = (BoolExpr *) warg;
		Node *arg = linitial(bexpr->args);
		if (bexpr->boolop == NOT_EXPR && IsA(arg, A_Expr))
		{
			A_Expr *expr = (A_Expr *) arg;
			if (expr->kind == AEXPR_DISTINCT && expr->lexpr == NULL)
				return true;
		}
	}
	return false;
}

static Node *
transformMultiAssignRef(ParseState *pstate, MultiAssignRef *maref)
{
	SubLink    *sublink;
	RowExpr    *rexpr;
	Query	   *qtree;
	TargetEntry *tle;

	/* We should only see this in first-stage processing of UPDATE tlists */
	Assert(pstate->p_expr_kind == EXPR_KIND_UPDATE_SOURCE);

	/* We only need to transform the source if this is the first column */
	if (maref->colno == 1)
	{
		/*
		 * For now, we only allow EXPR SubLinks and RowExprs as the source of
		 * an UPDATE multiassignment.  This is sufficient to cover interesting
		 * cases; at worst, someone would have to write (SELECT * FROM expr)
		 * to expand a composite-returning expression of another form.
		 */
		if (IsA(maref->source, SubLink) &&
			((SubLink *) maref->source)->subLinkType == EXPR_SUBLINK)
		{
			/* Relabel it as a MULTIEXPR_SUBLINK */
			sublink = (SubLink *) maref->source;
			sublink->subLinkType = MULTIEXPR_SUBLINK;
			/* And transform it */
			sublink = (SubLink *) transformExprRecurse(pstate,
													   (Node *) sublink);

			qtree = castNode(Query, sublink->subselect);

			/* Check subquery returns required number of columns */
			if (count_nonjunk_tlist_entries(qtree->targetList) != maref->ncolumns)
				ereport(ERROR,
						(errcode(ERRCODE_SYNTAX_ERROR),
						 errmsg("number of columns does not match number of values"),
						 parser_errposition(pstate, sublink->location)));

			/*
			 * Build a resjunk tlist item containing the MULTIEXPR SubLink,
			 * and add it to pstate->p_multiassign_exprs, whence it will later
			 * get appended to the completed targetlist.  We needn't worry
			 * about selecting a resno for it; transformUpdateStmt will do
			 * that.
			 */
			tle = makeTargetEntry((Expr *) sublink, 0, NULL, true);
			pstate->p_multiassign_exprs = lappend(pstate->p_multiassign_exprs,
												  tle);

			/*
			 * Assign a unique-within-this-targetlist ID to the MULTIEXPR
			 * SubLink.  We can just use its position in the
			 * p_multiassign_exprs list.
			 */
			sublink->subLinkId = list_length(pstate->p_multiassign_exprs);
		}
		else if (IsA(maref->source, RowExpr))
		{
			/* Transform the RowExpr, allowing SetToDefault items */
			rexpr = (RowExpr *) transformRowExpr(pstate,
												 (RowExpr *) maref->source,
												 true);

			/* Check it returns required number of columns */
			if (list_length(rexpr->args) != maref->ncolumns)
				ereport(ERROR,
						(errcode(ERRCODE_SYNTAX_ERROR),
						 errmsg("number of columns does not match number of values"),
						 parser_errposition(pstate, rexpr->location)));

			/*
			 * Temporarily append it to p_multiassign_exprs, so we can get it
			 * back when we come back here for additional columns.
			 */
			tle = makeTargetEntry((Expr *) rexpr, 0, NULL, true);
			pstate->p_multiassign_exprs = lappend(pstate->p_multiassign_exprs,
												  tle);
		}
		else
			ereport(ERROR,
					(errcode(ERRCODE_FEATURE_NOT_SUPPORTED),
					 errmsg("source for a multiple-column UPDATE item must be a sub-SELECT or ROW() expression"),
					 parser_errposition(pstate, exprLocation(maref->source))));
	}
	else
	{
		/*
		 * Second or later column in a multiassignment.  Re-fetch the
		 * transformed SubLink or RowExpr, which we assume is still the last
		 * entry in p_multiassign_exprs.
		 */
		Assert(pstate->p_multiassign_exprs != NIL);
		tle = (TargetEntry *) llast(pstate->p_multiassign_exprs);
	}

	/*
	 * Emit the appropriate output expression for the current column
	 */
	if (IsA(tle->expr, SubLink))
	{
		Param	   *param;

		sublink = (SubLink *) tle->expr;
		Assert(sublink->subLinkType == MULTIEXPR_SUBLINK);
		qtree = castNode(Query, sublink->subselect);

		/* Build a Param representing the current subquery output column */
		tle = (TargetEntry *) list_nth(qtree->targetList, maref->colno - 1);
		Assert(!tle->resjunk);

		param = makeNode(Param);
		param->paramkind = PARAM_MULTIEXPR;
		param->paramid = (sublink->subLinkId << 16) | maref->colno;
		param->paramtype = exprType((Node *) tle->expr);
		param->paramtypmod = exprTypmod((Node *) tle->expr);
		param->paramcollid = exprCollation((Node *) tle->expr);
		param->location = exprLocation((Node *) tle->expr);

		return (Node *) param;
	}

	if (IsA(tle->expr, RowExpr))
	{
		Node	   *result;

		rexpr = (RowExpr *) tle->expr;

		/* Just extract and return the next element of the RowExpr */
		result = (Node *) list_nth(rexpr->args, maref->colno - 1);

		/*
		 * If we're at the last column, delete the RowExpr from
		 * p_multiassign_exprs; we don't need it anymore, and don't want it in
		 * the finished UPDATE tlist.  We assume this is still the last entry
		 * in p_multiassign_exprs.
		 */
		if (maref->colno == maref->ncolumns)
			pstate->p_multiassign_exprs =
				list_delete_last(pstate->p_multiassign_exprs);

		return result;
	}

	elog(ERROR, "unexpected expr type in multiassign list");
	return NULL;				/* keep compiler quiet */
}

static Node *
transformCaseExpr(ParseState *pstate, CaseExpr *c)
{
	CaseExpr   *newc = makeNode(CaseExpr);
	Node	   *last_srf = pstate->p_last_srf;
	Node	   *arg;
	CaseTestExpr *placeholder;
	List	   *newargs;
	List	   *resultexprs;
	ListCell   *l;
	Node	   *defresult;
	Oid			ptype;

	/* transform the test expression, if any */
	arg = transformExprRecurse(pstate, (Node *) c->arg);

	/* generate placeholder for test expression */
	if (arg)
	{
		/*
		 * If test expression is an untyped literal, force it to text. We have
		 * to do something now because we won't be able to do this coercion on
		 * the placeholder.  This is not as flexible as what was done in 7.4
		 * and before, but it's good enough to handle the sort of silly coding
		 * commonly seen.
		 */
		if (exprType(arg) == UNKNOWNOID)
			arg = coerce_to_common_type(pstate, arg, TEXTOID, "CASE");

		/*
		 * Run collation assignment on the test expression so that we know
		 * what collation to mark the placeholder with.  In principle we could
		 * leave it to parse_collate.c to do that later, but propagating the
		 * result to the CaseTestExpr would be unnecessarily complicated.
		 */
		assign_expr_collations(pstate, arg);

		placeholder = makeNode(CaseTestExpr);
		placeholder->typeId = exprType(arg);
		placeholder->typeMod = exprTypmod(arg);
		placeholder->collation = exprCollation(arg);
	}
	else
		placeholder = NULL;

	newc->arg = (Expr *) arg;

	/* transform the list of arguments */
	newargs = NIL;
	resultexprs = NIL;
	foreach(l, c->args)
	{
		CaseWhen   *w = lfirst_node(CaseWhen, l);
		CaseWhen   *neww = makeNode(CaseWhen);
		Node	   *warg;

		warg = (Node *) w->expr;
		if (placeholder)
		{
			/* 
			 * CASE placeholder WHEN IS NOT DISTINCT FROM warg:
			 * 	set the first list element: expr->lexpr = placeholder
			 */
			if (isWhenIsNotDistinctFromExpr(warg))
			{
				/*
				 * Make a copy before we change warg.
				 * In transformation we don't want to change source (BoolExpr* Node).
				 * Always create new node and do the transformation
				 */
				warg = copyObject(warg);
				A_Expr *expr = (A_Expr *) linitial(((BoolExpr *) warg)->args);
				expr->lexpr = (Node *) placeholder;
			}
			else
				warg = (Node *) makeSimpleA_Expr(AEXPR_OP, "=",
													(Node *) placeholder,
													 warg,
													 w->location);
		}
		else
		{
			if (isWhenIsNotDistinctFromExpr(warg))
				ereport(ERROR,
						(errcode(ERRCODE_SYNTAX_ERROR),
						 errmsg("syntax error at or near \"NOT\""),
						 errhint("Missing <operand> for \"CASE <operand> WHEN IS NOT DISTINCT FROM ...\""),
						 parser_errposition(pstate, exprLocation((Node *) warg))));
		}
		neww->expr = (Expr *) transformExprRecurse(pstate, warg);

		neww->expr = (Expr *) coerce_to_boolean(pstate,
												(Node *) neww->expr,
												"CASE/WHEN");

		warg = (Node *) w->result;
		neww->result = (Expr *) transformExprRecurse(pstate, warg);
		neww->location = w->location;

		newargs = lappend(newargs, neww);
		resultexprs = lappend(resultexprs, neww->result);
	}

	newc->args = newargs;

	/* transform the default clause */
	defresult = (Node *) c->defresult;
	if (defresult == NULL)
	{
		A_Const    *n = makeNode(A_Const);

		n->val.type = T_Null;
		n->location = -1;
		defresult = (Node *) n;
	}
	newc->defresult = (Expr *) transformExprRecurse(pstate, defresult);

	/*
	 * Note: default result is considered the most significant type in
	 * determining preferred type. This is how the code worked before, but it
	 * seems a little bogus to me --- tgl
	 */
	resultexprs = lcons(newc->defresult, resultexprs);

	ptype = select_common_type(pstate, resultexprs, "CASE", NULL);
	Assert(OidIsValid(ptype));
	newc->casetype = ptype;
	/* casecollid will be set by parse_collate.c */

	/* Convert default result clause, if necessary */
	newc->defresult = (Expr *)
		coerce_to_common_type(pstate,
							  (Node *) newc->defresult,
							  ptype,
							  "CASE/ELSE");

	/* Convert when-clause results, if necessary */
	foreach(l, newc->args)
	{
		CaseWhen   *w = (CaseWhen *) lfirst(l);

		w->result = (Expr *)
			coerce_to_common_type(pstate,
								  (Node *) w->result,
								  ptype,
								  "CASE/WHEN");
	}

	/* if any subexpression contained a SRF, complain */
	if (pstate->p_last_srf != last_srf)
		ereport(ERROR,
				(errcode(ERRCODE_FEATURE_NOT_SUPPORTED),
		/* translator: %s is name of a SQL construct, eg GROUP BY */
				 errmsg("set-returning functions are not allowed in %s",
						"CASE"),
				 errhint("You might be able to move the set-returning function into a LATERAL FROM item."),
				 parser_errposition(pstate,
									exprLocation(pstate->p_last_srf))));

	newc->location = c->location;

	return (Node *) newc;
}

static Node *
transformSubLink(ParseState *pstate, SubLink *sublink)
{
	Node	   *result = (Node *) sublink;
	Query	   *qtree;
	const char *err;

	/*
	 * Check to see if the sublink is in an invalid place within the query. We
	 * allow sublinks everywhere in SELECT/INSERT/UPDATE/DELETE, but generally
	 * not in utility statements.
	 */
	err = NULL;
	switch (pstate->p_expr_kind)
	{
		case EXPR_KIND_NONE:
			Assert(false);		/* can't happen */
			break;
		case EXPR_KIND_OTHER:
			/* Accept sublink here; caller must throw error if wanted */
			break;
		case EXPR_KIND_JOIN_ON:
		case EXPR_KIND_JOIN_USING:
		case EXPR_KIND_FROM_SUBSELECT:
		case EXPR_KIND_FROM_FUNCTION:
		case EXPR_KIND_WHERE:
		case EXPR_KIND_POLICY:
		case EXPR_KIND_HAVING:
		case EXPR_KIND_FILTER:
		case EXPR_KIND_WINDOW_PARTITION:
		case EXPR_KIND_WINDOW_ORDER:
		case EXPR_KIND_WINDOW_FRAME_RANGE:
		case EXPR_KIND_WINDOW_FRAME_ROWS:
		case EXPR_KIND_WINDOW_FRAME_GROUPS:
		case EXPR_KIND_SELECT_TARGET:
		case EXPR_KIND_INSERT_TARGET:
		case EXPR_KIND_UPDATE_SOURCE:
		case EXPR_KIND_UPDATE_TARGET:
		case EXPR_KIND_GROUP_BY:
		case EXPR_KIND_ORDER_BY:
		case EXPR_KIND_DISTINCT_ON:
		case EXPR_KIND_LIMIT:
		case EXPR_KIND_OFFSET:
		case EXPR_KIND_RETURNING:
		case EXPR_KIND_VALUES:
		case EXPR_KIND_VALUES_SINGLE:
		case EXPR_KIND_CYCLE_MARK:
			/* okay */
			break;
		case EXPR_KIND_CHECK_CONSTRAINT:
		case EXPR_KIND_DOMAIN_CHECK:
			err = _("cannot use subquery in check constraint");
			break;
		case EXPR_KIND_COLUMN_DEFAULT:
		case EXPR_KIND_FUNCTION_DEFAULT:
			err = _("cannot use subquery in DEFAULT expression");
			break;
		case EXPR_KIND_INDEX_EXPRESSION:
			err = _("cannot use subquery in index expression");
			break;
		case EXPR_KIND_INDEX_PREDICATE:
			err = _("cannot use subquery in index predicate");
			break;
		case EXPR_KIND_STATS_EXPRESSION:
			err = _("cannot use subquery in statistics expression");
			break;
		case EXPR_KIND_ALTER_COL_TRANSFORM:
			err = _("cannot use subquery in transform expression");
			break;
		case EXPR_KIND_EXECUTE_PARAMETER:
			err = _("cannot use subquery in EXECUTE parameter");
			break;
		case EXPR_KIND_TRIGGER_WHEN:
			err = _("cannot use subquery in trigger WHEN condition");
			break;
		case EXPR_KIND_SCATTER_BY:
			/* okay */
			break;
		case EXPR_KIND_PARTITION_BOUND:
			err = _("cannot use subquery in partition bound");
			break;
		case EXPR_KIND_PARTITION_EXPRESSION:
			err = _("cannot use subquery in partition key expression");
			break;
		case EXPR_KIND_CALL_ARGUMENT:
			err = _("cannot use subquery in CALL argument");
			break;
		case EXPR_KIND_COPY_WHERE:
			err = _("cannot use subquery in COPY FROM WHERE condition");
			break;
		case EXPR_KIND_GENERATED_COLUMN:
			err = _("cannot use subquery in column generation expression");
			break;

			/*
			 * There is intentionally no default: case here, so that the
			 * compiler will warn if we add a new ParseExprKind without
			 * extending this switch.  If we do see an unrecognized value at
			 * runtime, the behavior will be the same as for EXPR_KIND_OTHER,
			 * which is sane anyway.
			 */
	}
	if (err)
		ereport(ERROR,
				(errcode(ERRCODE_FEATURE_NOT_SUPPORTED),
				 errmsg_internal("%s", err),
				 parser_errposition(pstate, sublink->location)));

	pstate->p_hasSubLinks = true;

	/*
	 * OK, let's transform the sub-SELECT.
	 */
	qtree = parse_sub_analyze(sublink->subselect, pstate, NULL, NULL, true);

	/*
	 * Check that we got a SELECT.  Anything else should be impossible given
	 * restrictions of the grammar, but check anyway.
	 */
	if (!IsA(qtree, Query) ||
		qtree->commandType != CMD_SELECT)
		elog(ERROR, "unexpected non-SELECT command in SubLink");

	sublink->subselect = (Node *) qtree;

	if (sublink->subLinkType == EXISTS_SUBLINK)
	{
		/*
		 * EXISTS needs no test expression or combining operator. These fields
		 * should be null already, but make sure.
		 */
		sublink->testexpr = NULL;
		sublink->operName = NIL;
	}
	else if (sublink->subLinkType == EXPR_SUBLINK ||
			 sublink->subLinkType == ARRAY_SUBLINK)
	{
		/*
		 * Make sure the subselect delivers a single column (ignoring resjunk
		 * targets).
		 */
		if (count_nonjunk_tlist_entries(qtree->targetList) != 1)
			ereport(ERROR,
					(errcode(ERRCODE_SYNTAX_ERROR),
					 errmsg("subquery must return only one column"),
					 parser_errposition(pstate, sublink->location)));

		/*
		 * EXPR and ARRAY need no test expression or combining operator. These
		 * fields should be null already, but make sure.
		 */
		sublink->testexpr = NULL;
		sublink->operName = NIL;
	}
	else if (sublink->subLinkType == MULTIEXPR_SUBLINK)
	{
		/* Same as EXPR case, except no restriction on number of columns */
		sublink->testexpr = NULL;
		sublink->operName = NIL;
	}
	else
	{
		/* ALL, ANY, or ROWCOMPARE: generate row-comparing expression */
		Node	   *lefthand;
		List	   *left_list;
		List	   *right_list;
		ListCell   *l;

		/*
		 * If the source was "x IN (select)", convert to "x = ANY (select)".
		 */
		if (sublink->operName == NIL)
			sublink->operName = list_make1(makeString("="));

		/*
		 * Transform lefthand expression, and convert to a list
		 */
		lefthand = transformExprRecurse(pstate, sublink->testexpr);
		if (lefthand && IsA(lefthand, RowExpr))
			left_list = ((RowExpr *) lefthand)->args;
		else
			left_list = list_make1(lefthand);

		/*
		 * Build a list of PARAM_SUBLINK nodes representing the output columns
		 * of the subquery.
		 */
		right_list = NIL;
		foreach(l, qtree->targetList)
		{
			TargetEntry *tent = (TargetEntry *) lfirst(l);
			Param	   *param;

			if (tent->resjunk)
				continue;

			param = makeNode(Param);
			param->paramkind = PARAM_SUBLINK;
			param->paramid = tent->resno;
			param->paramtype = exprType((Node *) tent->expr);
			param->paramtypmod = exprTypmod((Node *) tent->expr);
			param->paramcollid = exprCollation((Node *) tent->expr);
			param->location = -1;

			right_list = lappend(right_list, param);
		}

		/*
		 * We could rely on make_row_comparison_op to complain if the list
		 * lengths differ, but we prefer to generate a more specific error
		 * message.
		 */
		if (list_length(left_list) < list_length(right_list))
			ereport(ERROR,
					(errcode(ERRCODE_SYNTAX_ERROR),
					 errmsg("subquery has too many columns"),
					 parser_errposition(pstate, sublink->location)));
		if (list_length(left_list) > list_length(right_list))
			ereport(ERROR,
					(errcode(ERRCODE_SYNTAX_ERROR),
					 errmsg("subquery has too few columns"),
					 parser_errposition(pstate, sublink->location)));

		/*
		 * Identify the combining operator(s) and generate a suitable
		 * row-comparison expression.
		 */
		sublink->testexpr = make_row_comparison_op(pstate,
												   sublink->operName,
												   left_list,
												   right_list,
												   sublink->location);
	}

	return result;
}

/*
 * transformArrayExpr
 *
 * If the caller specifies the target type, the resulting array will
 * be of exactly that type.  Otherwise we try to infer a common type
 * for the elements using select_common_type().
 */
static Node *
transformArrayExpr(ParseState *pstate, A_ArrayExpr *a,
				   Oid array_type, Oid element_type, int32 typmod)
{
	ArrayExpr  *newa = makeNode(ArrayExpr);
	List	   *newelems = NIL;
	List	   *newcoercedelems = NIL;
	ListCell   *element;
	Oid			coerce_type;
	bool		coerce_hard;

	/*
	 * Transform the element expressions
	 *
	 * Assume that the array is one-dimensional unless we find an array-type
	 * element expression.
	 */
	newa->multidims = false;
	foreach(element, a->elements)
	{
		Node	   *e = (Node *) lfirst(element);
		Node	   *newe;

		/*
		 * If an element is itself an A_ArrayExpr, recurse directly so that we
		 * can pass down any target type we were given.
		 */
		if (IsA(e, A_ArrayExpr))
		{
			newe = transformArrayExpr(pstate,
									  (A_ArrayExpr *) e,
									  array_type,
									  element_type,
									  typmod);
			/* we certainly have an array here */
			Assert(array_type == InvalidOid || array_type == exprType(newe));
			newa->multidims = true;
		}
		else
		{
			newe = transformExprRecurse(pstate, e);

			/*
			 * Check for sub-array expressions, if we haven't already found
			 * one.
			 */
			if (!newa->multidims && type_is_array(exprType(newe)))
				newa->multidims = true;
		}

		newelems = lappend(newelems, newe);
	}

	/*
	 * Select a target type for the elements.
	 *
	 * If we haven't been given a target array type, we must try to deduce a
	 * common type based on the types of the individual elements present.
	 */
	if (OidIsValid(array_type))
	{
		/* Caller must ensure array_type matches element_type */
		Assert(OidIsValid(element_type));
		coerce_type = (newa->multidims ? array_type : element_type);
		coerce_hard = true;
	}
	else
	{
		/* Can't handle an empty array without a target type */
		if (newelems == NIL)
			ereport(ERROR,
					(errcode(ERRCODE_INDETERMINATE_DATATYPE),
					 errmsg("cannot determine type of empty array"),
					 errhint("Explicitly cast to the desired type, "
							 "for example ARRAY[]::integer[]."),
					 parser_errposition(pstate, a->location)));

		/* Select a common type for the elements */
		coerce_type = select_common_type(pstate, newelems, "ARRAY", NULL);

		if (newa->multidims)
		{
			array_type = coerce_type;
			element_type = get_element_type(array_type);
			if (!OidIsValid(element_type))
				ereport(ERROR,
						(errcode(ERRCODE_UNDEFINED_OBJECT),
						 errmsg("could not find element type for data type %s",
								format_type_be(array_type)),
						 parser_errposition(pstate, a->location)));
		}
		else
		{
			element_type = coerce_type;
			array_type = get_array_type(element_type);
			if (!OidIsValid(array_type))
				ereport(ERROR,
						(errcode(ERRCODE_UNDEFINED_OBJECT),
						 errmsg("could not find array type for data type %s",
								format_type_be(element_type)),
						 parser_errposition(pstate, a->location)));
		}
		coerce_hard = false;
	}

	/*
	 * Coerce elements to target type
	 *
	 * If the array has been explicitly cast, then the elements are in turn
	 * explicitly coerced.
	 *
	 * If the array's type was merely derived from the common type of its
	 * elements, then the elements are implicitly coerced to the common type.
	 * This is consistent with other uses of select_common_type().
	 */
	foreach(element, newelems)
	{
		Node	   *e = (Node *) lfirst(element);
		Node	   *newe;

		if (coerce_hard)
		{
			newe = coerce_to_target_type(pstate, e,
										 exprType(e),
										 coerce_type,
										 typmod,
										 COERCION_EXPLICIT,
										 COERCE_EXPLICIT_CAST,
										 -1);
			if (newe == NULL)
				ereport(ERROR,
						(errcode(ERRCODE_CANNOT_COERCE),
						 errmsg("cannot cast type %s to %s",
								format_type_be(exprType(e)),
								format_type_be(coerce_type)),
						 parser_errposition(pstate, exprLocation(e))));
		}
		else
			newe = coerce_to_common_type(pstate, e,
										 coerce_type,
										 "ARRAY");
		newcoercedelems = lappend(newcoercedelems, newe);
	}

	newa->array_typeid = array_type;
	/* array_collid will be set by parse_collate.c */
	newa->element_typeid = element_type;
	newa->elements = newcoercedelems;
	newa->location = a->location;

	return (Node *) newa;
}

static Node *
transformRowExpr(ParseState *pstate, RowExpr *r, bool allowDefault)
{
	RowExpr    *newr;
	char		fname[16];
	int			fnum;

	newr = makeNode(RowExpr);

	/* Transform the field expressions */
	newr->args = transformExpressionList(pstate, r->args,
										 pstate->p_expr_kind, allowDefault);

	/* Barring later casting, we consider the type RECORD */
	newr->row_typeid = RECORDOID;
	newr->row_format = COERCE_IMPLICIT_CAST;

	/* ROW() has anonymous columns, so invent some field names */
	newr->colnames = NIL;
	for (fnum = 1; fnum <= list_length(newr->args); fnum++)
	{
		snprintf(fname, sizeof(fname), "f%d", fnum);
		newr->colnames = lappend(newr->colnames, makeString(pstrdup(fname)));
	}

	newr->location = r->location;

	return (Node *) newr;
}

static Node *
transformTableValueExpr(ParseState *pstate, TableValueExpr *t)
{
	Query		*query;

	/* If we already transformed this node, do nothing */
	if (IsA(t->subquery, Query))
		return (Node*) t;

	/* 
	 * Table Value Expressions are subselects that can occur as parameters to
	 * functions.  One result of this is that this code shares a lot with
	 * transformRangeSubselect due to the nature of subquery resolution.
	 */
	pstate->p_hasTblValueExpr = true;

	/* Analyze and transform the subquery */
	query = parse_sub_analyze(t->subquery, pstate, NULL, NULL, true);

	query->isTableValueSelect = true;

	/* 
	 * Check that we got something reasonable.  Most of these conditions
	 * are probably impossible given restrictions in the grammar.
	 */
	if (query == NULL || !IsA(query, Query))
		elog(ERROR, "unexpected non-SELECT command in TableValueExpr");
	if (query->commandType != CMD_SELECT)
		elog(ERROR, "unexpected non-SELECT command in TableValueExpr");
	if (query->utilityStmt != NULL &&
		IsA(query->utilityStmt, CreateTableAsStmt))
		ereport(ERROR,
				(errcode(ERRCODE_SYNTAX_ERROR),
				 errmsg("subquery in TABLE value expression cannot have SELECT INTO"),
				 parser_errposition(pstate, t->location)));
	t->subquery = (Node*) query;

	/*
	 * Insist that the TABLE value expression does not contain references to the outer
	 * range table, this would be an unsupported correlated TABLE value expression.
	 */
	if (contain_vars_of_level_or_above((Node *) query, 1))
		ereport(ERROR,
				(errcode(ERRCODE_INVALID_COLUMN_REFERENCE),
				 errmsg("subquery in TABLE value expression may not refer "
						"to relation of another query level"),
				 parser_errposition(pstate, t->location)));

	return (Node*) t;
}

static Node *
transformCoalesceExpr(ParseState *pstate, CoalesceExpr *c)
{
	CoalesceExpr *newc = makeNode(CoalesceExpr);
	Node	   *last_srf = pstate->p_last_srf;
	List	   *newargs = NIL;
	List	   *newcoercedargs = NIL;
	ListCell   *args;

	foreach(args, c->args)
	{
		Node	   *e = (Node *) lfirst(args);
		Node	   *newe;

		newe = transformExprRecurse(pstate, e);
		newargs = lappend(newargs, newe);
	}

	newc->coalescetype = select_common_type(pstate, newargs, "COALESCE", NULL);
	/* coalescecollid will be set by parse_collate.c */

	/* Convert arguments if necessary */
	foreach(args, newargs)
	{
		Node	   *e = (Node *) lfirst(args);
		Node	   *newe;

		newe = coerce_to_common_type(pstate, e,
									 newc->coalescetype,
									 "COALESCE");
		newcoercedargs = lappend(newcoercedargs, newe);
	}

	/* if any subexpression contained a SRF, complain */
	if (pstate->p_last_srf != last_srf)
		ereport(ERROR,
				(errcode(ERRCODE_FEATURE_NOT_SUPPORTED),
		/* translator: %s is name of a SQL construct, eg GROUP BY */
				 errmsg("set-returning functions are not allowed in %s",
						"COALESCE"),
				 errhint("You might be able to move the set-returning function into a LATERAL FROM item."),
				 parser_errposition(pstate,
									exprLocation(pstate->p_last_srf))));

	newc->args = newcoercedargs;
	newc->location = c->location;
	return (Node *) newc;
}

static Node *
transformMinMaxExpr(ParseState *pstate, MinMaxExpr *m)
{
	MinMaxExpr *newm = makeNode(MinMaxExpr);
	List	   *newargs = NIL;
	List	   *newcoercedargs = NIL;
	const char *funcname = (m->op == IS_GREATEST) ? "GREATEST" : "LEAST";
	ListCell   *args;

	newm->op = m->op;
	foreach(args, m->args)
	{
		Node	   *e = (Node *) lfirst(args);
		Node	   *newe;

		newe = transformExprRecurse(pstate, e);
		newargs = lappend(newargs, newe);
	}

	newm->minmaxtype = select_common_type(pstate, newargs, funcname, NULL);
	/* minmaxcollid and inputcollid will be set by parse_collate.c */

	/* Convert arguments if necessary */
	foreach(args, newargs)
	{
		Node	   *e = (Node *) lfirst(args);
		Node	   *newe;

		newe = coerce_to_common_type(pstate, e,
									 newm->minmaxtype,
									 funcname);
		newcoercedargs = lappend(newcoercedargs, newe);
	}

	newm->args = newcoercedargs;
	newm->location = m->location;
	return (Node *) newm;
}

static Node *
transformSQLValueFunction(ParseState *pstate, SQLValueFunction *svf)
{
	/*
	 * All we need to do is insert the correct result type and (where needed)
	 * validate the typmod, so we just modify the node in-place.
	 */
	switch (svf->op)
	{
		case SVFOP_CURRENT_DATE:
			svf->type = DATEOID;
			break;
		case SVFOP_CURRENT_TIME:
			svf->type = TIMETZOID;
			break;
		case SVFOP_CURRENT_TIME_N:
			svf->type = TIMETZOID;
			svf->typmod = anytime_typmod_check(true, svf->typmod);
			break;
		case SVFOP_CURRENT_TIMESTAMP:
			svf->type = TIMESTAMPTZOID;
			break;
		case SVFOP_CURRENT_TIMESTAMP_N:
			svf->type = TIMESTAMPTZOID;
			svf->typmod = anytimestamp_typmod_check(true, svf->typmod);
			break;
		case SVFOP_LOCALTIME:
			svf->type = TIMEOID;
			break;
		case SVFOP_LOCALTIME_N:
			svf->type = TIMEOID;
			svf->typmod = anytime_typmod_check(false, svf->typmod);
			break;
		case SVFOP_LOCALTIMESTAMP:
			svf->type = TIMESTAMPOID;
			break;
		case SVFOP_LOCALTIMESTAMP_N:
			svf->type = TIMESTAMPOID;
			svf->typmod = anytimestamp_typmod_check(false, svf->typmod);
			break;
		case SVFOP_CURRENT_ROLE:
		case SVFOP_CURRENT_USER:
		case SVFOP_USER:
		case SVFOP_SESSION_USER:
		case SVFOP_CURRENT_CATALOG:
		case SVFOP_CURRENT_SCHEMA:
			svf->type = NAMEOID;
			break;
	}

	return (Node *) svf;
}

static Node *
transformXmlExpr(ParseState *pstate, XmlExpr *x)
{
	XmlExpr    *newx;
	ListCell   *lc;
	int			i;

	newx = makeNode(XmlExpr);
	newx->op = x->op;
	if (x->name)
		newx->name = map_sql_identifier_to_xml_name(x->name, false, false);
	else
		newx->name = NULL;
	newx->xmloption = x->xmloption;
	newx->type = XMLOID;		/* this just marks the node as transformed */
	newx->typmod = -1;
	newx->location = x->location;

	/*
	 * gram.y built the named args as a list of ResTarget.  Transform each,
	 * and break the names out as a separate list.
	 */
	newx->named_args = NIL;
	newx->arg_names = NIL;

	foreach(lc, x->named_args)
	{
		ResTarget  *r = lfirst_node(ResTarget, lc);
		Node	   *expr;
		char	   *argname;

		expr = transformExprRecurse(pstate, r->val);

		if (r->name)
			argname = map_sql_identifier_to_xml_name(r->name, false, false);
		else if (IsA(r->val, ColumnRef))
			argname = map_sql_identifier_to_xml_name(FigureColname(r->val),
													 true, false);
		else
		{
			ereport(ERROR,
					(errcode(ERRCODE_SYNTAX_ERROR),
					 x->op == IS_XMLELEMENT
					 ? errmsg("unnamed XML attribute value must be a column reference")
					 : errmsg("unnamed XML element value must be a column reference"),
					 parser_errposition(pstate, r->location)));
			argname = NULL;		/* keep compiler quiet */
		}

		/* reject duplicate argnames in XMLELEMENT only */
		if (x->op == IS_XMLELEMENT)
		{
			ListCell   *lc2;

			foreach(lc2, newx->arg_names)
			{
				if (strcmp(argname, strVal(lfirst(lc2))) == 0)
					ereport(ERROR,
							(errcode(ERRCODE_SYNTAX_ERROR),
							 errmsg("XML attribute name \"%s\" appears more than once",
									argname),
							 parser_errposition(pstate, r->location)));
			}
		}

		newx->named_args = lappend(newx->named_args, expr);
		newx->arg_names = lappend(newx->arg_names, makeString(argname));
	}

	/* The other arguments are of varying types depending on the function */
	newx->args = NIL;
	i = 0;
	foreach(lc, x->args)
	{
		Node	   *e = (Node *) lfirst(lc);
		Node	   *newe;

		newe = transformExprRecurse(pstate, e);
		switch (x->op)
		{
			case IS_XMLCONCAT:
				newe = coerce_to_specific_type(pstate, newe, XMLOID,
											   "XMLCONCAT");
				break;
			case IS_XMLELEMENT:
				/* no coercion necessary */
				break;
			case IS_XMLFOREST:
				newe = coerce_to_specific_type(pstate, newe, XMLOID,
											   "XMLFOREST");
				break;
			case IS_XMLPARSE:
				if (i == 0)
					newe = coerce_to_specific_type(pstate, newe, TEXTOID,
												   "XMLPARSE");
				else
					newe = coerce_to_boolean(pstate, newe, "XMLPARSE");
				break;
			case IS_XMLPI:
				newe = coerce_to_specific_type(pstate, newe, TEXTOID,
											   "XMLPI");
				break;
			case IS_XMLROOT:
				if (i == 0)
					newe = coerce_to_specific_type(pstate, newe, XMLOID,
												   "XMLROOT");
				else if (i == 1)
					newe = coerce_to_specific_type(pstate, newe, TEXTOID,
												   "XMLROOT");
				else
					newe = coerce_to_specific_type(pstate, newe, INT4OID,
												   "XMLROOT");
				break;
			case IS_XMLSERIALIZE:
				/* not handled here */
				Assert(false);
				break;
			case IS_DOCUMENT:
				newe = coerce_to_specific_type(pstate, newe, XMLOID,
											   "IS DOCUMENT");
				break;
		}
		newx->args = lappend(newx->args, newe);
		i++;
	}

	return (Node *) newx;
}

static Node *
transformXmlSerialize(ParseState *pstate, XmlSerialize *xs)
{
	Node	   *result;
	XmlExpr    *xexpr;
	Oid			targetType;
	int32		targetTypmod;

	xexpr = makeNode(XmlExpr);
	xexpr->op = IS_XMLSERIALIZE;
	xexpr->args = list_make1(coerce_to_specific_type(pstate,
													 transformExprRecurse(pstate, xs->expr),
													 XMLOID,
													 "XMLSERIALIZE"));

	typenameTypeIdAndMod(pstate, xs->typeName, &targetType, &targetTypmod);

	xexpr->xmloption = xs->xmloption;
	xexpr->location = xs->location;
	/* We actually only need these to be able to parse back the expression. */
	xexpr->type = targetType;
	xexpr->typmod = targetTypmod;

	/*
	 * The actual target type is determined this way.  SQL allows char and
	 * varchar as target types.  We allow anything that can be cast implicitly
	 * from text.  This way, user-defined text-like data types automatically
	 * fit in.
	 */
	result = coerce_to_target_type(pstate, (Node *) xexpr,
								   TEXTOID, targetType, targetTypmod,
								   COERCION_IMPLICIT,
								   COERCE_IMPLICIT_CAST,
								   -1);
	if (result == NULL)
		ereport(ERROR,
				(errcode(ERRCODE_CANNOT_COERCE),
				 errmsg("cannot cast XMLSERIALIZE result to %s",
						format_type_be(targetType)),
				 parser_errposition(pstate, xexpr->location)));
	return result;
}

static Node *
transformBooleanTest(ParseState *pstate, BooleanTest *b)
{
	const char *clausename;

	switch (b->booltesttype)
	{
		case IS_TRUE:
			clausename = "IS TRUE";
			break;
		case IS_NOT_TRUE:
			clausename = "IS NOT TRUE";
			break;
		case IS_FALSE:
			clausename = "IS FALSE";
			break;
		case IS_NOT_FALSE:
			clausename = "IS NOT FALSE";
			break;
		case IS_UNKNOWN:
			clausename = "IS UNKNOWN";
			break;
		case IS_NOT_UNKNOWN:
			clausename = "IS NOT UNKNOWN";
			break;
		default:
			elog(ERROR, "unrecognized booltesttype: %d",
				 (int) b->booltesttype);
			clausename = NULL;	/* keep compiler quiet */
	}

	b->arg = (Expr *) transformExprRecurse(pstate, (Node *) b->arg);

	b->arg = (Expr *) coerce_to_boolean(pstate,
										(Node *) b->arg,
										clausename);

	return (Node *) b;
}

static Node *
transformCurrentOfExpr(ParseState *pstate, CurrentOfExpr *cexpr)
{
<<<<<<< HEAD
	int			sublevels_up;

	/*
	 * The target RTE must be simply updatable. If not, we error out
	 * early here to avoid having to deal with error cases later:
	 * rewriting/planning against views, for example.
	 */
	Assert(pstate->p_target_rangetblentry != NULL);
	(void) isSimplyUpdatableRelation(pstate->p_target_rangetblentry->relid, false);

=======
>>>>>>> d457cb4e
	/* CURRENT OF can only appear at top level of UPDATE/DELETE */
	Assert(pstate->p_target_nsitem != NULL);
	cexpr->cvarno = pstate->p_target_nsitem->p_rtindex;

	cexpr->target_relid = pstate->p_target_rangetblentry->relid;

	/*
	 * Check to see if the cursor name matches a parameter of type REFCURSOR.
	 * If so, replace the raw name reference with a parameter reference. (This
	 * is a hack for the convenience of plpgsql.)
	 */
	if (cexpr->cursor_name != NULL) /* in case already transformed */
	{
		ColumnRef  *cref = makeNode(ColumnRef);
		Node	   *node = NULL;

		/* Build an unqualified ColumnRef with the given name */
		cref->fields = list_make1(makeString(cexpr->cursor_name));
		cref->location = -1;

		/* See if there is a translation available from a parser hook */
		if (pstate->p_pre_columnref_hook != NULL)
			node = pstate->p_pre_columnref_hook(pstate, cref);
		if (node == NULL && pstate->p_post_columnref_hook != NULL)
			node = pstate->p_post_columnref_hook(pstate, cref, NULL);

		/*
		 * XXX Should we throw an error if we get a translation that isn't a
		 * refcursor Param?  For now it seems best to silently ignore false
		 * matches.
		 */
		if (node != NULL && IsA(node, Param))
		{
			Param	   *p = (Param *) node;

			if (p->paramkind == PARAM_EXTERN &&
				p->paramtype == REFCURSOROID)
			{
				/* Matches, so convert CURRENT OF to a param reference */
				cexpr->cursor_name = NULL;
				cexpr->cursor_param = p->paramid;
			}
		}
	}

	return (Node *) cexpr;
}

/*
 * Construct a whole-row reference to represent the notation "relation.*".
 */
static Node *
transformWholeRowRef(ParseState *pstate, ParseNamespaceItem *nsitem,
					 int sublevels_up, int location)
{
	/*
	 * Build the appropriate referencing node.  Normally this can be a
	 * whole-row Var, but if the nsitem is a JOIN USING alias then it contains
	 * only a subset of the columns of the underlying join RTE, so that will
	 * not work.  Instead we immediately expand the reference into a RowExpr.
	 * Since the JOIN USING's common columns are fully determined at this
	 * point, there seems no harm in expanding it now rather than during
	 * planning.
	 *
	 * Note that if the RTE is a function returning scalar, we create just a
	 * plain reference to the function value, not a composite containing a
	 * single column.  This is pretty inconsistent at first sight, but it's
	 * what we've done historically.  One argument for it is that "rel" and
	 * "rel.*" mean the same thing for composite relations, so why not for
	 * scalar functions...
	 */
	if (nsitem->p_names == nsitem->p_rte->eref)
	{
		Var		   *result;

		result = makeWholeRowVar(nsitem->p_rte, nsitem->p_rtindex,
								 sublevels_up, true);

		/* location is not filled in by makeWholeRowVar */
		result->location = location;

		/* mark relation as requiring whole-row SELECT access */
		markVarForSelectPriv(pstate, result);

		return (Node *) result;
	}
	else
	{
		RowExpr    *rowexpr;
		List	   *fields;

		/*
		 * We want only as many columns as are listed in p_names->colnames,
		 * and we should use those names not whatever possibly-aliased names
		 * are in the RTE.  We needn't worry about marking the RTE for SELECT
		 * access, as the common columns are surely so marked already.
		 */
		expandRTE(nsitem->p_rte, nsitem->p_rtindex,
				  sublevels_up, location, false,
				  NULL, &fields);
		rowexpr = makeNode(RowExpr);
		rowexpr->args = list_truncate(fields,
									  list_length(nsitem->p_names->colnames));
		rowexpr->row_typeid = RECORDOID;
		rowexpr->row_format = COERCE_IMPLICIT_CAST;
		rowexpr->colnames = copyObject(nsitem->p_names->colnames);
		rowexpr->location = location;

		return (Node *) rowexpr;
	}
}

/*
 * Handle an explicit CAST construct.
 *
 * Transform the argument, look up the type name, and apply any necessary
 * coercion function(s).
 */
static Node *
transformTypeCast(ParseState *pstate, TypeCast *tc)
{
	Node	   *result;
	Node	   *arg = tc->arg;
	Node	   *expr;
	Oid			inputType;
	Oid			targetType;
	int32		targetTypmod;
	int			location;

	/* Look up the type name first */
	typenameTypeIdAndMod(pstate, tc->typeName, &targetType, &targetTypmod);

	/*
	 * If the subject of the typecast is an ARRAY[] construct and the target
	 * type is an array type, we invoke transformArrayExpr() directly so that
	 * we can pass down the type information.  This avoids some cases where
	 * transformArrayExpr() might not infer the correct type.  Otherwise, just
	 * transform the argument normally.
	 */
	if (IsA(arg, A_ArrayExpr))
	{
		Oid			targetBaseType;
		int32		targetBaseTypmod;
		Oid			elementType;

		/*
		 * If target is a domain over array, work with the base array type
		 * here.  Below, we'll cast the array type to the domain.  In the
		 * usual case that the target is not a domain, the remaining steps
		 * will be a no-op.
		 */
		targetBaseTypmod = targetTypmod;
		targetBaseType = getBaseTypeAndTypmod(targetType, &targetBaseTypmod);
		elementType = get_element_type(targetBaseType);
		if (OidIsValid(elementType))
		{
			expr = transformArrayExpr(pstate,
									  (A_ArrayExpr *) arg,
									  targetBaseType,
									  elementType,
									  targetBaseTypmod);
		}
		else
			expr = transformExprRecurse(pstate, arg);
	}
	else
		expr = transformExprRecurse(pstate, arg);

	inputType = exprType(expr);
	if (inputType == InvalidOid)
		return expr;			/* do nothing if NULL input */

	/*
	 * Location of the coercion is preferentially the location of the :: or
	 * CAST symbol, but if there is none then use the location of the type
	 * name (this can happen in TypeName 'string' syntax, for instance).
	 */
	location = tc->location;
	if (location < 0)
		location = tc->typeName->location;

	result = coerce_to_target_type(pstate, expr, inputType,
								   targetType, targetTypmod,
								   COERCION_EXPLICIT,
								   COERCE_EXPLICIT_CAST,
								   location);
	if (result == NULL)
		ereport(ERROR,
				(errcode(ERRCODE_CANNOT_COERCE),
				 errmsg("cannot cast type %s to %s",
						format_type_be(inputType),
						format_type_be(targetType)),
				 parser_coercion_errposition(pstate, location, expr)));

	return result;
}

/*
 * Handle an explicit COLLATE clause.
 *
 * Transform the argument, and look up the collation name.
 */
static Node *
transformCollateClause(ParseState *pstate, CollateClause *c)
{
	CollateExpr *newc;
	Oid			argtype;

	newc = makeNode(CollateExpr);
	newc->arg = (Expr *) transformExprRecurse(pstate, c->arg);

	argtype = exprType((Node *) newc->arg);

	/*
	 * The unknown type is not collatable, but coerce_type() takes care of it
	 * separately, so we'll let it go here.
	 */
	if (!type_is_collatable(argtype) && argtype != UNKNOWNOID)
		ereport(ERROR,
				(errcode(ERRCODE_DATATYPE_MISMATCH),
				 errmsg("collations are not supported by type %s",
						format_type_be(argtype)),
				 parser_errposition(pstate, c->location)));

	newc->collOid = LookupCollation(pstate, c->collname, c->location);
	newc->location = c->location;

	return (Node *) newc;
}

/*
 * Transform a "row compare-op row" construct
 *
 * The inputs are lists of already-transformed expressions.
 * As with coerce_type, pstate may be NULL if no special unknown-Param
 * processing is wanted.
 *
 * The output may be a single OpExpr, an AND or OR combination of OpExprs,
 * or a RowCompareExpr.  In all cases it is guaranteed to return boolean.
 * The AND, OR, and RowCompareExpr cases further imply things about the
 * behavior of the operators (ie, they behave as =, <>, or < <= > >=).
 */
static Node *
make_row_comparison_op(ParseState *pstate, List *opname,
					   List *largs, List *rargs, int location)
{
	RowCompareExpr *rcexpr;
	RowCompareType rctype;
	List	   *opexprs;
	List	   *opnos;
	List	   *opfamilies;
	ListCell   *l,
			   *r;
	List	  **opinfo_lists;
	Bitmapset  *strats;
	int			nopers;
	int			i;

	nopers = list_length(largs);
	if (nopers != list_length(rargs))
		ereport(ERROR,
				(errcode(ERRCODE_SYNTAX_ERROR),
				 errmsg("unequal number of entries in row expressions"),
				 parser_errposition(pstate, location)));

	/*
	 * We can't compare zero-length rows because there is no principled basis
	 * for figuring out what the operator is.
	 */
	if (nopers == 0)
		ereport(ERROR,
				(errcode(ERRCODE_FEATURE_NOT_SUPPORTED),
				 errmsg("cannot compare rows of zero length"),
				 parser_errposition(pstate, location)));

	/*
	 * Identify all the pairwise operators, using make_op so that behavior is
	 * the same as in the simple scalar case.
	 */
	opexprs = NIL;
	forboth(l, largs, r, rargs)
	{
		Node	   *larg = (Node *) lfirst(l);
		Node	   *rarg = (Node *) lfirst(r);
		OpExpr	   *cmp;

		cmp = castNode(OpExpr, make_op(pstate, opname, larg, rarg,
									   pstate->p_last_srf, location));

		/*
		 * We don't use coerce_to_boolean here because we insist on the
		 * operator yielding boolean directly, not via coercion.  If it
		 * doesn't yield bool it won't be in any index opfamilies...
		 */
		if (cmp->opresulttype != BOOLOID)
			ereport(ERROR,
					(errcode(ERRCODE_DATATYPE_MISMATCH),
					 errmsg("row comparison operator must yield type boolean, "
							"not type %s",
							format_type_be(cmp->opresulttype)),
					 parser_errposition(pstate, location)));
		if (expression_returns_set((Node *) cmp))
			ereport(ERROR,
					(errcode(ERRCODE_DATATYPE_MISMATCH),
					 errmsg("row comparison operator must not return a set"),
					 parser_errposition(pstate, location)));
		opexprs = lappend(opexprs, cmp);
	}

	/*
	 * If rows are length 1, just return the single operator.  In this case we
	 * don't insist on identifying btree semantics for the operator (but we
	 * still require it to return boolean).
	 */
	if (nopers == 1)
		return (Node *) linitial(opexprs);

	/*
	 * Now we must determine which row comparison semantics (= <> < <= > >=)
	 * apply to this set of operators.  We look for btree opfamilies
	 * containing the operators, and see which interpretations (strategy
	 * numbers) exist for each operator.
	 */
	opinfo_lists = (List **) palloc(nopers * sizeof(List *));
	strats = NULL;
	i = 0;
	foreach(l, opexprs)
	{
		Oid			opno = ((OpExpr *) lfirst(l))->opno;
		Bitmapset  *this_strats;
		ListCell   *j;

		opinfo_lists[i] = get_op_btree_interpretation(opno);

		/*
		 * convert strategy numbers into a Bitmapset to make the intersection
		 * calculation easy.
		 */
		this_strats = NULL;
		foreach(j, opinfo_lists[i])
		{
			OpBtreeInterpretation *opinfo = lfirst(j);

			this_strats = bms_add_member(this_strats, opinfo->strategy);
		}
		if (i == 0)
			strats = this_strats;
		else
			strats = bms_int_members(strats, this_strats);
		i++;
	}

	/*
	 * If there are multiple common interpretations, we may use any one of
	 * them ... this coding arbitrarily picks the lowest btree strategy
	 * number.
	 */
	i = bms_first_member(strats);
	if (i < 0)
	{
		/* No common interpretation, so fail */
		ereport(ERROR,
				(errcode(ERRCODE_FEATURE_NOT_SUPPORTED),
				 errmsg("could not determine interpretation of row comparison operator %s",
						strVal(llast(opname))),
				 errhint("Row comparison operators must be associated with btree operator families."),
				 parser_errposition(pstate, location)));
	}
	rctype = (RowCompareType) i;

	/*
	 * For = and <> cases, we just combine the pairwise operators with AND or
	 * OR respectively.
	 */
	if (rctype == ROWCOMPARE_EQ)
		return (Node *) makeBoolExpr(AND_EXPR, opexprs, location);
	if (rctype == ROWCOMPARE_NE)
		return (Node *) makeBoolExpr(OR_EXPR, opexprs, location);

	/*
	 * Otherwise we need to choose exactly which opfamily to associate with
	 * each operator.
	 */
	opfamilies = NIL;
	for (i = 0; i < nopers; i++)
	{
		Oid			opfamily = InvalidOid;
		ListCell   *j;

		foreach(j, opinfo_lists[i])
		{
			OpBtreeInterpretation *opinfo = lfirst(j);

			if (opinfo->strategy == rctype)
			{
				opfamily = opinfo->opfamily_id;
				break;
			}
		}
		if (OidIsValid(opfamily))
			opfamilies = lappend_oid(opfamilies, opfamily);
		else					/* should not happen */
			ereport(ERROR,
					(errcode(ERRCODE_FEATURE_NOT_SUPPORTED),
					 errmsg("could not determine interpretation of row comparison operator %s",
							strVal(llast(opname))),
					 errdetail("There are multiple equally-plausible candidates."),
					 parser_errposition(pstate, location)));
	}

	/*
	 * Now deconstruct the OpExprs and create a RowCompareExpr.
	 *
	 * Note: can't just reuse the passed largs/rargs lists, because of
	 * possibility that make_op inserted coercion operations.
	 */
	opnos = NIL;
	largs = NIL;
	rargs = NIL;
	foreach(l, opexprs)
	{
		OpExpr	   *cmp = (OpExpr *) lfirst(l);

		opnos = lappend_oid(opnos, cmp->opno);
		largs = lappend(largs, linitial(cmp->args));
		rargs = lappend(rargs, lsecond(cmp->args));
	}

	rcexpr = makeNode(RowCompareExpr);
	rcexpr->rctype = rctype;
	rcexpr->opnos = opnos;
	rcexpr->opfamilies = opfamilies;
	rcexpr->inputcollids = NIL; /* assign_expr_collations will fix this */
	rcexpr->largs = largs;
	rcexpr->rargs = rargs;

	return (Node *) rcexpr;
}

/*
 * Transform a "row IS DISTINCT FROM row" construct
 *
 * The input RowExprs are already transformed
 */
static Node *
make_row_distinct_op(ParseState *pstate, List *opname,
					 RowExpr *lrow, RowExpr *rrow,
					 int location)
{
	Node	   *result = NULL;
	List	   *largs = lrow->args;
	List	   *rargs = rrow->args;
	ListCell   *l,
			   *r;

	if (list_length(largs) != list_length(rargs))
		ereport(ERROR,
				(errcode(ERRCODE_SYNTAX_ERROR),
				 errmsg("unequal number of entries in row expressions"),
				 parser_errposition(pstate, location)));

	forboth(l, largs, r, rargs)
	{
		Node	   *larg = (Node *) lfirst(l);
		Node	   *rarg = (Node *) lfirst(r);
		Node	   *cmp;

		cmp = (Node *) make_distinct_op(pstate, opname, larg, rarg, location);
		if (result == NULL)
			result = cmp;
		else
			result = (Node *) makeBoolExpr(OR_EXPR,
										   list_make2(result, cmp),
										   location);
	}

	if (result == NULL)
	{
		/* zero-length rows?  Generate constant FALSE */
		result = makeBoolConst(false, false);
	}

	return result;
}

/*
 * make the node for an IS DISTINCT FROM operator
 */
static Expr *
make_distinct_op(ParseState *pstate, List *opname, Node *ltree, Node *rtree,
				 int location)
{
	Expr	   *result;

	result = make_op(pstate, opname, ltree, rtree,
					 pstate->p_last_srf, location);
	if (((OpExpr *) result)->opresulttype != BOOLOID)
		ereport(ERROR,
				(errcode(ERRCODE_DATATYPE_MISMATCH),
				 errmsg("IS DISTINCT FROM requires = operator to yield boolean"),
				 parser_errposition(pstate, location)));
	if (((OpExpr *) result)->opretset)
		ereport(ERROR,
				(errcode(ERRCODE_DATATYPE_MISMATCH),
		/* translator: %s is name of a SQL construct, eg NULLIF */
				 errmsg("%s must not return a set", "IS DISTINCT FROM"),
				 parser_errposition(pstate, location)));

	/*
	 * We rely on DistinctExpr and OpExpr being same struct
	 */
	NodeSetTag(result, T_DistinctExpr);

	return result;
}

/*
 * Produce a NullTest node from an IS [NOT] DISTINCT FROM NULL construct
 *
 * "arg" is the untransformed other argument
 */
static Node *
make_nulltest_from_distinct(ParseState *pstate, A_Expr *distincta, Node *arg)
{
	NullTest   *nt = makeNode(NullTest);

	nt->arg = (Expr *) transformExprRecurse(pstate, arg);
	/* the argument can be any type, so don't coerce it */
	if (distincta->kind == AEXPR_NOT_DISTINCT)
		nt->nulltesttype = IS_NULL;
	else
		nt->nulltesttype = IS_NOT_NULL;
	/* argisrow = false is correct whether or not arg is composite */
	nt->argisrow = false;
	nt->location = distincta->location;
	return (Node *) nt;
}

/*
 * Produce a string identifying an expression by kind.
 *
 * Note: when practical, use a simple SQL keyword for the result.  If that
 * doesn't work well, check call sites to see whether custom error message
 * strings are required.
 */
const char *
ParseExprKindName(ParseExprKind exprKind)
{
	switch (exprKind)
	{
		case EXPR_KIND_NONE:
			return "invalid expression context";
		case EXPR_KIND_OTHER:
			return "extension expression";
		case EXPR_KIND_JOIN_ON:
			return "JOIN/ON";
		case EXPR_KIND_JOIN_USING:
			return "JOIN/USING";
		case EXPR_KIND_FROM_SUBSELECT:
			return "sub-SELECT in FROM";
		case EXPR_KIND_FROM_FUNCTION:
			return "function in FROM";
		case EXPR_KIND_WHERE:
			return "WHERE";
		case EXPR_KIND_POLICY:
			return "POLICY";
		case EXPR_KIND_HAVING:
			return "HAVING";
		case EXPR_KIND_FILTER:
			return "FILTER";
		case EXPR_KIND_WINDOW_PARTITION:
			return "window PARTITION BY";
		case EXPR_KIND_WINDOW_ORDER:
			return "window ORDER BY";
		case EXPR_KIND_WINDOW_FRAME_RANGE:
			return "window RANGE";
		case EXPR_KIND_WINDOW_FRAME_ROWS:
			return "window ROWS";
		case EXPR_KIND_WINDOW_FRAME_GROUPS:
			return "window GROUPS";
		case EXPR_KIND_SELECT_TARGET:
			return "SELECT";
		case EXPR_KIND_INSERT_TARGET:
			return "INSERT";
		case EXPR_KIND_UPDATE_SOURCE:
		case EXPR_KIND_UPDATE_TARGET:
			return "UPDATE";
		case EXPR_KIND_GROUP_BY:
			return "GROUP BY";
		case EXPR_KIND_ORDER_BY:
			return "ORDER BY";
		case EXPR_KIND_DISTINCT_ON:
			return "DISTINCT ON";
		case EXPR_KIND_LIMIT:
			return "LIMIT";
		case EXPR_KIND_OFFSET:
			return "OFFSET";
		case EXPR_KIND_RETURNING:
			return "RETURNING";
		case EXPR_KIND_VALUES:
		case EXPR_KIND_VALUES_SINGLE:
			return "VALUES";
		case EXPR_KIND_CHECK_CONSTRAINT:
		case EXPR_KIND_DOMAIN_CHECK:
			return "CHECK";
		case EXPR_KIND_COLUMN_DEFAULT:
		case EXPR_KIND_FUNCTION_DEFAULT:
			return "DEFAULT";
		case EXPR_KIND_INDEX_EXPRESSION:
			return "index expression";
		case EXPR_KIND_INDEX_PREDICATE:
			return "index predicate";
		case EXPR_KIND_STATS_EXPRESSION:
			return "statistics expression";
		case EXPR_KIND_ALTER_COL_TRANSFORM:
			return "USING";
		case EXPR_KIND_EXECUTE_PARAMETER:
			return "EXECUTE";
		case EXPR_KIND_TRIGGER_WHEN:
			return "WHEN";
		case EXPR_KIND_PARTITION_BOUND:
			return "partition bound";
		case EXPR_KIND_PARTITION_EXPRESSION:
			return "PARTITION BY";
		case EXPR_KIND_CALL_ARGUMENT:
			return "CALL";
		case EXPR_KIND_COPY_WHERE:
			return "WHERE";
		case EXPR_KIND_GENERATED_COLUMN:
			return "GENERATED AS";
<<<<<<< HEAD
		case EXPR_KIND_SCATTER_BY:
			return "SCATTER BY";
=======
		case EXPR_KIND_CYCLE_MARK:
			return "CYCLE";
>>>>>>> d457cb4e

			/*
			 * There is intentionally no default: case here, so that the
			 * compiler will warn if we add a new ParseExprKind without
			 * extending this switch.  If we do see an unrecognized value at
			 * runtime, we'll fall through to the "unrecognized" return.
			 */
	}
	return "unrecognized expression kind";
}<|MERGE_RESOLUTION|>--- conflicted
+++ resolved
@@ -83,15 +83,9 @@
 							  Node *ltree, Node *rtree, int location);
 static Node *make_nulltest_from_distinct(ParseState *pstate,
 										 A_Expr *distincta, Node *arg);
-<<<<<<< HEAD
-static int	operator_precedence_group(Node *node, const char **nodename);
-static void emit_precedence_warnings(ParseState *pstate,
-									 int opgroup, const char *opname,
-									 Node *lchild, Node *rchild,
-									 int location);
+
 static bool isWhenIsNotDistinctFromExpr(Node *warg);
-=======
->>>>>>> d457cb4e
+
 
 
 /*
@@ -537,11 +531,8 @@
 		case EXPR_KIND_CALL_ARGUMENT:
 		case EXPR_KIND_COPY_WHERE:
 		case EXPR_KIND_GENERATED_COLUMN:
-<<<<<<< HEAD
 		case EXPR_KIND_SCATTER_BY:
-=======
 		case EXPR_KIND_CYCLE_MARK:
->>>>>>> d457cb4e
 			/* okay */
 			break;
 
@@ -2599,24 +2590,19 @@
 static Node *
 transformCurrentOfExpr(ParseState *pstate, CurrentOfExpr *cexpr)
 {
-<<<<<<< HEAD
-	int			sublevels_up;
-
 	/*
 	 * The target RTE must be simply updatable. If not, we error out
 	 * early here to avoid having to deal with error cases later:
 	 * rewriting/planning against views, for example.
 	 */
-	Assert(pstate->p_target_rangetblentry != NULL);
-	(void) isSimplyUpdatableRelation(pstate->p_target_rangetblentry->relid, false);
-
-=======
->>>>>>> d457cb4e
+	Assert(pstate->p_target_nsitem != NULL && pstate->p_target_nsitem->p_rte != NULL);
+	(void) isSimplyUpdatableRelation(pstate->p_target_nsitem->p_rte->relid, false);
+
 	/* CURRENT OF can only appear at top level of UPDATE/DELETE */
 	Assert(pstate->p_target_nsitem != NULL);
 	cexpr->cvarno = pstate->p_target_nsitem->p_rtindex;
 
-	cexpr->target_relid = pstate->p_target_rangetblentry->relid;
+	cexpr->target_relid = pstate->p_target_nsitem->p_rte->relid;
 
 	/*
 	 * Check to see if the cursor name matches a parameter of type REFCURSOR.
@@ -3242,13 +3228,10 @@
 			return "WHERE";
 		case EXPR_KIND_GENERATED_COLUMN:
 			return "GENERATED AS";
-<<<<<<< HEAD
 		case EXPR_KIND_SCATTER_BY:
 			return "SCATTER BY";
-=======
 		case EXPR_KIND_CYCLE_MARK:
 			return "CYCLE";
->>>>>>> d457cb4e
 
 			/*
 			 * There is intentionally no default: case here, so that the
