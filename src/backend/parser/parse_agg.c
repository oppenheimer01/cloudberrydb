--- conflicted
+++ resolved
@@ -566,6 +566,7 @@
 		argp->paramkind = PARAM_EXEC;
 		argp->paramid = -1;
 		argp->paramtype = agg_state_type;
+		argp->paramtypmod = -1;
 		args = list_make1(argp);
 
 		*finalfnexpr = (Expr *) makeFuncExpr(finalfn_oid,
@@ -584,6 +585,7 @@
 		argp->paramkind = PARAM_EXEC;
 		argp->paramid = -1;
 		argp->paramtype = agg_state_type;
+		argp->paramtypmod = -1;
 		args = list_make1(argp);
 
 		/* XXX: is agg_state_type correct here? */
@@ -601,6 +603,7 @@
 		argp->paramkind = PARAM_EXEC;
 		argp->paramid = -1;
 		argp->paramtype = agg_state_type;
+		argp->paramtypmod = -1;
 		args = list_make1(argp);
 
 		*invtransfnexpr = (Expr *) makeFuncExpr(invtransfn_oid,
@@ -618,6 +621,7 @@
 		argp->paramkind = PARAM_EXEC;
 		argp->paramid = -1;
 		argp->paramtype = agg_state_type;
+		argp->paramtypmod = -1;
 		args = list_make1(argp);
 
 		*invprelimfnexpr = (Expr *) makeFuncExpr(invprelimfn_oid,
@@ -817,19 +821,10 @@
 	 * Must be prepared to start with a Query or a bare expression tree; if
 	 * it's a Query, we don't want to increment sublevels_up.
 	 */
-<<<<<<< HEAD
 	return query_or_expression_tree_walker(node,
 										   checkExprHasWindFuncs_walker,
 										   (void *) &context, 0);
 }
-=======
-	argp = makeNode(Param);
-	argp->paramkind = PARAM_EXEC;
-	argp->paramid = -1;
-	argp->paramtype = agg_state_type;
-	argp->paramtypmod = -1;
-	args = list_make1(argp);
->>>>>>> 782d68e3
 
 static bool
 checkExprHasGroupExtFuncs_walker(Node *node, checkHasGroupExtFuncs_context *context)
