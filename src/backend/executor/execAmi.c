/*-------------------------------------------------------------------------
 *
 * execAmi.c
 *	  miscellaneous executor access method routines
 *
 * Portions Copyright (c) 1996-2015, PostgreSQL Global Development Group
 * Portions Copyright (c) 1994, Regents of the University of California
 *
 *	src/backend/executor/execAmi.c
 *
 *-------------------------------------------------------------------------
 */
#include "postgres.h"

#include "access/htup_details.h"
#include "executor/execdebug.h"
#include "executor/instrument.h"
#include "executor/nodeAgg.h"
#include "executor/nodeAppend.h"
#include "executor/nodeBitmapAnd.h"
#include "executor/nodeBitmapHeapscan.h"
#include "executor/nodeBitmapIndexscan.h"
#include "executor/nodeDynamicBitmapHeapscan.h"
#include "executor/nodeDynamicBitmapIndexscan.h"
#include "executor/nodeBitmapOr.h"
#include "executor/nodeCtescan.h"
#include "executor/nodeCustom.h"
#include "executor/nodeForeignscan.h"
#include "executor/nodeFunctionscan.h"
#include "executor/nodeHash.h"
#include "executor/nodeHashjoin.h"
#include "executor/nodeIndexonlyscan.h"
#include "executor/nodeIndexscan.h"
#include "executor/nodeLimit.h"
#include "executor/nodeLockRows.h"
#include "executor/nodeMaterial.h"
#include "executor/nodeMergeAppend.h"
#include "executor/nodeMergejoin.h"
#include "executor/nodeModifyTable.h"
#include "executor/nodeNestloop.h"
#include "executor/nodeRecursiveunion.h"
#include "executor/nodeResult.h"
#include "executor/nodeSamplescan.h"
#include "executor/nodeSeqscan.h"
#include "executor/nodeSetOp.h"
#include "executor/nodeSort.h"
#include "executor/nodeSubplan.h"
#include "executor/nodeSubqueryscan.h"
#include "executor/nodeTidscan.h"
#include "executor/nodeUnique.h"
#include "executor/nodeValuesscan.h"
#include "executor/nodeWindowAgg.h"
#include "executor/nodeWorktablescan.h"
#include "executor/nodeAssertOp.h"
#include "executor/nodeDynamicSeqscan.h"
#include "executor/nodeDynamicIndexscan.h"
#include "executor/nodeExternalscan.h"
#include "executor/nodeMotion.h"
#include "executor/nodeSequence.h"
#include "executor/nodeTableFunction.h"
#include "executor/nodePartitionSelector.h"
#include "executor/nodeShareInputScan.h"
#include "nodes/nodeFuncs.h"
#include "nodes/relation.h"
#include "utils/rel.h"
#include "utils/syscache.h"


static bool TargetListSupportsBackwardScan(List *targetlist);
static bool IndexSupportsBackwardScan(Oid indexid);


/*
 * ExecReScan
 *		Reset a plan node so that its output can be re-scanned.
 *
 * Note that if the plan node has parameters that have changed value,
 * the output might be different from last time.
 */
void
ExecReScan(PlanState *node)
{
	/* If collecting timing stats, update them */
	if (node->instrument)
		InstrEndLoop(node->instrument);

	/* no longer squelched */
	node->squelched = false;

	/*
	 * If we have changed parameters, propagate that info.
	 *
	 * Note: ExecReScanSetParamPlan() can add bits to node->chgParam,
	 * corresponding to the output param(s) that the InitPlan will update.
	 * Since we make only one pass over the list, that means that an InitPlan
	 * can depend on the output param(s) of a sibling InitPlan only if that
	 * sibling appears earlier in the list.  This is workable for now given
	 * the limited ways in which one InitPlan could depend on another, but
	 * eventually we might need to work harder (or else make the planner
	 * enlarge the extParam/allParam sets to include the params of depended-on
	 * InitPlans).
	 */
	if (node->chgParam != NULL)
	{
		ListCell   *l;

		foreach(l, node->initPlan)
		{
			SubPlanState *sstate = (SubPlanState *) lfirst(l);
			PlanState  *splan = sstate->planstate;

			if (splan->plan->extParam != NULL)	/* don't care about child
												 * local Params */
				UpdateChangedParamSet(splan, node->chgParam);
			if (splan->chgParam != NULL)
				ExecReScanSetParamPlan(sstate, node);
		}
		foreach(l, node->subPlan)
		{
			SubPlanState *sstate = (SubPlanState *) lfirst(l);
			PlanState  *splan = sstate->planstate;

			if (splan->plan->extParam != NULL)
				UpdateChangedParamSet(splan, node->chgParam);
		}
		/* Well. Now set chgParam for left/right trees. */
		if (node->lefttree != NULL)
			UpdateChangedParamSet(node->lefttree, node->chgParam);
		if (node->righttree != NULL)
			UpdateChangedParamSet(node->righttree, node->chgParam);
	}

	/* Shut down any SRFs in the plan node's targetlist */
	if (node->ps_ExprContext)
		ReScanExprContext(node->ps_ExprContext);

	/* And do node-type-specific processing */
	switch (nodeTag(node))
	{
		case T_ResultState:
			ExecReScanResult((ResultState *) node);
			break;

		case T_ModifyTableState:
			ExecReScanModifyTable((ModifyTableState *) node);
			break;

		case T_AppendState:
			ExecReScanAppend((AppendState *) node);
			break;

		case T_MergeAppendState:
			ExecReScanMergeAppend((MergeAppendState *) node);
			break;

		case T_RecursiveUnionState:
			ExecReScanRecursiveUnion((RecursiveUnionState *) node);
			break;

		case T_AssertOpState:
			ExecReScanAssertOp((AssertOpState *) node);
			break;

		case T_BitmapAndState:
			ExecReScanBitmapAnd((BitmapAndState *) node);
			break;

		case T_BitmapOrState:
			ExecReScanBitmapOr((BitmapOrState *) node);
			break;

		case T_SeqScanState:
			ExecReScanSeqScan((SeqScanState *) node);
			break;

		case T_SampleScanState:
			ExecReScanSampleScan((SampleScanState *) node);
			break;

		case T_IndexScanState:
			ExecReScanIndexScan((IndexScanState *) node);
			break;

		case T_ExternalScanState:
			ExecReScanExternal((ExternalScanState *) node);
			break;			

		case T_DynamicSeqScanState:
			ExecReScanDynamicSeqScan((DynamicSeqScanState *) node);
			break;

		case T_DynamicIndexScanState:
			ExecReScanDynamicIndex((DynamicIndexScanState *) node);
			break;

		case T_IndexOnlyScanState:
			ExecReScanIndexOnlyScan((IndexOnlyScanState *) node);
			break;

		case T_BitmapIndexScanState:
			ExecReScanBitmapIndexScan((BitmapIndexScanState *) node);
			break;

		case T_DynamicBitmapIndexScanState:
			ExecReScanDynamicBitmapIndex((DynamicBitmapIndexScanState *) node);
			break;

		case T_BitmapHeapScanState:
			ExecReScanBitmapHeapScan((BitmapHeapScanState *) node);
			break;

		case T_DynamicBitmapHeapScanState:
			ExecReScanDynamicBitmapHeapScan((DynamicBitmapHeapScanState *) node);
			break;

		case T_TidScanState:
			ExecReScanTidScan((TidScanState *) node);
			break;

		case T_SubqueryScanState:
			ExecReScanSubqueryScan((SubqueryScanState *) node);
			break;

		case T_SequenceState:
			ExecReScanSequence((SequenceState *) node);
			break;

		case T_FunctionScanState:
			ExecReScanFunctionScan((FunctionScanState *) node);
			break;

		case T_ValuesScanState:
			ExecReScanValuesScan((ValuesScanState *) node);
			break;

		case T_CteScanState:
			ExecReScanCteScan((CteScanState *) node);
			break;

		case T_WorkTableScanState:
			ExecReScanWorkTableScan((WorkTableScanState *) node);
			break;

		case T_ForeignScanState:
			ExecReScanForeignScan((ForeignScanState *) node);
			break;

		case T_CustomScanState:
			ExecReScanCustomScan((CustomScanState *) node);
			break;

		case T_NestLoopState:
			ExecReScanNestLoop((NestLoopState *) node);
			break;

		case T_MergeJoinState:
			ExecReScanMergeJoin((MergeJoinState *) node);
			break;

		case T_HashJoinState:
			ExecReScanHashJoin((HashJoinState *) node);
			break;

		case T_MaterialState:
			ExecReScanMaterial((MaterialState *) node);
			break;

		case T_SortState:
			ExecReScanSort((SortState *) node);
			break;

		case T_AggState:
			ExecReScanAgg((AggState *) node);
			break;

		case T_WindowAggState:
			ExecReScanWindowAgg((WindowAggState *) node);
			break;

		case T_UniqueState:
			ExecReScanUnique((UniqueState *) node);
			break;

		case T_HashState:
			ExecReScanHash((HashState *) node);
			break;

		case T_SetOpState:
			ExecReScanSetOp((SetOpState *) node);
			break;

		case T_LockRowsState:
			ExecReScanLockRows((LockRowsState *) node);
			break;

		case T_LimitState:
			ExecReScanLimit((LimitState *) node);
			break;

		case T_MotionState:
			ExecReScanMotion((MotionState *) node);
			break;

		case T_TableFunctionScan:
			ExecReScanTableFunction((TableFunctionState *) node);
			break;

		case T_ShareInputScanState:
			ExecReScanShareInputScan((ShareInputScanState *) node);
			break;
		case T_PartitionSelectorState:
			ExecReScanPartitionSelector((PartitionSelectorState *) node);
			break;
			
		default:
			elog(ERROR, "unrecognized node type: %d", (int) nodeTag(node));
			break;
	}

	if (node->chgParam != NULL)
	{
		bms_free(node->chgParam);
		node->chgParam = NULL;
	}

	/* Now would be a good time to also send an update to gpmon */
	CheckSendPlanStateGpmonPkt(node);
}

/*
 * ExecMarkPos
 *
 * Marks the current scan position.
 *
 * NOTE: mark/restore capability is currently needed only for plan nodes
 * that are the immediate inner child of a MergeJoin node.  Since MergeJoin
 * requires sorted input, there is never any need to support mark/restore in
 * node types that cannot produce sorted output.  There are some cases in
 * which a node can pass through sorted data from its child; if we don't
 * implement mark/restore for such a node type, the planner compensates by
 * inserting a Material node above that node.
 */
void
ExecMarkPos(PlanState *node)
{
	switch (nodeTag(node))
	{
		case T_IndexScanState:
			ExecIndexMarkPos((IndexScanState *) node);
			break;

		case T_ExternalScanState:
			elog(ERROR, "Marking scan position for external relation is not supported");
			break;			

		case T_IndexOnlyScanState:
			ExecIndexOnlyMarkPos((IndexOnlyScanState *) node);
			break;

		case T_CustomScanState:
			ExecCustomMarkPos((CustomScanState *) node);
			break;

		case T_MaterialState:
			ExecMaterialMarkPos((MaterialState *) node);
			break;

		case T_SortState:
			ExecSortMarkPos((SortState *) node);
			break;

		case T_ResultState:
			ExecResultMarkPos((ResultState *) node);
			break;

		case T_MotionState:
			ereport(ERROR, (
				errcode(ERRCODE_INTERNAL_ERROR),
				errmsg("unsupported call to mark position of Motion operator")
				));
			break;

		case T_ForeignScanState:
			elog(ERROR, "Marking scan position for foreign relation is not supported");
			break;

		default:
			/* don't make hard error unless caller asks to restore... */
			elog(DEBUG2, "unrecognized node type: %d", (int) nodeTag(node));
			break;
	}
}

/*
 * ExecRestrPos
 *
 * restores the scan position previously saved with ExecMarkPos()
 *
 * NOTE: the semantics of this are that the first ExecProcNode following
 * the restore operation will yield the same tuple as the first one following
 * the mark operation.  It is unspecified what happens to the plan node's
 * result TupleTableSlot.  (In most cases the result slot is unchanged by
 * a restore, but the node may choose to clear it or to load it with the
 * restored-to tuple.)	Hence the caller should discard any previously
 * returned TupleTableSlot after doing a restore.
 */
void
ExecRestrPos(PlanState *node)
{
	switch (nodeTag(node))
	{
		case T_IndexScanState:
			ExecIndexRestrPos((IndexScanState *) node);
			break;

		case T_ExternalScanState:
			elog(ERROR, "Restoring scan position is not yet supported for external relation scan");
			break;			

		case T_IndexOnlyScanState:
			ExecIndexOnlyRestrPos((IndexOnlyScanState *) node);
			break;

		case T_CustomScanState:
			ExecCustomRestrPos((CustomScanState *) node);
			break;

		case T_MaterialState:
			ExecMaterialRestrPos((MaterialState *) node);
			break;

		case T_SortState:
			ExecSortRestrPos((SortState *) node);
			break;

		case T_ResultState:
			ExecResultRestrPos((ResultState *) node);
			break;

		case T_MotionState:
			ereport(ERROR, (
				errcode(ERRCODE_INTERNAL_ERROR),
				errmsg("unsupported call to restore position of Motion operator")
				));
			break;

		case T_ForeignScanState:
			elog(ERROR, "Restoring scan position is not yet supported for foreign relation scan");
			break;

		default:
			elog(ERROR, "unrecognized node type: %d", (int) nodeTag(node));
			break;
	}

	/* Now would be a good time to also send an update to gpmon */
	CheckSendPlanStateGpmonPkt(node);
}

/*
 * ExecSupportsMarkRestore - does a Path support mark/restore?
 *
 * This is used during planning and so must accept a Path, not a Plan.
 * We keep it here to be adjacent to the routines above, which also must
 * know which plan types support mark/restore.
 */
bool
ExecSupportsMarkRestore(Path *pathnode)
{
	/*
	 * For consistency with the routines above, we do not examine the nodeTag
	 * but rather the pathtype, which is the Plan node type the Path would
	 * produce.
	 */
	switch (pathnode->pathtype)
	{
		case T_IndexScan:
		case T_IndexOnlyScan:
		case T_Material:
		case T_Sort:
		case T_ShareInputScan:
			return true;

		case T_CustomScan:
			Assert(IsA(pathnode, CustomPath));
			if (((CustomPath *) pathnode)->flags & CUSTOMPATH_SUPPORT_MARK_RESTORE)
				return true;
			return false;

		case T_Result:

			/*
			 * Although Result supports mark/restore if it has a child plan
			 * that does, we presently come here only for ResultPath nodes,
			 * which represent Result plans without a child plan.  So there is
			 * nothing to recurse to and we can just say "false".  (This means
			 * that Result's support for mark/restore is in fact dead code. We
			 * keep it since it's not much code, and someday the planner might
			 * be smart enough to use it.  That would require making this
			 * function smarter too, of course.)
			 */
			Assert(IsA(pathnode, ResultPath));
			return false;

		default:
			break;
	}

	return false;
}

/*
 * ExecSupportsBackwardScan - does a plan type support backwards scanning?
 *
 * Ideally, all plan types would support backwards scan, but that seems
 * unlikely to happen soon.  In some cases, a plan node passes the backwards
 * scan down to its children, and so supports backwards scan only if its
 * children do.  Therefore, this routine must be passed a complete plan tree.
 */
bool
ExecSupportsBackwardScan(Plan *node)
{
	if (node == NULL)
		return false;

	switch (nodeTag(node))
	{
		case T_Result:
			if (outerPlan(node) != NULL)
				return ExecSupportsBackwardScan(outerPlan(node)) &&
					TargetListSupportsBackwardScan(node->targetlist);
			else
				return false;

		case T_Append:
			{
				ListCell   *l;

				foreach(l, ((Append *) node)->appendplans)
				{
					if (!ExecSupportsBackwardScan((Plan *) lfirst(l)))
						return false;
				}
				/* need not check tlist because Append doesn't evaluate it */
				return true;
			}

		case T_SeqScan:
		case T_TidScan:
		case T_FunctionScan:
		case T_ValuesScan:
		case T_CteScan:
		case T_WorkTableScan:
			return TargetListSupportsBackwardScan(node->targetlist);

		case T_IndexScan:
			return IndexSupportsBackwardScan(((IndexScan *) node)->indexid) &&
				TargetListSupportsBackwardScan(node->targetlist);

		case T_IndexOnlyScan:
			return IndexSupportsBackwardScan(((IndexOnlyScan *) node)->indexid) &&
				TargetListSupportsBackwardScan(node->targetlist);

		case T_SubqueryScan:
			return ExecSupportsBackwardScan(((SubqueryScan *) node)->subplan) &&
				TargetListSupportsBackwardScan(node->targetlist);

<<<<<<< HEAD
		case T_ShareInputScan:
			return true;
=======
		case T_CustomScan:
			{
				uint32		flags = ((CustomScan *) node)->flags;

				if ((flags & CUSTOMPATH_SUPPORT_BACKWARD_SCAN) &&
					TargetListSupportsBackwardScan(node->targetlist))
					return true;
			}
			return false;

		case T_SampleScan:
			return false;
>>>>>>> ab93f90c

		case T_Material:
		case T_Sort:
			/* these don't evaluate tlist */
			return true;

		case T_LockRows:
		case T_Limit:
			/* these don't evaluate tlist */
			return ExecSupportsBackwardScan(outerPlan(node));

		default:
			return false;
	}
}

/*
 * ExecSquelchNode
 *
 * When a node decides that it will not consume any more input tuples from a
 * subtree that has not yet returned end-of-data, it must call
 * ExecSquelchNode() on the subtree.
 *
 * This is necessary, to avoid deadlock with Motion nodes. There might be a
 * receiving Motion node in the subtree, and it needs to let the sender side
 * of the Motion know that we will not be reading any more tuples. We might
 * have sibling QE processes in other segments that are still waiting for
 * tuples from the sender Motion, but if the sender's send queue is full, it
 * will never send them. By explicitly telling the sender that we will not be
 * reading any more tuples, it knows to not wait for us, and can skip over,
 * and send tuples to the other QEs that might be waiting.
 *
 * This also gives memory-hungry nodes a chance to release memory earlier, so
 * that other nodes higher up in the plan can make use of it. The Squelch
 * function for many node call a separate node-specific ExecEagerFree*()
 * function to do that.
 *
 * After a node has been squelched, you mustn't try to read more tuples from
 * it. However, ReScanning the node will "un-squelch" it, allowing to read
 * again. Squelching a node is roughly equivalent to fetching and discarding
 * all tuples from it.
 */
void
ExecSquelchNode(PlanState *node)
{
	ListCell   *lc;

	if (!node)
		return;

	if (node->squelched)
		return;

	switch (nodeTag(node))
	{
		case T_MotionState:
			ExecSquelchMotion((MotionState *) node);
			break;

		case T_ModifyTableState:
			ExecSquelchModifyTable((ModifyTableState *) node);
			return;

			/*
			 * Node types that need custom code to recurse.
			 */
		case T_AppendState:
			ExecSquelchAppend((AppendState *) node);
			break;

		case T_MergeAppendState:
			ExecSquelchMergeAppend((MergeAppendState *) node);
			break;

		case T_SequenceState:
			ExecSquelchSequence((SequenceState *) node);
			break;

		case T_SubqueryScanState:
			ExecSquelchSubqueryScan((SubqueryScanState *) node);
			break;

			/*
			 * Node types that need no special handling, just recurse to
			 * children.
			 */
		case T_AssertOpState:
		case T_BitmapAndState:
		case T_BitmapOrState:
		case T_DynamicBitmapHeapScanState:
		case T_LimitState:
		case T_LockRowsState:
		case T_NestLoopState:
		case T_MergeJoinState:
		case T_RepeatState:
		case T_SetOpState:
		case T_UniqueState:
		case T_HashState:
		case T_PartitionSelectorState:
		case T_WorkTableScanState:
		case T_ResultState:
			ExecSquelchNode(outerPlanState(node));
			ExecSquelchNode(innerPlanState(node));
			break;

			/*
			 * These node types have nothing to do, and have no children.
			 */
		case T_SeqScanState:
		case T_IndexScanState:
		case T_DynamicSeqScanState:
		case T_DynamicIndexScanState:
		case T_IndexOnlyScanState:
		case T_DynamicBitmapIndexScanState:
		case T_BitmapIndexScanState:
		case T_ForeignScanState:
		case T_ValuesScanState:
		case T_TidScanState:
		case T_TableFunctionState:
			break;

			/*
			 * Node types that consume resources that we want to free eagerly,
			 * as soon as possible.
			 */
		case T_RecursiveUnionState:
			ExecSquelchRecursiveUnion((RecursiveUnionState *) node);
			break;

		case T_ExternalScanState:
			ExecSquelchExternalScan((ExternalScanState *) node);
			break;

		case T_BitmapHeapScanState:
			ExecSquelchBitmapHeapScan((BitmapHeapScanState *) node);
			break;

		case T_FunctionScanState:
			ExecSquelchFunctionScan((FunctionScanState *) node);
			break;

		case T_HashJoinState:
			ExecSquelchHashJoin((HashJoinState *) node);
			break;

		case T_MaterialState:
			ExecSquelchMaterial((MaterialState*) node);
			break;

		case T_SortState:
			ExecSquelchSort((SortState *) node);
			break;

		case T_AggState:
			ExecSquelchAgg((AggState*) node);
			break;

		case T_WindowAggState:
			ExecSquelchWindowAgg((WindowAggState *) node);
			break;

		case T_ShareInputScanState:
			ExecSquelchShareInputScan((ShareInputScanState *) node);
			break;

		default:
			elog(ERROR, "unrecognized node type: %d", (int) nodeTag(node));
			break;
	}

	/*
	 * Also recurse into subplans, if any. (InitPlans are handled as a separate step,
	 * at executor startup, and don't need squelching.)
	 */
	foreach(lc, node->subPlan)
	{
		SubPlanState *sps = (SubPlanState *) lfirst(lc);
		PlanState  *ips = sps->planstate;

		if (!ips)
			elog(ERROR, "subplan has no planstate");
		ExecSquelchNode(ips);
	}

	node->squelched = true;
}

/*
 * If the tlist contains set-returning functions, we can't support backward
 * scan, because the TupFromTlist code is direction-ignorant.
 */
static bool
TargetListSupportsBackwardScan(List *targetlist)
{
	if (expression_returns_set((Node *) targetlist))
		return false;
	return true;
}

/*
 * An IndexScan or IndexOnlyScan node supports backward scan only if the
 * index's AM does.
 */
static bool
IndexSupportsBackwardScan(Oid indexid)
{
	bool		result;
	HeapTuple	ht_idxrel;
	HeapTuple	ht_am;
	Form_pg_class idxrelrec;
	Form_pg_am	amrec;

	/* Fetch the pg_class tuple of the index relation */
	ht_idxrel = SearchSysCache1(RELOID, ObjectIdGetDatum(indexid));
	if (!HeapTupleIsValid(ht_idxrel))
		elog(ERROR, "cache lookup failed for relation %u", indexid);
	idxrelrec = (Form_pg_class) GETSTRUCT(ht_idxrel);

	/* Fetch the pg_am tuple of the index' access method */
	ht_am = SearchSysCache1(AMOID, ObjectIdGetDatum(idxrelrec->relam));
	if (!HeapTupleIsValid(ht_am))
		elog(ERROR, "cache lookup failed for access method %u",
			 idxrelrec->relam);
	amrec = (Form_pg_am) GETSTRUCT(ht_am);

	result = amrec->amcanbackward;

	ReleaseSysCache(ht_idxrel);
	ReleaseSysCache(ht_am);

	return result;
}

/*
 * ExecMaterializesOutput - does a plan type materialize its output?
 *
 * Returns true if the plan node type is one that automatically materializes
 * its output (typically by keeping it in a tuplestore).  For such plans,
 * a rescan without any parameter change will have zero startup cost and
 * very low per-tuple cost.
 */
bool
ExecMaterializesOutput(NodeTag plantype)
{
	switch (plantype)
	{
		case T_Material:
		case T_FunctionScan:
		case T_CteScan:
		case T_WorkTableScan:
		case T_Sort:
		case T_ShareInputScan:
			return true;

		default:
			break;
	}

	return false;
}<|MERGE_RESOLUTION|>--- conflicted
+++ resolved
@@ -565,10 +565,8 @@
 			return ExecSupportsBackwardScan(((SubqueryScan *) node)->subplan) &&
 				TargetListSupportsBackwardScan(node->targetlist);
 
-<<<<<<< HEAD
 		case T_ShareInputScan:
 			return true;
-=======
 		case T_CustomScan:
 			{
 				uint32		flags = ((CustomScan *) node)->flags;
@@ -581,7 +579,6 @@
 
 		case T_SampleScan:
 			return false;
->>>>>>> ab93f90c
 
 		case T_Material:
 		case T_Sort:
@@ -701,6 +698,7 @@
 		case T_ValuesScanState:
 		case T_TidScanState:
 		case T_TableFunctionState:
+		case T_SampleScanState:
 			break;
 
 			/*
