--- conflicted
+++ resolved
@@ -6,11 +6,7 @@
  * Portions Copyright (c) 1996-2008, PostgreSQL Global Development Group
  * Portions Copyright (c) 1994, Regents of the University of California
  *
-<<<<<<< HEAD
- *	$PostgreSQL: pgsql/src/backend/executor/execAmi.c,v 1.89.2.1 2007/02/15 03:07:21 tgl Exp $
-=======
  *	$PostgreSQL: pgsql/src/backend/executor/execAmi.c,v 1.91 2007/02/15 03:07:13 tgl Exp $
->>>>>>> eecbb332
  *
  *-------------------------------------------------------------------------
  */
@@ -323,7 +319,6 @@
 		case T_ResultState:
 			ExecResultMarkPos((ResultState *) node);
 			break;
-<<<<<<< HEAD
 		
 		case T_MotionState:
 			ereport(ERROR, (
@@ -331,9 +326,6 @@
 				errmsg("unsupported call to mark position of Motion operator")
 				));
 			break;
-
-=======
->>>>>>> eecbb332
 
 		default:
 			/* don't make hard error unless caller asks to restore... */
@@ -405,7 +397,6 @@
 		case T_ResultState:
 			ExecResultRestrPos((ResultState *) node);
 			break;
-<<<<<<< HEAD
 		
 		case T_MotionState:
 			ereport(ERROR, (
@@ -413,8 +404,6 @@
 				errmsg("unsupported call to restore position of Motion operator")
 				));
 			break;
-=======
->>>>>>> eecbb332
 
 		default:
 			elog(ERROR, "unrecognized node type: %d", (int) nodeTag(node));
