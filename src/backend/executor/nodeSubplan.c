/*-------------------------------------------------------------------------
 *
 * nodeSubplan.c
 *	  routines to support sub-selects appearing in expressions
 *
 * This module is concerned with executing SubPlan expression nodes, which
 * should not be confused with sub-SELECTs appearing in FROM.  SubPlans are
 * divided into "initplans", which are those that need only one evaluation per
 * query (among other restrictions, this requires that they don't use any
 * direct correlation variables from the parent plan level), and "regular"
 * subplans, which are re-evaluated every time their result is required.
 *
 *
<<<<<<< HEAD
 * Portions Copyright (c) 2005-2010, Greenplum inc
 * Portions Copyright (c) 2012-Present VMware, Inc. or its affiliates.
 * Portions Copyright (c) 1996-2019, PostgreSQL Global Development Group
=======
 * Portions Copyright (c) 1996-2021, PostgreSQL Global Development Group
>>>>>>> d457cb4e
 * Portions Copyright (c) 1994, Regents of the University of California
 *
 * IDENTIFICATION
 *	  src/backend/executor/nodeSubplan.c
 *
 *-------------------------------------------------------------------------
 */
/*
 *	 INTERFACE ROUTINES
 *		ExecSubPlan  - process a subselect
 *		ExecInitSubPlan - initialize a subselect
 */
#include "postgres.h"

#include <limits.h>
#include <math.h>

#include "access/htup_details.h"
#include "executor/executor.h"
#include "executor/nodeSubplan.h"
#include "miscadmin.h"
#include "nodes/makefuncs.h"
#include "nodes/nodeFuncs.h"
#include "utils/array.h"
#include "utils/lsyscache.h"
#include "utils/memutils.h"
#include "access/heapam.h"
#include "cdb/cdbdispatchresult.h"
#include "cdb/cdbexplain.h"             /* cdbexplain_recvExecStats */
#include "cdb/cdbsubplan.h"
#include "cdb/cdbvars.h"
#include "cdb/cdbdisp.h"
#include "cdb/cdbdisp_query.h"
#include "cdb/ml_ipc.h"
#include "executor/nodeShareInputScan.h"
#include "pgstat.h"

static Datum ExecHashSubPlan(SubPlanState *node,
							 ExprContext *econtext,
							 bool *isNull);
static Datum ExecScanSubPlan(SubPlanState *node,
							 ExprContext *econtext,
							 bool *isNull);
static void buildSubPlanHash(SubPlanState *node, ExprContext *econtext);
static bool findPartialMatch(TupleHashTable hashtable, TupleTableSlot *slot,
							 FmgrInfo *eqfunctions);
static bool slotAllNulls(TupleTableSlot *slot);
static bool slotNoNulls(TupleTableSlot *slot);


/* ----------------------------------------------------------------
 *		ExecSubPlan
 *
 * This is the main entry point for execution of a regular SubPlan.
 * ----------------------------------------------------------------
 */
Datum
ExecSubPlan(SubPlanState *node,
			ExprContext *econtext,
			bool *isNull)
{
	SubPlan    *subplan = node->subplan;
	EState	   *estate = node->planstate->state;
	ScanDirection dir = estate->es_direction;
	Datum		retval;

	CHECK_FOR_INTERRUPTS();

	/* Set non-null as default */
	*isNull = false;

	/* Sanity checks */
	if (subplan->subLinkType == CTE_SUBLINK)
		elog(ERROR, "CTE subplans should not be executed via ExecSubPlan");
	if (subplan->setParam != NIL && subplan->subLinkType != MULTIEXPR_SUBLINK)
		elog(ERROR, "cannot set parent params from subquery");

	/* Force forward-scan mode for evaluation */
	estate->es_direction = ForwardScanDirection;

	/* Select appropriate evaluation strategy */
	if (subplan->useHashTable)
		retval = ExecHashSubPlan(node, econtext, isNull);
	else
		retval = ExecScanSubPlan(node, econtext, isNull);

	/* restore scan direction */
	estate->es_direction = dir;

	return retval;
}

/*
 * ExecHashSubPlan: store subselect result in an in-memory hash table
 */
static Datum
ExecHashSubPlan(SubPlanState *node,
				ExprContext *econtext,
				bool *isNull)
{
	SubPlan    *subplan = node->subplan;
	PlanState  *planstate = node->planstate;
	TupleTableSlot *slot;

	/* Shouldn't have any direct correlation Vars */
	if (subplan->parParam != NIL || node->args != NIL)
		elog(ERROR, "hashed subplan with direct correlation not supported");

	/*
	 * If first time through or we need to rescan the subplan, build the hash
	 * table.
	 */
	if (node->hashtable == NULL || planstate->chgParam != NULL)
		buildSubPlanHash(node, econtext);

	/*
	 * The result for an empty subplan is always FALSE; no need to evaluate
	 * lefthand side.
	 */
	*isNull = false;
	if (!node->havehashrows && !node->havenullrows)
		return BoolGetDatum(false);

	/*
	 * Evaluate lefthand expressions and form a projection tuple. First we
	 * have to set the econtext to use (hack alert!).
	 */
	node->projLeft->pi_exprContext = econtext;
	slot = ExecProject(node->projLeft);

	/*
	 * Note: because we are typically called in a per-tuple context, we have
	 * to explicitly clear the projected tuple before returning. Otherwise,
	 * we'll have a double-free situation: the per-tuple context will probably
	 * be reset before we're called again, and then the tuple slot will think
	 * it still needs to free the tuple.
	 */

	/*
	 * If the LHS is all non-null, probe for an exact match in the main hash
	 * table.  If we find one, the result is TRUE. Otherwise, scan the
	 * partly-null table to see if there are any rows that aren't provably
	 * unequal to the LHS; if so, the result is UNKNOWN.  (We skip that part
	 * if we don't care about UNKNOWN.) Otherwise, the result is FALSE.
	 *
	 * Note: the reason we can avoid a full scan of the main hash table is
	 * that the combining operators are assumed never to yield NULL when both
	 * inputs are non-null.  If they were to do so, we might need to produce
	 * UNKNOWN instead of FALSE because of an UNKNOWN result in comparing the
	 * LHS to some main-table entry --- which is a comparison we will not even
	 * make, unless there's a chance match of hash keys.
	 */
	if (slotNoNulls(slot))
	{
		if (node->havehashrows &&
			FindTupleHashEntry(node->hashtable,
							   slot,
							   node->cur_eq_comp,
							   node->lhs_hash_funcs) != NULL)
		{
			ExecClearTuple(slot);
			return BoolGetDatum(true);
		}
		if (node->havenullrows &&
			findPartialMatch(node->hashnulls, slot, node->cur_eq_funcs))
		{
			ExecClearTuple(slot);
			*isNull = true;
			return BoolGetDatum(false);
		}
		ExecClearTuple(slot);
		return BoolGetDatum(false);
	}

	/*
	 * When the LHS is partly or wholly NULL, we can never return TRUE. If we
	 * don't care about UNKNOWN, just return FALSE.  Otherwise, if the LHS is
	 * wholly NULL, immediately return UNKNOWN.  (Since the combining
	 * operators are strict, the result could only be FALSE if the sub-select
	 * were empty, but we already handled that case.) Otherwise, we must scan
	 * both the main and partly-null tables to see if there are any rows that
	 * aren't provably unequal to the LHS; if so, the result is UNKNOWN.
	 * Otherwise, the result is FALSE.
	 */
	if (node->hashnulls == NULL)
	{
		ExecClearTuple(slot);
		return BoolGetDatum(false);
	}
	if (slotAllNulls(slot))
	{
		ExecClearTuple(slot);
		*isNull = true;
		return BoolGetDatum(false);
	}
	/* Scan partly-null table first, since more likely to get a match */
	if (node->havenullrows &&
		findPartialMatch(node->hashnulls, slot, node->cur_eq_funcs))
	{
		ExecClearTuple(slot);
		*isNull = true;
		return BoolGetDatum(false);
	}
	if (node->havehashrows &&
		findPartialMatch(node->hashtable, slot, node->cur_eq_funcs))
	{
		ExecClearTuple(slot);
		*isNull = true;
		return BoolGetDatum(false);
	}
	ExecClearTuple(slot);
	return BoolGetDatum(false);
}

/*
 * ExecScanSubPlan: default case where we have to rescan subplan each time
 */
static Datum
ExecScanSubPlan(SubPlanState *node,
				ExprContext *econtext,
				bool *isNull)
{
	SubPlan    *subplan = node->subplan;
	PlanState  *planstate = node->planstate;
	SubLinkType subLinkType = subplan->subLinkType;
	MemoryContext oldcontext;
	TupleTableSlot *slot;
	Datum		result;
	bool		found = false;	/* true if got at least one subplan tuple */
	ListCell   *pvar;
	ListCell   *l;
	ArrayBuildStateAny *astate = NULL;

	/*
	 * MULTIEXPR subplans, when "executed", just return NULL; but first we
	 * mark the subplan's output parameters as needing recalculation.  (This
	 * is a bit of a hack: it relies on the subplan appearing later in its
	 * targetlist than any of the referencing Params, so that all the Params
	 * have been evaluated before we re-mark them for the next evaluation
	 * cycle.  But in general resjunk tlist items appear after non-resjunk
	 * ones, so this should be safe.)  Unlike ExecReScanSetParamPlan, we do
	 * *not* set bits in the parent plan node's chgParam, because we don't
	 * want to cause a rescan of the parent.
	 */
	if (subLinkType == MULTIEXPR_SUBLINK)
	{
		EState	   *estate = node->parent->state;

		foreach(l, subplan->setParam)
		{
			int			paramid = lfirst_int(l);
			ParamExecData *prm = &(estate->es_param_exec_vals[paramid]);

			prm->execPlan = node;
		}
		*isNull = true;
		return (Datum) 0;
	}

	/* Initialize ArrayBuildStateAny in caller's context, if needed */
	if (subLinkType == ARRAY_SUBLINK)
		astate = initArrayResultAny(subplan->firstColType,
									CurrentMemoryContext, true);

	/*
	 * We are probably in a short-lived expression-evaluation context. Switch
	 * to the per-query context for manipulating the child plan's chgParam,
	 * calling ExecProcNode on it, etc.
	 */
	oldcontext = MemoryContextSwitchTo(econtext->ecxt_per_query_memory);

	/*
	 * Set Params of this plan from parent plan correlation values. (Any
	 * calculation we have to do is done in the parent econtext, since the
	 * Param values don't need to have per-query lifetime.)
	 */
	Assert(list_length(subplan->parParam) == list_length(node->args));

	forboth(l, subplan->parParam, pvar, node->args)
	{
		int			paramid = lfirst_int(l);
		ParamExecData *prm = &(econtext->ecxt_param_exec_vals[paramid]);

		prm->value = ExecEvalExprSwitchContext((ExprState *) lfirst(pvar),
											   econtext,
											   &(prm->isnull));
		planstate->chgParam = bms_add_member(planstate->chgParam, paramid);
	}

	/*
	 * Now that we've set up its parameters, we can reset the subplan.
	 */
	ExecReScan(planstate);

	/*
	 * For all sublink types except EXPR_SUBLINK and ARRAY_SUBLINK, the result
	 * is boolean as are the results of the combining operators. We combine
	 * results across tuples (if the subplan produces more than one) using OR
	 * semantics for ANY_SUBLINK or AND semantics for ALL_SUBLINK.
	 * (ROWCOMPARE_SUBLINK doesn't allow multiple tuples from the subplan.)
	 * NULL results from the combining operators are handled according to the
	 * usual SQL semantics for OR and AND.  The result for no input tuples is
	 * FALSE for ANY_SUBLINK, TRUE for {ALL_SUBLINK, NOT_EXISTS_SUBLINK}, NULL for
	 * ROWCOMPARE_SUBLINK.
	 *
	 * For EXPR_SUBLINK we require the subplan to produce no more than one
	 * tuple, else an error is raised.  If zero tuples are produced, we return
	 * NULL.  Assuming we get a tuple, we just use its first column (there can
	 * be only one non-junk column in this case).
	 *
	 * For ARRAY_SUBLINK we allow the subplan to produce any number of tuples,
	 * and form an array of the first column's values.  Note in particular
	 * that we produce a zero-element array if no tuples are produced (this is
	 * a change from pre-8.3 behavior of returning NULL).
	 */
	result = BoolGetDatum(subLinkType == ALL_SUBLINK || subLinkType == NOT_EXISTS_SUBLINK);
	*isNull = false;

	for (slot = ExecProcNode(planstate);
		 !TupIsNull(slot);
		 slot = ExecProcNode(planstate))
	{
        TupleDesc   tdesc = slot->tts_tupleDescriptor;
		Datum		rowresult;
		bool		rownull;
		int			col;
		ListCell   *plst;

		if (subLinkType == EXISTS_SUBLINK || subLinkType == NOT_EXISTS_SUBLINK)
		{
			found = true;
			bool val = true;
			if (subLinkType == NOT_EXISTS_SUBLINK)
			{
				val = false;
			}
			result = BoolGetDatum(val);
			break;
		}

		if (subLinkType == EXPR_SUBLINK)
		{
			/* cannot allow multiple input tuples for EXPR sublink */
			if (found)
				ereport(ERROR,
						(errcode(ERRCODE_CARDINALITY_VIOLATION),
						 errmsg("more than one row returned by a subquery used as an expression")));
			found = true;

			/*
			 * We need to copy the subplan's tuple in case the result is of
			 * pass-by-ref type --- our return value will point into this
			 * copied tuple!  Can't use the subplan's instance of the tuple
			 * since it won't still be valid after next ExecProcNode() call.
			 * node->curTuple keeps track of the copied tuple for eventual
			 * freeing.
			 */
			if (node->curTuple)
                heap_freetuple(node->curTuple);
			node->curTuple = ExecCopySlotHeapTuple(slot);

			MemoryContextSwitchTo(econtext->ecxt_per_query_memory);

			result = heap_getattr(node->curTuple, 1, tdesc, isNull);
			/* keep scanning subplan to make sure there's only one tuple */
			continue;
		}

		if (subLinkType == ARRAY_SUBLINK)
		{
			Datum		dvalue;
			bool		disnull;

			found = true;
			/* stash away current value */
			Assert(subplan->firstColType == TupleDescAttr(tdesc, 0)->atttypid);
			dvalue = slot_getattr(slot, 1, &disnull);
			astate = accumArrayResultAny(astate, dvalue, disnull,
										 subplan->firstColType, oldcontext);
			/* keep scanning subplan to collect all values */
			continue;
		}

		/* cannot allow multiple input tuples for ROWCOMPARE sublink either */
		if (subLinkType == ROWCOMPARE_SUBLINK && found)
			ereport(ERROR,
					(errcode(ERRCODE_CARDINALITY_VIOLATION),
					 errmsg("more than one row returned by a subquery used as an expression")));

		found = true;

		/*
		 * For ALL, ANY, and ROWCOMPARE sublinks, load up the Params
		 * representing the columns of the sub-select, and then evaluate the
		 * combining expression.
		 */
		col = 1;
		foreach(plst, subplan->paramIds)
		{
			int			paramid = lfirst_int(plst);
			ParamExecData *prmdata;

			prmdata = &(econtext->ecxt_param_exec_vals[paramid]);
			Assert(prmdata->execPlan == NULL);
			prmdata->value = slot_getattr(slot, col, &(prmdata->isnull));
			col++;
		}

		rowresult = ExecEvalExprSwitchContext(node->testexpr, econtext,
											  &rownull);

		if (subLinkType == ANY_SUBLINK)
		{
			/* combine across rows per OR semantics */
			if (rownull)
				*isNull = true;
			else if (DatumGetBool(rowresult))
			{
				result = BoolGetDatum(true);
				*isNull = false;
				break;			/* needn't look at any more rows */
			}
		}
		else if (subLinkType == ALL_SUBLINK)
		{
			/* combine across rows per AND semantics */
			if (rownull)
				*isNull = true;
			else if (!DatumGetBool(rowresult))
			{
				result = BoolGetDatum(false);
				*isNull = false;
				break;			/* needn't look at any more rows */
			}
		}
		else
		{
			/* must be ROWCOMPARE_SUBLINK */
			result = rowresult;
			*isNull = rownull;
		}
	}

	MemoryContextSwitchTo(oldcontext);

	if (subLinkType == ARRAY_SUBLINK)
	{
		/* We return the result in the caller's context */
		result = makeArrayResultAny(astate, oldcontext, true);
	}
	else if (!found)
	{
		/*
		 * deal with empty subplan result.  result/isNull were previously
		 * initialized correctly for all sublink types except EXPR and
		 * ROWCOMPARE; for those, return NULL.
		 */
		if (subLinkType == EXPR_SUBLINK ||
			subLinkType == ROWCOMPARE_SUBLINK)
		{
			result = (Datum) 0;
			*isNull = true;
		}
	}

	return result;
}

/*
 * buildSubPlanHash: load hash table by scanning subplan output.
 */
static void
buildSubPlanHash(SubPlanState *node, ExprContext *econtext)
{
	SubPlan    *subplan = node->subplan;
	PlanState  *planstate = node->planstate;
	int			ncols = node->numCols;
	ExprContext *innerecontext = node->innerecontext;
	MemoryContext oldcontext;
	long		nbuckets;
	TupleTableSlot *slot;

	Assert(subplan->subLinkType == ANY_SUBLINK);

	/*
	 * If we already had any hash tables, reset 'em; otherwise create empty
	 * hash table(s).
	 *
	 * If we need to distinguish accurately between FALSE and UNKNOWN (i.e.,
	 * NULL) results of the IN operation, then we have to store subplan output
	 * rows that are partly or wholly NULL.  We store such rows in a separate
	 * hash table that we expect will be much smaller than the main table. (We
	 * can use hashing to eliminate partly-null rows that are not distinct. We
	 * keep them separate to minimize the cost of the inevitable full-table
	 * searches; see findPartialMatch.)
	 *
	 * If it's not necessary to distinguish FALSE and UNKNOWN, then we don't
	 * need to store subplan output rows that contain NULL.
	 */
	MemoryContextReset(node->hashtablecxt);
	node->havehashrows = false;
	node->havenullrows = false;

	nbuckets = (long) Min(planstate->plan->plan_rows, (double) LONG_MAX);
	if (nbuckets < 1)
		nbuckets = 1;

	if (node->hashtable)
		ResetTupleHashTable(node->hashtable);
	else
		node->hashtable = BuildTupleHashTableExt(node->parent,
												 node->descRight,
												 ncols,
												 node->keyColIdx,
												 node->tab_eq_funcoids,
												 node->tab_hash_funcs,
												 node->tab_collations,
												 nbuckets,
												 0,
												 node->planstate->state->es_query_cxt,
												 node->hashtablecxt,
												 node->hashtempcxt,
												 false);

	if (!subplan->unknownEqFalse)
	{
		if (ncols == 1)
			nbuckets = 1;		/* there can only be one entry */
		else
		{
			nbuckets /= 16;
			if (nbuckets < 1)
				nbuckets = 1;
		}

		if (node->hashnulls)
			ResetTupleHashTable(node->hashnulls);
		else
			node->hashnulls = BuildTupleHashTableExt(node->parent,
													 node->descRight,
													 ncols,
													 node->keyColIdx,
													 node->tab_eq_funcoids,
													 node->tab_hash_funcs,
													 node->tab_collations,
													 nbuckets,
													 0,
													 node->planstate->state->es_query_cxt,
													 node->hashtablecxt,
													 node->hashtempcxt,
													 false);
	}
	else
		node->hashnulls = NULL;

	/*
	 * We are probably in a short-lived expression-evaluation context. Switch
	 * to the per-query context for manipulating the child plan.
	 */
	oldcontext = MemoryContextSwitchTo(econtext->ecxt_per_query_memory);

	/*
	 * Reset subplan to start.
	 */
	ExecReScan(planstate);

	/*
	 * Scan the subplan and load the hash table(s).  Note that when there are
	 * duplicate rows coming out of the sub-select, only one copy is stored.
	 */
	for (slot = ExecProcNode(planstate);
		 !TupIsNull(slot);
		 slot = ExecProcNode(planstate))
	{
		int			col = 1;
		ListCell   *plst;
		bool		isnew;

		/*
		 * Load up the Params representing the raw sub-select outputs, then
		 * form the projection tuple to store in the hashtable.
		 */
		foreach(plst, subplan->paramIds)
		{
			int			paramid = lfirst_int(plst);
			ParamExecData *prmdata;

			prmdata = &(innerecontext->ecxt_param_exec_vals[paramid]);
			Assert(prmdata->execPlan == NULL);
			prmdata->value = slot_getattr(slot, col,
										  &(prmdata->isnull));
			col++;
		}
		slot = ExecProject(node->projRight);

		/*
		 * If result contains any nulls, store separately or not at all.
		 */
		if (slotNoNulls(slot))
		{
			(void) LookupTupleHashEntry(node->hashtable, slot, &isnew, NULL);
			node->havehashrows = true;
		}
		else if (node->hashnulls)
		{
			(void) LookupTupleHashEntry(node->hashnulls, slot, &isnew, NULL);
			node->havenullrows = true;
		}

		/*
		 * Reset innerecontext after each inner tuple to free any memory used
		 * during ExecProject.
		 */
		ResetExprContext(innerecontext);
	}

	/*
	 * Since the projected tuples are in the sub-query's context and not the
	 * main context, we'd better clear the tuple slot before there's any
	 * chance of a reset of the sub-query's context.  Else we will have the
	 * potential for a double free attempt.  (XXX possibly no longer needed,
	 * but can't hurt.)
	 */
	ExecClearTuple(node->projRight->pi_state.resultslot);

	MemoryContextSwitchTo(oldcontext);
}

/*
 * execTuplesUnequal
 *		Return true if two tuples are definitely unequal in the indicated
 *		fields.
 *
 * Nulls are neither equal nor unequal to anything else.  A true result
 * is obtained only if there are non-null fields that compare not-equal.
 *
 * slot1, slot2: the tuples to compare (must have same columns!)
 * numCols: the number of attributes to be examined
 * matchColIdx: array of attribute column numbers
 * eqFunctions: array of fmgr lookup info for the equality functions to use
 * evalContext: short-term memory context for executing the functions
 */
static bool
execTuplesUnequal(TupleTableSlot *slot1,
				  TupleTableSlot *slot2,
				  int numCols,
				  AttrNumber *matchColIdx,
				  FmgrInfo *eqfunctions,
				  const Oid *collations,
				  MemoryContext evalContext)
{
	MemoryContext oldContext;
	bool		result;
	int			i;

	/* Reset and switch into the temp context. */
	MemoryContextReset(evalContext);
	oldContext = MemoryContextSwitchTo(evalContext);

	/*
	 * We cannot report a match without checking all the fields, but we can
	 * report a non-match as soon as we find unequal fields.  So, start
	 * comparing at the last field (least significant sort key). That's the
	 * most likely to be different if we are dealing with sorted input.
	 */
	result = false;

	for (i = numCols; --i >= 0;)
	{
		AttrNumber	att = matchColIdx[i];
		Datum		attr1,
					attr2;
		bool		isNull1,
					isNull2;

		attr1 = slot_getattr(slot1, att, &isNull1);

		if (isNull1)
			continue;			/* can't prove anything here */

		attr2 = slot_getattr(slot2, att, &isNull2);

		if (isNull2)
			continue;			/* can't prove anything here */

		/* Apply the type-specific equality function */
		if (!DatumGetBool(FunctionCall2Coll(&eqfunctions[i],
											collations[i],
											attr1, attr2)))
		{
			result = true;		/* they are unequal */
			break;
		}
	}

	MemoryContextSwitchTo(oldContext);

	return result;
}

/*
 * findPartialMatch: does the hashtable contain an entry that is not
 * provably distinct from the tuple?
 *
 * We have to scan the whole hashtable; we can't usefully use hashkeys
 * to guide probing, since we might get partial matches on tuples with
 * hashkeys quite unrelated to what we'd get from the given tuple.
 *
 * Caller must provide the equality functions to use, since in cross-type
 * cases these are different from the hashtable's internal functions.
 */
static bool
findPartialMatch(TupleHashTable hashtable, TupleTableSlot *slot,
				 FmgrInfo *eqfunctions)
{
	int			numCols = hashtable->numCols;
	AttrNumber *keyColIdx = hashtable->keyColIdx;
	TupleHashIterator hashiter;
	TupleHashEntry entry;

	InitTupleHashIterator(hashtable, &hashiter);
	while ((entry = ScanTupleHashTable(hashtable, &hashiter)) != NULL)
	{
		CHECK_FOR_INTERRUPTS();

		ExecStoreMinimalTuple(entry->firstTuple, hashtable->tableslot, false);
		if (!execTuplesUnequal(slot, hashtable->tableslot,
							   numCols, keyColIdx,
							   eqfunctions,
							   hashtable->tab_collations,
							   hashtable->tempcxt))
		{
			TermTupleHashIterator(&hashiter);
			return true;
		}
	}
	/* No TermTupleHashIterator call needed here */
	return false;
}

/*
 * slotAllNulls: is the slot completely NULL?
 *
 * This does not test for dropped columns, which is OK because we only
 * use it on projected tuples.
 */
static bool
slotAllNulls(TupleTableSlot *slot)
{
	int			ncols = slot->tts_tupleDescriptor->natts;
	int			i;

	for (i = 1; i <= ncols; i++)
	{
		if (!slot_attisnull(slot, i))
			return false;
	}
	return true;
}

/*
 * slotNoNulls: is the slot entirely not NULL?
 *
 * This does not test for dropped columns, which is OK because we only
 * use it on projected tuples.
 */
static bool
slotNoNulls(TupleTableSlot *slot)
{
	int			ncols = slot->tts_tupleDescriptor->natts;
	int			i;

	for (i = 1; i <= ncols; i++)
	{
		if (slot_attisnull(slot, i))
			return false;
	}
	return true;
}

/* ----------------------------------------------------------------
 *		ExecInitSubPlan
 *
 * Create a SubPlanState for a SubPlan; this is the SubPlan-specific part
 * of ExecInitExpr().  We split it out so that it can be used for InitPlans
 * as well as regular SubPlans.  Note that we don't link the SubPlan into
 * the parent's subPlan list, because that shouldn't happen for InitPlans.
 * Instead, ExecInitExpr() does that one part.
 * ----------------------------------------------------------------
 */
SubPlanState *
ExecInitSubPlan(SubPlan *subplan, PlanState *parent)
{
	SubPlanState *sstate = makeNode(SubPlanState);
	EState	   *estate = parent->state;

	sstate->subplan = subplan;

	/* Link the SubPlanState to already-initialized subplan */
	sstate->planstate = (PlanState *) list_nth(estate->es_subplanstates,
											   subplan->plan_id - 1);

	/*
	 * This check can fail if the planner mistakenly puts a parallel-unsafe
	 * subplan into a parallelized subquery; see ExecSerializePlan.
	 */
	if (sstate->planstate == NULL)
		elog(ERROR, "subplan \"%s\" was not initialized",
			 subplan->plan_name);

	/* Link to parent's state, too */
	sstate->parent = parent;

	/* Initialize subexpressions */
	sstate->testexpr = ExecInitExpr((Expr *) subplan->testexpr, parent);
	sstate->args = ExecInitExprList(subplan->args, parent);

	/*
	 * initialize my state
	 */
	sstate->curTuple = NULL;
	sstate->curArray = PointerGetDatum(NULL);
	sstate->projLeft = NULL;
	sstate->projRight = NULL;
	sstate->hashtable = NULL;
	sstate->hashnulls = NULL;
	sstate->hashtablecxt = NULL;
	sstate->hashtempcxt = NULL;
	sstate->innerecontext = NULL;
	sstate->keyColIdx = NULL;
	sstate->tab_eq_funcoids = NULL;
	sstate->tab_hash_funcs = NULL;
	sstate->tab_eq_funcs = NULL;
	sstate->tab_collations = NULL;
	sstate->lhs_hash_funcs = NULL;
	sstate->cur_eq_funcs = NULL;
	sstate->ts_state = NULL;

	/*
	 * If this is an initplan or MULTIEXPR subplan, it has output parameters
	 * that the parent plan will use, so mark those parameters as needing
	 * evaluation.  We don't actually run the subplan until we first need one
	 * of its outputs.
	 *
	 * A CTE subplan's output parameter is never to be evaluated in the normal
	 * way, so skip this in that case.
	 *
	 * Note that we don't set parent->chgParam here: the parent plan hasn't
	 * been run yet, so no need to force it to re-run.
	 */
	if (subplan->setParam != NIL && subplan->subLinkType != CTE_SUBLINK)
	{
		ListCell   *lst;

		foreach(lst, subplan->setParam)
		{
			int			paramid = lfirst_int(lst);
			ParamExecData *prmExec = &(estate->es_param_exec_vals[paramid]);

			/**
			 * If we need to evaluate a parameter, save the planstate to do so.
			 */
			if ((Gp_role != GP_ROLE_EXECUTE || !subplan->is_initplan ||
				 estate->es_sliceTable == NULL))
			{
				prmExec->execPlan = sstate;
			}
		}
	}

	/*
	 * If we are going to hash the subquery output, initialize relevant stuff.
	 * (We don't create the hashtable until needed, though.)
	 */
	if (subplan->useHashTable)
	{
		int			ncols,
					i;
		TupleDesc	tupDescLeft;
		TupleDesc	tupDescRight;
		Oid		   *cross_eq_funcoids;
		TupleTableSlot *slot;
		List	   *oplist,
				   *lefttlist,
				   *righttlist;
		ListCell   *l;

		/* We need a memory context to hold the hash table(s) */
		sstate->hashtablecxt =
			AllocSetContextCreate(CurrentMemoryContext,
								  "Subplan HashTable Context",
								  ALLOCSET_DEFAULT_SIZES);
		/* and a small one for the hash tables to use as temp storage */
		sstate->hashtempcxt =
			AllocSetContextCreate(CurrentMemoryContext,
								  "Subplan HashTable Temp Context",
								  ALLOCSET_SMALL_SIZES);
		/* and a short-lived exprcontext for function evaluation */
		sstate->innerecontext = CreateExprContext(estate);

		/*
		 * We use ExecProject to evaluate the lefthand and righthand
		 * expression lists and form tuples.  (You might think that we could
		 * use the sub-select's output tuples directly, but that is not the
		 * case if we had to insert any run-time coercions of the sub-select's
		 * output datatypes; anyway this avoids storing any resjunk columns
		 * that might be in the sub-select's output.)  Run through the
		 * combining expressions to build tlists for the lefthand and
		 * righthand sides.
		 *
		 * We also extract the combining operators themselves to initialize
		 * the equality and hashing functions for the hash tables.
		 */
		if (IsA(subplan->testexpr, OpExpr))
		{
			/* single combining operator */
			oplist = list_make1(subplan->testexpr);
		}
		else if (is_andclause(subplan->testexpr))
		{
			/* multiple combining operators */
			oplist = castNode(BoolExpr, subplan->testexpr)->args;
		}
		else
		{
			/* shouldn't see anything else in a hashable subplan */
			elog(ERROR, "unrecognized testexpr type: %d",
				 (int) nodeTag(subplan->testexpr));
			oplist = NIL;		/* keep compiler quiet */
		}
		ncols = list_length(oplist);

		lefttlist = righttlist = NIL;
		sstate->numCols = ncols;
		sstate->keyColIdx = (AttrNumber *) palloc(ncols * sizeof(AttrNumber));
		sstate->tab_eq_funcoids = (Oid *) palloc(ncols * sizeof(Oid));
		sstate->tab_collations = (Oid *) palloc(ncols * sizeof(Oid));
		sstate->tab_hash_funcs = (FmgrInfo *) palloc(ncols * sizeof(FmgrInfo));
		sstate->tab_eq_funcs = (FmgrInfo *) palloc(ncols * sizeof(FmgrInfo));
		sstate->lhs_hash_funcs = (FmgrInfo *) palloc(ncols * sizeof(FmgrInfo));
		sstate->cur_eq_funcs = (FmgrInfo *) palloc(ncols * sizeof(FmgrInfo));
		/* we'll need the cross-type equality fns below, but not in sstate */
		cross_eq_funcoids = (Oid *) palloc(ncols * sizeof(Oid));

		i = 1;
		foreach(l, oplist)
		{
			OpExpr	   *opexpr = lfirst_node(OpExpr, l);
			Expr	   *expr;
			TargetEntry *tle;
			Oid			rhs_eq_oper;
			Oid			left_hashfn;
			Oid			right_hashfn;

			Assert(list_length(opexpr->args) == 2);

			/* Process lefthand argument */
			expr = (Expr *) linitial(opexpr->args);
			tle = makeTargetEntry(expr,
								  i,
								  NULL,
								  false);
			lefttlist = lappend(lefttlist, tle);

			/* Process righthand argument */
			expr = (Expr *) lsecond(opexpr->args);
			tle = makeTargetEntry(expr,
								  i,
								  NULL,
								  false);
			righttlist = lappend(righttlist, tle);

			/* Lookup the equality function (potentially cross-type) */
			cross_eq_funcoids[i - 1] = opexpr->opfuncid;
			fmgr_info(opexpr->opfuncid, &sstate->cur_eq_funcs[i - 1]);
			fmgr_info_set_expr((Node *) opexpr, &sstate->cur_eq_funcs[i - 1]);

			/* Look up the equality function for the RHS type */
			if (!get_compatible_hash_operators(opexpr->opno,
											   NULL, &rhs_eq_oper))
				elog(ERROR, "could not find compatible hash operator for operator %u",
					 opexpr->opno);
			sstate->tab_eq_funcoids[i - 1] = get_opcode(rhs_eq_oper);
			fmgr_info(sstate->tab_eq_funcoids[i - 1],
					  &sstate->tab_eq_funcs[i - 1]);

			/* Lookup the associated hash functions */
			if (!get_op_hash_functions(opexpr->opno,
									   &left_hashfn, &right_hashfn))
				elog(ERROR, "could not find hash function for hash operator %u",
					 opexpr->opno);
			fmgr_info(left_hashfn, &sstate->lhs_hash_funcs[i - 1]);
			fmgr_info(right_hashfn, &sstate->tab_hash_funcs[i - 1]);

			/* Set collation */
			sstate->tab_collations[i - 1] = opexpr->inputcollid;

			/* keyColIdx is just column numbers 1..n */
			sstate->keyColIdx[i - 1] = i;

			i++;
		}

		/*
		 * Construct tupdescs, slots and projection nodes for left and right
		 * sides.  The lefthand expressions will be evaluated in the parent
		 * plan node's exprcontext, which we don't have access to here.
		 * Fortunately we can just pass NULL for now and fill it in later
		 * (hack alert!).  The righthand expressions will be evaluated in our
		 * own innerecontext.
		 */
		tupDescLeft = ExecTypeFromTL(lefttlist);
		slot = ExecInitExtraTupleSlot(estate, tupDescLeft, &TTSOpsVirtual);
		sstate->projLeft = ExecBuildProjectionInfo(lefttlist,
												   NULL,
												   slot,
												   parent,
												   NULL);

		sstate->descRight = tupDescRight = ExecTypeFromTL(righttlist);
		slot = ExecInitExtraTupleSlot(estate, tupDescRight, &TTSOpsVirtual);
		sstate->projRight = ExecBuildProjectionInfo(righttlist,
													sstate->innerecontext,
													slot,
													sstate->planstate,
													NULL);

		/*
		 * Create comparator for lookups of rows in the table (potentially
		 * cross-type comparisons).
		 */
		sstate->cur_eq_comp = ExecBuildGroupingEqual(tupDescLeft, tupDescRight,
													 &TTSOpsVirtual, &TTSOpsMinimalTuple,
													 ncols,
													 sstate->keyColIdx,
													 cross_eq_funcoids,
													 sstate->tab_collations,
													 parent);
	}

	return sstate;
}

/* ----------------------------------------------------------------
 *		ExecSetParamPlan
 *
 *		Executes a subplan and sets its output parameters.
 *
 * This is called from ExecEvalParamExec() when the value of a PARAM_EXEC
 * parameter is requested and the param's execPlan field is set (indicating
 * that the param has not yet been evaluated).  This allows lazy evaluation
 * of initplans: we don't run the subplan until/unless we need its output.
 * Note that this routine MUST clear the execPlan fields of the plan's
 * output parameters after evaluating them!
 *
 * The results of this function are stored in the EState associated with the
 * ExprContext (particularly, its ecxt_param_exec_vals); any pass-by-ref
 * result Datums are allocated in the EState's per-query memory.  The passed
 * econtext can be any ExprContext belonging to that EState; which one is
 * important only to the extent that the ExprContext's per-tuple memory
 * context is used to evaluate any parameters passed down to the subplan.
 * (Thus in principle, the shorter-lived the ExprContext the better, since
 * that data isn't needed after we return.  In practice, because initplan
 * parameters are never more complex than Vars, Aggrefs, etc, evaluating them
 * currently never leaks any memory anyway.)
 * ----------------------------------------------------------------
 */

/*
 * Greenplum Database Changes:
 * In the case where this is running on the dispatcher, and it's a parallel
 * dispatch subplan, we need to dispatch the query to the qExecs as well, like
 * in ExecutorRun. Except in this case we don't have to worry about insert
 * statements.
 */
void
ExecSetParamPlan(SubPlanState *node, ExprContext *econtext, QueryDesc *queryDesc)
{
	SubPlan    *subplan = node->subplan;
	PlanState  *planstate = node->planstate;
	SubLinkType subLinkType = subplan->subLinkType;
	EState	   *estate = planstate->state;
	ScanDirection dir = estate->es_direction;
	MemoryContext oldcontext = NULL;
	TupleTableSlot *slot;
	ListCell   *pvar;
	ListCell   *l;
	bool		found = false;
	ArrayBuildState *astate pg_attribute_unused() = NULL;
	Size		savepeakspace = MemoryContextGetPeakSpace(planstate->state->es_query_cxt);

	bool		needDtx;
	bool		shouldDispatch = false;
	volatile bool explainRecvStats = false;

	if (Gp_role == GP_ROLE_DISPATCH &&
		planstate != NULL &&
		planstate->plan != NULL &&
		queryDesc)
	{
		int			subsliceIndex = queryDesc->plannedstmt->subplan_sliceIds[subplan->plan_id - 1];
		ExecSlice  *subslice;

		subslice = &estate->es_sliceTable->slices[subsliceIndex];

		if (subslice->gangType != GANGTYPE_UNALLOCATED || subslice->children)
			shouldDispatch = true;
	}

	/*
	 * Reset memory high-water mark so EXPLAIN ANALYZE can report each
	 * root slice's usage separately.
	 */
	MemoryContextSetPeakSpace(planstate->state->es_query_cxt, 0);

	/*
	 * Need a try/catch block here so that if an ereport is called from
	 * within ExecutePlan, we can clean up by calling cdbdisp_checkDispatchResult.
	 * This cleans up the asynchronous commands running through the threads launched from
	 * CdbDispatchCommand.
	 */
PG_TRY();
{
	if (shouldDispatch)
	{			
		needDtx = isCurrentDtxActivated();

		/*
		 * This call returns after launching the threads that send the
		 * command to the appropriate segdbs.  It does not wait for them
		 * to finish unless an error is detected before all are dispatched.
		 */
		CdbDispatchPlan(queryDesc,
						estate->es_param_exec_vals,
						needDtx, true);

		/*
		 * Set up the interconnect for execution of the initplan root slice.
		 */
		Assert(!(queryDesc->estate->interconnect_context));
		SetupInterconnect(queryDesc->estate);
		Assert((queryDesc->estate->interconnect_context));

		UpdateMotionExpectedReceivers(queryDesc->estate->motionlayer_context, queryDesc->estate->es_sliceTable);
	}
	ArrayBuildStateAny *astate = NULL;

	if (subLinkType == ANY_SUBLINK ||
		subLinkType == ALL_SUBLINK)
		elog(ERROR, "ANY/ALL subselect unsupported as initplan");
	if (subLinkType == CTE_SUBLINK)
		elog(ERROR, "CTE subplans should not be executed via ExecSetParamPlan");

	/*
	 * Enforce forward scan direction regardless of caller. It's hard but not
	 * impossible to get here in backward scan, so make it work anyway.
	 */
	estate->es_direction = ForwardScanDirection;

	/* Initialize ArrayBuildStateAny in caller's context, if needed */
	if (subLinkType == ARRAY_SUBLINK)
		astate = initArrayResultAny(subplan->firstColType,
									CurrentMemoryContext, true);

	/*
	 * Enforce forward scan direction regardless of caller. It's hard but not
	 * impossible to get here in backward scan, so make it work anyway.
	 */
	estate->es_direction = ForwardScanDirection;

	/*
	 * Must switch to per-query memory context.
	 */
	oldcontext = MemoryContextSwitchTo(econtext->ecxt_per_query_memory);

	/*
	 * Set Params of this plan from parent plan correlation values. (Any
	 * calculation we have to do is done in the parent econtext, since the
	 * Param values don't need to have per-query lifetime.)  Currently, we
	 * expect only MULTIEXPR_SUBLINK plans to have any correlation values.
	 */
	Assert(subplan->parParam == NIL || subLinkType == MULTIEXPR_SUBLINK);
	Assert(list_length(subplan->parParam) == list_length(node->args));

	forboth(l, subplan->parParam, pvar, node->args)
	{
		int			paramid = lfirst_int(l);
		ParamExecData *prm = &(econtext->ecxt_param_exec_vals[paramid]);

		prm->value = ExecEvalExprSwitchContext((ExprState *) lfirst(pvar),
											   econtext,
											   &(prm->isnull));
		planstate->chgParam = bms_add_member(planstate->chgParam, paramid);
	}

	/*
	 * Setup the tuplestore writer for functionscan initplan
	 * 
	 * Note that the file of tuplestore should not be deleted when
	 * closing file. This is due to the tuplestore reader is outside
	 * initplan, and reader will delete the file when it finished.
	 */
	if (subLinkType == INITPLAN_FUNC_SUBLINK && node->ts_state == NULL)
	{
		char rwfile_prefix[100];

		function_scan_create_bufname_prefix(rwfile_prefix, sizeof(rwfile_prefix), subplan->plan_id);

		node->ts_state = tuplestore_begin_heap(true, /* randomAccess */
											  false, /* interXact */
											  PlanStateOperatorMemKB((PlanState *)(node->planstate)));
		tuplestore_make_shared(node->ts_state,
							   get_shareinput_fileset(),
							   rwfile_prefix);
	}

	/*
	 * Run the plan.  (If it needs to be rescanned, the first ExecProcNode
	 * call will take care of that.)
	 */
	for (slot = ExecProcNode(planstate);
		 !TupIsNull(slot);
		 slot = ExecProcNode(planstate))
	{
        TupleDesc   tdesc = slot->tts_tupleDescriptor;
		int			i = 1;

		if (subLinkType == INITPLAN_FUNC_SUBLINK)
		{
			tuplestore_puttupleslot(node->ts_state, slot);
			found = true;
			continue;
		}

		if (subLinkType == EXISTS_SUBLINK || subLinkType == NOT_EXISTS_SUBLINK)
		{
			/* There can be only one setParam... */
			int			paramid = linitial_int(subplan->setParam);
			ParamExecData *prm = &(econtext->ecxt_param_exec_vals[paramid]);

			prm->execPlan = NULL;
			if (subLinkType == NOT_EXISTS_SUBLINK)
				prm->value = BoolGetDatum(false);
			else
			prm->value = BoolGetDatum(true);
			prm->isnull = false;
			found = true;

			break;
		}

		if (subLinkType == ARRAY_SUBLINK)
		{
			Datum		dvalue;
			bool		disnull;

			found = true;
			/* stash away current value */
			Assert(subplan->firstColType == TupleDescAttr(tdesc, 0)->atttypid);
			dvalue = slot_getattr(slot, 1, &disnull);
			astate = accumArrayResultAny(astate, dvalue, disnull,
										 subplan->firstColType, oldcontext);
			/* keep scanning subplan to collect all values */
			continue;
		}

		if (found &&
			(subLinkType == EXPR_SUBLINK ||
			 subLinkType == MULTIEXPR_SUBLINK ||
			 subLinkType == ROWCOMPARE_SUBLINK))
			ereport(ERROR,
					(errcode(ERRCODE_CARDINALITY_VIOLATION),
					 errmsg("more than one row returned by a subquery used as an expression")));

		found = true;

		/*
		 * We need to copy the subplan's tuple into our own context, in case
		 * any of the params are pass-by-ref type --- the pointers stored in
		 * the param structs will point at this copied tuple! node->curTuple
		 * keeps track of the copied tuple for eventual freeing.
		 */
		if (node->curTuple)
            heap_freetuple(node->curTuple);
		node->curTuple = ExecCopySlotHeapTuple(slot);

		/*
		 * Now set all the setParam params from the columns of the tuple
		 */
		foreach(l, subplan->setParam)
		{
			int			paramid = lfirst_int(l);
			ParamExecData *prm = &(econtext->ecxt_param_exec_vals[paramid]);

			prm->execPlan = NULL;
			prm->value = heap_getattr(node->curTuple, i, tdesc,
									  &(prm->isnull));
			i++;
		}
	}

	/*
	 * Flush the tuplestore writer
	 *
	 */
	if (subLinkType == INITPLAN_FUNC_SUBLINK && node->ts_state)
	{
		tuplestore_freeze(node->ts_state);
	}

	if (!found)
	{
		if (subLinkType == EXISTS_SUBLINK || subLinkType == NOT_EXISTS_SUBLINK)
		{
			/* There can be only one setParam... */
			int			paramid = linitial_int(subplan->setParam);
			ParamExecData *prm = &(econtext->ecxt_param_exec_vals[paramid]);

			prm->execPlan = NULL;
			if (subLinkType == NOT_EXISTS_SUBLINK)
				prm->value = BoolGetDatum(true);
			else
				prm->value = BoolGetDatum(false);
			prm->isnull = false;
		}
		else
		{
			foreach(l, subplan->setParam)
			{
				int			paramid = lfirst_int(l);
				ParamExecData *prm = &(econtext->ecxt_param_exec_vals[paramid]);

				prm->execPlan = NULL;
				prm->value = (Datum) 0;
				prm->isnull = true;
			}
		}
	}
	else if (subLinkType == ARRAY_SUBLINK)
	{
		/* There can be only one setParam... */
		int			paramid = linitial_int(subplan->setParam);
		ParamExecData *prm = &(econtext->ecxt_param_exec_vals[paramid]);

		/*
		 * We build the result array in query context so it won't disappear;
		 * to avoid leaking memory across repeated calls, we have to remember
		 * the latest value, much as for curTuple above.
		 */
		if (node->curArray != PointerGetDatum(NULL))
			pfree(DatumGetPointer(node->curArray));
		node->curArray = makeArrayResultAny(astate,
											econtext->ecxt_per_query_memory,
											true);
		prm->execPlan = NULL;
		prm->value = node->curArray;
		prm->isnull = false;
	}

	/* Clean up the interconnect. */
	if (queryDesc && queryDesc->estate && queryDesc->estate->es_interconnect_is_setup)
	{
		TeardownInterconnect(queryDesc->estate->interconnect_context, false); /* following success on QD */
		queryDesc->estate->interconnect_context = NULL;
		queryDesc->estate->es_interconnect_is_setup = false;
	}

	/*
	 * If we dispatched to QEs, wait for completion.
	 */
	if (shouldDispatch && 
		queryDesc && queryDesc->estate &&
		queryDesc->estate->dispatcherState &&
		queryDesc->estate->dispatcherState->primaryResults)
	{
		ErrorData *qeError = NULL;
		CdbDispatchResults *pr = NULL;
		CdbDispatcherState *ds = queryDesc->estate->dispatcherState;
		int	primaryWriterSliceIndex = PrimaryWriterSliceIndex(queryDesc->estate);

		cdbdisp_checkDispatchResult(ds, DISPATCH_WAIT_NONE);
		pr = cdbdisp_getDispatchResults(ds, &qeError);

		if (qeError)
		{
			queryDesc->estate->dispatcherState = NULL;
			FlushErrorState();
			ReThrowError(qeError);
		}

		/* collect pgstat from QEs for current transaction level */
		pgstat_combine_from_qe(pr, primaryWriterSliceIndex);

		/* If EXPLAIN ANALYZE, collect execution stats from qExecs. */
		if (planstate->instrument && planstate->instrument->need_cdb)
		{
			/* Jam stats into subplan's Instrumentation nodes. */
			explainRecvStats = true;
			cdbexplain_recvExecStats(planstate, ds->primaryResults,
									 LocallyExecutingSliceIndex(queryDesc->estate),
									 econtext->ecxt_estate->showstatctx);
		}

		/* Main plan use same estate, must reset dispatcherState  */
		queryDesc->estate->dispatcherState = NULL;
		cdbdisp_destroyDispatcherState(ds);
	}
}
PG_CATCH();
{
	/* Restore memory high-water mark for root slice of main query. */
	MemoryContextSetPeakSpace(planstate->state->es_query_cxt, savepeakspace);

	if (oldcontext)
		MemoryContextSwitchTo(oldcontext);

	/* restore scan direction */
	estate->es_direction = dir;

	/*
	 * Clean up the interconnect.
	 * CDB TODO: Is this needed following failure on QD?
	 */
	if (queryDesc && queryDesc->estate && queryDesc->estate->es_interconnect_is_setup)
	{
		TeardownInterconnect(queryDesc->estate->interconnect_context, true);
		queryDesc->estate->interconnect_context = NULL;
		queryDesc->estate->es_interconnect_is_setup = false;
	}

	/*
	 * Request any commands still executing on qExecs to stop.
	 * Wait for them to finish and clean up the dispatching structures.
	 * Replace current error info with QE error info if more interesting.
	 */
	if (shouldDispatch && queryDesc && queryDesc->estate &&
		queryDesc->estate->dispatcherState)
	{
		CdbDispatcherState *ds = queryDesc->estate->dispatcherState;
		queryDesc->estate->dispatcherState = NULL;
		CdbDispatchHandleError(ds);
	}

	PG_RE_THROW();
}
PG_END_TRY();

	/* If EXPLAIN ANALYZE, collect local execution stats. */
	if (Gp_role == GP_ROLE_DISPATCH && planstate->instrument && planstate->instrument->need_cdb)
		cdbexplain_localExecStats(planstate, econtext->ecxt_estate->showstatctx);

	/* Restore memory high-water mark for root slice of main query. */
	MemoryContextSetPeakSpace(planstate->state->es_query_cxt, savepeakspace);

	MemoryContextSwitchTo(oldcontext);

	/* restore scan direction */
	estate->es_direction = dir;
}

/*
 * ExecSetParamPlanMulti
 *
 * Apply ExecSetParamPlan to evaluate any not-yet-evaluated initplan output
 * parameters whose ParamIDs are listed in "params".  Any listed params that
 * are not initplan outputs are ignored.
 *
 * As with ExecSetParamPlan, any ExprContext belonging to the current EState
 * can be used, but in principle a shorter-lived ExprContext is better than a
 * longer-lived one.
 */
void
ExecSetParamPlanMulti(const Bitmapset *params, ExprContext *econtext, QueryDesc *queryDesc)
{
	int			paramid;

	paramid = -1;
	while ((paramid = bms_next_member(params, paramid)) >= 0)
	{
		ParamExecData *prm = &(econtext->ecxt_param_exec_vals[paramid]);

		if (prm->execPlan != NULL)
		{
			/* Parameter not evaluated yet, so go do it */
			ExecSetParamPlan(prm->execPlan, econtext, queryDesc);
			/* ExecSetParamPlan should have processed this param... */
			Assert(prm->execPlan == NULL);
		}
	}
}

/*
 * Mark an initplan as needing recalculation
 */
void
ExecReScanSetParamPlan(SubPlanState *node, PlanState *parent)
{
	PlanState  *planstate = node->planstate;
	SubPlan    *subplan = node->subplan;
	EState	   *estate = parent->state;
	ListCell   *l;

	/* sanity checks */
	if (subplan->parParam != NIL)
		elog(ERROR, "direct correlated subquery unsupported as initplan");
	if (subplan->setParam == NIL)
		elog(ERROR, "setParam list of initplan is empty");
	if (bms_is_empty(planstate->plan->extParam))
		elog(ERROR, "extParam set of initplan is empty");

	/*
	 * Don't actually re-scan: it'll happen inside ExecSetParamPlan if needed.
	 */

	/*
	 * Mark this subplan's output parameters as needing recalculation.
	 *
	 * CTE subplans are never executed via parameter recalculation; instead
	 * they get run when called by nodeCtescan.c.  So don't mark the output
	 * parameter of a CTE subplan as dirty, but do set the chgParam bit for it
	 * so that dependent plan nodes will get told to rescan.
	 */
	foreach(l, subplan->setParam)
	{
		int			paramid = lfirst_int(l);
		ParamExecData *prm = &(estate->es_param_exec_vals[paramid]);

		if (subplan->subLinkType != CTE_SUBLINK)
			prm->execPlan = node;

		parent->chgParam = bms_add_member(parent->chgParam, paramid);
	}
}<|MERGE_RESOLUTION|>--- conflicted
+++ resolved
@@ -11,13 +11,9 @@
  * subplans, which are re-evaluated every time their result is required.
  *
  *
-<<<<<<< HEAD
- * Portions Copyright (c) 2005-2010, Greenplum inc
+ * Portions Copyright (c) 2005-2010, Cloudberry inc
  * Portions Copyright (c) 2012-Present VMware, Inc. or its affiliates.
- * Portions Copyright (c) 1996-2019, PostgreSQL Global Development Group
-=======
  * Portions Copyright (c) 1996-2021, PostgreSQL Global Development Group
->>>>>>> d457cb4e
  * Portions Copyright (c) 1994, Regents of the University of California
  *
  * IDENTIFICATION
@@ -340,7 +336,7 @@
 		 !TupIsNull(slot);
 		 slot = ExecProcNode(planstate))
 	{
-        TupleDesc   tdesc = slot->tts_tupleDescriptor;
+		TupleDesc	tdesc = slot->tts_tupleDescriptor;
 		Datum		rowresult;
 		bool		rownull;
 		int			col;
@@ -376,7 +372,7 @@
 			 * freeing.
 			 */
 			if (node->curTuple)
-                heap_freetuple(node->curTuple);
+				heap_freetuple(node->curTuple);
 			node->curTuple = ExecCopySlotHeapTuple(slot);
 
 			MemoryContextSwitchTo(econtext->ecxt_per_query_memory);
@@ -823,8 +819,14 @@
 	/*
 	 * This check can fail if the planner mistakenly puts a parallel-unsafe
 	 * subplan into a parallelized subquery; see ExecSerializePlan.
-	 */
-	if (sstate->planstate == NULL)
+	 *
+	 * Initialize only the subplans that are reachable from our local slice.
+	 * If alien elimination is not turned on, then all subplans are considered
+	 * reachable.
+	 */
+	if ((!estate->eliminateAliens ||
+		 bms_is_member(subplan->plan_id, estate->locallyExecutableSubplans)) &&
+		sstate->planstate == NULL)
 		elog(ERROR, "subplan \"%s\" was not initialized",
 			 subplan->plan_name);
 
@@ -875,7 +877,7 @@
 		foreach(lst, subplan->setParam)
 		{
 			int			paramid = lfirst_int(lst);
-			ParamExecData *prmExec = &(estate->es_param_exec_vals[paramid]);
+			ParamExecData *prm = &(estate->es_param_exec_vals[paramid]);
 
 			/**
 			 * If we need to evaluate a parameter, save the planstate to do so.
@@ -883,7 +885,7 @@
 			if ((Gp_role != GP_ROLE_EXECUTE || !subplan->is_initplan ||
 				 estate->es_sliceTable == NULL))
 			{
-				prmExec->execPlan = sstate;
+				prm->execPlan = sstate;
 			}
 		}
 	}
@@ -1087,7 +1089,7 @@
  */
 
 /*
- * Greenplum Database Changes:
+ * Cloudberry Database Changes:
  * In the case where this is running on the dispatcher, and it's a parallel
  * dispatch subplan, we need to dispatch the query to the qExecs as well, like
  * in ExecutorRun. Except in this case we don't have to worry about insert
@@ -1242,7 +1244,7 @@
 		 !TupIsNull(slot);
 		 slot = ExecProcNode(planstate))
 	{
-        TupleDesc   tdesc = slot->tts_tupleDescriptor;
+		TupleDesc	tdesc = slot->tts_tupleDescriptor;
 		int			i = 1;
 
 		if (subLinkType == INITPLAN_FUNC_SUBLINK)
@@ -1265,7 +1267,6 @@
 			prm->value = BoolGetDatum(true);
 			prm->isnull = false;
 			found = true;
-
 			break;
 		}
 
@@ -1301,7 +1302,7 @@
 		 * keeps track of the copied tuple for eventual freeing.
 		 */
 		if (node->curTuple)
-            heap_freetuple(node->curTuple);
+			heap_freetuple(node->curTuple);
 		node->curTuple = ExecCopySlotHeapTuple(slot);
 
 		/*
