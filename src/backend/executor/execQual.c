/*-------------------------------------------------------------------------
 *
 * execQual.c
 *	  Routines to evaluate qualification and targetlist expressions
 *
 * Portions Copyright (c) 1996-2008, PostgreSQL Global Development Group
 * Portions Copyright (c) 1994, Regents of the University of California
 *
 * IDENTIFICATION
 *	  $PostgreSQL: pgsql/src/backend/executor/execQual.c,v 1.208 2007/01/20 09:27:19 petere Exp $
 *
 *-------------------------------------------------------------------------
 */
/*
 *	 INTERFACE ROUTINES
 *		ExecEvalExpr	- (now a macro) evaluate an expression, return a datum
 *		ExecEvalExprSwitchContext - same, but switch into eval memory context
 *		ExecQual		- return true/false if qualification is satisfied
 *		ExecProject		- form a new tuple by projecting the given tuple
 *
 *	 NOTES
 *		The more heavily used ExecEvalExpr routines, such as ExecEvalVar(),
 *		are hotspots. Making these faster will speed up the entire system.
 *
 *		ExecProject() is used to make tuple projections.  Rather then
 *		trying to speed it up, the execution plan should be pre-processed
 *		to facilitate attribute sharing between nodes wherever possible,
 *		instead of doing needless copying.	-cim 5/31/91
 *
 *		During expression evaluation, we check_stack_depth only in
 *		ExecMakeFunctionResult (and substitute routines) rather than at every
 *		single node.  This is a compromise that trades off precision of the
 *		stack limit setting to gain speed.
 */

#include "postgres.h"

#include "access/heapam.h"
#include "access/nbtree.h"
#include "access/tuptoaster.h"
#include "catalog/catquery.h"
#include "catalog/pg_proc.h"
#include "catalog/pg_type.h"
#include "cdb/cdbvars.h"
#include "cdb/partitionselection.h"
#include "commands/typecmds.h"
#include "executor/execdebug.h"
#include "executor/nodeAgg.h"
#include "executor/nodeSubplan.h"
#include "funcapi.h"
#include "miscadmin.h"
#include "nodes/makefuncs.h"
#include "optimizer/clauses.h"
#include "optimizer/planmain.h"
#include "parser/parse_coerce.h"
#include "parser/parse_expr.h"
#include "utils/acl.h"
#include "utils/builtins.h"
#include "utils/lsyscache.h"
#include "utils/memutils.h"
#include "utils/typcache.h"
#include "utils/xml.h"


/* static function decls */
static Datum ExecEvalArrayRef(ArrayRefExprState *astate,
				 ExprContext *econtext,
				 bool *isNull, ExprDoneCond *isDone);
static Datum ExecEvalAggref(AggrefExprState *aggref,
			   ExprContext *econtext,
			   bool *isNull, ExprDoneCond *isDone);
static Datum ExecEvalGroupingFunc(GroupingFuncExprState *gstate,
								  ExprContext *econtext,
								  bool *isNull, ExprDoneCond *isDone);
static Datum ExecEvalGrouping(ExprState *gstate,
							  ExprContext *econtext,
							  bool *isNull, ExprDoneCond *isDone);
static Datum ExecEvalGroupId(ExprState *gstate,
							 ExprContext *econtext,
							 bool *isNull, ExprDoneCond *isDone);
static Datum ExecEvalWindowRef(WindowRefExprState *winref,
			   ExprContext *econtext,
			   bool *isNull, ExprDoneCond *isDone);
static Datum ExecEvalVar(ExprState *exprstate, ExprContext *econtext,
			bool *isNull, ExprDoneCond *isDone);
static Datum ExecEvalScalarVar(ExprState *exprstate, ExprContext *econtext,
			bool *isNull, ExprDoneCond *isDone);
static Datum ExecEvalWholeRowVar(ExprState *exprstate, ExprContext *econtext,
					bool *isNull, ExprDoneCond *isDone);
static Datum ExecEvalWholeRowSlow(ExprState *exprstate, ExprContext *econtext,
					bool *isNull, ExprDoneCond *isDone);
static Datum ExecEvalConst(ExprState *exprstate, ExprContext *econtext,
			  bool *isNull, ExprDoneCond *isDone);
static Datum ExecEvalParam(ExprState *exprstate, ExprContext *econtext,
			  bool *isNull, ExprDoneCond *isDone);
static void ShutdownFuncExpr(Datum arg);
static TupleDesc get_cached_rowtype(Oid type_id, int32 typmod,
				   TupleDesc *cache_field, ExprContext *econtext);
static void ShutdownTupleDescRef(Datum arg);
static void ExecPrepareTuplestoreResult(FuncExprState *fcache,
							ExprContext *econtext,
							Tuplestorestate *resultStore,
							TupleDesc resultDesc);
static void tupledesc_match(TupleDesc dst_tupdesc, TupleDesc src_tupdesc);
static Datum ExecMakeFunctionResult(FuncExprState *fcache,
					   ExprContext *econtext,
					   bool *isNull,
					   ExprDoneCond *isDone);
static Datum ExecMakeFunctionResultNoSets(FuncExprState *fcache,
							 ExprContext *econtext,
							 bool *isNull, ExprDoneCond *isDone);
static Datum ExecEvalFunc(FuncExprState *fcache, ExprContext *econtext,
			 bool *isNull, ExprDoneCond *isDone);
static Datum ExecEvalOper(FuncExprState *fcache, ExprContext *econtext,
			 bool *isNull, ExprDoneCond *isDone);
static Datum ExecEvalDistinct(FuncExprState *fcache, ExprContext *econtext,
				 bool *isNull, ExprDoneCond *isDone);
static Datum ExecEvalScalarArrayOp(ScalarArrayOpExprState *sstate,
					  ExprContext *econtext,
					  bool *isNull, ExprDoneCond *isDone);
static Datum ExecEvalNot(BoolExprState *notclause, ExprContext *econtext,
			bool *isNull, ExprDoneCond *isDone);
static Datum ExecEvalOr(BoolExprState *orExpr, ExprContext *econtext,
		   bool *isNull, ExprDoneCond *isDone);
static Datum ExecEvalAnd(BoolExprState *andExpr, ExprContext *econtext,
			bool *isNull, ExprDoneCond *isDone);
static Datum ExecEvalConvertRowtype(ConvertRowtypeExprState *cstate,
					   ExprContext *econtext,
					   bool *isNull, ExprDoneCond *isDone);
static Datum ExecEvalCase(CaseExprState *caseExpr, ExprContext *econtext,
			 bool *isNull, ExprDoneCond *isDone);
static Datum ExecEvalCaseTestExpr(ExprState *exprstate,
					 ExprContext *econtext,
					 bool *isNull, ExprDoneCond *isDone);
static Datum ExecEvalArray(ArrayExprState *astate,
			  ExprContext *econtext,
			  bool *isNull, ExprDoneCond *isDone);
static Datum ExecEvalRow(RowExprState *rstate,
			ExprContext *econtext,
			bool *isNull, ExprDoneCond *isDone);
static Datum ExecEvalRowCompare(RowCompareExprState *rstate,
				   ExprContext *econtext,
				   bool *isNull, ExprDoneCond *isDone);
static Datum ExecEvalTableValue(ExprState   *estate,
								ExprContext *econtext,
								bool *isNull, ExprDoneCond *isDone);
static Datum ExecEvalCoalesce(CoalesceExprState *coalesceExpr,
				 ExprContext *econtext,
				 bool *isNull, ExprDoneCond *isDone);
static Datum ExecEvalMinMax(MinMaxExprState *minmaxExpr,
			   ExprContext *econtext,
			   bool *isNull, ExprDoneCond *isDone);
static Datum ExecEvalNullIf(FuncExprState *nullIfExpr,
			   ExprContext *econtext,
			   bool *isNull, ExprDoneCond *isDone);
static Datum ExecEvalXml(XmlExprState *xmlExpr, ExprContext *econtext,
						 bool *isNull, ExprDoneCond *isDone);
static Datum ExecEvalNullTest(NullTestState *nstate,
				 ExprContext *econtext,
				 bool *isNull, ExprDoneCond *isDone);
static Datum ExecEvalBooleanTest(GenericExprState *bstate,
					ExprContext *econtext,
					bool *isNull, ExprDoneCond *isDone);
static Datum ExecEvalCoerceToDomain(CoerceToDomainState *cstate,
					   ExprContext *econtext,
					   bool *isNull, ExprDoneCond *isDone);
static Datum ExecEvalCoerceToDomainValue(ExprState *exprstate,
							ExprContext *econtext,
							bool *isNull, ExprDoneCond *isDone);
static Datum ExecEvalPercentileExpr(PercentileExprState *exprstate,
					ExprContext *econtext,
					bool *isNull, ExprDoneCond *isDone);
static Datum ExecEvalFieldSelect(FieldSelectState *fstate,
					ExprContext *econtext,
					bool *isNull, ExprDoneCond *isDone);
static Datum ExecEvalFieldStore(FieldStoreState *fstate,
				   ExprContext *econtext,
				   bool *isNull, ExprDoneCond *isDone);
static Datum ExecEvalRelabelType(GenericExprState *exprstate,
					ExprContext *econtext,
					bool *isNull, ExprDoneCond *isDone);
static Datum ExecEvalPartOidExpr(PartOidExprState *exprstate,
						ExprContext *econtext,
						bool *isNull, ExprDoneCond *isDone);
static Datum ExecEvalPartDefaultExpr(PartDefaultExprState *exprstate,
						ExprContext *econtext,
						bool *isNull, ExprDoneCond *isDone);
static Datum ExecEvalPartBoundExpr(PartBoundExprState *exprstate,
						ExprContext *econtext,
						bool *isNull, ExprDoneCond *isDone);
static Datum ExecEvalPartBoundInclusionExpr(PartBoundInclusionExprState *exprstate,
								ExprContext *econtext,
								bool *isNull, ExprDoneCond *isDone);
static Datum ExecEvalPartBoundOpenExpr(PartBoundOpenExprState *exprstate,
								ExprContext *econtext,
								bool *isNull, ExprDoneCond *isDone);
static bool ExecIsExprUnsafeToConst_walker(Node *node, void *context);
static bool ExecIsExprUnsafeToConst(Node *node);


/* ----------------------------------------------------------------
 *		ExecEvalExpr routines
 *
 *		Recursively evaluate a targetlist or qualification expression.
 *
 * Each of the following routines having the signature
 *		Datum ExecEvalFoo(ExprState *expression,
 *						  ExprContext *econtext,
 *						  bool *isNull,
 *						  ExprDoneCond *isDone);
 * is responsible for evaluating one type or subtype of ExprState node.
 * They are normally called via the ExecEvalExpr macro, which makes use of
 * the function pointer set up when the ExprState node was built by
 * ExecInitExpr.  (In some cases, we change this pointer later to avoid
 * re-executing one-time overhead.)
 *
 * Note: for notational simplicity we declare these functions as taking the
 * specific type of ExprState that they work on.  This requires casting when
 * assigning the function pointer in ExecInitExpr.	Be careful that the
 * function signature is declared correctly, because the cast suppresses
 * automatic checking!
 *
 *
 * All these functions share this calling convention:
 *
 * Inputs:
 *		expression: the expression state tree to evaluate
 *		econtext: evaluation context information
 *
 * Outputs:
 *		return value: Datum value of result
 *		*isNull: set to TRUE if result is NULL (actual return value is
 *				 meaningless if so); set to FALSE if non-null result
 *		*isDone: set to indicator of set-result status
 *
 * A caller that can only accept a singleton (non-set) result should pass
 * NULL for isDone; if the expression computes a set result then an error
 * will be reported via ereport.  If the caller does pass an isDone pointer
 * then *isDone is set to one of these three states:
 *		ExprSingleResult		singleton result (not a set)
 *		ExprMultipleResult		return value is one element of a set
 *		ExprEndResult			there are no more elements in the set
 * When ExprMultipleResult is returned, the caller should invoke
 * ExecEvalExpr() repeatedly until ExprEndResult is returned.  ExprEndResult
 * is returned after the last real set element.  For convenience isNull will
 * always be set TRUE when ExprEndResult is returned, but this should not be
 * taken as indicating a NULL element of the set.  Note that these return
 * conventions allow us to distinguish among a singleton NULL, a NULL element
 * of a set, and an empty set.
 *
 * The caller should already have switched into the temporary memory
 * context econtext->ecxt_per_tuple_memory.  The convenience entry point
 * ExecEvalExprSwitchContext() is provided for callers who don't prefer to
 * do the switch in an outer loop.	We do not do the switch in these routines
 * because it'd be a waste of cycles during nested expression evaluation.
 * ----------------------------------------------------------------
 */


/*----------
 *	  ExecEvalArrayRef
 *
 *	   This function takes an ArrayRef and returns the extracted Datum
 *	   if it's a simple reference, or the modified array value if it's
 *	   an array assignment (i.e., array element or slice insertion).
 *
 * NOTE: if we get a NULL result from a subscript expression, we return NULL
 * when it's an array reference, or raise an error when it's an assignment.
 *
 * NOTE: we deliberately refrain from applying DatumGetArrayTypeP() here,
 * even though that might seem natural, because this code needs to support
 * both varlena arrays and fixed-length array types.  DatumGetArrayTypeP()
 * only works for the varlena kind.  The routines we call in arrayfuncs.c
 * have to know the difference (that's what they need refattrlength for).
 *----------
 */
static Datum
ExecEvalArrayRef(ArrayRefExprState *astate,
				 ExprContext *econtext,
				 bool *isNull,
				 ExprDoneCond *isDone)
{
	ArrayRef   *arrayRef = (ArrayRef *) astate->xprstate.expr;
	ArrayType  *array_source;
	ArrayType  *resultArray;
	bool		isAssignment = (arrayRef->refassgnexpr != NULL);
	bool		eisnull;
	ListCell   *l;
	int			i = 0,
				j = 0;
	IntArray	upper,
				lower;
	int		   *lIndex;

	array_source = (ArrayType *)
		DatumGetPointer(ExecEvalExpr(astate->refexpr,
									 econtext,
									 isNull,
									 isDone));

	/*
	 * If refexpr yields NULL, and it's a fetch, then result is NULL. In the
	 * assignment case, we'll cons up something below.
	 */
	if (*isNull)
	{
		if (isDone && *isDone == ExprEndResult)
			return 0;	/* end of set result */
		if (!isAssignment)
			return 0;
	}

	foreach(l, astate->refupperindexpr)
	{
		ExprState  *eltstate = (ExprState *) lfirst(l);

		if (i >= MAXDIM)
			ereport(ERROR,
					(errcode(ERRCODE_PROGRAM_LIMIT_EXCEEDED),
					 errmsg("number of array dimensions (%d) exceeds the maximum allowed (%d)",
							i, MAXDIM)));

		upper.indx[i++] = DatumGetInt32(ExecEvalExpr(eltstate,
													 econtext,
													 &eisnull,
													 NULL));
		/* If any index expr yields NULL, result is NULL or error */
		if (eisnull)
		{
			if (isAssignment)
				ereport(ERROR,
						(errcode(ERRCODE_NULL_VALUE_NOT_ALLOWED),
				  errmsg("array subscript in assignment must not be null")));
			*isNull = true;
			return 0;
		}
	}

	if (astate->reflowerindexpr != NIL)
	{
		foreach(l, astate->reflowerindexpr)
		{
			ExprState  *eltstate = (ExprState *) lfirst(l);

			if (j >= MAXDIM)
				ereport(ERROR,
						(errcode(ERRCODE_PROGRAM_LIMIT_EXCEEDED),
						 errmsg("number of array dimensions (%d) exceeds the maximum allowed (%d)",
								i, MAXDIM)));

			lower.indx[j++] = DatumGetInt32(ExecEvalExpr(eltstate,
														 econtext,
														 &eisnull,
														 NULL));
			/* If any index expr yields NULL, result is NULL or error */
			if (eisnull)
			{
				if (isAssignment)
					ereport(ERROR,
							(errcode(ERRCODE_NULL_VALUE_NOT_ALLOWED),
							 errmsg("array subscript in assignment must not be null")));
				*isNull = true;
				return 0;
			}
		}
		/* this can't happen unless parser messed up */
		if (i != j)
			elog(ERROR, "upper and lower index lists are not same length");
		lIndex = lower.indx;
	}
	else
		lIndex = NULL;

	if (isAssignment)
	{
		Datum		sourceData;

		/*
		 * Evaluate the value to be assigned into the array.
		 *
		 * XXX At some point we'll need to look into making the old value of
		 * the array element available via CaseTestExpr, as is done by
		 * ExecEvalFieldStore.	This is not needed now but will be needed to
		 * support arrays of composite types; in an assignment to a field of
		 * an array member, the parser would generate a FieldStore that
		 * expects to fetch its input tuple via CaseTestExpr.
		 */
		sourceData = ExecEvalExpr(astate->refassgnexpr,
								  econtext,
								  &eisnull,
								  NULL);

		/*
		 * For an assignment to a fixed-length array type, both the original
		 * array and the value to be assigned into it must be non-NULL, else
		 * we punt and return the original array.
		 */
		if (astate->refattrlength > 0)	/* fixed-length array? */
			if (eisnull || *isNull)
				return PointerGetDatum(array_source);

		/*
		 * For assignment to varlena arrays, we handle a NULL original array
		 * by substituting an empty (zero-dimensional) array; insertion of the
		 * new element will result in a singleton array value.	It does not
		 * matter whether the new element is NULL.
		 */
		if (*isNull)
		{
			array_source = construct_empty_array(arrayRef->refelemtype);
			*isNull = false;
		}

		if (lIndex == NULL)
			resultArray = array_set(array_source, i,
									upper.indx,
									sourceData,
									eisnull,
									astate->refattrlength,
									astate->refelemlength,
									astate->refelembyval,
									astate->refelemalign);
		else
			resultArray = array_set_slice(array_source, i,
										  upper.indx, lower.indx,
								   (ArrayType *) DatumGetPointer(sourceData),
										  eisnull,
										  astate->refattrlength,
										  astate->refelemlength,
										  astate->refelembyval,
										  astate->refelemalign);
		return PointerGetDatum(resultArray);
	}

	if (lIndex == NULL)
		return array_ref(array_source, i, upper.indx,
						 astate->refattrlength,
						 astate->refelemlength,
						 astate->refelembyval,
						 astate->refelemalign,
						 isNull);
	else
	{
		resultArray = array_get_slice(array_source, i,
									  upper.indx, lower.indx,
									  astate->refattrlength,
									  astate->refelemlength,
									  astate->refelembyval,
									  astate->refelemalign);
		return PointerGetDatum(resultArray);
	}
}


/* ----------------------------------------------------------------
 *		ExecEvalAggref
 *
 *		Returns a Datum whose value is the value of the precomputed
 *		aggregate found in the given expression context.
 * ----------------------------------------------------------------
 */
static Datum
ExecEvalAggref(AggrefExprState *aggref, ExprContext *econtext,
			   bool *isNull, ExprDoneCond *isDone)
{
	if (isDone)
		*isDone = ExprSingleResult;

	if (econtext->ecxt_aggvalues == NULL)		/* safety check */
		elog(ERROR, "no aggregates in this expression context");

	*isNull = econtext->ecxt_aggnulls[aggref->aggno];
	return econtext->ecxt_aggvalues[aggref->aggno];
}

/*----------------------------------------------------------------
 *		ExecEvalGroupingFunc
 *
 *		Returns a Datum whose value is the value of a GROUPING_ID
 *		with respect to the given context.
 */
static Datum 
ExecEvalGroupingFunc(GroupingFuncExprState *gstate,
					 ExprContext *econtext,
					 bool *isNull, ExprDoneCond *isDone)
{
	uint64 grpid = 0;
	ListCell *tmp;
	int num_args = list_length(gstate->args);
	int argno = 0;

	if (isDone)
		*isDone = ExprSingleResult;

	foreach(tmp, gstate->args)
	{
		int arg = (int)intVal(lfirst(tmp));
		int pos_in_grpcols = gstate->ngrpcols - arg - 1;
		int pos_in_grpingfunc = num_args - argno - 1;

		Assert(pos_in_grpcols >= 0 && pos_in_grpingfunc >= 0);

		if (econtext->grouping & ( ((uint64)1) << pos_in_grpcols))
			grpid |= ( ((uint64)1) << pos_in_grpingfunc);

		argno++;
	}

	*isNull = false;
	return Int64GetDatum(grpid);
}

/*----------------------------------------------------------------
 *		ExecEvalGrouping
 *
 *		Returns a Datum whose value is the value of a GROUPING
 *		with respect to the given context.
 */
static Datum
ExecEvalGrouping(ExprState *gstate, ExprContext *econtext,
				 bool *isNull, ExprDoneCond *isDone)
{
	if (isDone)
		*isDone = ExprSingleResult;

	*isNull = false;
	return Int64GetDatum(econtext->grouping);
}

/*----------------------------------------------------------------
 *		ExecEvalGroupId
 *
 *		Returns a Datum whose value is the value of a GROUP_ID
 *		with respect to the given context.
 */
static Datum
ExecEvalGroupId(ExprState *gstate, ExprContext *econtext,
				bool *isNull, ExprDoneCond *isDone)
{
	if (isDone)
		*isDone = ExprSingleResult;

	*isNull = false;
	return UInt32GetDatum(econtext->group_id);
}

/* ----------------------------------------------------------------
 *		ExecEvalWindowRef
 *
 *		Returns a Datum whose value is the value of the window
 *		function with respect to the given context.
 *
 * XXX	Note that this routine is essentially the same as
 *      ExecEvalAggref since we use the same buffers. However,
 *      since the state structures for WindowRef and Aggref 
 *      are different, we separate the execution routines, too.
 * ----------------------------------------------------------------
 */
static Datum
ExecEvalWindowRef(WindowRefExprState *winref, ExprContext *econtext,
				  bool *isNull, ExprDoneCond *isDone)
{
	if (isDone)
		*isDone = ExprSingleResult;
	
	if (econtext->ecxt_aggvalues == NULL)		/* safety check */
		elog(ERROR, "no window functions in this expression context");

	*isNull = econtext->ecxt_aggnulls[winref->funcno];
	return econtext->ecxt_aggvalues[winref->funcno];

}

/* ----------------------------------------------------------------
 *		ExecEvalVar
 *
 *		Returns a Datum whose value is the value of a range
 *		variable with respect to given expression context.
 *
 * Note: ExecEvalVar is executed only the first time through in a given plan;
 * it changes the ExprState's function pointer to pass control directly to
 * ExecEvalScalarVar, ExecEvalWholeRowVar, or ExecEvalWholeRowSlow after
 * making one-time checks.
 * ----------------------------------------------------------------
 */
static Datum
ExecEvalVar(ExprState *exprstate, ExprContext *econtext,
			bool *isNull, ExprDoneCond *isDone)
{
	Var		   *variable = (Var *) exprstate->expr;
	TupleTableSlot *slot;
	AttrNumber	attnum;

	if (isDone)
		*isDone = ExprSingleResult;

	Assert(econtext->ecxt_scantuple != NULL || econtext->ecxt_innertuple != NULL || econtext->ecxt_outertuple != NULL);
	/*
	 * Get the input slot and attribute number we want
	 *
	 * The asserts check that references to system attributes only appear at
	 * the level of a relation scan; at higher levels, system attributes must
	 * be treated as ordinary variables (since we no longer have access to the
	 * original tuple).
	 */
	attnum = variable->varattno;

	switch (variable->varno)
	{
		case INNER:				/* get the tuple from the inner node */
			slot = econtext->ecxt_innertuple;
			Assert(attnum > 0);
			break;

		case OUTER:				/* get the tuple from the outer node */
			slot = econtext->ecxt_outertuple;
			Assert(attnum > 0);
			break;

		default:				/* get the tuple from the relation being
								 * scanned */
			slot = econtext->ecxt_scantuple;
			break;
	}

	if (attnum != InvalidAttrNumber)
	{
		/*
		 * Scalar variable case.
		 *
		 * If it's a user attribute, check validity (bogus system attnums will
		 * be caught inside slot_getattr).  What we have to check for here
		 * is the possibility of an attribute having been changed in type
		 * since the plan tree was created.  Ideally the plan would get
		 * invalidated and not re-used, but until that day arrives, we need
		 * defenses.  Fortunately it's sufficient to check once on the first
		 * time through.
		 *
		 * Note: we allow a reference to a dropped attribute.  slot_getattr
		 * will force a NULL result in such cases.
		 *
		 * Note: ideally we'd check typmod as well as typid, but that seems
		 * impractical at the moment: in many cases the tupdesc will have
		 * been generated by ExecTypeFromTL(), and that can't guarantee to
		 * generate an accurate typmod in all cases, because some expression
		 * node types don't carry typmod.
		 */
		if (attnum > 0)
		{
			TupleDesc	slot_tupdesc = slot->tts_tupleDescriptor;
			Form_pg_attribute attr;

			if (attnum > slot_tupdesc->natts)	/* should never happen */
				elog(ERROR, "attribute number %d exceeds number of columns %d",
					 attnum, slot_tupdesc->natts);

			attr = slot_tupdesc->attrs[attnum - 1];

			/* can't check type if dropped, since atttypid is probably 0 */
			if (!attr->attisdropped)
			{
				if (variable->vartype != attr->atttypid)
					ereport(ERROR,
							(errmsg("attribute %d has wrong type", attnum),
							 errdetail("Table has type %s, but query expects %s.",
									   format_type_be(attr->atttypid),
									   format_type_be(variable->vartype))));
			}
		}

		/* Skip the checking on future executions of node */
		exprstate->evalfunc = ExecEvalScalarVar;

		/* Fetch the value from the slot */
		return slot_getattr(slot, attnum, isNull);
	}
	else
	{
		/*
		 * Whole-row variable.
		 *
		 * If it's a RECORD Var, we'll use the slot's type ID info.  It's
		 * likely that the slot's type is also RECORD; if so, make sure it's
		 * been "blessed", so that the Datum can be interpreted later.
		 *
		 * If the Var identifies a named composite type, we must check that
		 * the actual tuple type is compatible with it.
		 */
		TupleDesc	slot_tupdesc = slot->tts_tupleDescriptor;
		bool		needslow = false;

		if (variable->vartype == RECORDOID)
		{
			if (slot_tupdesc->tdtypeid == RECORDOID &&
				slot_tupdesc->tdtypmod < 0)
				assign_record_type_typmod(slot_tupdesc);
		}
		else
		{
			TupleDesc	var_tupdesc;
			int			i;

			/*
			 * We really only care about number of attributes and data type.
			 * Also, we can ignore type mismatch on columns that are dropped
			 * in the destination type, so long as the physical storage
			 * matches.  This is helpful in some cases involving out-of-date
			 * cached plans.  Also, we have to allow the case that the slot
			 * has more columns than the Var's type, because we might be
			 * looking at the output of a subplan that includes resjunk
			 * columns.  (XXX it would be nice to verify that the extra
			 * columns are all marked resjunk, but we haven't got access to
			 * the subplan targetlist here...)  Resjunk columns should always
			 * be at the end of a targetlist, so it's sufficient to ignore
			 * them here; but we need to use ExecEvalWholeRowSlow to get
			 * rid of them in the eventual output tuples.
			 */
			var_tupdesc = lookup_rowtype_tupdesc(variable->vartype, -1);

			if (var_tupdesc->natts > slot_tupdesc->natts)
				ereport(ERROR,
						(errcode(ERRCODE_DATATYPE_MISMATCH),
						 errmsg("table row type and query-specified row type do not match"),
						 errdetail("Table row contains %d attributes, but query expects %d.",
								   slot_tupdesc->natts, var_tupdesc->natts)));
			else if (var_tupdesc->natts < slot_tupdesc->natts)
				needslow = true;

			for (i = 0; i < var_tupdesc->natts; i++)
			{
				Form_pg_attribute vattr = var_tupdesc->attrs[i];
				Form_pg_attribute sattr = slot_tupdesc->attrs[i];

				if (vattr->atttypid == sattr->atttypid)
					continue;			/* no worries */
				if (!vattr->attisdropped)
					ereport(ERROR,
							(errcode(ERRCODE_DATATYPE_MISMATCH),
							 errmsg("table row type and query-specified row type do not match"),
							 errdetail("Table has type %s at ordinal position %d, but query expects %s.",
									   format_type_be(sattr->atttypid),
									   i + 1,
									   format_type_be(vattr->atttypid))));

				if (vattr->attlen != sattr->attlen ||
					vattr->attalign != sattr->attalign)
					ereport(ERROR,
							(errcode(ERRCODE_DATATYPE_MISMATCH),
							 errmsg("table row type and query-specified row type do not match"),
							 errdetail("Physical storage mismatch on dropped attribute at ordinal position %d.",
									   i + 1)));
			}

			ReleaseTupleDesc(var_tupdesc);
		}

		/* Skip the checking on future executions of node */
		if (needslow)
			exprstate->evalfunc = ExecEvalWholeRowSlow;
		else
			exprstate->evalfunc = ExecEvalWholeRowVar;

		/* Fetch the value */
		return ExecEvalWholeRowVar(exprstate, econtext, isNull, isDone);
	}
}

/* ----------------------------------------------------------------
 *		ExecEvalScalarVar
 *
 *		Returns a Datum for a scalar variable.
 * ----------------------------------------------------------------
 */
static Datum
ExecEvalScalarVar(ExprState *exprstate, ExprContext *econtext,
				  bool *isNull, ExprDoneCond *isDone)
{
	Var		   *variable = (Var *) exprstate->expr;
	TupleTableSlot *slot;
	AttrNumber	attnum;

	if (isDone)
		*isDone = ExprSingleResult;

	/* Get the input slot and attribute number we want */
	switch (variable->varno)
	{
		case INNER:				/* get the tuple from the inner node */
			slot = econtext->ecxt_innertuple;
			break;

		case OUTER:				/* get the tuple from the outer node */
			slot = econtext->ecxt_outertuple;
			break;

		default:				/* get the tuple from the relation being
								 * scanned */
			slot = econtext->ecxt_scantuple;
			break;
	}

	attnum = variable->varattno;

	/* Fetch the value from the slot */
	return slot_getattr(slot, attnum, isNull);
}

/* ----------------------------------------------------------------
 *		ExecEvalWholeRowVar
 *
 *		Returns a Datum for a whole-row variable.
 * ----------------------------------------------------------------
 */
static Datum
ExecEvalWholeRowVar(ExprState *exprstate, ExprContext *econtext,
					bool *isNull, ExprDoneCond *isDone)
{
	Var		   *variable = (Var *) exprstate->expr;
	TupleTableSlot *slot = econtext->ecxt_scantuple;
	HeapTuple	tuple;
	TupleDesc	tupleDesc;
	HeapTupleHeader dtuple;

	if (isDone)
		*isDone = ExprSingleResult;
	*isNull = false;

	tuple = ExecFetchSlotHeapTuple(slot);
	tupleDesc = slot->tts_tupleDescriptor;

	/*
	 * We have to make a copy of the tuple so we can safely insert the Datum
	 * overhead fields, which are not set in on-disk tuples.
	 */
	dtuple = (HeapTupleHeader) palloc(tuple->t_len);
	memcpy((char *) dtuple, (char *) tuple->t_data, tuple->t_len);

	HeapTupleHeaderSetDatumLength(dtuple, tuple->t_len);

	/*
	 * If the Var identifies a named composite type, label the tuple with that
	 * type; otherwise use what is in the tupleDesc.
	 */
	if (variable->vartype != RECORDOID)
	{
		HeapTupleHeaderSetTypeId(dtuple, variable->vartype);
		HeapTupleHeaderSetTypMod(dtuple, variable->vartypmod);
	}
	else
	{
		HeapTupleHeaderSetTypeId(dtuple, tupleDesc->tdtypeid);
		HeapTupleHeaderSetTypMod(dtuple, tupleDesc->tdtypmod);
	}

	return PointerGetDatum(dtuple);
}

/* ----------------------------------------------------------------
 *		ExecEvalWholeRowSlow
 *
 *		Returns a Datum for a whole-row variable, in the "slow" case where
 *		we can't just copy the subplan's output.
 * ----------------------------------------------------------------
 */
static Datum
ExecEvalWholeRowSlow(ExprState *exprstate, ExprContext *econtext,
					 bool *isNull, ExprDoneCond *isDone)
{
	Var		   *variable = (Var *) exprstate->expr;
	TupleTableSlot *slot = econtext->ecxt_scantuple;
	HeapTuple	tuple;
	TupleDesc	var_tupdesc;
	HeapTupleHeader dtuple;

	if (isDone)
		*isDone = ExprSingleResult;
	*isNull = false;

	/*
	 * Currently, the only case handled here is stripping of trailing
	 * resjunk fields, which we do in a slightly chintzy way by just
	 * adjusting the tuple's natts header field.  Possibly there will someday
	 * be a need for more-extensive rearrangements, in which case it'd
	 * be worth disassembling and reassembling the tuple (perhaps use a
	 * JunkFilter for that?)
	 */
	Assert(variable->vartype != RECORDOID);
	var_tupdesc = lookup_rowtype_tupdesc(variable->vartype, -1);

	tuple = ExecFetchSlotHeapTuple(slot);

	/*
	 * We have to make a copy of the tuple so we can safely insert the Datum
	 * overhead fields, which are not set in on-disk tuples; not to mention
	 * fooling with its natts field.
	 */
	dtuple = (HeapTupleHeader) palloc(tuple->t_len);
	memcpy((char *) dtuple, (char *) tuple->t_data, tuple->t_len);

	HeapTupleHeaderSetDatumLength(dtuple, tuple->t_len);
	HeapTupleHeaderSetTypeId(dtuple, variable->vartype);
	HeapTupleHeaderSetTypMod(dtuple, variable->vartypmod);

	Assert(HeapTupleHeaderGetNatts(dtuple) >= var_tupdesc->natts);
	HeapTupleHeaderSetNatts(dtuple, var_tupdesc->natts);

	ReleaseTupleDesc(var_tupdesc);

	return PointerGetDatum(dtuple);
}

/* ----------------------------------------------------------------
 *		ExecEvalConst
 *
 *		Returns the value of a constant.
 *
 *		Note that for pass-by-ref datatypes, we return a pointer to the
 *		actual constant node.  This is one of the reasons why functions
 *		must treat their input arguments as read-only.
 * ----------------------------------------------------------------
 */
static Datum
ExecEvalConst(ExprState *exprstate, ExprContext *econtext,
			  bool *isNull, ExprDoneCond *isDone)
{
	Const	   *con = (Const *) exprstate->expr;

	if (isDone)
		*isDone = ExprSingleResult;

	*isNull = con->constisnull;
	return con->constvalue;
}

/* ----------------------------------------------------------------
 *		ExecEvalParam
 *
 *		Returns the value of a parameter.  A param node contains
 *		something like ($.name) and the expression context contains
 *		the current parameter bindings (name = "sam") (age = 34)...
 *		so our job is to find and return the appropriate datum ("sam").
 * ----------------------------------------------------------------
 */

/*
 * Greenplum Database Changes:
 * In executor mode, a PARAM_EXEC parameter can not be evaluated by executing
 * the subplan.  The subplan was executed on the dispatcher prior to
 * launching the main query.  The value of the result is passed to the qExec
 * in the ParamInfo, with a kind of PARAM_EXEC_REMOTE.
 * So, this function was changed to just do a lookup in that case.
 */
static Datum
ExecEvalParam(ExprState *exprstate, ExprContext *econtext,
			  bool *isNull, ExprDoneCond *isDone)
{
	Param	   *expression = (Param *) exprstate->expr;
	int			thisParamId = expression->paramid;

	if (isDone)
		*isDone = ExprSingleResult;

	if (expression->paramkind == PARAM_EXEC)
	{
		/*
		 * PARAM_EXEC params (internal executor parameters) are stored in the
		 * ecxt_param_exec_vals array, and can be accessed by array index.
		 */
		ParamExecData *prmExec = &(econtext->ecxt_param_exec_vals[thisParamId]);

		/* 
		 * Maybe this parameter has already been evaluated. If so, execPlan
		 * would be NULL.
		 */
		if (prmExec->execPlan != NULL)
		{
			/* Parameter not evaluated yet, so go do it */
			ExecSetParamPlan(prmExec->execPlan, econtext, NULL);
			/* ExecSetParamPlan should have processed this param... */
			Assert(prmExec->execPlan == NULL);
		}

		*isNull = prmExec->isnull;
		return prmExec->value;
	}
	else
	{
		/*
		 * PARAM_EXTERN parameters must be sought in ecxt_param_list_info.
		 */
		ParamListInfo paramInfo = econtext->ecxt_param_list_info;

		Assert(expression->paramkind == PARAM_EXTERN);
		if (paramInfo &&
			thisParamId > 0 && thisParamId <= paramInfo->numParams)
		{
			ParamExternData *prm = &paramInfo->params[thisParamId - 1];

			if (OidIsValid(prm->ptype))
			{
				Assert(prm->ptype == expression->paramtype);
				*isNull = prm->isnull;
				return prm->value;
			}
		}
		ereport(ERROR,
				(errcode(ERRCODE_UNDEFINED_OBJECT),
				 errmsg("no value found for parameter %d", thisParamId)));
		return (Datum) 0;		/* keep compiler quiet */
	}
}


/* ----------------------------------------------------------------
 *		ExecEvalOper / ExecEvalFunc support routines
 * ----------------------------------------------------------------
 */

/*
 *		GetAttributeByName
 *		GetAttributeByNum
 *
 *		These functions return the value of the requested attribute
 *		out of the given tuple Datum.
 *		C functions which take a tuple as an argument are expected
 *		to use these.  Ex: overpaid(EMP) might call GetAttributeByNum().
 *		Note: these are actually rather slow because they do a typcache
 *		lookup on each call.
 */
Datum
GetAttributeByNum(HeapTupleHeader tuple,
				  AttrNumber attrno,
				  bool *isNull)
{
	Datum		result;
	Oid			tupType;
	int32		tupTypmod;
	TupleDesc	tupDesc;
	HeapTupleData tmptup;

	if (!AttributeNumberIsValid(attrno))
		elog(ERROR, "invalid attribute number %d", attrno);

	if (isNull == NULL)
		elog(ERROR, "a NULL isNull pointer was passed");

	if (tuple == NULL)
	{
		/* Kinda bogus but compatible with old behavior... */
		*isNull = true;
		return (Datum) 0;
	}

	tupType = HeapTupleHeaderGetTypeId(tuple);
	tupTypmod = HeapTupleHeaderGetTypMod(tuple);
	tupDesc = lookup_rowtype_tupdesc(tupType, tupTypmod);

	/*
	 * heap_getattr needs a HeapTuple not a bare HeapTupleHeader.  We set all
	 * the fields in the struct just in case user tries to inspect system
	 * columns.
	 */
	tmptup.t_len = HeapTupleHeaderGetDatumLength(tuple);
	ItemPointerSetInvalid(&(tmptup.t_self));
	tmptup.t_data = tuple;

	result = heap_getattr(&tmptup,
						  attrno,
						  tupDesc,
						  isNull);

	ReleaseTupleDesc(tupDesc);

	return result;
}

Datum
GetAttributeByName(HeapTupleHeader tuple, const char *attname, bool *isNull)
{
	AttrNumber	attrno;
	Datum		result;
	Oid			tupType;
	int32		tupTypmod;
	TupleDesc	tupDesc;
	HeapTupleData tmptup;
	int			i;

	if (attname == NULL)
		elog(ERROR, "invalid attribute name");

	if (isNull == NULL)
		elog(ERROR, "a NULL isNull pointer was passed");

	if (tuple == NULL)
	{
		/* Kinda bogus but compatible with old behavior... */
		*isNull = true;
		return (Datum) 0;
	}

	tupType = HeapTupleHeaderGetTypeId(tuple);
	tupTypmod = HeapTupleHeaderGetTypMod(tuple);
	tupDesc = lookup_rowtype_tupdesc(tupType, tupTypmod);

	attrno = InvalidAttrNumber;
	for (i = 0; i < tupDesc->natts; i++)
	{
		if (namestrcmp(&(tupDesc->attrs[i]->attname), attname) == 0)
		{
			attrno = tupDesc->attrs[i]->attnum;
			break;
		}
	}

	if (attrno == InvalidAttrNumber)
		elog(ERROR, "attribute \"%s\" does not exist", attname);

	/*
	 * heap_getattr needs a HeapTuple not a bare HeapTupleHeader.  We set all
	 * the fields in the struct just in case user tries to inspect system
	 * columns.
	 */
	tmptup.t_len = HeapTupleHeaderGetDatumLength(tuple);
	ItemPointerSetInvalid(&(tmptup.t_self));
	tmptup.t_data = tuple;

	result = heap_getattr(&tmptup,
						  attrno,
						  tupDesc,
						  isNull);

	ReleaseTupleDesc(tupDesc);

	return result;
}

/*
 * init_fcache - initialize a FuncExprState node during first use
 */
void
init_fcache(Oid foid, FuncExprState *fcache,
			MemoryContext fcacheCxt, bool needDescForSets)
{
	AclResult	aclresult;

	/* Check permission to call function */
	aclresult = pg_proc_aclcheck(foid, GetUserId(), ACL_EXECUTE);
	if (aclresult != ACLCHECK_OK)
		aclcheck_error(aclresult, ACL_KIND_PROC, get_func_name(foid));

	/*
	 * Safety check on nargs.  Under normal circumstances this should never
	 * fail, as parser should check sooner.  But possibly it might fail if
	 * server has been compiled with FUNC_MAX_ARGS smaller than some functions
	 * declared in pg_proc?
	 */
	if (list_length(fcache->args) > FUNC_MAX_ARGS)
		ereport(ERROR,
				(errcode(ERRCODE_TOO_MANY_ARGUMENTS),
				 errmsg("cannot pass more than %d arguments to a function",
						FUNC_MAX_ARGS)));

	/* Set up the primary fmgr lookup information */
	fmgr_info_cxt(foid, &(fcache->func), fcacheCxt);
	fcache->func.fn_expr = (Node *) fcache->xprstate.expr;

	/* If function returns set, prepare expected tuple descriptor */
	if (fcache->func.fn_retset && needDescForSets)
	{
		TypeFuncClass functypclass;
		Oid			funcrettype;
		TupleDesc	tupdesc;
		MemoryContext oldcontext;

		functypclass = get_expr_result_type(fcache->func.fn_expr,
											&funcrettype,
											&tupdesc);

		/* Must save tupdesc in fcache's context */
		oldcontext = MemoryContextSwitchTo(fcacheCxt);

		if (functypclass == TYPEFUNC_COMPOSITE)
		{
			/* Composite data type, e.g. a table's row type */
			Assert(tupdesc);
			/* Must copy it out of typcache for safety */
			fcache->funcResultDesc = CreateTupleDescCopy(tupdesc);
			fcache->funcReturnsTuple = true;
		}
		else if (functypclass == TYPEFUNC_SCALAR)
		{
			/* Base data type, i.e. scalar */
			tupdesc = CreateTemplateTupleDesc(1, false);
			TupleDescInitEntry(tupdesc,
							   (AttrNumber) 1,
							   NULL,
							   funcrettype,
							   -1,
							   0);
			fcache->funcResultDesc = tupdesc;
			fcache->funcReturnsTuple = false;
		}
		else
		{
			/* Else, we will complain if function wants materialize mode */
			fcache->funcResultDesc = NULL;
		}

		MemoryContextSwitchTo(oldcontext);
	}
	else
	{
		fcache->funcResultDesc = NULL;
	}

	/* Initialize additional state */
	fcache->funcResultStore = NULL;
	fcache->funcResultSlot = NULL;
	fcache->setArgsValid = false;
	fcache->shutdown_reg = false;
}

/*
 * callback function in case a FuncExpr returning a set needs to be shut down
 * before it has been run to completion
 */
static void
ShutdownFuncExpr(Datum arg)
{
	FuncExprState *fcache = (FuncExprState *) DatumGetPointer(arg);

	/* If we have a slot, make sure it's let go of any tuplestore pointer */
	if (fcache->funcResultSlot)
		ExecClearTuple(fcache->funcResultSlot);

	/* Release any open tuplestore */
	if (fcache->funcResultStore)
		tuplestore_end(fcache->funcResultStore);
	fcache->funcResultStore = NULL;

	/* Clear any active set-argument state */
	fcache->setArgsValid = false;

	/* execUtils will deregister the callback... */
	fcache->shutdown_reg = false;
}

/*
 * get_cached_rowtype: utility function to lookup a rowtype tupdesc
 *
 * type_id, typmod: identity of the rowtype
 * cache_field: where to cache the TupleDesc pointer in expression state node
 *		(field must be initialized to NULL)
 * econtext: expression context we are executing in
 *
 * NOTE: because the shutdown callback will be called during plan rescan,
 * must be prepared to re-do this during any node execution; cannot call
 * just once during expression initialization
 */
static TupleDesc
get_cached_rowtype(Oid type_id, int32 typmod,
				   TupleDesc *cache_field, ExprContext *econtext)
{
	TupleDesc	tupDesc = *cache_field;

	/* Do lookup if no cached value or if requested type changed */
	if (tupDesc == NULL ||
		type_id != tupDesc->tdtypeid ||
		typmod != tupDesc->tdtypmod)
	{
		tupDesc = lookup_rowtype_tupdesc(type_id, typmod);

		if (*cache_field)
		{
			/* Release old tupdesc; but callback is already registered */
			ReleaseTupleDesc(*cache_field);
		}
		else
		{
			/* Need to register shutdown callback to release tupdesc */
			RegisterExprContextCallback(econtext,
										ShutdownTupleDescRef,
										PointerGetDatum(cache_field));
		}
		*cache_field = tupDesc;
	}
	return tupDesc;
}

/*
 * Callback function to release a tupdesc refcount at expression tree shutdown
 */
static void
ShutdownTupleDescRef(Datum arg)
{
	TupleDesc  *cache_field = (TupleDesc *) DatumGetPointer(arg);

	if (*cache_field)
		ReleaseTupleDesc(*cache_field);
	*cache_field = NULL;
}

/*
 * Evaluate arguments for a function.
 */
ExprDoneCond
ExecEvalFuncArgs(FunctionCallInfo fcinfo,
				 List *argList,
				 ExprContext *econtext)
{
	ExprDoneCond argIsDone;
	int			i;
	ListCell   *arg;

	argIsDone = ExprSingleResult;		/* default assumption */

	i = 0;
	foreach(arg, argList)
	{
		ExprState  *argstate = (ExprState *) lfirst(arg);
		ExprDoneCond thisArgIsDone;

		fcinfo->arg[i] = ExecEvalExpr(argstate,
									  econtext,
									  &fcinfo->argnull[i],
									  &thisArgIsDone);

		if (thisArgIsDone != ExprSingleResult)
		{
			/*
			 * We allow only one argument to have a set value; we'd need much
			 * more complexity to keep track of multiple set arguments (cf.
			 * ExecTargetList) and it doesn't seem worth it.
			 */
			if (argIsDone != ExprSingleResult)
				ereport(ERROR,
						(errcode(ERRCODE_FEATURE_NOT_SUPPORTED),
						 errmsg("functions and operators can take at most one set argument")));
			argIsDone = thisArgIsDone;
		}
		i++;
	}

	fcinfo->nargs = i;

	return argIsDone;
}

/*
 *		ExecPrepareTuplestoreResult
 *
 * Subroutine for ExecMakeFunctionResult: prepare to extract rows from a
 * tuplestore function result.  We must set up a funcResultSlot (unless
 * already done in a previous call cycle) and verify that the function
 * returned the expected tuple descriptor.
 */
static void
ExecPrepareTuplestoreResult(FuncExprState *fcache,
							ExprContext *econtext,
							Tuplestorestate *resultStore,
							TupleDesc resultDesc)
{
	fcache->funcResultStore = resultStore;

	if (fcache->funcResultSlot == NULL)
	{
		/* Create a slot so we can read data out of the tuplestore */
		MemoryContext oldcontext;

		/* We must have been able to determine the result rowtype */
		if (fcache->funcResultDesc == NULL)
			ereport(ERROR,
					(errcode(ERRCODE_FEATURE_NOT_SUPPORTED),
					 errmsg("function returning setof record called in "
							"context that cannot accept type record")));

		oldcontext = MemoryContextSwitchTo(fcache->func.fn_mcxt);
		fcache->funcResultSlot =
			MakeSingleTupleTableSlot(fcache->funcResultDesc);
		MemoryContextSwitchTo(oldcontext);
	}

	/*
	 * If function provided a tupdesc, cross-check it.	We only really
	 * need to do this for functions returning RECORD, but might as well
	 * do it always.
	 */
	if (resultDesc)
	{
		if (fcache->funcResultDesc)
			tupledesc_match(fcache->funcResultDesc, resultDesc);

		/*
		 * If it is a dynamically-allocated TupleDesc, free it: it is
		 * typically allocated in a per-query context, so we must avoid
		 * leaking it across multiple usages.
		 */
		if (resultDesc->tdrefcount == -1)
			FreeTupleDesc(resultDesc);
	}

	/* Register cleanup callback if we didn't already */
	if (!fcache->shutdown_reg)
	{
		RegisterExprContextCallback(econtext,
									ShutdownFuncExpr,
									PointerGetDatum(fcache));
		fcache->shutdown_reg = true;
	}
}

/*
 * Check that function result tuple type (src_tupdesc) matches or can
 * be considered to match what the query expects (dst_tupdesc). If
 * they don't match, ereport.
 *
 * We really only care about number of attributes and data type.
 * Also, we can ignore type mismatch on columns that are dropped in the
 * destination type, so long as the physical storage matches.  This is
 * helpful in some cases involving out-of-date cached plans.
 */
static void
tupledesc_match(TupleDesc dst_tupdesc, TupleDesc src_tupdesc)
{
	int			i;

	if (dst_tupdesc->natts != src_tupdesc->natts)
		ereport(ERROR,
				(errcode(ERRCODE_DATATYPE_MISMATCH),
				 errmsg("function return row and query-specified return row do not match"),
				 errdetail("Returned row contains %d attributes, but query expects %d.",
						   src_tupdesc->natts, dst_tupdesc->natts)));

	for (i = 0; i < dst_tupdesc->natts; i++)
	{
		Form_pg_attribute dattr = dst_tupdesc->attrs[i];
		Form_pg_attribute sattr = src_tupdesc->attrs[i];

		if (dattr->atttypid == sattr->atttypid)
			continue;			/* no worries */
		if (!dattr->attisdropped)
			ereport(ERROR,
					(errcode(ERRCODE_DATATYPE_MISMATCH),
					 errmsg("function return row and query-specified return row do not match"),
					 errdetail("Returned type %s at ordinal position %d, but query expects %s.",
							   format_type_be(sattr->atttypid),
							   i + 1,
							   format_type_be(dattr->atttypid))));

		if (dattr->attlen != sattr->attlen ||
			dattr->attalign != sattr->attalign)
			ereport(ERROR,
					(errcode(ERRCODE_DATATYPE_MISMATCH),
					 errmsg("function return row and query-specified return row do not match"),
					 errdetail("Physical storage mismatch on dropped attribute at ordinal position %d.",
							   i + 1)));
	}
}

/*
 *		ExecMakeFunctionResult
 *
 * Evaluate the arguments to a function and then the function itself.
 * init_fcache is presumed already run on the FuncExprState.
 *
 * This function handles the most general case, wherein the function or
 * one of its arguments might (or might not) return a set.  If we find
 * no sets involved, we will change the FuncExprState's function pointer
 * to use a simpler method on subsequent calls.
 */
static Datum
ExecMakeFunctionResult(FuncExprState *fcache,
					   ExprContext *econtext,
					   bool *isNull,
					   ExprDoneCond *isDone)
{
	Datum		result;
	FunctionCallInfoData fcinfo;
	ReturnSetInfo rsinfo;		/* for functions returning sets */
	ExprDoneCond argDone;
	bool		hasSetArg;
	int			i;

restart:

	/* Guard against stack overflow due to overly complex expressions */
	check_stack_depth();

	/*
	 * If a previous call of the function returned a set result in the form
	 * of a tuplestore, continue reading rows from the tuplestore until it's
	 * empty.
	 */
	if (fcache->funcResultStore)
	{
		Assert(isDone);				/* it was provided before ... */
		if (tuplestore_gettupleslot(fcache->funcResultStore, true,
									fcache->funcResultSlot))
		{
			*isDone = ExprMultipleResult;
			if (fcache->funcReturnsTuple)
			{
				/* We must return the whole tuple as a Datum. */
				*isNull = false;
				return ExecFetchSlotTupleDatum(fcache->funcResultSlot);
			}
			else
			{
				/* Extract the first column and return it as a scalar. */
				return slot_getattr(fcache->funcResultSlot, 1, isNull);
			}
		}
		/* Exhausted the tuplestore, so clean up */
		tuplestore_end(fcache->funcResultStore);
		fcache->funcResultStore = NULL;
		/* We are done unless there was a set-valued argument */
		if (!fcache->setHasSetArg)
		{
			*isDone = ExprEndResult;
			*isNull = true;
			return (Datum) 0;
		}
		/* If there was, continue evaluating the argument values */
		Assert(!fcache->setArgsValid);
	}

	/*
	 * arguments is a list of expressions to evaluate before passing to the
	 * function manager.  We skip the evaluation if it was already done in the
	 * previous call (ie, we are continuing the evaluation of a set-valued
	 * function).  Otherwise, collect the current argument values into fcinfo.
	 */
	List	   *arguments = fcache->args;
	if (!fcache->setArgsValid)
	{
		/* Need to prep callinfo structure */
		InitFunctionCallInfoData(fcinfo, &(fcache->func), 0, NULL, NULL);
		argDone = ExecEvalFuncArgs(&fcinfo, arguments, econtext);
		if (argDone == ExprEndResult)
		{
			/* input is an empty set, so return an empty set. */
			*isNull = true;
			if (isDone)
				*isDone = ExprEndResult;
			else
				ereport(ERROR,
						(errcode(ERRCODE_FEATURE_NOT_SUPPORTED),
						 errmsg("set-valued function called in context that cannot accept a set")));
			return (Datum) 0;
		}
		hasSetArg = (argDone != ExprSingleResult);
	}
	else
	{
		/* Copy callinfo from previous evaluation */
		memcpy(&fcinfo, &fcache->setArgs, sizeof(fcinfo));
		hasSetArg = fcache->setHasSetArg;
		/* Reset flag (we may set it again below) */
		fcache->setArgsValid = false;
	}

	/*
	 * Prepare a resultinfo node for communication.  If the function
	 * doesn't itself return set, we don't pass the resultinfo to the
	 * function, but we need to fill it in anyway for internal use.
	 */
	if (fcache->func.fn_retset)
	{
		fcinfo.resultinfo = (Node *) &rsinfo;
	}
	rsinfo.type = T_ReturnSetInfo;
	rsinfo.econtext = econtext;
	rsinfo.expectedDesc = fcache->funcResultDesc;
	rsinfo.allowedModes = (int) (SFRM_ValuePerCall | SFRM_Materialize);
	/* note we do not set SFRM_Materialize_Random or _Preferred */
	rsinfo.returnMode = SFRM_ValuePerCall;
	/* isDone is filled below */
	rsinfo.setResult = NULL;
	rsinfo.setDesc = NULL;

	/*
	 * Now call the function, passing the evaluated parameter values.
	 */
	if (fcache->func.fn_retset || hasSetArg)
	{
		/*
		 * We need to return a set result.	Complain if caller not ready to
		 * accept one.
		 */
		if (isDone == NULL)
			ereport(ERROR,
					(errcode(ERRCODE_FEATURE_NOT_SUPPORTED),
					 errmsg("set-valued function called in context that cannot accept a set")));

		/*
		 * This loop handles the situation where we have both a set argument
		 * and a set-valued function.  Once we have exhausted the function's
		 * value(s) for a particular argument value, we have to get the next
		 * argument value and start the function over again. We might have to
		 * do it more than once, if the function produces an empty result set
		 * for a particular input value.
		 */
		for (;;)
		{
			/*
			 * If function is strict, and there are any NULL arguments, skip
			 * calling the function (at least for this set of args).
			 */
			bool		callit = true;

			if (fcache->func.fn_strict)
			{
				for (i = 0; i < fcinfo.nargs; i++)
				{
					if (fcinfo.argnull[i])
					{
						callit = false;
						break;
					}
				}
			}

			if (callit)
			{
				fcinfo.isnull = false;
				rsinfo.isDone = ExprSingleResult;
				result = FunctionCallInvoke(&fcinfo);
				*isNull = fcinfo.isnull;
				*isDone = rsinfo.isDone;
			}
			else
			{
				result = (Datum) 0;
				*isNull = true;
				*isDone = ExprEndResult;
			}

			/* Which protocol does function want to use? */
			if (rsinfo.returnMode == SFRM_ValuePerCall)
			{
				if (*isDone != ExprEndResult)
				{
					/*
					 * Got a result from current argument. If function itself
					 * returns set, save the current argument values to re-use
					 * on the next call.
					 */
					if (fcache->func.fn_retset &&
						*isDone == ExprMultipleResult)
					{
						memcpy(&fcache->setArgs, &fcinfo, sizeof(fcinfo));
						fcache->setHasSetArg = hasSetArg;
						fcache->setArgsValid = true;
						/* Register cleanup callback if we didn't already */
						if (!fcache->shutdown_reg)
						{
							RegisterExprContextCallback(econtext,
														ShutdownFuncExpr,
														PointerGetDatum(fcache));
							fcache->shutdown_reg = true;
						}
					}

					/*
					 * Make sure we say we are returning a set, even if the
					 * function itself doesn't return sets.
					 */
					if (hasSetArg)
						*isDone = ExprMultipleResult;
					break;
				}
			}
			else if (rsinfo.returnMode == SFRM_Materialize)
			{
				/* check we're on the same page as the function author */
				if (rsinfo.isDone != ExprSingleResult)
					ereport(ERROR,
							(errcode(ERRCODE_E_R_I_E_SRF_PROTOCOL_VIOLATED),
							 errmsg("table-function protocol for materialize mode was not followed")));
				if (rsinfo.setResult != NULL)
				{
					/* prepare to return values from the tuplestore */
					ExecPrepareTuplestoreResult(fcache, econtext,
												rsinfo.setResult,
												rsinfo.setDesc);
					/* remember whether we had set arguments */
					fcache->setHasSetArg = hasSetArg;
					/* loop back to top to start returning from tuplestore */
					goto restart;
				}
				/* if setResult was left null, treat it as empty set */
				*isDone = ExprEndResult;
				*isNull = true;
				result = (Datum) 0;
			}
			else
				ereport(ERROR,
						(errcode(ERRCODE_E_R_I_E_SRF_PROTOCOL_VIOLATED),
						 errmsg("unrecognized table-function returnMode: %d",
								(int) rsinfo.returnMode)));

			/* Else, done with this argument */
			if (!hasSetArg)
				break;			/* input not a set, so done */

			/* Re-eval args to get the next element of the input set */
			argDone = ExecEvalFuncArgs(&fcinfo, arguments, econtext);

			if (argDone != ExprMultipleResult)
			{
				/* End of argument set, so we're done. */
				*isNull = true;
				*isDone = ExprEndResult;
				result = (Datum) 0;
				break;
			}

			/*
			 * If we reach here, loop around to run the function on the new
			 * argument.
			 */
		}
	}
	else
	{
		/*
		 * Non-set case: much easier.
		 *
		 * We change the ExprState function pointer to use the simpler
		 * ExecMakeFunctionResultNoSets on subsequent calls.  This amounts to
		 * assuming that no argument can return a set if it didn't do so the
		 * first time.
		 */
		fcache->xprstate.evalfunc = (ExprStateEvalFunc) ExecMakeFunctionResultNoSets;

		if (isDone)
			*isDone = ExprSingleResult;

		/*
		 * If function is strict, and there are any NULL arguments, skip
		 * calling the function and return NULL.
		 */
		if (fcache->func.fn_strict)
		{
			for (i = 0; i < fcinfo.nargs; i++)
			{
				if (fcinfo.argnull[i])
				{
					*isNull = true;
					return (Datum) 0;
				}
			}
		}
		fcinfo.isnull = false;
		result = FunctionCallInvoke(&fcinfo);
		*isNull = fcinfo.isnull;
	}

	return result;
}

/*
 *		ExecMakeFunctionResultNoSets
 *
 * Simplified version of ExecMakeFunctionResult that can only handle
 * non-set cases.  Hand-tuned for speed.
 */
static Datum
ExecMakeFunctionResultNoSets(FuncExprState *fcache,
							 ExprContext *econtext,
							 bool *isNull,
							 ExprDoneCond *isDone)
{
	ListCell   *arg;
	Datum		result;
	FunctionCallInfoData fcinfo;
	int			i;

	/* Guard against stack overflow due to overly complex expressions */
	check_stack_depth();

	if (isDone)
		*isDone = ExprSingleResult;

	/* inlined, simplified version of ExecEvalFuncArgs */
	i = 0;
	foreach(arg, fcache->args)
	{
		ExprState  *argstate = (ExprState *) lfirst(arg);

		fcinfo.arg[i] = ExecEvalExpr(argstate,
									 econtext,
									 &fcinfo.argnull[i],
									 NULL);
		i++;
	}

	InitFunctionCallInfoData(fcinfo, &(fcache->func), i, NULL, NULL);

	/*
	 * If function is strict, and there are any NULL arguments, skip calling
	 * the function and return NULL.
	 */
	if (fcache->func.fn_strict)
	{
		while (--i >= 0)
		{
			if (fcinfo.argnull[i])
			{
				*isNull = true;
				return (Datum) 0;
			}
		}
	}
	/* fcinfo.isnull = false; */	/* handled by InitFunctionCallInfoData */
	result = FunctionCallInvoke(&fcinfo);
	*isNull = fcinfo.isnull;

	return result;
}


/*
 *		ExecMakeTableFunctionResult
 *
 * Evaluate a table function, producing a materialized result in a Tuplestore
 * object.
 */
Tuplestorestate *
ExecMakeTableFunctionResult(ExprState *funcexpr,
							ExprContext *econtext,
							TupleDesc expectedDesc,
							uint64 operatorMemKB) 
{
	Tuplestorestate *tupstore = NULL;
	TupleDesc	tupdesc = NULL;
	MemTupleBinding *mt_bind = NULL;
	Oid			funcrettype;
	bool		returnsTuple;
	bool		returnsSet = false;
	FunctionCallInfoData fcinfo;
	ReturnSetInfo rsinfo;
	HeapTupleData tmptup;
	MemoryContext callerContext;
	MemoryContext oldcontext;
	bool		direct_function_call;
	bool		first_time = true;

	callerContext = CurrentMemoryContext;

	funcrettype = exprType((Node *) funcexpr->expr);

	returnsTuple = type_is_rowtype(funcrettype);

	/*
	 * Prepare a resultinfo node for communication.  We always do this even if
	 * not expecting a set result, so that we can pass expectedDesc.  In the
	 * generic-expression case, the expression doesn't actually get to see the
	 * resultinfo, but set it up anyway because we use some of the fields as
	 * our own state variables.
	 */
	InitFunctionCallInfoData(fcinfo, NULL, 0, NULL, (Node *) &rsinfo);
	rsinfo.type = T_ReturnSetInfo;
	rsinfo.econtext = econtext;
	rsinfo.expectedDesc = expectedDesc;
	rsinfo.allowedModes = (int) (SFRM_ValuePerCall | SFRM_Materialize);
	rsinfo.returnMode = SFRM_ValuePerCall;
	/* isDone is filled below */
	rsinfo.setResult = NULL;
	rsinfo.setDesc = NULL;

	/*
	 * Normally the passed expression tree will be a FuncExprState, since the
	 * grammar only allows a function call at the top level of a table
	 * function reference.	However, if the function doesn't return set then
	 * the planner might have replaced the function call via constant-folding
	 * or inlining.  So if we see any other kind of expression node, execute
	 * it via the general ExecEvalExpr() code; the only difference is that we
	 * don't get a chance to pass a special ReturnSetInfo to any functions
	 * buried in the expression.
	 */
	if (funcexpr && IsA(funcexpr, FuncExprState) &&
		IsA(funcexpr->expr, FuncExpr))
	{
		FuncExprState *fcache = (FuncExprState *) funcexpr;
		ExprDoneCond argDone;

		/*
		 * This path is similar to ExecMakeFunctionResult.
		 */
		direct_function_call = true;

		/*
		 * Initialize function cache if first time through
		 */
		if (fcache->func.fn_oid == InvalidOid)
		{
			FuncExpr   *func = (FuncExpr *) fcache->xprstate.expr;

			init_fcache(func->funcid, fcache,
						econtext->ecxt_per_query_memory, false);
		}
		returnsSet = fcache->func.fn_retset;

		/*
		 * Evaluate the function's argument list.
		 *
		 * Note: ideally, we'd do this in the per-tuple context, but then the
		 * argument values would disappear when we reset the context in the
		 * inner loop.	So do it in caller context.  Perhaps we should make a
		 * separate context just to hold the evaluated arguments?
		 */
		fcinfo.flinfo = &(fcache->func);
		argDone = ExecEvalFuncArgs(&fcinfo, fcache->args, econtext);
		/* We don't allow sets in the arguments of the table function */
		if (argDone != ExprSingleResult)
			ereport(ERROR,
					(errcode(ERRCODE_FEATURE_NOT_SUPPORTED),
					 errmsg("set-valued function called in context that cannot accept a set")));

		/*
		 * If function is strict, and there are any NULL arguments, skip
		 * calling the function and act like it returned NULL (or an empty
		 * set, in the returns-set case).
		 */
		if (fcache->func.fn_strict)
		{
			int			i;

			for (i = 0; i < fcinfo.nargs; i++)
			{
				if (fcinfo.argnull[i])
					goto no_function_result;
			}
		}
	}
	else
	{
		/* Treat funcexpr as a generic expression */
		direct_function_call = false;
	}

	/*
	 * Switch to short-lived context for calling the function or expression.
	 */
	MemoryContextSwitchTo(econtext->ecxt_per_tuple_memory);

	/*
	 * Loop to handle the ValuePerCall protocol (which is also the same
	 * behavior needed in the generic ExecEvalExpr path).
	 */
	for (;;)
	{
		Datum		result;
		MemTuple	tuple;

		CHECK_FOR_INTERRUPTS();

		if (QueryFinishPending)
			break;

		/*
		 * reset per-tuple memory context before each call of the function or
		 * expression. This cleans up any local memory the function may leak
		 * when called.
		 */
		ResetExprContext(econtext);

		/* Call the function or expression one time */
		if (direct_function_call)
		{
			fcinfo.isnull = false;
			rsinfo.isDone = ExprSingleResult;
			result = FunctionCallInvoke(&fcinfo);
		}
		else
		{
			result = ExecEvalExpr(funcexpr, econtext,
								  &fcinfo.isnull, &rsinfo.isDone);
		}

		/* Which protocol does function want to use? */
		if (rsinfo.returnMode == SFRM_ValuePerCall)
		{
			/*
			 * Check for end of result set.
			 */
			if (rsinfo.isDone == ExprEndResult)
				break;

			/*
			 * Can't do anything very useful with NULL rowtype values. For a
			 * function returning set, we consider this a protocol violation
			 * (but another alternative would be to just ignore the result and
			 * "continue" to get another row).	For a function not returning
			 * set, we fall out of the loop; we'll cons up an all-nulls result
			 * row below.
			 */
			if (returnsTuple && fcinfo.isnull)
			{
				if (!returnsSet)
					break;
				ereport(ERROR,
						(errcode(ERRCODE_NULL_VALUE_NOT_ALLOWED),
						 errmsg("function returning set of rows cannot return null value")));
			}

			/*
			 * If first time through, build tupdesc and tuplestore for result
			 */
			if (first_time)
			{
				oldcontext = MemoryContextSwitchTo(econtext->ecxt_per_query_memory);
				if (returnsTuple)
				{
					/*
					 * Use the type info embedded in the rowtype Datum to look
					 * up the needed tupdesc.  Make a copy for the query.
					 */
					HeapTupleHeader td;

					td = DatumGetHeapTupleHeader(result);
					tupdesc = lookup_rowtype_tupdesc_copy(HeapTupleHeaderGetTypeId(td),
											   HeapTupleHeaderGetTypMod(td));
				}
				else
				{
					/*
					 * Scalar type, so make a single-column descriptor
					 */
					tupdesc = CreateTemplateTupleDesc(1, false);
					TupleDescInitEntry(tupdesc,
									   (AttrNumber) 1,
									   "column",
									   funcrettype,
									   -1,
									   0);
				}

				mt_bind = create_memtuple_binding(tupdesc);

				tupstore = tuplestore_begin_heap(true, false, operatorMemKB); 
				MemoryContextSwitchTo(oldcontext);
				rsinfo.setResult = tupstore;
				rsinfo.setDesc = tupdesc;
			}

			/*
			 * Store current resultset item.
			 */
			if (returnsTuple)
			{
			    const int staticBufferLimit = 200;
				HeapTupleHeader td;
				Datum staticPd[staticBufferLimit];
				bool staticNull[staticBufferLimit];
				Datum *pd;
				bool *pn;

                /**
                 * use memory on stack if possible, to save palloc calls
                 */
				if ( tupdesc->natts > staticBufferLimit)
				{
                    pd = (Datum *) palloc(tupdesc->natts * sizeof(Datum));
                    pn = (bool *) palloc(tupdesc->natts * sizeof(bool));
                }
                else
                {
                    pd = staticPd;
                    pn = staticNull;
                }


				td = DatumGetHeapTupleHeader(result);

				/*
				 * tuplestore_puttuple needs a HeapTuple not a bare
				 * HeapTupleHeader, but it doesn't need all the fields.
				 */
				tmptup.t_len = HeapTupleHeaderGetDatumLength(td);
				tmptup.t_data = td;

				heap_deform_tuple(&tmptup, tupdesc, pd, pn);
				tuple = memtuple_form_to(mt_bind, pd, pn, NULL, NULL, false);
			}
			else
			{
				tuple = memtuple_form_to(mt_bind, &result, &fcinfo.isnull, NULL, NULL, false);
			}

			oldcontext = MemoryContextSwitchTo(econtext->ecxt_per_query_memory);
			tuplestore_puttuple(tupstore, (HeapTuple) tuple);
			MemoryContextSwitchTo(oldcontext);

			/*
			 * Are we done?
			 */
			if (rsinfo.isDone != ExprMultipleResult)
				break;
		}
		else if (rsinfo.returnMode == SFRM_Materialize)
		{
			/* check we're on the same page as the function author */
			if (!first_time || rsinfo.isDone != ExprSingleResult)
				ereport(ERROR,
						(errcode(ERRCODE_E_R_I_E_SRF_PROTOCOL_VIOLATED),
						 errmsg("table-function protocol for materialize mode was not followed")));
			/* Done evaluating the set result */
			break;
		}
		else
			ereport(ERROR,
					(errcode(ERRCODE_E_R_I_E_SRF_PROTOCOL_VIOLATED),
					 errmsg("unrecognized table-function returnMode: %d",
							(int) rsinfo.returnMode)));

		first_time = false;
	}

no_function_result:

	/*
	 * If we got nothing from the function (ie, an empty-set or NULL result),
	 * we have to create the tuplestore to return, and if it's a
	 * non-set-returning function then insert a single all-nulls row.
	 */
	if (rsinfo.setResult == NULL)
	{
		MemoryContextSwitchTo(econtext->ecxt_per_query_memory);
		tupstore = tuplestore_begin_heap(true, false, operatorMemKB); 
		rsinfo.setResult = tupstore;
		if (!returnsSet)
		{
			int			natts = expectedDesc->natts;
			Datum	   *nulldatums;
			bool	   *nullflags;
			HeapTuple	tuple;

			MemoryContextSwitchTo(econtext->ecxt_per_tuple_memory);
			nulldatums = (Datum *) palloc0(natts * sizeof(Datum));
			nullflags = (bool *) palloc(natts * sizeof(bool));
			MemSetAligned(nullflags, true, natts * sizeof(bool));
			tuple = heap_form_tuple(expectedDesc, nulldatums, nullflags);
			MemoryContextSwitchTo(econtext->ecxt_per_query_memory);
			tuplestore_puttuple(tupstore, tuple);
		}
	}

	/*
	 * If function provided a tupdesc, cross-check it.	We only really
	 * need to do this for functions returning RECORD, but might as well
	 * do it always.
	 */
	if (rsinfo.setDesc)
	{
		tupledesc_match(expectedDesc, rsinfo.setDesc);

		/*
		 * If it is a dynamically-allocated TupleDesc, free it: it is
		 * typically allocated in a per-query context, so we must avoid
		 * leaking it across multiple usages.
		 */
		if (rsinfo.setDesc->tdrefcount == -1)
		{
			FreeTupleDesc(rsinfo.setDesc);
			rsinfo.setDesc = NULL;
		}
	}

	MemoryContextSwitchTo(callerContext);

	/* All done, pass back the tuplestore */
	return rsinfo.setResult;
}


/* ----------------------------------------------------------------
 *		ExecEvalFunc
 *		ExecEvalOper
 *
 *		Evaluate the functional result of a list of arguments by calling the
 *		function manager.
 * ----------------------------------------------------------------
 */

/* ----------------------------------------------------------------
 *		ExecEvalFunc
 * ----------------------------------------------------------------
 */
static Datum
ExecEvalFunc(FuncExprState *fcache,
			 ExprContext *econtext,
			 bool *isNull,
			 ExprDoneCond *isDone)
{
	/* This is called only the first time through */
	FuncExpr   *func = (FuncExpr *) fcache->xprstate.expr;

	/* Initialize function lookup info */
	init_fcache(func->funcid, fcache, econtext->ecxt_per_query_memory, true);

	/* Go directly to ExecMakeFunctionResult on subsequent uses */
	fcache->xprstate.evalfunc = (ExprStateEvalFunc) ExecMakeFunctionResult;

	return ExecMakeFunctionResult(fcache, econtext, isNull, isDone);
}

/* ----------------------------------------------------------------
 *		ExecEvalOper
 * ----------------------------------------------------------------
 */
static Datum
ExecEvalOper(FuncExprState *fcache,
			 ExprContext *econtext,
			 bool *isNull,
			 ExprDoneCond *isDone)
{
	/* This is called only the first time through */
	OpExpr	   *op = (OpExpr *) fcache->xprstate.expr;

	/* Initialize function lookup info */
	init_fcache(op->opfuncid, fcache, econtext->ecxt_per_query_memory, true);

	/* Go directly to ExecMakeFunctionResult on subsequent uses */
	fcache->xprstate.evalfunc = (ExprStateEvalFunc) ExecMakeFunctionResult;

	return ExecMakeFunctionResult(fcache, econtext, isNull, isDone);
}

/* ----------------------------------------------------------------
 *		ExecEvalDistinct
 *
 * IS DISTINCT FROM must evaluate arguments to determine whether
 * they are NULL; if either is NULL then the result is already
 * known. If neither is NULL, then proceed to evaluate the
 * function. Note that this is *always* derived from the equals
 * operator, but since we need special processing of the arguments
 * we can not simply reuse ExecEvalOper() or ExecEvalFunc().
 * ----------------------------------------------------------------
 */
static Datum
ExecEvalDistinct(FuncExprState *fcache,
				 ExprContext *econtext,
				 bool *isNull,
				 ExprDoneCond *isDone)
{
	Datum		result;
	FunctionCallInfoData fcinfo;
	ExprDoneCond argDone;
	List	   *argList;

	/* Set default values for result flags: non-null, not a set result */
	*isNull = false;
	if (isDone)
		*isDone = ExprSingleResult;

	/*
	 * Initialize function cache if first time through
	 */
	if (fcache->func.fn_oid == InvalidOid)
	{
		DistinctExpr *op = (DistinctExpr *) fcache->xprstate.expr;

		init_fcache(op->opfuncid, fcache,
					econtext->ecxt_per_query_memory, true);
		Assert(!fcache->func.fn_retset);
	}

	/*
	 * extract info from fcache
	 */
	argList = fcache->args;

	/* Need to prep callinfo structure */
	InitFunctionCallInfoData(fcinfo, &(fcache->func), 0, NULL, NULL);
	argDone = ExecEvalFuncArgs(&fcinfo, argList, econtext);
	if (argDone != ExprSingleResult)
		ereport(ERROR,
				(errcode(ERRCODE_DATATYPE_MISMATCH),
				 errmsg("IS DISTINCT FROM does not support set arguments")));
	Assert(fcinfo.nargs == 2);

	if (fcinfo.argnull[0] && fcinfo.argnull[1])
	{
		/* Both NULL? Then is not distinct... */
		result = BoolGetDatum(FALSE);
	}
	else if (fcinfo.argnull[0] || fcinfo.argnull[1])
	{
		/* Only one is NULL? Then is distinct... */
		result = BoolGetDatum(TRUE);
	}
	else
	{
		fcinfo.isnull = false;
		result = FunctionCallInvoke(&fcinfo);
		*isNull = fcinfo.isnull;
		/* Must invert result of "=" */
		result = BoolGetDatum(!DatumGetBool(result));
	}

	return result;
}

static inline void ExecEvalFPStrict2Arg(FuncExprState *expr, ExprContext *econtext, bool *isNull, ExprDoneCond *isDone)
{ 
	ExprDoneCond argDone[2];

	Assert(expr->fp_arg[0] && expr->fp_arg[1]);
	if(isDone)
		*isDone = ExprSingleResult;
	
	expr->fp_datum[0] = ExecEvalExpr(expr->fp_arg[0], econtext, &expr->fp_null[0], &argDone[0]);
	expr->fp_datum[1] = ExecEvalExpr(expr->fp_arg[1], econtext, &expr->fp_null[1], &argDone[1]);

	*isNull = expr->fp_null[0] || expr->fp_null[1];
}

static Datum ExecEvalFPStrict2_Int2Eq(FuncExprState *fstate, ExprContext *ctxt, bool *isNull, ExprDoneCond *isDone)
{
	ExecEvalFPStrict2Arg(fstate, ctxt, isNull, isDone);
	return BoolGetDatum(
			DatumGetInt16(fstate->fp_datum[0]) == DatumGetInt16(fstate->fp_datum[1])
			);
}

static Datum ExecEvalFPStrict2_Int4Eq(FuncExprState *fstate, ExprContext *ctxt, bool *isNull, ExprDoneCond *isDone)
{

	ExecEvalFPStrict2Arg(fstate, ctxt, isNull, isDone);
	return BoolGetDatum(
			DatumGetInt32(fstate->fp_datum[0]) == DatumGetInt32(fstate->fp_datum[1])
			);
}

static Datum ExecEvalFPStrict2_Int8Eq(FuncExprState *fstate, ExprContext *ctxt, bool *isNull, ExprDoneCond *isDone)
{
	ExecEvalFPStrict2Arg(fstate, ctxt, isNull, isDone);
	return BoolGetDatum(fstate->fp_datum[0] == fstate->fp_datum[1]);
}

/* Some Oids that we want to fast path.  See pg_proc.h */
#define INT2EQ_OID 63
#define INT4EQ_OID 65
#define TEXTEQ_OID 67
#define INT8EQ_OID 467
#define BPCHAREQ_OID 1048
#define DATE_EQ_OID 1086

/* Optimize x op y if op has no side effect.  Almost all our functions are
 * strict, 2 args.  
 * 
 * NOTE: You need to implement the ExecEvalFPStrict2_FUNC FAITHFULLY.  
 * For example, before you fast path int4add, make sure your implementation 
 * is the same as the old int4add, that is, you need to handle under/over flow etc.
 */
static void FastPathStrict2Func(Oid funcoid, FuncExprState *fstate)
{
	static Oid strict2oid[] = {
		INT2EQ_OID,
		INT4EQ_OID,
		DATE_EQ_OID,
		INT8EQ_OID,
	};
	static ExprStateEvalFunc strict2func[] = {
		(ExprStateEvalFunc) ExecEvalFPStrict2_Int2Eq,
		(ExprStateEvalFunc) ExecEvalFPStrict2_Int4Eq,
		(ExprStateEvalFunc) ExecEvalFPStrict2_Int4Eq, /* date_eq is int4 eq */
		(ExprStateEvalFunc) ExecEvalFPStrict2_Int8Eq,
	};

	int i;

	COMPILE_ASSERT(ARRAY_SIZE(strict2oid) == ARRAY_SIZE(strict2func));

	for(i=0; i<ARRAY_SIZE(strict2oid); ++i)
	{
		if (strict2oid[i] == funcoid)
		{
			fstate->xprstate.evalfunc = strict2func[i];
			fstate->fp_arg[0] = linitial(fstate->args);
			fstate->fp_arg[1] = lsecond(fstate->args);
			return;
		}
	}
}

static Datum
ExecEvalFPScalarArrayInt(ScalarArrayOpExprState *sstate,
					  ExprContext *econtext,
					  bool *isNull, ExprDoneCond *isDone)
{
	ScalarArrayOpExpr *opexpr = (ScalarArrayOpExpr *) sstate->fxprstate.xprstate.expr;
	Oid fnoid = opexpr->opfuncid;
	ExprState *arg = linitial(sstate->fxprstate.args);

	ExprDoneCond argDone;
	Datum d;
	bool isnull;

	int i;

	d = ExecEvalExpr(arg, econtext, &isnull, &argDone);
	Assert(argDone == ExprSingleResult);

	if (isDone)
		*isDone = ExprSingleResult;
		
	if (isnull)
	{
		*isNull = true;
		return 0;
	}

	*isNull = false;
	if (fnoid == INT4EQ_OID || fnoid == DATE_EQ_OID)
		d = Int32GetDatum(DatumGetInt32(d));
	else if (fnoid != INT8EQ_OID)
	{
		Assert(fnoid == INT2EQ_OID);
		d = Int16GetDatum(DatumGetInt16(d));
	}

	for(i=0; i<sstate->fp_n; ++i)
	{
		if(d == sstate->fp_datum[i])
			return BoolGetDatum(true);
	}

	return BoolGetDatum(false);
}

static Datum
ExecEvalFPScalarArrayStr(ScalarArrayOpExprState *sstate,
					  ExprContext *econtext,
					  bool *isNull, ExprDoneCond *isDone)
{
	ScalarArrayOpExpr *opexpr = (ScalarArrayOpExpr *) sstate->fxprstate.xprstate.expr;
	Oid fnoid = opexpr->opfuncid;
	ExprState *arg = linitial(sstate->fxprstate.args);

	ExprDoneCond argDone;
	Datum d;
	bool isnull;
	Datum ret;

	char *p; void *tofree; int len;

	int i;

	d = ExecEvalExpr(arg, econtext, &isnull, &argDone);
	Assert(argDone == ExprSingleResult);

	if (isDone)
		*isDone = ExprSingleResult;
		
	if (isnull)
	{
		*isNull = true;
		return 0;
	}

	*isNull = false;

	ret = BoolGetDatum(false);

	varattrib_untoast_ptr_len(d, &p, &len, &tofree);

	/* bpchareq, rid of trailing white space.  see bpeq and bcTruelen */
	if(fnoid == BPCHAREQ_OID)
	{
		while(len > 0 && p[len-1] == ' ')
			--len;
	}

	for(i=0; i<sstate->fp_n; ++i)
	{
		if(sstate->fp_len[i] != len)
			continue;
		if(memcmp(p, DatumGetPointer(sstate->fp_datum[i]), sstate->fp_len[i]) == 0)
		{
			ret = BoolGetDatum(true);
			break;
		}
	}

	if(tofree)
		pfree(tofree);

	return ret;
}

/* Optimize x in ('A', 'B', 'C') */
static void FastPathScalarArrayOp(ScalarArrayOpExpr *opexpr, ScalarArrayOpExprState *sstate)
{
	ExprState *argstate;
	Const *argconst;
	ArrayType *arr;

	char *s;
	bits8 *bitmap;
	int bitmask;

	int16		typlen;
	bool		typbyval;
	char		typalign;

	Oid fnoid = InvalidOid;

	static int4 optimize_func_oid[] = {
		INT2EQ_OID,
		INT4EQ_OID,
		TEXTEQ_OID,
		INT8EQ_OID,
		BPCHAREQ_OID,
		DATE_EQ_OID,
	};

	int i;
		
	/* IN will be evaluated as OR */
	if (!opexpr->useOr)
		return;

	/* Check if we optimize these types */
	for (i=0; i<ARRAY_SIZE(optimize_func_oid); ++i)
	{
		if (optimize_func_oid[i] == opexpr->opfuncid)
		{
			fnoid = opexpr->opfuncid;
			break;
		}
	}

	if(fnoid == InvalidOid)
		return;

	/* Better to have just two args */
	Assert(list_length(sstate->fxprstate.args) == 2);
	
	/* only if the second args are const */
	argstate = (ExprState *) lsecond(sstate->fxprstate.args);
	if (argstate->evalfunc != ExecEvalConst)
		return;

	argconst = (Const *) argstate->expr;

	/* We do not handle null */
	if (argconst->constisnull)
		return;

	arr = DatumGetArrayTypeP(argconst->constvalue);
	sstate->fp_n = ArrayGetNItems(ARR_NDIM(arr), ARR_DIMS(arr));

	/* We do not handle this case */
	if (sstate->fp_n <= 0)
		return;

	sstate->fp_len = (int *) palloc(sizeof(int) * sstate->fp_n);
	sstate->fp_datum = (Datum *) palloc(sizeof(Datum) * sstate->fp_n);

	/* Type stuff */
	if (sstate->element_type != ARR_ELEMTYPE(arr))
	{
		get_typlenbyvalalign(ARR_ELEMTYPE(arr),
							 &sstate->typlen,
							 &sstate->typbyval,
							 &sstate->typalign);
		sstate->element_type = ARR_ELEMTYPE(arr);
	}
	typlen = sstate->typlen;
	typbyval = sstate->typbyval;
	typalign = sstate->typalign;

	/* Loop over the array elements */
	s = (char *) ARR_DATA_PTR(arr);
	bitmap = ARR_NULLBITMAP(arr);
	bitmask = 1;

	for (i = 0; i < sstate->fp_n; i++)
	{
		Datum elt;
		
		/* Do not deal with null yet */
		if (bitmap && (*bitmap & bitmask) == 0)
			return;
		
		elt = fetch_att(s, typbyval, typlen);
		s = att_addlength(s, typlen, PointerGetDatum(s));
		s = (char *) att_align(s, typalign);

		/* int type */
		if (fnoid == INT2EQ_OID)
			sstate->fp_datum[i] = Int16GetDatum(DatumGetInt16(elt));
		else if (fnoid == INT4EQ_OID || fnoid == DATE_EQ_OID)
			sstate->fp_datum[i] = Int32GetDatum(DatumGetInt32(elt));
		else if (fnoid == INT8EQ_OID)
			sstate->fp_datum[i] = elt;
		else if (fnoid == TEXTEQ_OID || fnoid == BPCHAREQ_OID)
		{
			char *p; void *tofree; int len;
			char *pdest;

			varattrib_untoast_ptr_len(elt, &p, &len, &tofree);

			/* bpchareq, rid of trailing white space.  see bpeq and bcTruelen */
			if(fnoid == BPCHAREQ_OID)
			{
				while(len > 0 && p[len-1] == ' ')
					--len;
			}

			sstate->fp_len[i] = len;
			pdest = palloc(len);
			sstate->fp_datum[i] = PointerGetDatum(pdest);

			memcpy(pdest, p, len);

			if(tofree)
				pfree(tofree);
		}
		else
			Assert(!"Wrong optimize_funcoid");

		/* advance bitmap pointer if any */
		if (bitmap)
		{
			bitmask <<= 1;
			if (bitmask == 0x100 /* 1<<8 */)
			{
				bitmap++;
				bitmask = 1;
			}
		}
	}

	/* Now we are sure we can fast path this */
	if (fnoid == INT2EQ_OID || fnoid == INT4EQ_OID || fnoid == INT8EQ_OID || fnoid == DATE_EQ_OID)
		sstate->fxprstate.xprstate.evalfunc = (ExprStateEvalFunc) ExecEvalFPScalarArrayInt;
	else if (fnoid == TEXTEQ_OID || fnoid == BPCHAREQ_OID) 
		sstate->fxprstate.xprstate.evalfunc = (ExprStateEvalFunc) ExecEvalFPScalarArrayStr; 
	else
		Assert(!"Wrong optimize_funcoid");
}
	
/*
 * ExecEvalScalarArrayOp
 *
 * Evaluate "scalar op ANY/ALL (array)".  The operator always yields boolean,
 * and we combine the results across all array elements using OR and AND
 * (for ANY and ALL respectively).	Of course we short-circuit as soon as
 * the result is known.
 */
	static Datum
ExecEvalScalarArrayOp(ScalarArrayOpExprState *sstate,
		ExprContext *econtext,
		bool *isNull, ExprDoneCond *isDone)
{
	ScalarArrayOpExpr *opexpr = (ScalarArrayOpExpr *) sstate->fxprstate.xprstate.expr;
	bool		useOr = opexpr->useOr;
	ArrayType  *arr;
	int			nitems;
	Datum		result;
	bool		resultnull;
	FunctionCallInfoData fcinfo;
	ExprDoneCond argDone;
	int			i;
	int16		typlen;
	bool		typbyval;
	char		typalign;
	char	   *s;
	bits8	   *bitmap;
	int			bitmask;

	/* Set default values for result flags: non-null, not a set result */
	*isNull = false;
	if (isDone)
		*isDone = ExprSingleResult;

	/*
	 * Initialize function cache if first time through
	 */
	if (sstate->fxprstate.func.fn_oid == InvalidOid)
	{
		init_fcache(opexpr->opfuncid, &sstate->fxprstate,
			    econtext->ecxt_per_query_memory, true);
		Assert(!sstate->fxprstate.func.fn_retset);
	}

	/* Need to prep callinfo structure */
	InitFunctionCallInfoData(fcinfo, &(sstate->fxprstate.func), 0, NULL, NULL);
	argDone = ExecEvalFuncArgs(&fcinfo, sstate->fxprstate.args, econtext);
	if (argDone != ExprSingleResult)
		ereport(ERROR,
				(errcode(ERRCODE_DATATYPE_MISMATCH),
			   errmsg("op ANY/ALL (array) does not support set arguments")));
	Assert(fcinfo.nargs == 2);

	/*
	 * If the array is NULL then we return NULL --- it's not very meaningful
	 * to do anything else, even if the operator isn't strict.
	 */
	if (fcinfo.argnull[1])
	{
		*isNull = true;
		return (Datum) 0;
	}
	/* Else okay to fetch and detoast the array */
	arr = DatumGetArrayTypeP(fcinfo.arg[1]);

	/*
	 * If the array is empty, we return either FALSE or TRUE per the useOr
	 * flag.  This is correct even if the scalar is NULL; since we would
	 * evaluate the operator zero times, it matters not whether it would want
	 * to return NULL.
	 */
	nitems = ArrayGetNItems(ARR_NDIM(arr), ARR_DIMS(arr));
	if (nitems <= 0)
		return BoolGetDatum(!useOr);

	/*
	 * If the scalar is NULL, and the function is strict, return NULL; no
	 * point in iterating the loop.
	 */
	if (fcinfo.argnull[0] && sstate->fxprstate.func.fn_strict)
	{
		*isNull = true;
		return (Datum) 0;
	}

	/*
	 * We arrange to look up info about the element type only once per series
	 * of calls, assuming the element type doesn't change underneath us.
	 */
	if (sstate->element_type != ARR_ELEMTYPE(arr))
	{
		get_typlenbyvalalign(ARR_ELEMTYPE(arr),
							 &sstate->typlen,
							 &sstate->typbyval,
							 &sstate->typalign);
		sstate->element_type = ARR_ELEMTYPE(arr);
	}
	typlen = sstate->typlen;
	typbyval = sstate->typbyval;
	typalign = sstate->typalign;

	result = BoolGetDatum(!useOr);
	resultnull = false;

	/* Loop over the array elements */
	s = (char *) ARR_DATA_PTR(arr);
	bitmap = ARR_NULLBITMAP(arr);
	bitmask = 1;

	for (i = 0; i < nitems; i++)
	{
		Datum		elt;
		Datum		thisresult;

		/* Get array element, checking for NULL */
		if (bitmap && (*bitmap & bitmask) == 0)
		{
			fcinfo.arg[1] = (Datum) 0;
			fcinfo.argnull[1] = true;
		}
		else
		{
			elt = fetch_att(s, typbyval, typlen);
			s = att_addlength(s, typlen, PointerGetDatum(s));
			s = (char *) att_align(s, typalign);
			fcinfo.arg[1] = elt;
			fcinfo.argnull[1] = false;
		}

		/* Call comparison function */
		if (fcinfo.argnull[1] && sstate->fxprstate.func.fn_strict)
		{
			fcinfo.isnull = true;
			thisresult = (Datum) 0;
		}
		else
		{
			fcinfo.isnull = false;
			thisresult = FunctionCallInvoke(&fcinfo);
		}

		/* Combine results per OR or AND semantics */
		if (fcinfo.isnull)
			resultnull = true;
		else if (useOr)
		{
			if (DatumGetBool(thisresult))
			{
				result = BoolGetDatum(true);
				resultnull = false;
				break;			/* needn't look at any more elements */
			}
		}
		else
		{
			if (!DatumGetBool(thisresult))
			{
				result = BoolGetDatum(false);
				resultnull = false;
				break;			/* needn't look at any more elements */
			}
		}

		/* advance bitmap pointer if any */
		if (bitmap)
		{
			bitmask <<= 1;
			if (bitmask == 0x100 /* 1<<8 */)
			{
				bitmap++;
				bitmask = 1;
			}
		}
	}

	*isNull = resultnull;
	return result;
}

/* ----------------------------------------------------------------
 *		ExecEvalNot
 *		ExecEvalOr
 *		ExecEvalAnd
 *
 *		Evaluate boolean expressions, with appropriate short-circuiting.
 *
 *		The query planner reformulates clause expressions in the
 *		qualification to conjunctive normal form.  If we ever get
 *		an AND to evaluate, we can be sure that it's not a top-level
 *		clause in the qualification, but appears lower (as a function
 *		argument, for example), or in the target list.	Not that you
 *		need to know this, mind you...
 * ----------------------------------------------------------------
 */
static Datum
ExecEvalNot(BoolExprState *notclause, ExprContext *econtext,
			bool *isNull, ExprDoneCond *isDone)
{
	ExprState  *clause = linitial(notclause->args);
	Datum		expr_value;

	if (isDone)
		*isDone = ExprSingleResult;

	expr_value = ExecEvalExpr(clause, econtext, isNull, NULL);

	/*
	 * if the expression evaluates to null, then we just cascade the null back
	 * to whoever called us.
	 */
	if (*isNull)
		return expr_value;

	/*
	 * evaluation of 'not' is simple.. expr is false, then return 'true' and
	 * vice versa.
	 */
	return BoolGetDatum(!DatumGetBool(expr_value));
}

/* ----------------------------------------------------------------
 *		ExecEvalOr
 * ----------------------------------------------------------------
 */
static Datum
ExecEvalOr(BoolExprState *orExpr, ExprContext *econtext,
		   bool *isNull, ExprDoneCond *isDone)
{
	List	   *clauses = orExpr->args;
	ListCell   *clause;
	bool		AnyNull;

	if (isDone)
		*isDone = ExprSingleResult;

	AnyNull = false;

	/*
	 * If any of the clauses is TRUE, the OR result is TRUE regardless of the
	 * states of the rest of the clauses, so we can stop evaluating and return
	 * TRUE immediately.  If none are TRUE and one or more is NULL, we return
	 * NULL; otherwise we return FALSE.  This makes sense when you interpret
	 * NULL as "don't know": if we have a TRUE then the OR is TRUE even if we
	 * aren't sure about some of the other inputs. If all the known inputs are
	 * FALSE, but we have one or more "don't knows", then we have to report
	 * that we "don't know" what the OR's result should be --- perhaps one of
	 * the "don't knows" would have been TRUE if we'd known its value.  Only
	 * when all the inputs are known to be FALSE can we state confidently that
	 * the OR's result is FALSE.
	 */
	foreach(clause, clauses)
	{
		ExprState  *clausestate = (ExprState *) lfirst(clause);
		Datum		clause_value;

		clause_value = ExecEvalExpr(clausestate, econtext, isNull, NULL);

		/*
		 * if we have a non-null true result, then return it.
		 */
		if (*isNull)
			AnyNull = true;		/* remember we got a null */
		else if (DatumGetBool(clause_value))
			return clause_value;
	}

	/* AnyNull is true if at least one clause evaluated to NULL */
	*isNull = AnyNull;
	return BoolGetDatum(false);
}

/* ----------------------------------------------------------------
 *		ExecEvalAnd
 * ----------------------------------------------------------------
 */
static Datum
ExecEvalAnd(BoolExprState *andExpr, ExprContext *econtext,
			bool *isNull, ExprDoneCond *isDone)
{
	List	   *clauses = andExpr->args;
	ListCell   *clause;
	bool		AnyNull;

	if (isDone)
		*isDone = ExprSingleResult;

	AnyNull = false;

	/*
	 * If any of the clauses is FALSE, the AND result is FALSE regardless of
	 * the states of the rest of the clauses, so we can stop evaluating and
	 * return FALSE immediately.  If none are FALSE and one or more is NULL,
	 * we return NULL; otherwise we return TRUE.  This makes sense when you
	 * interpret NULL as "don't know", using the same sort of reasoning as for
	 * OR, above.
	 */

	foreach(clause, clauses)
	{
		ExprState  *clausestate = (ExprState *) lfirst(clause);
		Datum		clause_value;

		clause_value = ExecEvalExpr(clausestate, econtext, isNull, NULL);

		/*
		 * if we have a non-null false result, then return it.
		 */
		if (*isNull)
			AnyNull = true;		/* remember we got a null */
		else if (!DatumGetBool(clause_value))
			return clause_value;
	}

	/* AnyNull is true if at least one clause evaluated to NULL */
	*isNull = AnyNull;
	return BoolGetDatum(!AnyNull);
}

/* ----------------------------------------------------------------
 *		ExecEvalConvertRowtype
 *
 *		Evaluate a rowtype coercion operation.	This may require
 *		rearranging field positions.
 * ----------------------------------------------------------------
 */
static Datum
ExecEvalConvertRowtype(ConvertRowtypeExprState *cstate,
					   ExprContext *econtext,
					   bool *isNull, ExprDoneCond *isDone)
{
	ConvertRowtypeExpr *convert = (ConvertRowtypeExpr *) cstate->xprstate.expr;
	HeapTuple	result;
	Datum		tupDatum;
	HeapTupleHeader tuple;
	HeapTupleData tmptup;
	AttrNumber *attrMap;
	Datum	   *invalues;
	bool	   *inisnull;
	Datum	   *outvalues;
	bool	   *outisnull;
	int			i;
	int			outnatts;

	tupDatum = ExecEvalExpr(cstate->arg, econtext, isNull, isDone);

	/* this test covers the isDone exception too: */
	if (*isNull)
		return tupDatum;

	tuple = DatumGetHeapTupleHeader(tupDatum);

	/* Lookup tupdescs if first time through or after rescan */
	if (cstate->indesc == NULL)
		get_cached_rowtype(exprType((Node *) convert->arg), -1,
						   &cstate->indesc, econtext);
	if (cstate->outdesc == NULL)
		get_cached_rowtype(convert->resulttype, -1,
						   &cstate->outdesc, econtext);

	Assert(HeapTupleHeaderGetTypeId(tuple) == cstate->indesc->tdtypeid);
	Assert(HeapTupleHeaderGetTypMod(tuple) == cstate->indesc->tdtypmod);

	/* if first time through, initialize */
	if (cstate->attrMap == NULL)
	{
		MemoryContext old_cxt;
		int			n;

		/* allocate state in long-lived memory context */
		old_cxt = MemoryContextSwitchTo(econtext->ecxt_per_query_memory);

		/* prepare map from old to new attribute numbers */
		n = cstate->outdesc->natts;
		cstate->attrMap = (AttrNumber *) palloc0(n * sizeof(AttrNumber));
		for (i = 0; i < n; i++)
		{
			Form_pg_attribute att = cstate->outdesc->attrs[i];
			char	   *attname;
			Oid			atttypid;
			int32		atttypmod;
			int			j;

			if (att->attisdropped)
				continue;		/* attrMap[i] is already 0 */
			attname = NameStr(att->attname);
			atttypid = att->atttypid;
			atttypmod = att->atttypmod;
			for (j = 0; j < cstate->indesc->natts; j++)
			{
				att = cstate->indesc->attrs[j];
				if (att->attisdropped)
					continue;
				if (strcmp(attname, NameStr(att->attname)) == 0)
				{
					/* Found it, check type */
					if (atttypid != att->atttypid || atttypmod != att->atttypmod)
						elog(ERROR, "attribute \"%s\" of type %s does not match corresponding attribute of type %s",
							 attname,
							 format_type_be(cstate->indesc->tdtypeid),
							 format_type_be(cstate->outdesc->tdtypeid));
					cstate->attrMap[i] = (AttrNumber) (j + 1);
					break;
				}
			}
			if (cstate->attrMap[i] == 0)
				elog(ERROR, "attribute \"%s\" of type %s does not exist",
					 attname,
					 format_type_be(cstate->indesc->tdtypeid));
		}
		/* preallocate workspace for Datum arrays */
		n = cstate->indesc->natts + 1;	/* +1 for NULL */
		cstate->invalues = (Datum *) palloc(n * sizeof(Datum));
		cstate->inisnull = (bool *) palloc(n * sizeof(bool));
		n = cstate->outdesc->natts;
		cstate->outvalues = (Datum *) palloc(n * sizeof(Datum));
		cstate->outisnull = (bool *) palloc(n * sizeof(bool));

		MemoryContextSwitchTo(old_cxt);
	}

	attrMap = cstate->attrMap;
	invalues = cstate->invalues;
	inisnull = cstate->inisnull;
	outvalues = cstate->outvalues;
	outisnull = cstate->outisnull;
	outnatts = cstate->outdesc->natts;

	/*
	 * heap_deform_tuple needs a HeapTuple not a bare HeapTupleHeader.
	 */
	tmptup.t_len = HeapTupleHeaderGetDatumLength(tuple);
	tmptup.t_data = tuple;

	/*
	 * Extract all the values of the old tuple, offsetting the arrays so that
	 * invalues[0] is NULL and invalues[1] is the first source attribute; this
	 * exactly matches the numbering convention in attrMap.
	 */
	heap_deform_tuple(&tmptup, cstate->indesc, invalues + 1, inisnull + 1);
	invalues[0] = (Datum) 0;
	inisnull[0] = true;

	/*
	 * Transpose into proper fields of the new tuple.
	 */
	for (i = 0; i < outnatts; i++)
	{
		int			j = attrMap[i];

		outvalues[i] = invalues[j];
		outisnull[i] = inisnull[j];
	}

	/*
	 * Now form the new tuple.
	 */
	result = heap_form_tuple(cstate->outdesc, outvalues, outisnull);

	return HeapTupleGetDatum(result);
}

/* ----------------------------------------------------------------
 *		ExecEvalCase
 *
 *		Evaluate a CASE clause. Will have boolean expressions
 *		inside the WHEN clauses, and will have expressions
 *		for results.
 *		- thomas 1998-11-09
 * ----------------------------------------------------------------
 */
static Datum
ExecEvalCase(CaseExprState *caseExpr, ExprContext *econtext,
			 bool *isNull, ExprDoneCond *isDone)
{
	List	   *clauses = caseExpr->args;
	ListCell   *clause;
	Datum		save_datum;
	bool		save_isNull;

	if (isDone)
		*isDone = ExprSingleResult;

	/*
	 * If there's a test expression, we have to evaluate it and save the value
	 * where the CaseTestExpr placeholders can find it. We must save and
	 * restore prior setting of econtext's caseValue fields, in case this node
	 * is itself within a larger CASE.
	 */
	save_datum = econtext->caseValue_datum;
	save_isNull = econtext->caseValue_isNull;

	if (caseExpr->arg)
	{
		econtext->caseValue_datum = ExecEvalExpr(caseExpr->arg,
												 econtext,
												 &econtext->caseValue_isNull,
												 NULL);
	}

	/*
	 * we evaluate each of the WHEN clauses in turn, as soon as one is true we
	 * return the corresponding result. If none are true then we return the
	 * value of the default clause, or NULL if there is none.
	 */
	foreach(clause, clauses)
	{
		CaseWhenState *wclause = lfirst(clause);
		Datum		clause_value;

		clause_value = ExecEvalExpr(wclause->expr,
									econtext,
									isNull,
									NULL);

		/*
		 * if we have a true test, then we return the result, since the case
		 * statement is satisfied.	A NULL result from the test is not
		 * considered true.
		 */
		if (DatumGetBool(clause_value) && !*isNull)
		{
			econtext->caseValue_datum = save_datum;
			econtext->caseValue_isNull = save_isNull;
			return ExecEvalExpr(wclause->result,
								econtext,
								isNull,
								isDone);
		}
	}

	econtext->caseValue_datum = save_datum;
	econtext->caseValue_isNull = save_isNull;

	if (caseExpr->defresult)
	{
		return ExecEvalExpr(caseExpr->defresult,
							econtext,
							isNull,
							isDone);
	}

	*isNull = true;
	return (Datum) 0;
}

/*
 * ExecEvalCaseTestExpr
 *
 * Return the value stored by CASE.
 */
static Datum
ExecEvalCaseTestExpr(ExprState *exprstate,
					 ExprContext *econtext,
					 bool *isNull, ExprDoneCond *isDone)
{
	if (isDone)
		*isDone = ExprSingleResult;
	*isNull = econtext->caseValue_isNull;
	return econtext->caseValue_datum;
}

/* ----------------------------------------------------------------
 *		ExecEvalArray - ARRAY[] expressions
 * ----------------------------------------------------------------
 */
static Datum
ExecEvalArray(ArrayExprState *astate, ExprContext *econtext,
			  bool *isNull, ExprDoneCond *isDone)
{
	ArrayExpr  *arrayExpr = (ArrayExpr *) astate->xprstate.expr;
	ArrayType  *result;
	ListCell   *element;
	Oid			element_type = arrayExpr->element_typeid;
	int			ndims = 0;
	int			dims[MAXDIM];
	int			lbs[MAXDIM];

	/* Set default values for result flags: non-null, not a set result */
	*isNull = false;
	if (isDone)
		*isDone = ExprSingleResult;

	if (!arrayExpr->multidims)
	{
		/* Elements are presumably of scalar type */
		int			nelems;
		Datum	   *dvalues;
		bool	   *dnulls;
		int			i = 0;

		ndims = 1;
		nelems = list_length(astate->elements);

		/* Shouldn't happen here, but if length is 0, return empty array */
		if (nelems == 0)
			return PointerGetDatum(construct_empty_array(element_type));

		dvalues = (Datum *) palloc(nelems * sizeof(Datum));
		dnulls = (bool *) palloc(nelems * sizeof(bool));

		/* loop through and build array of datums */
		foreach(element, astate->elements)
		{
			ExprState  *e = (ExprState *) lfirst(element);

			dvalues[i] = ExecEvalExpr(e, econtext, &dnulls[i], NULL);
			i++;
		}

		/* setup for 1-D array of the given length */
		dims[0] = nelems;
		lbs[0] = 1;

		result = construct_md_array(dvalues, dnulls, ndims, dims, lbs,
									element_type,
									astate->elemlength,
									astate->elembyval,
									astate->elemalign);
	}
	else
	{
		/* Must be nested array expressions */
		int			nbytes = 0;
		int			nitems = 0;
		int			outer_nelems = 0;
		int			elem_ndims = 0;
		int		   *elem_dims = NULL;
		int		   *elem_lbs = NULL;
		bool		firstone = true;
		bool		havenulls = false;
		bool		haveempty = false;
		char	  **subdata;
		bits8	  **subbitmaps;
		int		   *subbytes;
		int		   *subnitems;
		int			i;
		int32		dataoffset;
		char	   *dat;
		int			iitem;

		i = list_length(astate->elements);
		subdata = (char **) palloc(i * sizeof(char *));
		subbitmaps = (bits8 **) palloc(i * sizeof(bits8 *));
		subbytes = (int *) palloc(i * sizeof(int));
		subnitems = (int *) palloc(i * sizeof(int));

		/* loop through and get data area from each element */
		foreach(element, astate->elements)
		{
			ExprState  *e = (ExprState *) lfirst(element);
			bool		eisnull;
			Datum		arraydatum;
			ArrayType  *array;
			int			this_ndims;

			arraydatum = ExecEvalExpr(e, econtext, &eisnull, NULL);
			/* temporarily ignore null subarrays */
			if (eisnull)
			{
				haveempty = true;
				continue;
			}

			array = DatumGetArrayTypeP(arraydatum);

			/* run-time double-check on element type */
			if (element_type != ARR_ELEMTYPE(array))
				ereport(ERROR,
						(errcode(ERRCODE_DATATYPE_MISMATCH),
						 errmsg("cannot merge incompatible arrays"),
						 errdetail("Array with element type %s cannot be "
						 "included in ARRAY construct with element type %s.",
								   format_type_be(ARR_ELEMTYPE(array)),
								   format_type_be(element_type))));

			this_ndims = ARR_NDIM(array);
			/* temporarily ignore zero-dimensional subarrays */
			if (this_ndims <= 0)
			{
				haveempty = true;
				continue;
			}

			if (firstone)
			{
				/* Get sub-array details from first member */
				elem_ndims = this_ndims;
				ndims = elem_ndims + 1;
				if (ndims <= 0 || ndims > MAXDIM)
					ereport(ERROR,
							(errcode(ERRCODE_PROGRAM_LIMIT_EXCEEDED),
						  errmsg("number of array dimensions (%d) exceeds " \
								 "the maximum allowed (%d)", ndims, MAXDIM)));

				elem_dims = (int *) palloc(elem_ndims * sizeof(int));
				memcpy(elem_dims, ARR_DIMS(array), elem_ndims * sizeof(int));
				elem_lbs = (int *) palloc(elem_ndims * sizeof(int));
				memcpy(elem_lbs, ARR_LBOUND(array), elem_ndims * sizeof(int));

				firstone = false;
			}
			else
			{
				/* Check other sub-arrays are compatible */
				if (elem_ndims != this_ndims ||
					memcmp(elem_dims, ARR_DIMS(array),
						   elem_ndims * sizeof(int)) != 0 ||
					memcmp(elem_lbs, ARR_LBOUND(array),
						   elem_ndims * sizeof(int)) != 0)
					ereport(ERROR,
							(errcode(ERRCODE_ARRAY_SUBSCRIPT_ERROR),
							 errmsg("multidimensional arrays must have array "
									"expressions with matching dimensions")));
			}

			subdata[outer_nelems] = ARR_DATA_PTR(array);
			subbitmaps[outer_nelems] = ARR_NULLBITMAP(array);
			subbytes[outer_nelems] = ARR_SIZE(array) - ARR_DATA_OFFSET(array);
			nbytes += subbytes[outer_nelems];
			subnitems[outer_nelems] = ArrayGetNItems(this_ndims,
													 ARR_DIMS(array));
			nitems += subnitems[outer_nelems];
			havenulls |= ARR_HASNULL(array);
			outer_nelems++;
		}

		/*
		 * If all items were null or empty arrays, return an empty array;
		 * otherwise, if some were and some weren't, raise error.  (Note:
		 * we must special-case this somehow to avoid trying to generate
		 * a 1-D array formed from empty arrays.  It's not ideal...)
		 */
		if (haveempty)
		{
			if (ndims == 0)		/* didn't find any nonempty array */
				return PointerGetDatum(construct_empty_array(element_type));
			ereport(ERROR,
					(errcode(ERRCODE_ARRAY_SUBSCRIPT_ERROR),
					 errmsg("multidimensional arrays must have array "
							"expressions with matching dimensions")));
		}

		/* setup for multi-D array */
		dims[0] = outer_nelems;
		lbs[0] = 1;
		for (i = 1; i < ndims; i++)
		{
			dims[i] = elem_dims[i - 1];
			lbs[i] = elem_lbs[i - 1];
		}

		if (havenulls)
		{
			dataoffset = ARR_OVERHEAD_WITHNULLS(ndims, nitems);
			nbytes += dataoffset;
		}
		else
		{
			dataoffset = 0;		/* marker for no null bitmap */
			nbytes += ARR_OVERHEAD_NONULLS(ndims);
		}

		result = (ArrayType *) palloc(nbytes);
		SET_VARSIZE(result, nbytes);
		result->ndim = ndims;
		result->dataoffset = dataoffset;
		result->elemtype = element_type;
		memcpy(ARR_DIMS(result), dims, ndims * sizeof(int));
		memcpy(ARR_LBOUND(result), lbs, ndims * sizeof(int));

		dat = ARR_DATA_PTR(result);
		iitem = 0;
		for (i = 0; i < outer_nelems; i++)
		{
			memcpy(dat, subdata[i], subbytes[i]);
			dat += subbytes[i];
			if (havenulls)
				array_bitmap_copy(ARR_NULLBITMAP(result), iitem,
								  subbitmaps[i], 0,
								  subnitems[i]);
			iitem += subnitems[i];
		}
	}

	return PointerGetDatum(result);
}

/* ----------------------------------------------------------------
 *		ExecEvalRow - ROW() expressions
 * ----------------------------------------------------------------
 */
static Datum
ExecEvalRow(RowExprState *rstate,
			ExprContext *econtext,
			bool *isNull, ExprDoneCond *isDone)
{
	HeapTuple	tuple;
	Datum	   *values;
	bool	   *isnull;
	int			natts;
	ListCell   *arg;
	int			i;

	/* Set default values for result flags: non-null, not a set result */
	*isNull = false;
	if (isDone)
		*isDone = ExprSingleResult;

	/* Allocate workspace */
	natts = rstate->tupdesc->natts;
	values = (Datum *) palloc0(natts * sizeof(Datum));
	isnull = (bool *) palloc(natts * sizeof(bool));

	/* preset to nulls in case rowtype has some later-added columns */
	MemSetAligned(isnull, true, natts * sizeof(bool));

	/* Evaluate field values */
	i = 0;
	foreach(arg, rstate->args)
	{
		ExprState  *e = (ExprState *) lfirst(arg);

		values[i] = ExecEvalExpr(e, econtext, &isnull[i], NULL);
		i++;
	}

	tuple = heap_form_tuple(rstate->tupdesc, values, isnull);

	pfree(values);
	pfree(isnull);

	return HeapTupleGetDatum(tuple);
}

/* ----------------------------------------------------------------
 *		ExecEvalRowCompare - ROW() comparison-op ROW()
 * ----------------------------------------------------------------
 */
static Datum
ExecEvalRowCompare(RowCompareExprState *rstate,
				   ExprContext *econtext,
				   bool *isNull, ExprDoneCond *isDone)
{
	bool		result;
	RowCompareType rctype = ((RowCompareExpr *) rstate->xprstate.expr)->rctype;
	int32		cmpresult = 0;
	ListCell   *l;
	ListCell   *r;
	int			i;

	if (isDone)
		*isDone = ExprSingleResult;
	*isNull = true;				/* until we get a result */

	i = 0;
	forboth(l, rstate->largs, r, rstate->rargs)
	{
		ExprState  *le = (ExprState *) lfirst(l);
		ExprState  *re = (ExprState *) lfirst(r);
		FunctionCallInfoData locfcinfo;

		InitFunctionCallInfoData(locfcinfo, &(rstate->funcs[i]), 2,
								 NULL, NULL);
		locfcinfo.arg[0] = ExecEvalExpr(le, econtext,
										&locfcinfo.argnull[0], NULL);
		locfcinfo.arg[1] = ExecEvalExpr(re, econtext,
										&locfcinfo.argnull[1], NULL);
		if (rstate->funcs[i].fn_strict &&
			(locfcinfo.argnull[0] || locfcinfo.argnull[1]))
			return (Datum) 0;	/* force NULL result */
		locfcinfo.isnull = false;
		cmpresult = DatumGetInt32(FunctionCallInvoke(&locfcinfo));
		if (locfcinfo.isnull)
			return (Datum) 0;	/* force NULL result */
		if (cmpresult != 0)
			break;				/* no need to compare remaining columns */
		i++;
	}

	switch (rctype)
	{
			/* EQ and NE cases aren't allowed here */
		case ROWCOMPARE_LT:
			result = (cmpresult < 0);
			break;
		case ROWCOMPARE_LE:
			result = (cmpresult <= 0);
			break;
		case ROWCOMPARE_GE:
			result = (cmpresult >= 0);
			break;
		case ROWCOMPARE_GT:
			result = (cmpresult > 0);
			break;
		default:
			elog(ERROR, "unrecognized RowCompareType: %d", (int) rctype);
			result = 0;			/* keep compiler quiet */
			break;
	}

	*isNull = false;
	return BoolGetDatum(result);
}

/* ----------------------------------------------------------------
 *		ExecEvalTableValue
 * ----------------------------------------------------------------
 */
static Datum 
ExecEvalTableValue(ExprState	*estate,
				   ExprContext	*econtext,
				   bool			*isNull, 
				   ExprDoneCond	*isDone)
{
	/* Guard against stack overflow due to overly complex expressions */
	check_stack_depth();

	if (isDone)
		*isDone = ExprSingleResult;

	/*
	 * When evaluated as an expression a TableValueExpr will return NULL,
	 * this NULL is replaced by an AnyTable datum within nodeTableFunction.c
	 *
	 * Is there a better way to do this?
	 */
	*isNull = true;
	return (Datum) 0;
}

/* ----------------------------------------------------------------
 *		ExecEvalCoalesce
 * ----------------------------------------------------------------
 */
static Datum
ExecEvalCoalesce(CoalesceExprState *coalesceExpr, ExprContext *econtext,
				 bool *isNull, ExprDoneCond *isDone)
{
	ListCell   *arg;

	if (isDone)
		*isDone = ExprSingleResult;

	/* Simply loop through until something NOT NULL is found */
	foreach(arg, coalesceExpr->args)
	{
		ExprState  *e = (ExprState *) lfirst(arg);
		Datum		value;

		value = ExecEvalExpr(e, econtext, isNull, NULL);
		if (!*isNull)
			return value;
	}

	/* Else return NULL */
	*isNull = true;
	return (Datum) 0;
}

/* ----------------------------------------------------------------
 *		ExecEvalMinMax
 * ----------------------------------------------------------------
 */
static Datum
ExecEvalMinMax(MinMaxExprState *minmaxExpr, ExprContext *econtext,
			   bool *isNull, ExprDoneCond *isDone)
{
	Datum		result = (Datum) 0;
	MinMaxOp	op = ((MinMaxExpr *) minmaxExpr->xprstate.expr)->op;
	FunctionCallInfoData locfcinfo;
	ListCell   *arg;

	if (isDone)
		*isDone = ExprSingleResult;
	*isNull = true;				/* until we get a result */

	InitFunctionCallInfoData(locfcinfo, &minmaxExpr->cfunc, 2, NULL, NULL);
	locfcinfo.argnull[0] = false;
	locfcinfo.argnull[1] = false;

	foreach(arg, minmaxExpr->args)
	{
		ExprState  *e = (ExprState *) lfirst(arg);
		Datum		value;
		bool		valueIsNull;
		int32		cmpresult;

		value = ExecEvalExpr(e, econtext, &valueIsNull, NULL);
		if (valueIsNull)
			continue;			/* ignore NULL inputs */

		if (*isNull)
		{
			/* first nonnull input, adopt value */
			result = value;
			*isNull = false;
		}
		else
		{
			/* apply comparison function */
			locfcinfo.arg[0] = result;
			locfcinfo.arg[1] = value;
			locfcinfo.isnull = false;
			cmpresult = DatumGetInt32(FunctionCallInvoke(&locfcinfo));
			if (locfcinfo.isnull)		/* probably should not happen */
				continue;
			if (cmpresult > 0 && op == IS_LEAST)
				result = value;
			else if (cmpresult < 0 && op == IS_GREATEST)
				result = value;
		}
	}

	return result;
}

/* ----------------------------------------------------------------
 *		ExecEvalNullIf
 *
 * Note that this is *always* derived from the equals operator,
 * but since we need special processing of the arguments
 * we can not simply reuse ExecEvalOper() or ExecEvalFunc().
 * ----------------------------------------------------------------
 */
static Datum
ExecEvalNullIf(FuncExprState *nullIfExpr,
			   ExprContext *econtext,
			   bool *isNull, ExprDoneCond *isDone)
{
<<<<<<< HEAD
	Datum		result;
	FunctionCallInfoData fcinfo;
	ExprDoneCond argDone;
	List	   *argList;
=======
	XmlExpr		   *xexpr = (XmlExpr *) xmlExpr->xprstate.expr;
	text 		   *result;
	StringInfoData 	buf;
	Datum			value;
	bool 			isnull;
	ListCell 	   *arg;
	ListCell   *narg;
	int 			i;
>>>>>>> 978fff79

	if (isDone)
		*isDone = ExprSingleResult;

	/*
	 * Initialize function cache if first time through
	 */
	if (nullIfExpr->func.fn_oid == InvalidOid)
	{
<<<<<<< HEAD
		NullIfExpr *op = (NullIfExpr *) nullIfExpr->xprstate.expr;
=======
		case IS_XMLCONCAT:
			{
				List *values = NIL;

				foreach(arg, xmlExpr->args)
				{
					ExprState 	*e = (ExprState *) lfirst(arg);

					value = ExecEvalExpr(e, econtext, &isnull, NULL);
					if (!isnull)
						values = lappend(values, DatumGetPointer(value));
				}

				if (list_length(values) > 0)
				{
					*isNull = false;
					return PointerGetDatum(xmlconcat(values));
				}
			}
			break;
>>>>>>> 978fff79

		init_fcache(op->opfuncid, nullIfExpr,
					econtext->ecxt_per_query_memory, true);
		Assert(!nullIfExpr->func.fn_retset);
	}

	/*
	 * extract info from nullIfExpr
	 */
	argList = nullIfExpr->args;

	/* Need to prep callinfo structure */
	InitFunctionCallInfoData(fcinfo, &(nullIfExpr->func), 0, NULL, NULL);
	argDone = ExecEvalFuncArgs(&fcinfo, argList, econtext);
	if (argDone != ExprSingleResult)
		ereport(ERROR,
				(errcode(ERRCODE_DATATYPE_MISMATCH),
				 errmsg("NULLIF does not support set arguments")));
	Assert(fcinfo.nargs == 2);

	/* if either argument is NULL they can't be equal */
	if (!fcinfo.argnull[0] && !fcinfo.argnull[1])
	{
		fcinfo.isnull = false;
		result = FunctionCallInvoke(&fcinfo);
		/* if the arguments are equal return null */
		if (!fcinfo.isnull && DatumGetBool(result))
		{
			*isNull = true;
			return (Datum) 0;
		}
	}

	/* else return first argument */
	*isNull = fcinfo.argnull[0];
	return fcinfo.arg[0];
}

/* ----------------------------------------------------------------
 *		ExecEvalNullTest
 *
 *		Evaluate a NullTest node.
 * ----------------------------------------------------------------
 */
static Datum
ExecEvalNullTest(NullTestState *nstate,
				 ExprContext *econtext,
				 bool *isNull,
				 ExprDoneCond *isDone)
{
	NullTest   *ntest = (NullTest *) nstate->xprstate.expr;
	Datum		result;

	result = ExecEvalExpr(nstate->arg, econtext, isNull, isDone);

	if (isDone && *isDone == ExprEndResult)
		return result;			/* nothing to check */

	if (nstate->argisrow && !(*isNull))
	{
		HeapTupleHeader tuple;
		Oid			tupType;
		int32		tupTypmod;
		TupleDesc	tupDesc;
		HeapTupleData tmptup;
		int			att;

		tuple = DatumGetHeapTupleHeader(result);

		tupType = HeapTupleHeaderGetTypeId(tuple);
		tupTypmod = HeapTupleHeaderGetTypMod(tuple);

		/* Lookup tupdesc if first time through or if type changes */
		tupDesc = get_cached_rowtype(tupType, tupTypmod,
									 &nstate->argdesc, econtext);

		/*
		 * heap_attisnull needs a HeapTuple not a bare HeapTupleHeader.
		 */
		tmptup.t_len = HeapTupleHeaderGetDatumLength(tuple);
		tmptup.t_data = tuple;

		for (att = 1; att <= tupDesc->natts; att++)
		{
			/* ignore dropped columns */
			if (tupDesc->attrs[att - 1]->attisdropped)
				continue;
			if (heap_attisnull(&tmptup, att))
			{
				/* null field disproves IS NOT NULL */
				if (ntest->nulltesttype == IS_NOT_NULL)
					return BoolGetDatum(false);
			}
			else
			{
				/* non-null field disproves IS NULL */
				if (ntest->nulltesttype == IS_NULL)
					return BoolGetDatum(false);
			}
		}

		return BoolGetDatum(true);
	}
	else
	{
		/* Simple scalar-argument case, or a null rowtype datum */
		switch (ntest->nulltesttype)
		{
			case IS_NULL:
				if (*isNull)
				{
					*isNull = false;
					return BoolGetDatum(true);
				}
				else
					return BoolGetDatum(false);
			case IS_NOT_NULL:
				if (*isNull)
				{
					*isNull = false;
					return BoolGetDatum(false);
				}
				else
					return BoolGetDatum(true);
			default:
				elog(ERROR, "unrecognized nulltesttype: %d",
					 (int) ntest->nulltesttype);
				return (Datum) 0;		/* keep compiler quiet */
		}
	}
}

/* ----------------------------------------------------------------
 *		ExecEvalBooleanTest
 *
 *		Evaluate a BooleanTest node.
 * ----------------------------------------------------------------
 */
static Datum
ExecEvalBooleanTest(GenericExprState *bstate,
					ExprContext *econtext,
					bool *isNull,
					ExprDoneCond *isDone)
{
	BooleanTest *btest = (BooleanTest *) bstate->xprstate.expr;
	Datum		result;

	result = ExecEvalExpr(bstate->arg, econtext, isNull, isDone);

	if (isDone && *isDone == ExprEndResult)
		return result;			/* nothing to check */

	switch (btest->booltesttype)
	{
		case IS_TRUE:
			if (*isNull)
			{
				*isNull = false;
				return BoolGetDatum(false);
			}
			else if (DatumGetBool(result))
				return BoolGetDatum(true);
			else
				return BoolGetDatum(false);
		case IS_NOT_TRUE:
			if (*isNull)
			{
				*isNull = false;
				return BoolGetDatum(true);
			}
			else if (DatumGetBool(result))
				return BoolGetDatum(false);
			else
				return BoolGetDatum(true);
		case IS_FALSE:
			if (*isNull)
			{
				*isNull = false;
				return BoolGetDatum(false);
			}
			else if (DatumGetBool(result))
				return BoolGetDatum(false);
			else
				return BoolGetDatum(true);
		case IS_NOT_FALSE:
			if (*isNull)
			{
				*isNull = false;
				return BoolGetDatum(true);
			}
			else if (DatumGetBool(result))
				return BoolGetDatum(true);
			else
				return BoolGetDatum(false);
		case IS_UNKNOWN:
			if (*isNull)
			{
				*isNull = false;
				return BoolGetDatum(true);
			}
			else
				return BoolGetDatum(false);
		case IS_NOT_UNKNOWN:
			if (*isNull)
			{
				*isNull = false;
				return BoolGetDatum(false);
			}
			else
				return BoolGetDatum(true);
		default:
			elog(ERROR, "unrecognized booltesttype: %d",
				 (int) btest->booltesttype);
			return (Datum) 0;	/* keep compiler quiet */
	}
}

/* ----------------------------------------------------------------
 *		ExecEvalXml
 * ----------------------------------------------------------------
 */

static Datum
ExecEvalXml(XmlExprState *xmlExpr, ExprContext *econtext,
			bool *isNull, ExprDoneCond *isDone)
{
	XmlExpr    *xexpr = (XmlExpr *) xmlExpr->xprstate.expr;
	Datum		value;
	bool		isnull;
	ListCell   *arg;
	ListCell   *narg;

	if (isDone)
		*isDone = ExprSingleResult;
	*isNull = true;				/* until we get a result */

	switch (xexpr->op)
	{
		case IS_XMLCONCAT:
			{
				List	   *values = NIL;

				foreach(arg, xmlExpr->args)
				{
					ExprState  *e = (ExprState *) lfirst(arg);

					value = ExecEvalExpr(e, econtext, &isnull, NULL);
					if (!isnull)
						values = lappend(values, DatumGetPointer(value));
				}

				if (list_length(values) > 0)
				{
					*isNull = false;
					return PointerGetDatum(xmlconcat(values));
				}
				else
					return (Datum) 0;
			}
			break;

		case IS_XMLFOREST:
			{
				StringInfoData buf;

				initStringInfo(&buf);
				forboth(arg, xmlExpr->named_args, narg, xexpr->arg_names)
				{
					ExprState  *e = (ExprState *) lfirst(arg);
					char	   *argname = strVal(lfirst(narg));

					value = ExecEvalExpr(e, econtext, &isnull, NULL);
					if (!isnull)
					{
						appendStringInfo(&buf, "<%s>%s</%s>",
										 argname,
										 map_sql_value_to_xml_value(value, exprType((Node *) e->expr), true),
										 argname);
						*isNull = false;
					}
				}

				if (*isNull)
				{
					pfree(buf.data);
					return (Datum) 0;
				}
				else
				{
					text	   *result;

					result = cstring_to_text_with_len(buf.data, buf.len);
					pfree(buf.data);

					return PointerGetDatum(result);
				}
			}
			break;

		case IS_XMLELEMENT:
			*isNull = false;
			return PointerGetDatum(xmlelement(xmlExpr, econtext));
			break;

		case IS_XMLPARSE:
			{
				ExprState  *e;
				text	   *data;
				bool		preserve_whitespace;

				/* arguments are known to be text, bool */
				Assert(list_length(xmlExpr->args) == 2);

				e = (ExprState *) linitial(xmlExpr->args);
				value = ExecEvalExpr(e, econtext, &isnull, NULL);
				if (isnull)
					return (Datum) 0;
				data = DatumGetTextP(value);

				e = (ExprState *) lsecond(xmlExpr->args);
				value = ExecEvalExpr(e, econtext, &isnull, NULL);
				if (isnull)		/* probably can't happen */
					return (Datum) 0;
				preserve_whitespace = DatumGetBool(value);

				*isNull = false;

				return PointerGetDatum(xmlparse(data,
												xexpr->xmloption,
												preserve_whitespace));
			}
			break;

		case IS_XMLPI:
			{
				ExprState  *e;
				text	   *arg;

				/* optional argument is known to be text */
				Assert(list_length(xmlExpr->args) <= 1);

				if (xmlExpr->args)
				{
					e = (ExprState *) linitial(xmlExpr->args);
					value = ExecEvalExpr(e, econtext, &isnull, NULL);
					if (isnull)
						arg = NULL;
					else
						arg = DatumGetTextP(value);
				}
				else
				{
					arg = NULL;
					isnull = false;
				}

				return PointerGetDatum(xmlpi(xexpr->name, arg, isnull, isNull));
			}
			break;

		case IS_XMLROOT:
			{
				ExprState  *e;
				xmltype    *data;
				text	   *version;
				int			standalone;

				/* arguments are known to be xml, text, int */
				Assert(list_length(xmlExpr->args) == 3);

				e = (ExprState *) linitial(xmlExpr->args);
				value = ExecEvalExpr(e, econtext, &isnull, NULL);
				if (isnull)
					return (Datum) 0;
				data = DatumGetXmlP(value);

				e = (ExprState *) lsecond(xmlExpr->args);
				value = ExecEvalExpr(e, econtext, &isnull, NULL);
				if (isnull)
					version = NULL;
				else
					version = DatumGetTextP(value);

				e = (ExprState *) lthird(xmlExpr->args);
				value = ExecEvalExpr(e, econtext, &isnull, NULL);
				standalone = DatumGetInt32(value);

				*isNull = false;

				return PointerGetDatum(xmlroot(data,
											   version,
											   standalone));
			}
			break;

		case IS_XMLSERIALIZE:
			{
				ExprState  *e;

				/* argument type is known to be xml */
				Assert(list_length(xmlExpr->args) == 1);

				e = (ExprState *) linitial(xmlExpr->args);
				value = ExecEvalExpr(e, econtext, &isnull, NULL);
				if (isnull)
					return (Datum) 0;

				*isNull = false;

				return PointerGetDatum(xmltotext_with_xmloption(DatumGetXmlP(value), xexpr->xmloption));
			}
			break;

		case IS_DOCUMENT:
			{
				ExprState  *e;

				/* optional argument is known to be xml */
				Assert(list_length(xmlExpr->args) == 1);

				e = (ExprState *) linitial(xmlExpr->args);
				value = ExecEvalExpr(e, econtext, &isnull, NULL);
				if (isnull)
					return (Datum) 0;
				else
				{
					*isNull = false;
					return BoolGetDatum(xml_is_document(DatumGetXmlP(value)));
				}
			}
			break;
	}

	elog(ERROR, "unrecognized XML operation");
	return (Datum) 0;
}

/*
 * ExecEvalCoerceToDomain
 *
 * Test the provided data against the domain constraint(s).  If the data
 * passes the constraint specifications, pass it through (return the
 * datum) otherwise throw an error.
 */
static Datum
ExecEvalCoerceToDomain(CoerceToDomainState *cstate, ExprContext *econtext,
					   bool *isNull, ExprDoneCond *isDone)
{
	CoerceToDomain *ctest = (CoerceToDomain *) cstate->xprstate.expr;
	Datum		result;
	ListCell   *l;

	result = ExecEvalExpr(cstate->arg, econtext, isNull, isDone);

	if (isDone && *isDone == ExprEndResult)
		return result;			/* nothing to check */

	foreach(l, cstate->constraints)
	{
		DomainConstraintState *con = (DomainConstraintState *) lfirst(l);

		switch (con->constrainttype)
		{
			case DOM_CONSTRAINT_NOTNULL:
				if (*isNull)
					ereport(ERROR,
							(errcode(ERRCODE_NOT_NULL_VIOLATION),
							 errmsg("domain %s does not allow null values",
									format_type_be(ctest->resulttype))));
				break;
			case DOM_CONSTRAINT_CHECK:
				{
					Datum		conResult;
					bool		conIsNull;
					Datum		save_datum;
					bool		save_isNull;

					/*
					 * Set up value to be returned by CoerceToDomainValue
					 * nodes. We must save and restore prior setting of
					 * econtext's domainValue fields, in case this node is
					 * itself within a check expression for another domain.
					 */
					save_datum = econtext->domainValue_datum;
					save_isNull = econtext->domainValue_isNull;

					econtext->domainValue_datum = result;
					econtext->domainValue_isNull = *isNull;

					conResult = ExecEvalExpr(con->check_expr,
											 econtext, &conIsNull, NULL);

					if (!conIsNull &&
						!DatumGetBool(conResult))
						ereport(ERROR,
								(errcode(ERRCODE_CHECK_VIOLATION),
								 errmsg("value for domain %s violates check constraint \"%s\"",
										format_type_be(ctest->resulttype),
										con->name)));
					econtext->domainValue_datum = save_datum;
					econtext->domainValue_isNull = save_isNull;

					break;
				}
			default:
				elog(ERROR, "unrecognized constraint type: %d",
					 (int) con->constrainttype);
				break;
		}
	}

	/* If all has gone well (constraints did not fail) return the datum */
	return result;
}

/*
 * ExecEvalCoerceToDomainValue
 *
 * Return the value stored by CoerceToDomain.
 */
static Datum
ExecEvalCoerceToDomainValue(ExprState *exprstate,
							ExprContext *econtext,
							bool *isNull, ExprDoneCond *isDone)
{
	if (isDone)
		*isDone = ExprSingleResult;
	*isNull = econtext->domainValue_isNull;
	return econtext->domainValue_datum;
}

/*
 * ExecEvalPercentileExpr
 *
 * Returns a Datum whose value is the value of the precomputed
 * the value at the percentile found in the given expression context.
 * Actually,  this is almost same as ExecEvalAggref.  The main reason
 * to add this is because we don't change the catalog at the moment.
 * This will be cleaned when we can change the catalog.
 */
static Datum
ExecEvalPercentileExpr(PercentileExprState *exprstate,
					   ExprContext *econtext,
					   bool *isNull, ExprDoneCond *isDone)
{
	if (isDone)
		*isDone = ExprSingleResult;

	if (econtext->ecxt_aggvalues == NULL)		/* safety check */
		elog(ERROR, "no aggregates in this expression context");

	*isNull = econtext->ecxt_aggnulls[exprstate->aggno];
	return econtext->ecxt_aggvalues[exprstate->aggno];
}

/* ----------------------------------------------------------------
 *		ExecEvalFieldSelect
 *
 *		Evaluate a FieldSelect node.
 * ----------------------------------------------------------------
 */
static Datum
ExecEvalFieldSelect(FieldSelectState *fstate,
					ExprContext *econtext,
					bool *isNull,
					ExprDoneCond *isDone)
{
	FieldSelect *fselect = (FieldSelect *) fstate->xprstate.expr;
	AttrNumber	fieldnum = fselect->fieldnum;
	Datum		result;
	Datum		tupDatum;
	HeapTupleHeader tuple;
	Oid			tupType;
	int32		tupTypmod;
	TupleDesc	tupDesc;
	Form_pg_attribute attr;
	HeapTupleData tmptup;

	tupDatum = ExecEvalExpr(fstate->arg, econtext, isNull, isDone);

	/* this test covers the isDone exception too: */
	if (*isNull)
		return tupDatum;

	tuple = DatumGetHeapTupleHeader(tupDatum);

	tupType = HeapTupleHeaderGetTypeId(tuple);
	tupTypmod = HeapTupleHeaderGetTypMod(tuple);

	/* Lookup tupdesc if first time through or if type changes */
	tupDesc = get_cached_rowtype(tupType, tupTypmod,
								 &fstate->argdesc, econtext);

	/* Check for dropped column, and force a NULL result if so */
	if (fieldnum <= 0 ||
		fieldnum > tupDesc->natts)	/* should never happen */
				elog(ERROR, "attribute number %d exceeds number of columns %d",
					 fieldnum, tupDesc->natts);
	attr = tupDesc->attrs[fieldnum - 1];
	if (attr->attisdropped)
	{
		*isNull = true;
		return (Datum) 0;
	}

	/* Check for type mismatch --- possible after ALTER COLUMN TYPE? */
	/* As in ExecEvalVar, we should but can't check typmod */
	if (fselect->resulttype != attr->atttypid)
		ereport(ERROR,
				(errmsg("attribute %d has wrong type", fieldnum),
				 errdetail("Table has type %s, but query expects %s.",
						   format_type_be(attr->atttypid),
						   format_type_be(fselect->resulttype))));

	/*
	 * heap_getattr needs a HeapTuple not a bare HeapTupleHeader.  We set all
	 * the fields in the struct just in case user tries to inspect system
	 * columns.
	 */
	tmptup.t_len = HeapTupleHeaderGetDatumLength(tuple);
	ItemPointerSetInvalid(&(tmptup.t_self));
	tmptup.t_data = tuple;

	result = heap_getattr(&tmptup,
						  fieldnum,
						  tupDesc,
						  isNull);
	return result;
}

/* ----------------------------------------------------------------
 *		ExecEvalFieldStore
 *
 *		Evaluate a FieldStore node.
 * ----------------------------------------------------------------
 */
static Datum
ExecEvalFieldStore(FieldStoreState *fstate,
				   ExprContext *econtext,
				   bool *isNull,
				   ExprDoneCond *isDone)
{
	FieldStore *fstore = (FieldStore *) fstate->xprstate.expr;
	HeapTuple	tuple;
	Datum		tupDatum;
	TupleDesc	tupDesc;
	Datum	   *values;
	bool	   *isnull;
	Datum		save_datum;
	bool		save_isNull;
	ListCell   *l1,
			   *l2;

	tupDatum = ExecEvalExpr(fstate->arg, econtext, isNull, isDone);

	if (isDone && *isDone == ExprEndResult)
		return tupDatum;

	/* Lookup tupdesc if first time through or after rescan */
	tupDesc = get_cached_rowtype(fstore->resulttype, -1,
								 &fstate->argdesc, econtext);

	/* Allocate workspace */
	values = (Datum *) palloc(tupDesc->natts * sizeof(Datum));
	isnull = (bool *) palloc(tupDesc->natts * sizeof(bool));

	if (!*isNull)
	{
		/*
		 * heap_deform_tuple needs a HeapTuple not a bare HeapTupleHeader. We
		 * set all the fields in the struct just in case.
		 */
		HeapTupleHeader tuphdr;
		HeapTupleData tmptup;

		tuphdr = DatumGetHeapTupleHeader(tupDatum);
		tmptup.t_len = HeapTupleHeaderGetDatumLength(tuphdr);
		ItemPointerSetInvalid(&(tmptup.t_self));
		tmptup.t_data = tuphdr;

		heap_deform_tuple(&tmptup, tupDesc, values, isnull);
	}
	else
	{
		/* Convert null input tuple into an all-nulls row */
		MemSetAligned(isnull, true, tupDesc->natts * sizeof(bool));
	}

	/* Result is never null */
	*isNull = false;

	save_datum = econtext->caseValue_datum;
	save_isNull = econtext->caseValue_isNull;

	forboth(l1, fstate->newvals, l2, fstore->fieldnums)
	{
		ExprState  *newval = (ExprState *) lfirst(l1);
		AttrNumber	fieldnum = lfirst_int(l2);

		Assert(fieldnum > 0 && fieldnum <= tupDesc->natts);

		/*
		 * Use the CaseTestExpr mechanism to pass down the old value of the
		 * field being replaced; this is useful in case we have a nested field
		 * update situation.  It's safe to reuse the CASE mechanism because
		 * there cannot be a CASE between here and where the value would be
		 * needed.
		 */
		econtext->caseValue_datum = values[fieldnum - 1];
		econtext->caseValue_isNull = isnull[fieldnum - 1];

		values[fieldnum - 1] = ExecEvalExpr(newval,
											econtext,
											&isnull[fieldnum - 1],
											NULL);
	}

	econtext->caseValue_datum = save_datum;
	econtext->caseValue_isNull = save_isNull;

	tuple = heap_form_tuple(tupDesc, values, isnull);

	pfree(values);
	pfree(isnull);

	return HeapTupleGetDatum(tuple);
}

/* ----------------------------------------------------------------
 *		ExecEvalRelabelType
 *
 *		Evaluate a RelabelType node.
 * ----------------------------------------------------------------
 */
static Datum
ExecEvalRelabelType(GenericExprState *exprstate,
					ExprContext *econtext,
					bool *isNull, ExprDoneCond *isDone)
{
	return ExecEvalExpr(exprstate->arg, econtext, isNull, isDone);
}

/* ----------------------------------------------------------------
 *		ExecEvalPartOidExpr
 *
 *		Evaluate a PartOidExpr
 * ----------------------------------------------------------------
 */
static Datum ExecEvalPartOidExpr(PartOidExprState *exprstate,
						ExprContext *econtext,
						bool *isNull, ExprDoneCond *isDone)
{

	Assert(NULL != exprstate);
	Assert(NULL != isNull);

	if (isDone)
	{
		*isDone = ExprSingleResult;
	}

	PartitionConstraints *constraint = *exprstate->acceptedLeafPart;
	if (NULL != constraint)
	{
		*isNull = false;
		return UInt32GetDatum(constraint->pRule->parchildrelid);
	}

	*isNull = true;
	return PointerGetDatum(NULL);
}

/* ----------------------------------------------------------------
 *		ExecEvalPartDefaultExpr
 *
 *		Evaluate a PartDefaultExpr
 * ----------------------------------------------------------------
 */
static Datum ExecEvalPartDefaultExpr(PartDefaultExprState *exprstate,
						ExprContext *econtext,
						bool *isNull, ExprDoneCond *isDone)
{
	Assert(NULL != exprstate);
	Assert(NULL != isNull);

	PartDefaultExpr *expr = (PartDefaultExpr *) exprstate->xprstate.expr;
	PartitionConstraints *constraint = (PartitionConstraints *) exprstate->levelPartConstraints[expr->level];
	Assert (NULL != constraint);

	if (isDone)
	{
		*isDone = ExprSingleResult;
	}
	*isNull = false;

	return BoolGetDatum(constraint->defaultPart);
}

/* ----------------------------------------------------------------
 *		ExecEvalPartBoundExpr
 *
 *		Evaluate a PartBoundExpr
 * ----------------------------------------------------------------
 */
static Datum ExecEvalPartBoundExpr(PartBoundExprState *exprstate,
						ExprContext *econtext,
						bool *isNull, ExprDoneCond *isDone)
{
	Assert(NULL != exprstate);
	Assert(NULL != isNull);

	PartBoundExpr *expr = (PartBoundExpr *) exprstate->xprstate.expr;
	PartitionConstraints *constraint = (PartitionConstraints *) exprstate->levelPartConstraints[expr->level];
	Assert (NULL != constraint);
	Const *con = constraint->upperBound;
	if (expr->isLowerBound)
	{
		con = constraint->lowerBound;
	}

	if (isDone)
	{
		*isDone = ExprSingleResult;
	}

	if (NULL != con)
	{
		*isNull = con->constisnull;
		return con->constvalue;
	}

	/* return NULL if no upper bound or lower bound exists */
	*isNull = true;
	return PointerGetDatum(NULL);
}

/* ----------------------------------------------------------------
 *		ExecEvalPartBoundInclusionExpr
 *
 *		Evaluate a PartBoundInclusionExpr
 * ----------------------------------------------------------------
 */
static Datum ExecEvalPartBoundInclusionExpr(PartBoundInclusionExprState *exprstate,
							ExprContext *econtext,
							bool *isNull, ExprDoneCond *isDone)
{
	Assert(NULL != exprstate);
	Assert(NULL != isNull);

	PartBoundInclusionExpr *expr = (PartBoundInclusionExpr *) exprstate->xprstate.expr;
	PartitionConstraints *constraint = (PartitionConstraints *) exprstate->levelPartConstraints[expr->level];
	Assert (NULL != constraint);
	if (isDone)
	{
		*isDone = ExprSingleResult;
	}
	*isNull = false;
	if (expr->isLowerBound)
	{
		return BoolGetDatum(constraint->lbInclusive);
	}
	return BoolGetDatum(constraint->upInclusive);
}

/* ----------------------------------------------------------------
 *		ExecEvalPartBoundOpenExpr
 *
 *		Evaluate a PartBoundOpenExpr
 * ----------------------------------------------------------------
 */
static Datum ExecEvalPartBoundOpenExpr(PartBoundOpenExprState *exprstate,
							ExprContext *econtext,
							bool *isNull, ExprDoneCond *isDone)
{
	Assert(NULL != exprstate);
	Assert(NULL != isNull);

	PartBoundOpenExpr *expr = (PartBoundOpenExpr *) exprstate->xprstate.expr;
	PartitionConstraints *constraint = (PartitionConstraints *) exprstate->levelPartConstraints[expr->level];
	Assert (NULL != constraint);
	if (isDone)
	{
		*isDone = ExprSingleResult;
	}
	*isNull = false;
	if (expr->isLowerBound)
	{
		return BoolGetDatum(constraint->lbOpen);
	}
	return BoolGetDatum(constraint->upOpen);
}

/* ----------------------------------------------------------------
 *    ExecEvalCurrentOfExpr
 *
 *    Evaluate CURRENT OF
 *
 *    Constant folding must have bound observed values of 
 * 	gp_segment_id, ctid, and tableoid into the CurrentOfExpr for
 *	this function's consumption.
 * ----------------------------------------------------------------
 */
static Datum
ExecEvalCurrentOfExpr(ExprState *exprstate, ExprContext *econtext,
						bool *isNull, ExprDoneCond *isDone)
{
	CurrentOfExpr 	*cexpr = (CurrentOfExpr *) exprstate->expr;
	bool 			result = false;
	TupleTableSlot	*slot;

	if (isDone)
		*isDone = ExprSingleResult;
	*isNull = false;

	Assert(cexpr->cvarno != INNER);
	Assert(cexpr->cvarno != OUTER);

	slot = econtext->ecxt_scantuple;
	Assert(!TupIsNull(slot));

	/* 
	 * The currently scanned tuple must use heap storage for it to possibly
	 * satisfy the CURRENT OF qualification. Despite our grand attempts during
	 * parsing and constant folding to demand heap storage, the scanning of an 
	 * AO part is still possible, when the current row uses heap storage, but the 
	 * CURRENT OF invocation uses an unpruned scan of the partition table, yielding 
	 * tuples from the AO parts before the desired heap tuple.
	 */
	if (TupHasHeapTuple(slot))
	{
		if (cexpr->gp_segment_id == Gp_segment &&
			ItemPointerEquals(&cexpr->ctid, slot_get_ctid(slot)))
		{
			/*
			 * If tableoid is InvalidOid, this implies that constant folding had
			 * had determined tableoid was not necessary in uniquely identifying a tuple.
			 * Otherwise, the given tuple's tableoid must match the CURRENT OF tableoid.
			 * NOTE: If you are modifying this code, please modify corresponding code in
			 * TidListCreate also.
			 */
			if (!OidIsValid(cexpr->tableoid) ||
				cexpr->tableoid == slot->tts_tableOid)
			{
				result = true;
			}
		}
	}

	return BoolGetDatum(result);
}


/*
 * ExecEvalExprSwitchContext
 *
 * Same as ExecEvalExpr, but get into the right allocation context explicitly.
 */
Datum
ExecEvalExprSwitchContext(ExprState *expression,
						  ExprContext *econtext,
						  bool *isNull,
						  ExprDoneCond *isDone)
{
	Datum		retDatum;
	MemoryContext oldContext;

	oldContext = MemoryContextSwitchTo(econtext->ecxt_per_tuple_memory);
	retDatum = ExecEvalExpr(expression, econtext, isNull, isDone);
	MemoryContextSwitchTo(oldContext);
	return retDatum;
}

/*
 * ExecInitExpr: prepare an expression tree for execution
 *
 * This function builds and returns an ExprState tree paralleling the given
 * Expr node tree.	The ExprState tree can then be handed to ExecEvalExpr
 * for execution.  Because the Expr tree itself is read-only as far as
 * ExecInitExpr and ExecEvalExpr are concerned, several different executions
 * of the same plan tree can occur concurrently.
 *
 * This must be called in a memory context that will last as long as repeated
 * executions of the expression are needed.  Typically the context will be
 * the same as the per-query context of the associated ExprContext.
 *
 * Any Aggref and SubPlan nodes found in the tree are added to the lists
 * of such nodes held by the parent PlanState.	Otherwise, we do very little
 * initialization here other than building the state-node tree.  Any nontrivial
 * work associated with initializing runtime info for a node should happen
 * during the first actual evaluation of that node.  (This policy lets us
 * avoid work if the node is never actually evaluated.)
 *
 * Note: there is no ExecEndExpr function; we assume that any resource
 * cleanup needed will be handled by just releasing the memory context
 * in which the state tree is built.  Functions that require additional
 * cleanup work can register a shutdown callback in the ExprContext.
 *
 *	'node' is the root of the expression tree to examine
 *	'parent' is the PlanState node that owns the expression.
 *
 * 'parent' may be NULL if we are preparing an expression that is not
 * associated with a plan tree.  (If so, it can't have aggs or subplans.)
 * This case should usually come through ExecPrepareExpr, not directly here.
 */
ExprState *
ExecInitExpr(Expr *node, PlanState *parent)
{
	ExprState  *state;

	if (node == NULL)
		return NULL;

	/* Guard against stack overflow due to overly complex expressions */
	check_stack_depth();

	switch (nodeTag(node))
	{
		case T_Var:
			state = (ExprState *) makeNode(ExprState);
			state->evalfunc = ExecEvalVar;
			break;
		case T_Const:
			state = (ExprState *) makeNode(ExprState);
			state->evalfunc = ExecEvalConst;
			break;
		case T_Param:
			state = (ExprState *) makeNode(ExprState);
			state->evalfunc = ExecEvalParam;
			break;
		case T_CoerceToDomainValue:
			state = (ExprState *) makeNode(ExprState);
			state->evalfunc = ExecEvalCoerceToDomainValue;
			break;
		case T_CaseTestExpr:
			state = (ExprState *) makeNode(ExprState);
			state->evalfunc = ExecEvalCaseTestExpr;
			break;
		case T_Aggref:
			{
				Aggref	   *aggref = (Aggref *) node;
				AggrefExprState *astate = makeNode(AggrefExprState);

				astate->xprstate.evalfunc = (ExprStateEvalFunc) ExecEvalAggref;
				if (parent && IsA(parent, AggState))
				{
					AggState   *aggstate = (AggState *) parent;
					int			naggs;

					aggstate->aggs = lcons(astate, aggstate->aggs);
					naggs = ++aggstate->numaggs;

					/*
					 * Combine the argument and sortkey expressions into a single list
					 * along with the corresponding sortkey clauses, if any.
					 * The code here is a bit different from postgres, because
					 * GPDB does different things in parser for the ordered aggregate;
					 * We don't construct target list in parser but do it here.
					 * These lists are referenced in ExecInitAgg()
					 */
					astate->inputTargets =
							combineAggrefArgs(aggref, &astate->inputSortClauses);
					astate->args = (List *) ExecInitExpr((Expr *) astate->inputTargets,
														 parent);

					/*
					 * Complain if the aggregate's arguments contain any
					 * aggregates; nested agg functions are semantically
					 * nonsensical.  (This should have been caught earlier,
					 * but we defend against it here anyway.)
					 */
					if (naggs != aggstate->numaggs)
						ereport(ERROR,
								(errcode(ERRCODE_GROUPING_ERROR),
								 errmsg("aggregate function calls may not be nested")));
				}
				else
				{
					/* planner messed up */
					elog(ERROR, "aggref found in non-Agg plan node");
				}
				state = (ExprState *) astate;
			}
			break;
		case T_GroupingFunc:
			{
				GroupingFunc *gf = (GroupingFunc *)node;
				GroupingFuncExprState *gstate = makeNode(GroupingFuncExprState);

				gstate->xprstate.evalfunc = (ExprStateEvalFunc) ExecEvalGroupingFunc;
				gstate->args = gf->args;
				gstate->ngrpcols = gf->ngrpcols;
				state = (ExprState *) gstate;
			}
			break;
		case T_Grouping:
			{
				ExprState *gstate = makeNode(ExprState);
				gstate->evalfunc = (ExprStateEvalFunc) ExecEvalGrouping;
				state = (ExprState *) gstate;
			}
			break;
		case T_GroupId:
			{
				ExprState *gstate = makeNode(ExprState);
				gstate->evalfunc = (ExprStateEvalFunc) ExecEvalGroupId;
				state = (ExprState *) gstate;
			}
			break;
		case T_WindowRef:
			{
				WindowRef *windowref = (WindowRef *)node;
				WindowRefExprState *wrstate = makeNode(WindowRefExprState);
				int numrefs;
				WindowState   *winstate = (WindowState *) parent;
				
				wrstate->xprstate.evalfunc = 
					(ExprStateEvalFunc) ExecEvalWindowRef;
				
				Insist(parent && IsA(parent, WindowState));

				winstate->wrxstates = lcons(wrstate, winstate->wrxstates);
				numrefs = list_length(winstate->wrxstates);

				wrstate->args = (List *) ExecInitExpr((Expr *) windowref->args,
													  parent);
				/* 
				 * Nested window functions are invalid and should not have 
				 * reached this point in processing.
				 */
				if (numrefs != list_length(winstate->wrxstates))
					elog(ERRCODE_INTERNAL_ERROR, "nested windowref calls "
						 "found in Window plan node");
				state = (ExprState *) wrstate;
			}
			break;
		case T_ArrayRef:
			{
				ArrayRef   *aref = (ArrayRef *) node;
				ArrayRefExprState *astate = makeNode(ArrayRefExprState);

				astate->xprstate.evalfunc = (ExprStateEvalFunc) ExecEvalArrayRef;
				astate->refupperindexpr = (List *)
					ExecInitExpr((Expr *) aref->refupperindexpr, parent);
				astate->reflowerindexpr = (List *)
					ExecInitExpr((Expr *) aref->reflowerindexpr, parent);
				astate->refexpr = ExecInitExpr(aref->refexpr, parent);
				astate->refassgnexpr = ExecInitExpr(aref->refassgnexpr,
													parent);
				/* do one-time catalog lookups for type info */
				astate->refattrlength = get_typlen(aref->refarraytype);
				get_typlenbyvalalign(aref->refelemtype,
									 &astate->refelemlength,
									 &astate->refelembyval,
									 &astate->refelemalign);
				state = (ExprState *) astate;
			}
			break;
		case T_FuncExpr:
			{
				FuncExpr   *funcexpr = (FuncExpr *) node;
				FuncExprState *fstate = makeNode(FuncExprState);

				fstate->xprstate.evalfunc = (ExprStateEvalFunc) ExecEvalFunc;
				fstate->args = (List *)
					ExecInitExpr((Expr *) funcexpr->args, parent);
				fstate->func.fn_oid = InvalidOid;		/* not initialized */
				FastPathStrict2Func(funcexpr->funcid, fstate);
				state = (ExprState *) fstate;
				assign_func_result_transient_type(funcexpr->funcid);
			}
			break;
		case T_OpExpr:
			{
				OpExpr	   *opexpr = (OpExpr *) node;
				FuncExprState *fstate = makeNode(FuncExprState);

				fstate->xprstate.evalfunc = (ExprStateEvalFunc) ExecEvalOper;
				fstate->args = (List *)
					ExecInitExpr((Expr *) opexpr->args, parent);
				fstate->func.fn_oid = InvalidOid;		/* not initialized */
				FastPathStrict2Func(opexpr->opfuncid, fstate);
				state = (ExprState *) fstate;
			}
			break;
		case T_DistinctExpr:
			{
				DistinctExpr *distinctexpr = (DistinctExpr *) node;
				FuncExprState *fstate = makeNode(FuncExprState);

				fstate->xprstate.evalfunc = (ExprStateEvalFunc) ExecEvalDistinct;
				fstate->args = (List *)
					ExecInitExpr((Expr *) distinctexpr->args, parent);
				fstate->func.fn_oid = InvalidOid;		/* not initialized */
				state = (ExprState *) fstate;
			}
			break;
		case T_ScalarArrayOpExpr:
			{
				ScalarArrayOpExpr *opexpr = (ScalarArrayOpExpr *) node;
				ScalarArrayOpExprState *sstate = makeNode(ScalarArrayOpExprState);

				sstate->fxprstate.xprstate.evalfunc = (ExprStateEvalFunc) ExecEvalScalarArrayOp;
				sstate->fxprstate.args = (List *)
					ExecInitExpr((Expr *) opexpr->args, parent);
				sstate->fxprstate.func.fn_oid = InvalidOid;		/* not initialized */
				sstate->element_type = InvalidOid;		/* ditto */

				FastPathScalarArrayOp(opexpr, sstate);
				state = (ExprState *) sstate;
			}
			break;
		case T_BoolExpr:
			{
				BoolExpr   *boolexpr = (BoolExpr *) node;
				BoolExprState *bstate = makeNode(BoolExprState);

				switch (boolexpr->boolop)
				{
					case AND_EXPR:
						bstate->xprstate.evalfunc = (ExprStateEvalFunc) ExecEvalAnd;
						break;
					case OR_EXPR:
						bstate->xprstate.evalfunc = (ExprStateEvalFunc) ExecEvalOr;
						break;
					case NOT_EXPR:
						bstate->xprstate.evalfunc = (ExprStateEvalFunc) ExecEvalNot;
						break;
					default:
						elog(ERROR, "unrecognized boolop: %d",
							 (int) boolexpr->boolop);
						break;
				}
				bstate->args = (List *)
					ExecInitExpr((Expr *) boolexpr->args, parent);
				state = (ExprState *) bstate;
			}
			break;
		case T_SubPlan:
			{
				/* Keep this in sync with ExecInitExprInitPlan, below */
				SubPlan    *subplan = (SubPlan *) node;
				SubPlanState *sstate = makeNode(SubPlanState);

				sstate->xprstate.evalfunc = (ExprStateEvalFunc) ExecSubPlan;

				if (!parent)
					elog(ERROR, "SubPlan found with no parent plan");

				/*
				 * Here we just add the SubPlanState nodes to parent->subPlan.
				 * The subplans will be initialized later.
				 */
				parent->subPlan = lcons(sstate, parent->subPlan);
				sstate->sub_estate = NULL;
				sstate->planstate = NULL;

				sstate->testexpr =
					ExecInitExpr((Expr *) subplan->testexpr, parent);
				sstate->args = (List *)
					ExecInitExpr((Expr *) subplan->args, parent);

				state = (ExprState *) sstate;
			}
			break;
		case T_FieldSelect:
			{
				FieldSelect *fselect = (FieldSelect *) node;
				FieldSelectState *fstate = makeNode(FieldSelectState);

				fstate->xprstate.evalfunc = (ExprStateEvalFunc) ExecEvalFieldSelect;
				fstate->arg = ExecInitExpr(fselect->arg, parent);
				fstate->argdesc = NULL;
				state = (ExprState *) fstate;
			}
			break;
		case T_FieldStore:
			{
				FieldStore *fstore = (FieldStore *) node;
				FieldStoreState *fstate = makeNode(FieldStoreState);

				fstate->xprstate.evalfunc = (ExprStateEvalFunc) ExecEvalFieldStore;
				fstate->arg = ExecInitExpr(fstore->arg, parent);
				fstate->newvals = (List *) ExecInitExpr((Expr *) fstore->newvals, parent);
				fstate->argdesc = NULL;
				state = (ExprState *) fstate;
			}
			break;
		case T_RelabelType:
			{
				RelabelType *relabel = (RelabelType *) node;
				GenericExprState *gstate = makeNode(GenericExprState);

				gstate->xprstate.evalfunc = (ExprStateEvalFunc) ExecEvalRelabelType;
				gstate->arg = ExecInitExpr(relabel->arg, parent);
				state = (ExprState *) gstate;
			}
			break;
		case T_ConvertRowtypeExpr:
			{
				ConvertRowtypeExpr *convert = (ConvertRowtypeExpr *) node;
				ConvertRowtypeExprState *cstate = makeNode(ConvertRowtypeExprState);

				cstate->xprstate.evalfunc = (ExprStateEvalFunc) ExecEvalConvertRowtype;
				cstate->arg = ExecInitExpr(convert->arg, parent);
				state = (ExprState *) cstate;
			}
			break;
		case T_CaseExpr:
			{
				CaseExpr   *caseexpr = (CaseExpr *) node;
				CaseExprState *cstate = makeNode(CaseExprState);
				List	   *outlist = NIL;
				ListCell   *l;

				cstate->xprstate.evalfunc = (ExprStateEvalFunc) ExecEvalCase;
				cstate->arg = ExecInitExpr(caseexpr->arg, parent);
				foreach(l, caseexpr->args)
				{
					CaseWhen   *when = (CaseWhen *) lfirst(l);
					CaseWhenState *wstate = makeNode(CaseWhenState);

					Assert(IsA(when, CaseWhen));
					wstate->xprstate.evalfunc = NULL;	/* not used */
					wstate->xprstate.expr = (Expr *) when;
					wstate->expr = ExecInitExpr(when->expr, parent);
					wstate->result = ExecInitExpr(when->result, parent);
					outlist = lappend(outlist, wstate);
				}
				cstate->args = outlist;
				cstate->defresult = ExecInitExpr(caseexpr->defresult, parent);
				state = (ExprState *) cstate;
			}
			break;
		case T_ArrayExpr:
			{
				ArrayExpr  *arrayexpr = (ArrayExpr *) node;
				ArrayExprState *astate = makeNode(ArrayExprState);
				List	   *outlist = NIL;
				ListCell   *l;

				astate->xprstate.evalfunc = (ExprStateEvalFunc) ExecEvalArray;
				foreach(l, arrayexpr->elements)
				{
					Expr	   *e = (Expr *) lfirst(l);
					ExprState  *estate;

					estate = ExecInitExpr(e, parent);
					outlist = lappend(outlist, estate);
				}
				astate->elements = outlist;
				/* do one-time catalog lookup for type info */
				get_typlenbyvalalign(arrayexpr->element_typeid,
									 &astate->elemlength,
									 &astate->elembyval,
									 &astate->elemalign);
				state = (ExprState *) astate;
			}
			break;
		case T_RowExpr:
			{
				RowExpr    *rowexpr = (RowExpr *) node;
				RowExprState *rstate = makeNode(RowExprState);
				Form_pg_attribute *attrs;
				List	   *outlist = NIL;
				ListCell   *l;
				int			i;

				rstate->xprstate.evalfunc = (ExprStateEvalFunc) ExecEvalRow;
				/* Build tupdesc to describe result tuples */
				if (rowexpr->row_typeid == RECORDOID)
				{
					/* generic record, use runtime type assignment */
					rstate->tupdesc = ExecTypeFromExprList(rowexpr->args);
					BlessTupleDesc(rstate->tupdesc);
					/* we won't need to redo this at runtime */
				}
				else
				{
					/* it's been cast to a named type, use that */
					rstate->tupdesc = lookup_rowtype_tupdesc_copy(rowexpr->row_typeid, -1);
				}
				/* Set up evaluation, skipping any deleted columns */
				Assert(list_length(rowexpr->args) <= rstate->tupdesc->natts);
				attrs = rstate->tupdesc->attrs;
				i = 0;
				foreach(l, rowexpr->args)
				{
					Expr	   *e = (Expr *) lfirst(l);
					ExprState  *estate;

					if (!attrs[i]->attisdropped)
					{
						/*
						 * Guard against ALTER COLUMN TYPE on rowtype since
						 * the RowExpr was created.  XXX should we check
						 * typmod too?	Not sure we can be sure it'll be the
						 * same.
						 */
						if (exprType((Node *) e) != attrs[i]->atttypid)
							ereport(ERROR,
									(errcode(ERRCODE_DATATYPE_MISMATCH),
									 errmsg("ROW() column has type %s instead of type %s",
										format_type_be(exprType((Node *) e)),
									   format_type_be(attrs[i]->atttypid))));
					}
					else
					{
						/*
						 * Ignore original expression and insert a NULL. We
						 * don't really care what type of NULL it is, so
						 * always make an int4 NULL.
						 */
						e = (Expr *) makeNullConst(INT4OID, -1);
					}
					estate = ExecInitExpr(e, parent);
					outlist = lappend(outlist, estate);
					i++;
				}
				rstate->args = outlist;
				state = (ExprState *) rstate;
			}
			break;
		case T_RowCompareExpr:
			{
				RowCompareExpr *rcexpr = (RowCompareExpr *) node;
				RowCompareExprState *rstate = makeNode(RowCompareExprState);
				int			nopers = list_length(rcexpr->opnos);
				List	   *outlist;
				ListCell   *l;
				ListCell   *l2;
				int			i;

				rstate->xprstate.evalfunc = (ExprStateEvalFunc) ExecEvalRowCompare;
				Assert(list_length(rcexpr->largs) == nopers);
				outlist = NIL;
				foreach(l, rcexpr->largs)
				{
					Expr	   *e = (Expr *) lfirst(l);
					ExprState  *estate;

					estate = ExecInitExpr(e, parent);
					outlist = lappend(outlist, estate);
				}
				rstate->largs = outlist;
				Assert(list_length(rcexpr->rargs) == nopers);
				outlist = NIL;
				foreach(l, rcexpr->rargs)
				{
					Expr	   *e = (Expr *) lfirst(l);
					ExprState  *estate;

					estate = ExecInitExpr(e, parent);
					outlist = lappend(outlist, estate);
				}
				rstate->rargs = outlist;
				Assert(list_length(rcexpr->opfamilies) == nopers);
				rstate->funcs = (FmgrInfo *) palloc(nopers * sizeof(FmgrInfo));
				i = 0;
				forboth(l, rcexpr->opnos, l2, rcexpr->opfamilies)
				{
					Oid			opno = lfirst_oid(l);
					Oid			opfamily = lfirst_oid(l2);
					int			strategy;
					Oid			lefttype;
					Oid			righttype;
					bool		recheck;
					Oid			proc;

					get_op_opfamily_properties(opno, opfamily,
											   &strategy,
											   &lefttype,
											   &righttype,
											   &recheck);
					proc = get_opfamily_proc(opfamily,
											 lefttype,
											 righttype,
											 BTORDER_PROC);

					/*
					 * If we enforced permissions checks on index support
					 * functions, we'd need to make a check here.  But the
					 * index support machinery doesn't do that, and neither
					 * does this code.
					 */
					fmgr_info(proc, &(rstate->funcs[i]));
					i++;
				}
				state = (ExprState *) rstate;
			}
			break;
		case T_TableValueExpr:
			state = (ExprState *) makeNode(ExprState);
			state->evalfunc = ExecEvalTableValue;
			break;
		case T_CoalesceExpr:
			{
				CoalesceExpr *coalesceexpr = (CoalesceExpr *) node;
				CoalesceExprState *cstate = makeNode(CoalesceExprState);
				List	   *outlist = NIL;
				ListCell   *l;

				cstate->xprstate.evalfunc = (ExprStateEvalFunc) ExecEvalCoalesce;
				foreach(l, coalesceexpr->args)
				{
					Expr	   *e = (Expr *) lfirst(l);
					ExprState  *estate;

					estate = ExecInitExpr(e, parent);
					outlist = lappend(outlist, estate);
				}
				cstate->args = outlist;
				state = (ExprState *) cstate;
			}
			break;
		case T_MinMaxExpr:
			{
				MinMaxExpr *minmaxexpr = (MinMaxExpr *) node;
				MinMaxExprState *mstate = makeNode(MinMaxExprState);
				List	   *outlist = NIL;
				ListCell   *l;
				TypeCacheEntry *typentry;

				mstate->xprstate.evalfunc = (ExprStateEvalFunc) ExecEvalMinMax;
				foreach(l, minmaxexpr->args)
				{
					Expr	   *e = (Expr *) lfirst(l);
					ExprState  *estate;

					estate = ExecInitExpr(e, parent);
					outlist = lappend(outlist, estate);
				}
				mstate->args = outlist;
				/* Look up the btree comparison function for the datatype */
				typentry = lookup_type_cache(minmaxexpr->minmaxtype,
											 TYPECACHE_CMP_PROC);
				if (!OidIsValid(typentry->cmp_proc))
					ereport(ERROR,
							(errcode(ERRCODE_UNDEFINED_FUNCTION),
							 errmsg("could not identify a comparison function for type %s",
									format_type_be(minmaxexpr->minmaxtype))));

				/*
				 * If we enforced permissions checks on index support
				 * functions, we'd need to make a check here.  But the index
				 * support machinery doesn't do that, and neither does this
				 * code.
				 */
				fmgr_info(typentry->cmp_proc, &(mstate->cfunc));
				state = (ExprState *) mstate;
			}
			break;
		case T_XmlExpr:
			{
				XmlExpr    *xexpr = (XmlExpr *) node;
				XmlExprState *xstate = makeNode(XmlExprState);
				List	   *outlist;
				ListCell   *arg;

				xstate->xprstate.evalfunc = (ExprStateEvalFunc) ExecEvalXml;
				outlist = NIL;
				foreach(arg, xexpr->named_args)
				{
					Expr	   *e = (Expr *) lfirst(arg);
					ExprState  *estate;

					estate = ExecInitExpr(e, parent);
					outlist = lappend(outlist, estate);
				}
				xstate->named_args = outlist;

				outlist = NIL;
				foreach(arg, xexpr->args)
				{
					Expr	   *e = (Expr *) lfirst(arg);
					ExprState  *estate;

					estate = ExecInitExpr(e, parent);
					outlist = lappend(outlist, estate);
				}
				xstate->args = outlist;

				state = (ExprState *) xstate;
			}
			break;
		case T_NullIfExpr:
			{
				NullIfExpr *nullifexpr = (NullIfExpr *) node;
				FuncExprState *fstate = makeNode(FuncExprState);

				fstate->xprstate.evalfunc = (ExprStateEvalFunc) ExecEvalNullIf;
				fstate->args = (List *)
					ExecInitExpr((Expr *) nullifexpr->args, parent);
				fstate->func.fn_oid = InvalidOid;		/* not initialized */
				state = (ExprState *) fstate;
			}
			break;
		case T_NullTest:
			{
				NullTest   *ntest = (NullTest *) node;
				NullTestState *nstate = makeNode(NullTestState);

				nstate->xprstate.evalfunc = (ExprStateEvalFunc) ExecEvalNullTest;
				nstate->arg = ExecInitExpr(ntest->arg, parent);
				nstate->argisrow = type_is_rowtype(exprType((Node *) ntest->arg));
				nstate->argdesc = NULL;
				state = (ExprState *) nstate;
			}
			break;
		case T_BooleanTest:
			{
				BooleanTest *btest = (BooleanTest *) node;
				GenericExprState *gstate = makeNode(GenericExprState);

				gstate->xprstate.evalfunc = (ExprStateEvalFunc) ExecEvalBooleanTest;
				gstate->arg = ExecInitExpr(btest->arg, parent);
				state = (ExprState *) gstate;
			}
			break;
		case T_CoerceToDomain:
			{
				CoerceToDomain *ctest = (CoerceToDomain *) node;
				CoerceToDomainState *cstate = makeNode(CoerceToDomainState);

				cstate->xprstate.evalfunc = (ExprStateEvalFunc) ExecEvalCoerceToDomain;
				cstate->arg = ExecInitExpr(ctest->arg, parent);
				cstate->constraints = GetDomainConstraints(ctest->resulttype);
				state = (ExprState *) cstate;
			}
			break;
		case T_CurrentOfExpr:
			state = (ExprState *) makeNode(ExprState);
			state->evalfunc = ExecEvalCurrentOfExpr;
			break;
		case T_PercentileExpr:
			{
				PercentileExpr	   *p = (PercentileExpr *) node;
				PercentileExprState *pstate = makeNode(PercentileExprState);
				AggState		   *aggstate = (AggState *) parent;
				int					naggs;

				if (!IsA(aggstate, AggState))
					elog(ERROR, "PercentileExpr found in non-Agg plan node: %d",
							(int) nodeTag(parent));

				aggstate->percs = lcons(pstate, aggstate->percs);
				naggs = ++aggstate->numaggs;

				pstate->xprstate.evalfunc = (ExprStateEvalFunc) ExecEvalPercentileExpr;


				/* This is to build TupleDesc. */
				pstate->tlist = combinePercentileArgs(p);

				/* This is to build ProjectionInfo. */
				pstate->args = (List *) ExecInitExpr((Expr *) pstate->tlist, parent);

				/*
				 * Complain if the aggregate's arguments contain any
				 * aggregates; nested agg functions are semantically
				 * nonsensical.  (This should have been caught earlier,
				 * but we defend against it here anyway.)
				 */
				if (naggs != aggstate->numaggs)
					ereport(ERROR,
							(errcode(ERRCODE_GROUPING_ERROR),
							 errmsg("aggregate function calls may not be nested")));

				state = (ExprState *) pstate;
			}
			break;
		case T_TargetEntry:
			{
				TargetEntry *tle = (TargetEntry *) node;
				GenericExprState *gstate = makeNode(GenericExprState);

				gstate->xprstate.evalfunc = NULL;		/* not used */
				gstate->arg = ExecInitExpr(tle->expr, parent);
				state = (ExprState *) gstate;
			}
			break;
		case T_List:
			{
				List	   *outlist = NIL;
				ListCell   *l;

				foreach(l, (List *) node)
				{
					outlist = lappend(outlist,
									  ExecInitExpr((Expr *) lfirst(l),
												   parent));
				}
				/* Don't fall through to the "common" code below */
				return (ExprState *) outlist;
			}
		case T_PartOidExpr:
			{
				Insist(parent && IsA(parent, PartitionSelectorState));
				PartitionSelectorState *psstate = (PartitionSelectorState *) parent;
				PartOidExprState *exprstate = makeNode(PartOidExprState);
#if USE_ASSERT_CHECKING
				PartOidExpr *expr = (PartOidExpr *) node;
				Assert (expr->level == ((PartitionSelector *) psstate->ps.plan)->nLevels - 1 &&
						"PartOidExpr can only refer to leaf level.");
#endif
				exprstate->xprstate.evalfunc = (ExprStateEvalFunc) ExecEvalPartOidExpr;
				/*
				 * exprstate->acceptedLeafPart is a double pointer, pointing
				 * to the field in the PartitionSelector state that will
				 * be holding the actual PartitionConstraints value (GPSQL-2956)
				 * computed for each tuple.
				 */
				exprstate->acceptedLeafPart = psstate->acceptedLeafPart;

				state = (ExprState *) exprstate;
			}
			break;
		case T_PartDefaultExpr:
			{
				Insist(parent && IsA(parent, PartitionSelectorState));
				PartitionSelectorState *psstate = (PartitionSelectorState *) parent;
				PartDefaultExprState *exprstate = makeNode(PartDefaultExprState);
				exprstate->xprstate.evalfunc = (ExprStateEvalFunc) ExecEvalPartDefaultExpr;
				exprstate->levelPartConstraints = psstate->levelPartConstraints;

				state = (ExprState *) exprstate;
			}
			break;
		case T_PartBoundExpr:
			{
				Insist(parent && IsA(parent, PartitionSelectorState));
				PartitionSelectorState *psstate = (PartitionSelectorState *) parent;
				PartBoundExprState *exprstate = makeNode(PartBoundExprState);
				exprstate->xprstate.evalfunc = (ExprStateEvalFunc) ExecEvalPartBoundExpr;
				exprstate->levelPartConstraints = psstate->levelPartConstraints;

				state = (ExprState *) exprstate;
			}
			break;
		case T_PartBoundInclusionExpr:
			{
				Insist(parent && IsA(parent, PartitionSelectorState));
				PartitionSelectorState *psstate = (PartitionSelectorState *) parent;
				PartBoundInclusionExprState *exprstate = makeNode(PartBoundInclusionExprState);
				exprstate->xprstate.evalfunc = (ExprStateEvalFunc) ExecEvalPartBoundInclusionExpr;
				exprstate->levelPartConstraints = psstate->levelPartConstraints;

				state = (ExprState *) exprstate;
			}
			break;
		case T_PartBoundOpenExpr:
			{
				Insist(parent && IsA(parent, PartitionSelectorState));
				PartitionSelectorState *psstate = (PartitionSelectorState *) parent;
				PartBoundOpenExprState *exprstate = makeNode(PartBoundOpenExprState);
				exprstate->xprstate.evalfunc = (ExprStateEvalFunc) ExecEvalPartBoundOpenExpr;
				exprstate->levelPartConstraints = psstate->levelPartConstraints;

				state = (ExprState *) exprstate;
			}
			break;
		default:
			elog(ERROR, "unrecognized node type: %d",
				 (int) nodeTag(node));
			state = NULL;		/* keep compiler quiet */
			break;
	}

	/* Common code for all state-node types */
	state->expr = node;

	return state;
}

/*
 * ExecInitExprInitPlan --- initialize a subplan expr that's being handled
 * as an InitPlan.	This is identical to ExecInitExpr's handling of a regular
 * subplan expr, except we do NOT want to add the node to the parent's
 * subplan list.
 */
SubPlanState *
ExecInitExprInitPlan(SubPlan *node, PlanState *parent)
{
	SubPlanState *sstate = makeNode(SubPlanState);

	/* The subplan's state will be initialized later */
	sstate->sub_estate = NULL;
	sstate->planstate = NULL;

	if (parent != NULL)
	{
		sstate->testexpr = ExecInitExpr((Expr *) node->testexpr, parent);
		sstate->args = (List *) ExecInitExpr((Expr *) node->args, parent);
	}
	else
	{
		sstate->testexpr = NULL;
		sstate->args = NULL;
	}

	sstate->xprstate.expr = (Expr *) node;

	return sstate;
}

/*
 * ExecPrepareExpr --- initialize for expression execution outside a normal
 * Plan tree context.
 *
 * This differs from ExecInitExpr in that we don't assume the caller is
 * already running in the EState's per-query context.  Also, we apply
 * fix_opfuncids() to the passed expression tree to be sure it is ready
 * to run.	(In ordinary Plan trees the planner will have fixed opfuncids,
 * but callers outside the executor will not have done this.)
 */
ExprState *
ExecPrepareExpr(Expr *node, EState *estate)
{
	ExprState  *result;
	MemoryContext oldcontext;

	fix_opfuncids((Node *) node);

	oldcontext = MemoryContextSwitchTo(estate->es_query_cxt);

	result = ExecInitExpr(node, NULL);

	MemoryContextSwitchTo(oldcontext);

	return result;
}


/* ----------------------------------------------------------------
 *					 ExecQual / ExecTargetList / ExecProject
 * ----------------------------------------------------------------
 */

/* ----------------------------------------------------------------
 *		ExecQual
 *
 *		Evaluates a conjunctive boolean expression (qual list) and
 *		returns true iff none of the subexpressions are false.
 *		(We also return true if the list is empty.)
 *
 *	If some of the subexpressions yield NULL but none yield FALSE,
 *	then the result of the conjunction is NULL (ie, unknown)
 *	according to three-valued boolean logic.  In this case,
 *	we return the value specified by the "resultForNull" parameter.
 *
 *	Callers evaluating WHERE clauses should pass resultForNull=FALSE,
 *	since SQL specifies that tuples with null WHERE results do not
 *	get selected.  On the other hand, callers evaluating constraint
 *	conditions should pass resultForNull=TRUE, since SQL also specifies
 *	that NULL constraint conditions are not failures.
 *
 *	NOTE: it would not be correct to use this routine to evaluate an
 *	AND subclause of a boolean expression; for that purpose, a NULL
 *	result must be returned as NULL so that it can be properly treated
 *	in the next higher operator (cf. ExecEvalAnd and ExecEvalOr).
 *	This routine is only used in contexts where a complete expression
 *	is being evaluated and we know that NULL can be treated the same
 *	as one boolean result or the other.
 *
 * ----------------------------------------------------------------
 */
bool
ExecQual(List *qual, ExprContext *econtext, bool resultForNull)
{
	bool		result;
	MemoryContext oldContext;
	ListCell   *l;

	/*
	 * debugging stuff
	 */
	EV_printf("ExecQual: qual is ");
	EV_nodeDisplay(qual);
	EV_printf("\n");

	IncrProcessed();

	/*
	 * Run in short-lived per-tuple context while computing expressions.
	 */
	oldContext = MemoryContextSwitchTo(econtext->ecxt_per_tuple_memory);

	/*
	 * Evaluate the qual conditions one at a time.	If we find a FALSE result,
	 * we can stop evaluating and return FALSE --- the AND result must be
	 * FALSE.  Also, if we find a NULL result when resultForNull is FALSE, we
	 * can stop and return FALSE --- the AND result must be FALSE or NULL in
	 * that case, and the caller doesn't care which.
	 *
	 * If we get to the end of the list, we can return TRUE.  This will happen
	 * when the AND result is indeed TRUE, or when the AND result is NULL (one
	 * or more NULL subresult, with all the rest TRUE) and the caller has
	 * specified resultForNull = TRUE.
	 */
	result = true;

	foreach(l, qual)
	{
		ExprState  *clause = (ExprState *) lfirst(l);
		Datum		expr_value;
		bool		isNull;

		expr_value = ExecEvalExpr(clause, econtext, &isNull, NULL);

		if (isNull)
		{
			if (resultForNull == false)
			{
				result = false; /* treat NULL as FALSE */
				break;
			}
		}
		else
		{
			if (!DatumGetBool(expr_value))
			{
				result = false; /* definitely FALSE */
				break;
			}
		}
	}

	MemoryContextSwitchTo(oldContext);

	return result;
}

/*
 * Number of items in a tlist (including any resjunk items!)
 */
int
ExecTargetListLength(List *targetlist)
{
	/* This used to be more complex, but fjoins are dead */
	return list_length(targetlist);
}

/*
 * Number of items in a tlist, not including any resjunk items
 */
int
ExecCleanTargetListLength(List *targetlist)
{
	int			len = 0;
	ListCell   *tl;

	foreach(tl, targetlist)
	{
		TargetEntry *curTle = (TargetEntry *) lfirst(tl);

		Assert(IsA(curTle, TargetEntry));
		if (!curTle->resjunk)
			len++;
	}
	return len;
}

/*
 * ExecTargetList
 *		Evaluates a targetlist with respect to the given
 *		expression context.  Returns TRUE if we were able to create
 *		a result, FALSE if we have exhausted a set-valued expression.
 *
 * Results are stored into the passed values and isnull arrays.
 * The caller must provide an itemIsDone array that persists across calls.
 *
 * As with ExecEvalExpr, the caller should pass isDone = NULL if not
 * prepared to deal with sets of result tuples.  Otherwise, a return
 * of *isDone = ExprMultipleResult signifies a set element, and a return
 * of *isDone = ExprEndResult signifies end of the set of tuple.
 */
static bool
ExecTargetList(List *targetlist,
			   ExprContext *econtext,
			   Datum *values,
			   bool *isnull,
			   ExprDoneCond *itemIsDone,
			   ExprDoneCond *isDone)
{
	MemoryContext oldContext;
	ListCell   *tl;
	bool		haveDoneSets;

	/*
	 * Run in short-lived per-tuple context while computing expressions.
	 */
	oldContext = MemoryContextSwitchTo(econtext->ecxt_per_tuple_memory);

	/*
	 * evaluate all the expressions in the target list
	 */
	if (isDone)
		*isDone = ExprSingleResult;		/* until proven otherwise */

	haveDoneSets = false;		/* any exhausted set exprs in tlist? */

	foreach(tl, targetlist)
	{
		GenericExprState *gstate = (GenericExprState *) lfirst(tl);
		TargetEntry *tle = (TargetEntry *) gstate->xprstate.expr;
		AttrNumber	resind = tle->resno - 1;

		values[resind] = ExecEvalExpr(gstate->arg,
									  econtext,
									  &isnull[resind],
									  &itemIsDone[resind]);

		if (itemIsDone[resind] != ExprSingleResult)
		{
			/* We have a set-valued expression in the tlist */
			if (isDone == NULL)
				ereport(ERROR,
						(errcode(ERRCODE_FEATURE_NOT_SUPPORTED),
						 errmsg("set-valued function called in context that cannot accept a set")));
			if (itemIsDone[resind] == ExprMultipleResult)
			{
				/* we have undone sets in the tlist, set flag */
				*isDone = ExprMultipleResult;
			}
			else
			{
				/* we have done sets in the tlist, set flag for that */
				haveDoneSets = true;
			}
		}
	}

	if (haveDoneSets)
	{
		/*
		 * note: can't get here unless we verified isDone != NULL
		 */
		if (*isDone == ExprSingleResult)
		{
			/*
			 * all sets are done, so report that tlist expansion is complete.
			 */
			*isDone = ExprEndResult;
			MemoryContextSwitchTo(oldContext);
			return false;
		}
		else
		{
			/*
			 * We have some done and some undone sets.	Restart the done ones
			 * so that we can deliver a tuple (if possible).
			 */
			foreach(tl, targetlist)
			{
				GenericExprState *gstate = (GenericExprState *) lfirst(tl);
				TargetEntry *tle = (TargetEntry *) gstate->xprstate.expr;
				AttrNumber	resind = tle->resno - 1;

				if (itemIsDone[resind] == ExprEndResult)
				{
					values[resind] = ExecEvalExpr(gstate->arg,
												  econtext,
												  &isnull[resind],
												  &itemIsDone[resind]);

					if (itemIsDone[resind] == ExprEndResult)
					{
						/*
						 * Oh dear, this item is returning an empty set. Guess
						 * we can't make a tuple after all.
						 */
						*isDone = ExprEndResult;
						break;
					}
				}
			}

			/*
			 * If we cannot make a tuple because some sets are empty, we still
			 * have to cycle the nonempty sets to completion, else resources
			 * will not be released from subplans etc.
			 *
			 * XXX is that still necessary?
			 */
			if (*isDone == ExprEndResult)
			{
				foreach(tl, targetlist)
				{
					GenericExprState *gstate = (GenericExprState *) lfirst(tl);
					TargetEntry *tle = (TargetEntry *) gstate->xprstate.expr;
					AttrNumber	resind = tle->resno - 1;

					while (itemIsDone[resind] == ExprMultipleResult)
					{
						values[resind] = ExecEvalExpr(gstate->arg,
													  econtext,
													  &isnull[resind],
													  &itemIsDone[resind]);
					}
				}

				MemoryContextSwitchTo(oldContext);
				return false;
			}
		}
	}

	/* Report success */
	MemoryContextSwitchTo(oldContext);

	return true;
}

/*
 * ExecVariableList
 *		Evaluates a simple-Variable-list projection.
 *
 * Results are stored into the passed values and isnull arrays.
 */
static void
ExecVariableList(ProjectionInfo *projInfo,
				 Datum *values,
				 bool *isnull)
{
	ExprContext *econtext = projInfo->pi_exprContext;
	int		   *varSlotOffsets = projInfo->pi_varSlotOffsets;
	int		   *varNumbers = projInfo->pi_varNumbers;
	int			i;

	/*
	 * Assign to result by direct extraction of fields from source slots ... a
	 * mite ugly, but fast ...
	 */
	for (i = list_length(projInfo->pi_targetlist) - 1; i >= 0; i--)
	{
		char	   *slotptr = ((char *) econtext) + varSlotOffsets[i];
		TupleTableSlot *varSlot = *((TupleTableSlot **) slotptr);
		int			varNumber = varNumbers[i] - 1;

		values[i] = slot_getattr(varSlot, varNumber+1, &(isnull[i])); 
	}
}

/*
 * ExecProject
 *
 *		projects a tuple based on projection info and stores
 *		it in the previously specified tuple table slot.
 *
 *		Note: the result is always a virtual tuple; therefore it
 *		may reference the contents of the exprContext's scan tuples
 *		and/or temporary results constructed in the exprContext.
 *		If the caller wishes the result to be valid longer than that
 *		data will be valid, he must call ExecMaterializeSlot on the
 *		result slot.
 */
TupleTableSlot *
ExecProject(ProjectionInfo *projInfo, ExprDoneCond *isDone)
{
	TupleTableSlot *slot;

	/*
	 * sanity checks
	 */
	Assert(projInfo != NULL);

	/*
	 * get the projection info we want
	 */
	slot = projInfo->pi_slot;

	/*
	 * Clear any former contents of the result slot.  This makes it safe for
	 * us to use the slot's Datum/isnull arrays as workspace. (Also, we can
	 * return the slot as-is if we decide no rows can be projected.)
	 */
	ExecClearTuple(slot);

	/*
	 * form a new result tuple (if possible); if successful, mark the result
	 * slot as containing a valid virtual tuple
	 */
	if (projInfo->pi_isVarList)
	{
		/* simple Var list: this always succeeds with one result row */
		if (isDone)
			*isDone = ExprSingleResult;

		ExecVariableList(projInfo,
						 slot_get_values(slot),
						 slot_get_isnull(slot));
		ExecStoreVirtualTuple(slot);
	}
	else
	{
		if (ExecTargetList(projInfo->pi_targetlist,
						   projInfo->pi_exprContext,
						   slot_get_values(slot),
						   slot_get_isnull(slot),
						   (ExprDoneCond *) projInfo->pi_itemIsDone,
						   isDone))
			ExecStoreVirtualTuple(slot);
	}

	return slot;
}

/*
 * ExecIsExprUnsafeToConst_walker
 *
 * Almost all of the expressions are not allowed without the executor.
 * Returns true as soon as possible we find such unsafe nodes.
 */
static bool
ExecIsExprUnsafeToConst_walker(Node *node, void *context)
{
	switch(nodeTag(node))
	{
		/*
		 * Param can be a Const in some situation, but the demanded use case
		 * so far doesn't want it.
		 */
		case T_Const:
		case T_CaseTestExpr:
		case T_FuncExpr:
		case T_OpExpr:
		case T_DistinctExpr:
		case T_ScalarArrayOpExpr:
		case T_BoolExpr:
		case T_CaseExpr:
		case T_CoalesceExpr:
		case T_MinMaxExpr:
		case T_NullIfExpr:
		case T_NullTest:
		case T_BooleanTest:
		case T_List:
		case T_TypeCast:
			return false;

		default:
			return true;
	}
}

/*
 * ExecIsExprUnsafeToConst
 *
 * Returns true if the expression cannot be evaluated to a const value.
 */
static bool
ExecIsExprUnsafeToConst(Node *node)
{
	Assert(node != NULL);
	return ExecIsExprUnsafeToConst_walker(node, NULL);
}

/*
 * ExecEvalFunctionArgToConst
 *
 * Evaluates an argument of function expression and returns the result.
 * This is assumed to be used in the parser stage, where
 * dynamic evaluation such like Var is not available, though we put it
 * here so that we can extend it to be useful in other places later.
 */
Datum
ExecEvalFunctionArgToConst(FuncExpr *fexpr, int argno, bool *isnull)
{
	Expr		   *aexpr;
	Oid				argtype;
	Const		   *result;

	/* argument number sanity check */
	if (argno < 0 || list_length(fexpr->args) <= argno)
		elog(ERROR, "invalid argument number found during evaluating function argument");

	aexpr = (Expr *) list_nth(fexpr->args, argno);
	/*
	 * Check if the expression can be evaluated in the Const fasion.
	 */
	if (ExecIsExprUnsafeToConst((Node *) aexpr))
		elog(ERROR, "unable to resolve function argument");

	argtype = exprType((Node *) aexpr);
	if (!OidIsValid(argtype))
		elog(ERROR, "unable to resolve function argument type");

	result = (Const *) evaluate_expr(aexpr, argtype);
	/* evaluate_expr always returns Const */
	Assert(IsA(result, Const));

	if (isnull)
		*isnull = result->constisnull;

	return result->constvalue;
}

typedef struct neededColumnContext
{
	bool *mask;
	int n;
} neededColumnContext;

static bool
neededColumnContextWalker(Node *node, neededColumnContext *c)
{
	if (node == NULL)
		return false;

	if (IsA(node, Var))
	{
		Var *var = (Var *)node;

		if (var->varattno > 0) 
		{
			Assert(var->varattno <= c->n);
			c->mask[var->varattno - 1] = true;
		}
		/*
		 * If all attributes are included,
		 * set all entries in mask to true.
		 */
		else if (var->varattno == 0)
		{
			int i;

			for (i=0; i < c->n; i++)
				c->mask[i] = true;
		}

		return false;
	}
	return expression_tree_walker(node, neededColumnContextWalker, (void * )c);
}

/*
 * n specifies the number of allowed entries in mask: we use
 * it for bounds-checking in the walker above.
 */
void GetNeededColumnsForScan(Node *expr, bool *mask, int n)
{
	neededColumnContext c;

	c.mask = mask;
	c.n = n;

	neededColumnContextWalker(expr, &c);
}

/* ----------------------------------------------------------------
 *	isJoinExprNull
 *
 *	Checks if the join expression evaluates to NULL for a given
 *	input tuple.
 *
 *	The input tuple has to be present in the correct TupleTableSlot
 *	in the ExprContext. For example, if all the expressions
 *	in joinExpr refer to the inner side of the join,
 *	econtext->ecxt_innertuple must be valid.
 * ----------------------------------------------------------------
 */
bool
isJoinExprNull(List *joinExpr, ExprContext *econtext)
{

	Assert(NULL != joinExpr);
	bool joinkeys_null = true;

	ListCell   *lc;
	foreach(lc, joinExpr)
	{
		ExprState  *keyexpr = (ExprState *) lfirst(lc);
		bool		isNull = false;

		/*
		 * Evaluate the current join attribute value of the tuple
		 */
		ExecEvalExpr(keyexpr, econtext, &isNull, NULL);

		if (!isNull)
		{
			/* Found at least one non-null join expression, we're done */
			joinkeys_null = false;
			break;
		}
	}

	return joinkeys_null;
}<|MERGE_RESOLUTION|>--- conflicted
+++ resolved
@@ -3673,21 +3673,10 @@
 			   ExprContext *econtext,
 			   bool *isNull, ExprDoneCond *isDone)
 {
-<<<<<<< HEAD
 	Datum		result;
 	FunctionCallInfoData fcinfo;
 	ExprDoneCond argDone;
 	List	   *argList;
-=======
-	XmlExpr		   *xexpr = (XmlExpr *) xmlExpr->xprstate.expr;
-	text 		   *result;
-	StringInfoData 	buf;
-	Datum			value;
-	bool 			isnull;
-	ListCell 	   *arg;
-	ListCell   *narg;
-	int 			i;
->>>>>>> 978fff79
 
 	if (isDone)
 		*isDone = ExprSingleResult;
@@ -3697,30 +3686,7 @@
 	 */
 	if (nullIfExpr->func.fn_oid == InvalidOid)
 	{
-<<<<<<< HEAD
 		NullIfExpr *op = (NullIfExpr *) nullIfExpr->xprstate.expr;
-=======
-		case IS_XMLCONCAT:
-			{
-				List *values = NIL;
-
-				foreach(arg, xmlExpr->args)
-				{
-					ExprState 	*e = (ExprState *) lfirst(arg);
-
-					value = ExecEvalExpr(e, econtext, &isnull, NULL);
-					if (!isnull)
-						values = lappend(values, DatumGetPointer(value));
-				}
-
-				if (list_length(values) > 0)
-				{
-					*isNull = false;
-					return PointerGetDatum(xmlconcat(values));
-				}
-			}
-			break;
->>>>>>> 978fff79
 
 		init_fcache(op->opfuncid, nullIfExpr,
 					econtext->ecxt_per_query_memory, true);
