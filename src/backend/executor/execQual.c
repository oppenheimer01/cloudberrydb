--- conflicted
+++ resolved
@@ -96,17 +96,10 @@
 			  bool *isNull, ExprDoneCond *isDone);
 static Datum ExecEvalParam(ExprState *exprstate, ExprContext *econtext,
 			  bool *isNull, ExprDoneCond *isDone);
-static void init_fcache(Oid foid, FuncExprState *fcache,
-						MemoryContext fcacheCxt, bool needDescForSets);
 static void ShutdownFuncExpr(Datum arg);
 static TupleDesc get_cached_rowtype(Oid type_id, int32 typmod,
 				   TupleDesc *cache_field, ExprContext *econtext);
 static void ShutdownTupleDescRef(Datum arg);
-<<<<<<< HEAD
-=======
-static ExprDoneCond ExecEvalFuncArgs(FunctionCallInfo fcinfo,
-				 List *argList, ExprContext *econtext);
->>>>>>> 38e93482
 static void ExecPrepareTuplestoreResult(FuncExprState *fcache,
 							ExprContext *econtext,
 							Tuplestorestate *resultStore,
@@ -1334,11 +1327,7 @@
 /*
  * init_fcache - initialize a FuncExprState node during first use
  */
-<<<<<<< HEAD
 void
-=======
-static void
->>>>>>> 38e93482
 init_fcache(Oid foid, FuncExprState *fcache,
 			MemoryContext fcacheCxt, bool needDescForSets)
 {
@@ -1372,7 +1361,6 @@
 		Oid			funcrettype;
 		TupleDesc	tupdesc;
 		MemoryContext oldcontext;
-<<<<<<< HEAD
 
 		functypclass = get_expr_result_type(fcache->func.fn_expr,
 											&funcrettype,
@@ -1381,16 +1369,6 @@
 		/* Must save tupdesc in fcache's context */
 		oldcontext = MemoryContextSwitchTo(fcacheCxt);
 
-=======
-
-		functypclass = get_expr_result_type(fcache->func.fn_expr,
-											&funcrettype,
-											&tupdesc);
-
-		/* Must save tupdesc in fcache's context */
-		oldcontext = MemoryContextSwitchTo(fcacheCxt);
-
->>>>>>> 38e93482
 		if (functypclass == TYPEFUNC_COMPOSITE)
 		{
 			/* Composite data type, e.g. a table's row type */
@@ -1412,22 +1390,22 @@
 			fcache->funcResultDesc = tupdesc;
 			fcache->funcReturnsTuple = false;
 		}
+		else if (functypclass == TYPEFUNC_RECORD)
+		{
+			/* This will work if function doesn't need an expectedDesc */
+			fcache->funcResultDesc = NULL;
+			fcache->funcReturnsTuple = true;
+		}
 		else
 		{
-			/* Else, we will complain if function wants materialize mode */
+			/* Else, we will fail if function needs an expectedDesc */
 			fcache->funcResultDesc = NULL;
 		}
 
 		MemoryContextSwitchTo(oldcontext);
 	}
 	else
-<<<<<<< HEAD
-	{
 		fcache->funcResultDesc = NULL;
-	}
-=======
-		fcache->funcResultDesc = NULL;
->>>>>>> 38e93482
 
 	/* Initialize additional state */
 	fcache->funcResultStore = NULL;
@@ -1581,18 +1559,32 @@
 	if (fcache->funcResultSlot == NULL)
 	{
 		/* Create a slot so we can read data out of the tuplestore */
+		TupleDesc	slotDesc;
 		MemoryContext oldcontext;
 
-		/* We must have been able to determine the result rowtype */
-		if (fcache->funcResultDesc == NULL)
+		oldcontext = MemoryContextSwitchTo(fcache->func.fn_mcxt);
+
+		/*
+		 * If we were not able to determine the result rowtype from context,
+		 * and the function didn't return a tupdesc, we have to fail.
+		 */
+		if (fcache->funcResultDesc)
+			slotDesc = fcache->funcResultDesc;
+		else if (resultDesc)
+		{
+			/* don't assume resultDesc is long-lived */
+			slotDesc = CreateTupleDescCopy(resultDesc);
+		}
+		else
+		{
 			ereport(ERROR,
 					(errcode(ERRCODE_FEATURE_NOT_SUPPORTED),
 					 errmsg("function returning setof record called in "
 							"context that cannot accept type record")));
-
-		oldcontext = MemoryContextSwitchTo(fcache->func.fn_mcxt);
-		fcache->funcResultSlot =
-			MakeSingleTupleTableSlot(fcache->funcResultDesc);
+			slotDesc = NULL;	/* keep compiler quiet */
+		}
+
+		fcache->funcResultSlot = MakeSingleTupleTableSlot(slotDesc);
 		MemoryContextSwitchTo(oldcontext);
 	}
 
@@ -1690,10 +1682,7 @@
 					   bool *isNull,
 					   ExprDoneCond *isDone)
 {
-<<<<<<< HEAD
-=======
 	List	   *arguments;
->>>>>>> 38e93482
 	Datum		result;
 	FunctionCallInfoData fcinfo_data;
 	FunctionCallInfo fcinfo;
@@ -1717,11 +1706,7 @@
 	{
 		Assert(isDone);				/* it was provided before ... */
 		if (tuplestore_gettupleslot(fcache->funcResultStore, true,
-<<<<<<< HEAD
 									false, fcache->funcResultSlot))
-=======
-									fcache->funcResultSlot))
->>>>>>> 38e93482
 		{
 			*isDone = ExprMultipleResult;
 			if (fcache->funcReturnsTuple)
@@ -1751,8 +1736,6 @@
 	}
 
 	/*
-<<<<<<< HEAD
-=======
 	 * For non-set-returning functions, we just use a local-variable
 	 * FunctionCallInfoData.  For set-returning functions we keep the callinfo
 	 * record in fcache->setArgs so that it can survive across multiple
@@ -1767,17 +1750,12 @@
 		fcinfo = &fcinfo_data;
 
 	/*
->>>>>>> 38e93482
 	 * arguments is a list of expressions to evaluate before passing to the
 	 * function manager.  We skip the evaluation if it was already done in the
 	 * previous call (ie, we are continuing the evaluation of a set-valued
 	 * function).  Otherwise, collect the current argument values into fcinfo.
 	 */
-<<<<<<< HEAD
-	List	   *arguments = fcache->args;
-=======
 	arguments = fcache->args;
->>>>>>> 38e93482
 	if (!fcache->setArgsValid)
 	{
 		/* Need to prep callinfo structure */
@@ -1806,28 +1784,6 @@
 	}
 
 	/*
-<<<<<<< HEAD
-	 * Prepare a resultinfo node for communication.  If the function
-	 * doesn't itself return set, we don't pass the resultinfo to the
-	 * function, but we need to fill it in anyway for internal use.
-	 */
-	if (fcache->func.fn_retset)
-	{
-		fcinfo.resultinfo = (Node *) &rsinfo;
-	}
-	rsinfo.type = T_ReturnSetInfo;
-	rsinfo.econtext = econtext;
-	rsinfo.expectedDesc = fcache->funcResultDesc;
-	rsinfo.allowedModes = (int) (SFRM_ValuePerCall | SFRM_Materialize);
-	/* note we do not set SFRM_Materialize_Random or _Preferred */
-	rsinfo.returnMode = SFRM_ValuePerCall;
-	/* isDone is filled below */
-	rsinfo.setResult = NULL;
-	rsinfo.setDesc = NULL;
-
-	/*
-=======
->>>>>>> 38e93482
 	 * Now call the function, passing the evaluated parameter values.
 	 */
 	if (fcache->func.fn_retset || hasSetArg)
@@ -1919,11 +1875,7 @@
 					if (fcache->func.fn_retset &&
 						*isDone == ExprMultipleResult)
 					{
-<<<<<<< HEAD
-						memcpy(&fcache->setArgs, &fcinfo, sizeof(fcinfo));
-=======
 						Assert(fcinfo == &fcache->setArgs);
->>>>>>> 38e93482
 						fcache->setHasSetArg = hasSetArg;
 						fcache->setArgsValid = true;
 						/* Register cleanup callback if we didn't already */
@@ -2116,11 +2068,8 @@
 ExecMakeTableFunctionResult(ExprState *funcexpr,
 							ExprContext *econtext,
 							TupleDesc expectedDesc,
-<<<<<<< HEAD
+							bool randomAccess,
 							uint64 operatorMemKB)
-=======
-							bool randomAccess)
->>>>>>> 38e93482
 {
 	Tuplestorestate *tupstore = NULL;
 	TupleDesc	tupdesc = NULL;
@@ -2334,14 +2283,10 @@
 									   -1,
 									   0);
 				}
-<<<<<<< HEAD
 
 				mt_bind = create_memtuple_binding(tupdesc);
 
-				tupstore = tuplestore_begin_heap(true, false, operatorMemKB);
-=======
-				tupstore = tuplestore_begin_heap(randomAccess, false, work_mem);
->>>>>>> 38e93482
+				tupstore = tuplestore_begin_heap(randomAccess, false, operatorMemKB);
 				MemoryContextSwitchTo(oldcontext);
 				rsinfo.setResult = tupstore;
 				rsinfo.setDesc = tupdesc;
@@ -2439,11 +2384,7 @@
 	if (rsinfo.setResult == NULL)
 	{
 		MemoryContextSwitchTo(econtext->ecxt_per_query_memory);
-<<<<<<< HEAD
-		tupstore = tuplestore_begin_heap(true, false, operatorMemKB);
-=======
-		tupstore = tuplestore_begin_heap(randomAccess, false, work_mem);
->>>>>>> 38e93482
+		tupstore = tuplestore_begin_heap(randomAccess, false, operatorMemKB);
 		rsinfo.setResult = tupstore;
 		if (!returnsSet)
 		{
@@ -2475,14 +2416,7 @@
 		 * leaking it across multiple usages.
 		 */
 		if (rsinfo.setDesc->tdrefcount == -1)
-<<<<<<< HEAD
-		{
 			FreeTupleDesc(rsinfo.setDesc);
-			rsinfo.setDesc = NULL;
-		}
-=======
-			FreeTupleDesc(rsinfo.setDesc);
->>>>>>> 38e93482
 	}
 
 	MemoryContextSwitchTo(callerContext);
@@ -2726,14 +2660,8 @@
 
 	if (isnull)
 	{
-<<<<<<< HEAD
 		*isNull = true;
 		return 0;
-=======
-		init_fcache(opexpr->opfuncid, &sstate->fxprstate,
-					econtext->ecxt_per_query_memory, true);
-		Assert(!sstate->fxprstate.func.fn_retset);
->>>>>>> 38e93482
 	}
 
 	*isNull = false;
@@ -4006,18 +3934,10 @@
 			   ExprContext *econtext,
 			   bool *isNull, ExprDoneCond *isDone)
 {
-<<<<<<< HEAD
 	Datum		result;
 	FunctionCallInfoData fcinfo;
 	ExprDoneCond argDone;
 	List	   *argList;
-=======
-	XmlExpr    *xexpr = (XmlExpr *) xmlExpr->xprstate.expr;
-	Datum		value;
-	bool		isnull;
-	ListCell   *arg;
-	ListCell   *narg;
->>>>>>> 38e93482
 
 	if (isDone)
 		*isDone = ExprSingleResult;
@@ -4029,232 +3949,6 @@
 	{
 		NullIfExpr *op = (NullIfExpr *) nullIfExpr->xprstate.expr;
 
-<<<<<<< HEAD
-=======
-				foreach(arg, xmlExpr->args)
-				{
-					ExprState  *e = (ExprState *) lfirst(arg);
-
-					value = ExecEvalExpr(e, econtext, &isnull, NULL);
-					if (!isnull)
-						values = lappend(values, DatumGetPointer(value));
-				}
-
-				if (list_length(values) > 0)
-				{
-					*isNull = false;
-					return PointerGetDatum(xmlconcat(values));
-				}
-				else
-					return (Datum) 0;
-			}
-			break;
-
-		case IS_XMLFOREST:
-		{
-			StringInfoData buf;
-
-			initStringInfo(&buf);
-			forboth(arg, xmlExpr->named_args, narg, xexpr->arg_names)
-			{
-				ExprState  *e = (ExprState *) lfirst(arg);
-				char	   *argname = strVal(lfirst(narg));
-
-				value = ExecEvalExpr(e, econtext, &isnull, NULL);
-				if (!isnull)
-				{
-					appendStringInfo(&buf, "<%s>%s</%s>",
-									 argname,
-									 map_sql_value_to_xml_value(value, exprType((Node *) e->expr)),
-									 argname);
-					*isNull = false;
-				}
-			}
-
-			if (*isNull)
-			{
-				pfree(buf.data);
-				return (Datum) 0;
-			}
-			else
-			{
-				text	   *result;
-
-				result = cstring_to_text_with_len(buf.data, buf.len);
-				pfree(buf.data);
-
-				return PointerGetDatum(result);
-			}
-		}
-			break;
-
-		case IS_XMLELEMENT:
-			*isNull = false;
-			return PointerGetDatum(xmlelement(xmlExpr, econtext));
-			break;
-
-		case IS_XMLPARSE:
-			{
-				ExprState  *e;
-				text	   *data;
-				bool		preserve_whitespace;
-
-				/* arguments are known to be text, bool */
-				Assert(list_length(xmlExpr->args) == 2);
-
-				e = (ExprState *) linitial(xmlExpr->args);
-				value = ExecEvalExpr(e, econtext, &isnull, NULL);
-				if (isnull)
-					return (Datum) 0;
-				data = DatumGetTextP(value);
-
-				e = (ExprState *) lsecond(xmlExpr->args);
-				value = ExecEvalExpr(e, econtext, &isnull, NULL);
-				if (isnull)		/* probably can't happen */
-					return (Datum) 0;
-				preserve_whitespace = DatumGetBool(value);
-
-				*isNull = false;
-
-				return PointerGetDatum(xmlparse(data,
-												xexpr->xmloption,
-												preserve_whitespace));
-			}
-			break;
-
-		case IS_XMLPI:
-			{
-				ExprState  *e;
-				text	   *arg;
-
-				/* optional argument is known to be text */
-				Assert(list_length(xmlExpr->args) <= 1);
-
-				if (xmlExpr->args)
-				{
-					e = (ExprState *) linitial(xmlExpr->args);
-					value = ExecEvalExpr(e, econtext, &isnull, NULL);
-					if (isnull)
-						arg = NULL;
-					else
-						arg = DatumGetTextP(value);
-				}
-				else
-				{
-					arg = NULL;
-					isnull = false;
-				}
-
-				return PointerGetDatum(xmlpi(xexpr->name, arg, isnull, isNull));
-			}
-			break;
-
-		case IS_XMLROOT:
-			{
-				ExprState  *e;
-				xmltype    *data;
-				text	   *version;
-				int			standalone;
-
-				/* arguments are known to be xml, text, int */
-				Assert(list_length(xmlExpr->args) == 3);
-
-				e = (ExprState *) linitial(xmlExpr->args);
-				value = ExecEvalExpr(e, econtext, &isnull, NULL);
-				if (isnull)
-					return (Datum) 0;
-				data = DatumGetXmlP(value);
-
-				e = (ExprState *) lsecond(xmlExpr->args);
-				value = ExecEvalExpr(e, econtext, &isnull, NULL);
-				if (isnull)
-					version = NULL;
-				else
-					version = DatumGetTextP(value);
-
-				e = (ExprState *) lthird(xmlExpr->args);
-				value = ExecEvalExpr(e, econtext, &isnull, NULL);
-				standalone = DatumGetInt32(value);
-
-				*isNull = false;
-
-				return PointerGetDatum(xmlroot(data,
-											   version,
-											   standalone));
-			}
-			break;
-
-		case IS_XMLSERIALIZE:
-			{
-				ExprState  *e;
-
-				/* argument type is known to be xml */
-				Assert(list_length(xmlExpr->args) == 1);
-
-				e = (ExprState *) linitial(xmlExpr->args);
-				value = ExecEvalExpr(e, econtext, &isnull, NULL);
-				if (isnull)
-					return (Datum) 0;
-
-				*isNull = false;
-
-				return PointerGetDatum(xmltotext_with_xmloption(DatumGetXmlP(value), xexpr->xmloption));
-			}
-			break;
-
-		case IS_DOCUMENT:
-			{
-				ExprState  *e;
-
-				/* optional argument is known to be xml */
-				Assert(list_length(xmlExpr->args) == 1);
-
-				e = (ExprState *) linitial(xmlExpr->args);
-				value = ExecEvalExpr(e, econtext, &isnull, NULL);
-				if (isnull)
-					return (Datum) 0;
-				else
-				{
-					*isNull = false;
-					return BoolGetDatum(xml_is_document(DatumGetXmlP(value)));
-				}
-			}
-			break;
-	}
-
-	elog(ERROR, "unrecognized XML operation");
-	return (Datum) 0;
-}
-
-/* ----------------------------------------------------------------
- *		ExecEvalNullIf
- *
- * Note that this is *always* derived from the equals operator,
- * but since we need special processing of the arguments
- * we can not simply reuse ExecEvalOper() or ExecEvalFunc().
- * ----------------------------------------------------------------
- */
-static Datum
-ExecEvalNullIf(FuncExprState *nullIfExpr,
-			   ExprContext *econtext,
-			   bool *isNull, ExprDoneCond *isDone)
-{
-	Datum		result;
-	FunctionCallInfoData fcinfo;
-	ExprDoneCond argDone;
-	List	   *argList;
-
-	if (isDone)
-		*isDone = ExprSingleResult;
-
-	/*
-	 * Initialize function cache if first time through
-	 */
-	if (nullIfExpr->func.fn_oid == InvalidOid)
-	{
-		NullIfExpr *op = (NullIfExpr *) nullIfExpr->xprstate.expr;
-
->>>>>>> 38e93482
 		init_fcache(op->opfuncid, nullIfExpr,
 					econtext->ecxt_per_query_memory, true);
 		Assert(!nullIfExpr->func.fn_retset);
