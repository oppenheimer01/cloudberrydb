--- conflicted
+++ resolved
@@ -3,13 +3,9 @@
  * nodeFunctionscan.c
  *	  Support routines for scanning RangeFunctions (functions in rangetable).
  *
-<<<<<<< HEAD
  * Portions Copyright (c) 2006-2008, Greenplum inc
  * Portions Copyright (c) 2012-Present Pivotal Software, Inc.
- * Portions Copyright (c) 1996-2013, PostgreSQL Global Development Group
-=======
  * Portions Copyright (c) 1996-2014, PostgreSQL Global Development Group
->>>>>>> ab76208e
  * Portions Copyright (c) 1994, Regents of the University of California
  *
  *
@@ -28,22 +24,17 @@
  */
 #include "postgres.h"
 
-<<<<<<< HEAD
-#include "cdb/cdbvars.h"
-=======
 #include "catalog/pg_type.h"
->>>>>>> ab76208e
 #include "executor/nodeFunctionscan.h"
 #include "funcapi.h"
-#include "optimizer/var.h"              /* CDB: contain_ctid_var_reference() */
 #include "nodes/nodeFuncs.h"
-<<<<<<< HEAD
+#include "parser/parsetree.h"
+#include "utils/builtins.h"
+
+#include "cdb/cdbvars.h"
 #include "cdb/memquota.h"
 #include "executor/spi.h"
-=======
-#include "parser/parsetree.h"
-#include "utils/builtins.h"
->>>>>>> ab76208e
+#include "optimizer/var.h"              /* CDB: contain_ctid_var_reference() */
 
 
 /*
@@ -112,7 +103,18 @@
 				ExecMakeTableFunctionResult(node->funcstates[0].funcexpr,
 											node->ss.ps.ps_ExprContext,
 											node->funcstates[0].tupdesc,
-										  node->eflags & EXEC_FLAG_BACKWARD);
+											node->eflags & EXEC_FLAG_BACKWARD,
+											PlanStateOperatorMemKB( (PlanState *) node));
+
+			/* CDB: Offer extra info for EXPLAIN ANALYZE. */
+			if (node->ss.ps.instrument && node->ss.ps.instrument->need_cdb)
+			{
+				/* Let the tuplestore share our Instrumentation object. */
+				tuplestore_set_instrument(tstore, node->ss.ps.instrument);
+
+				/* Request a callback at end of query. */
+				node->ss.ps.cdbexplainfun = ExecFunctionScanExplainEnd;
+			}
 
 			/*
 			 * paranoia - cope if the function, which may have constructed the
@@ -129,6 +131,12 @@
 									   ScanDirectionIsForward(direction),
 									   false,
 									   scanslot);
+
+		if (TupIsNull(scanslot) && !node->ss.ps.delayEagerFree)
+		{
+			ExecEagerFreeFunctionScan((FunctionScanState *)(&node->ss.ps));
+		}
+
 		return scanslot;
 	}
 
@@ -170,7 +178,18 @@
 				ExecMakeTableFunctionResult(fs->funcexpr,
 											node->ss.ps.ps_ExprContext,
 											fs->tupdesc,
-										  node->eflags & EXEC_FLAG_BACKWARD);
+											node->eflags & EXEC_FLAG_BACKWARD,
+											PlanStateOperatorMemKB( (PlanState *) node));
+
+			/* CDB: Offer extra info for EXPLAIN ANALYZE. */
+			if (node->ss.ps.instrument && node->ss.ps.instrument->need_cdb)
+			{
+				/* Let the tuplestore share our Instrumentation object. */
+				tuplestore_set_instrument(fs->tstore, node->ss.ps.instrument);
+
+				/* Request a callback at end of query. */
+				node->ss.ps.cdbexplainfun = ExecFunctionScanExplainEnd;
+			}
 
 			/*
 			 * paranoia - cope if the function, which may have constructed the
@@ -212,8 +231,8 @@
 			 */
 			for (i = 0; i < fs->colcount; i++)
 			{
-				scanslot->tts_values[att] = (Datum) 0;
-				scanslot->tts_isnull[att] = true;
+				scanslot->PRIVATE_tts_values[att] = (Datum) 0;
+				scanslot->PRIVATE_tts_isnull[att] = true;
 				att++;
 			}
 		}
@@ -226,9 +245,23 @@
 
 			for (i = 0; i < fs->colcount; i++)
 			{
-				scanslot->tts_values[att] = fs->func_slot->tts_values[i];
-				scanslot->tts_isnull[att] = fs->func_slot->tts_isnull[i];
+				scanslot->PRIVATE_tts_values[att] = slot_getattr(fs->func_slot, i + 1,
+														 &scanslot->PRIVATE_tts_isnull[att]);
 				att++;
+			}
+
+			/* CDB: Label each row with a synthetic ctid for subquery dedup. */
+			if (node->cdb_want_ctid)
+			{
+				HeapTuple   tuple = ExecFetchSlotHeapTuple(scanslot); 
+
+				/* Increment 48-bit row count */
+				node->cdb_fake_ctid.ip_posid++;
+				if (node->cdb_fake_ctid.ip_posid == 0)
+					ItemPointerSetBlockNumber(&node->cdb_fake_ctid,
+											  1 + ItemPointerGetBlockNumber(&node->cdb_fake_ctid));
+
+				tuple->t_self = node->cdb_fake_ctid;
 			}
 
 			/*
@@ -244,67 +277,23 @@
 	 */
 	if (node->ordinality)
 	{
-<<<<<<< HEAD
-		node->tuplestorestate = tuplestorestate =
-			ExecMakeTableFunctionResult(node->funcexpr,
-										node->ss.ps.ps_ExprContext,
-										node->tupdesc,
-										node->eflags & EXEC_FLAG_BACKWARD,
-										PlanStateOperatorMemKB( (PlanState *) node));
-
-		/* CDB: Offer extra info for EXPLAIN ANALYZE. */
-		if (node->ss.ps.instrument && node->ss.ps.instrument->need_cdb)
-		{
-			/* Let the tuplestore share our Instrumentation object. */
-			tuplestore_set_instrument(tuplestorestate, node->ss.ps.instrument);
-
-			/* Request a callback at end of query. */
-			node->ss.ps.cdbexplainfun = ExecFunctionScanExplainEnd;
-		}
-=======
-		scanslot->tts_values[att] = Int64GetDatumFast(node->ordinal);
-		scanslot->tts_isnull[att] = false;
->>>>>>> ab76208e
+		scanslot->PRIVATE_tts_values[att] = Int64GetDatumFast(node->ordinal);
+		scanslot->PRIVATE_tts_isnull[att] = false;
 	}
 
 	/*
 	 * If alldone, we just return the previously-cleared scanslot.  Otherwise,
 	 * finish creating the virtual tuple.
 	 */
-<<<<<<< HEAD
-	slot = node->ss.ss_ScanTupleSlot;
-	if (tuplestore_gettupleslot(tuplestorestate, 
-				ScanDirectionIsForward(direction),
-				false,
-				slot))
-	{
-		/* CDB: Label each row with a synthetic ctid for subquery dedup. */
-		if (node->cdb_want_ctid)
-		{
-			HeapTuple   tuple = ExecFetchSlotHeapTuple(slot); 
-
-			/* Increment 48-bit row count */
-			node->cdb_fake_ctid.ip_posid++;
-			if (node->cdb_fake_ctid.ip_posid == 0)
-				ItemPointerSetBlockNumber(&node->cdb_fake_ctid,
-						1 + ItemPointerGetBlockNumber(&node->cdb_fake_ctid));
-
-			tuple->t_self = node->cdb_fake_ctid;
-		}
-	}
-
-	if (TupIsNull(slot) && !node->ss.ps.delayEagerFree)
-	{
-		ExecEagerFreeFunctionScan((FunctionScanState *)(&node->ss.ps));
-	}
-
-	return slot;
-=======
 	if (!alldone)
 		ExecStoreVirtualTuple(scanslot);
 
+	if (TupIsNull(scanslot) && !node->ss.ps.delayEagerFree)
+	{
+		ExecEagerFreeFunctionScan((FunctionScanState *)(&node->ss.ps));
+	}
+
 	return scanslot;
->>>>>>> ab76208e
 }
 
 /*
@@ -397,8 +386,6 @@
 	 */
 	ExecAssignExprContext(estate, &scanstate->ss.ps);
 
-	scanstate->ss.ps.ps_TupFromTlist = false;
-
 	/*
 	 * tuple table initialization
 	 */
@@ -415,23 +402,7 @@
 		ExecInitExpr((Expr *) node->scan.plan.qual,
 					 (PlanState *) scanstate);
 
-<<<<<<< HEAD
-	/* Check if targetlist or qual contains a var node referencing the ctid column */
-	scanstate->cdb_want_ctid = contain_ctid_var_reference(&node->scan);
-
-    ItemPointerSet(&scanstate->cdb_fake_ctid, 0, 0);
-    ItemPointerSet(&scanstate->cdb_mark_ctid, 0, 0);
-
-	/*
-	 * Now determine if the function returns a simple or composite type, and
-	 * build an appropriate tupdesc.
-	 */
-	functypclass = get_expr_result_type(node->funcexpr,
-										&funcrettype,
-										&tupdesc);
-=======
 	scanstate->funcstates = palloc(nfuncs * sizeof(FunctionScanPerFuncState));
->>>>>>> ab76208e
 
 	natts = 0;
 	i = 0;
@@ -527,6 +498,12 @@
 		i++;
 	}
 
+	/* Check if targetlist or qual contains a var node referencing the ctid column */
+	scanstate->cdb_want_ctid = contain_ctid_var_reference(&node->scan);
+
+    ItemPointerSet(&scanstate->cdb_fake_ctid, 0, 0);
+    ItemPointerSet(&scanstate->cdb_mark_ctid, 0, 0);
+
 	/*
 	 * Create the combined TupleDesc
 	 *
@@ -589,11 +566,8 @@
 		i++;
 	}
 
-<<<<<<< HEAD
-=======
 	ExecAssignScanType(&scanstate->ss, scan_tupdesc);
 
->>>>>>> ab76208e
 	/*
 	 * Initialize result tuple type and projection info.
 	 */
@@ -612,6 +586,21 @@
 	scanstate->ss.ps.delayEagerFree =
 		((eflags & (EXEC_FLAG_REWIND | EXEC_FLAG_BACKWARD | EXEC_FLAG_MARK)) != 0);
 
+	/*
+	 * Also don't free eagerly, if there are multiple functions. If a ROWS
+	 * FROM() expression with multiple functions is used with a nested loop,
+	 * when the param changes, we might need to rescan some, but not all, of
+	 * the functions, depending on which function's arguments refer to the
+	 * params. In that case, we prefer to avoid the rescans for those
+	 * functions that we can.
+	 *
+	 * (In a nested loop with no params at all, the EXEC_FLAG_REWIND flag is
+	 * set. And in the case of a single function, the param must be used as
+	 * an arugment of that function, and we'll need to always rescan it.)
+	 */
+	if (nfuncs > 0)
+		scanstate->ss.ps.delayEagerFree = true;
+
 	return scanstate;
 }
 
@@ -638,8 +627,6 @@
 void
 ExecEndFunctionScan(FunctionScanState *node)
 {
-	int			i;
-
 	/*
 	 * Free the exprcontext
 	 */
@@ -651,28 +638,9 @@
 	ExecClearTuple(node->ss.ps.ps_ResultTupleSlot);
 	ExecClearTuple(node->ss.ss_ScanTupleSlot);
 
-<<<<<<< HEAD
 	ExecEagerFreeFunctionScan(node);
 
 	EndPlanStateGpmonPkt(&node->ss.ps);
-=======
-	/*
-	 * Release slots and tuplestore resources
-	 */
-	for (i = 0; i < node->nfuncs; i++)
-	{
-		FunctionScanPerFuncState *fs = &node->funcstates[i];
-
-		if (fs->func_slot)
-			ExecClearTuple(fs->func_slot);
-
-		if (fs->tstore != NULL)
-		{
-			tuplestore_end(node->funcstates[i].tstore);
-			fs->tstore = NULL;
-		}
-	}
->>>>>>> ab76208e
 }
 
 /* ----------------------------------------------------------------
@@ -698,6 +666,8 @@
 	}
 
 	ExecScanReScan(&node->ss);
+
+	ItemPointerSet(&node->cdb_fake_ctid, 0, 0);
 
 	/*
 	 * Here we have a choice whether to drop the tuplestores (and recompute
@@ -729,41 +699,36 @@
 		}
 	}
 
-<<<<<<< HEAD
-    ItemPointerSet(&node->cdb_fake_ctid, 0, 0);
-
-	/*
-	 * Here we have a choice whether to drop the tuplestore (and recompute the
-	 * function outputs) or just rescan it.  We must recompute if the
-	 * expression contains parameters, else we rescan.	XXX maybe we should
-	 * recompute if the function is volatile?
-	 */
-	if (node->ss.ps.chgParam != NULL)
-	{
-		ExecEagerFreeFunctionScan(node);
-	}
-	else
-		tuplestore_rescan(node->tuplestorestate);
+	/* Reset ordinality counter */
+	node->ordinal = 0;
+
+	/* Make sure we rewind any remaining tuplestores */
+	for (i = 0; i < node->nfuncs; i++)
+	{
+		if (node->funcstates[i].tstore != NULL)
+			tuplestore_rescan(node->funcstates[i].tstore);
+	}
 }
 
 void
 ExecEagerFreeFunctionScan(FunctionScanState *node)
 {
-	if (node->tuplestorestate != NULL)
-	{
-		tuplestore_end(node->tuplestorestate);
-	}
-	
-	node->tuplestorestate = NULL;
-=======
-	/* Reset ordinality counter */
-	node->ordinal = 0;
-
-	/* Make sure we rewind any remaining tuplestores */
+	int			i;
+
+	/*
+	 * Release slots and tuplestore resources
+	 */
 	for (i = 0; i < node->nfuncs; i++)
 	{
-		if (node->funcstates[i].tstore != NULL)
-			tuplestore_rescan(node->funcstates[i].tstore);
-	}
->>>>>>> ab76208e
+		FunctionScanPerFuncState *fs = &node->funcstates[i];
+
+		if (fs->func_slot)
+			ExecClearTuple(fs->func_slot);
+
+		if (fs->tstore != NULL)
+		{
+			tuplestore_end(node->funcstates[i].tstore);
+			fs->tstore = NULL;
+		}
+	}
 }