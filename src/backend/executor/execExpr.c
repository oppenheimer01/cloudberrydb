--- conflicted
+++ resolved
@@ -51,7 +51,8 @@
 #include "utils/lsyscache.h"
 #include "utils/typcache.h"
 
-#include "access/tuptoaster.h"
+#include "access/detoast.h"
+#include "access/heaptoast.h"
 #include "catalog/pg_collation.h"
 #include "cdb/cdbvars.h"
 #include "utils/pg_locale.h"
@@ -1087,25 +1088,7 @@
 
 		case T_GroupId:
 			{
-				if (state->parent && IsA(state->parent, HashJoinState))
-				{
-					/*
-					 * GPDB_95_MERGE_FIXME: GPDB may choose a HashJoin to combine multiple
-					 * aggregations in targetlist, however, for queries with multiple
-					 * groups, the HashJoin combination will not be taken. For a single
-					 * group, the GROUP_ID() function should always return 0
-					 *
-					 * GPDB_12_MERGE_FIXME: Does GPDB still do that? I think that was
-					 * the old way of construting multi-DQA plans, but now we use the
-					 * TupleSplit node for it.
-					 */
-					scratch.opcode = EEOP_CONST;
-					scratch.d.constval.value = Int32GetDatum(0);
-					scratch.d.constval.isnull = false;
-
-					ExprEvalPushStep(state, &scratch);
-				}
-				else if (!state->parent || !IsA(state->parent, AggState) || !IsA(state->parent->plan, Agg))
+				if (!state->parent || !IsA(state->parent, AggState) || !IsA(state->parent->plan, Agg))
 					elog(ERROR, "parent of GROUP_ID is not Agg node");
 				else
 				{
@@ -1305,12 +1288,11 @@
 								   get_func_name(opexpr->opfuncid));
 				InvokeFunctionExecuteHook(opexpr->opfuncid);
 
-<<<<<<< HEAD
 				/* GPDB: Try the hard-coded fast-path versions of these */
 				if (ExecInitScalarArrayOpFastPath(&scratch, opexpr,
 												  state, resv, resnull))
 					break;
-=======
+
 				if (OidIsValid(opexpr->hashfuncid))
 				{
 					aclresult = pg_proc_aclcheck(opexpr->hashfuncid,
@@ -1321,7 +1303,6 @@
 									   get_func_name(opexpr->hashfuncid));
 					InvokeFunctionExecuteHook(opexpr->hashfuncid);
 				}
->>>>>>> d457cb4e
 
 				/* Set up the primary fmgr lookup information */
 				finfo = palloc0(sizeof(FmgrInfo));
@@ -1997,8 +1978,12 @@
 				}
 				else
 				{
+					TupleDesc tmp;
+
 					/* it's been cast to a named type, use that */
-					tupdesc = lookup_rowtype_tupdesc_copy(rowexpr->row_typeid, -1);
+					tmp = lookup_rowtype_tupdesc_domain(rowexpr->row_typeid, -1, true);
+					tupdesc = CreateTupleDescCopyConstr(tmp);
+					ReleaseTupleDesc(tmp);
 				}
 
 				/*
@@ -3586,6 +3571,8 @@
 	{
 		AggStatePerTrans pertrans = &aggstate->pertrans[transno];
 
+		if (!bms_is_member(transno, aggstate->aggs_used))
+			continue;
 		get_last_attnums_walker((Node *) pertrans->aggref->aggdirectargs,
 								&deform);
 		get_last_attnums_walker((Node *) pertrans->aggref->args,
@@ -3615,7 +3602,8 @@
 		bool	   *strictnulls = NULL;
 		int			argno;
 		ListCell   *bail;
-
+		if (!bms_is_member(transno, aggstate->aggs_used))
+			continue;
 		/*
 		 * If filter present, emit. Do so before evaluating the input, to
 		 * avoid potentially unneeded computations, or even worse, unintended
@@ -3912,11 +3900,7 @@
 					  bool nullcheck)
 {
 	ExprContext *aggcontext;
-<<<<<<< HEAD
-	int adjust_jumpnull = -1;
-=======
 	int			adjust_jumpnull = -1;
->>>>>>> d457cb4e
 
 	if (ishash)
 		aggcontext = aggstate->hashcontext;
@@ -4011,16 +3995,6 @@
 		Assert(as->d.agg_plain_pergroup_nullcheck.jumpnull == -1);
 		as->d.agg_plain_pergroup_nullcheck.jumpnull = state->steps_len;
 	}
-
-	/* fix up jumpnull */
-	if (adjust_jumpnull != -1)
-	{
-		ExprEvalStep *as = &state->steps[adjust_jumpnull];
-
-		Assert(as->opcode == EEOP_AGG_PLAIN_PERGROUP_NULLCHECK);
-		Assert(as->d.agg_plain_pergroup_nullcheck.jumpnull == -1);
-		as->d.agg_plain_pergroup_nullcheck.jumpnull = state->steps_len;
-	}
 }
 
 /*
@@ -4176,148 +4150,6 @@
 	return state;
 }
 
-<<<<<<< HEAD
-/* ----------------------------------------------------------------
- *	isJoinExprNull
- *
- *	Checks if the join expression evaluates to NULL for a given
- *	input tuple.
- *
- *	The input tuple has to be present in the correct TupleTableSlot
- *	in the ExprContext. For example, if all the expressions
- *	in joinExpr refer to the inner side of the join,
- *	econtext->ecxt_innertuple must be valid.
- * ----------------------------------------------------------------
- */
-bool
-isJoinExprNull(List *joinExpr, ExprContext *econtext)
-{
-	ListCell   *lc;
-	bool		joinkeys_null = true;
-
-	Assert(joinExpr != NIL);
-
-	foreach(lc, joinExpr)
-	{
-		ExprState  *keyexpr = (ExprState *) lfirst(lc);
-		bool		isNull = false;
-
-		/*
-		 * Evaluate the current join attribute value of the tuple
-		 */
-		ExecEvalExpr(keyexpr, econtext, &isNull);
-
-		if (!isNull)
-		{
-			/* Found at least one non-null join expression, we're done */
-			joinkeys_null = false;
-			break;
-		}
-	}
-
-	return joinkeys_null;
-}
-
-
-
-/*
- * ExecIsExprUnsafeToConst_walker
- *
- * Almost all of the expressions are not allowed without the executor.
- * Returns true as soon as possible we find such unsafe nodes.
- */
-static bool
-ExecIsExprUnsafeToConst_walker(Node *node, void *context)
-{
-	switch(nodeTag(node))
-	{
-		/*
-		 * Param can be a Const in some situation, but the demanded use case
-		 * so far doesn't want it.
-		 */
-		case T_Const:
-		case T_CaseTestExpr:
-		case T_FuncExpr:
-		case T_OpExpr:
-		case T_DistinctExpr:
-		case T_ScalarArrayOpExpr:
-		case T_BoolExpr:
-		case T_CaseExpr:
-		case T_CoalesceExpr:
-		case T_MinMaxExpr:
-		case T_NullIfExpr:
-		case T_NullTest:
-		case T_BooleanTest:
-		case T_List:
-		case T_TypeCast:
-			return false;
-
-		default:
-			return true;
-	}
-}
-
-/*
- * ExecIsExprUnsafeToConst
- *
- * Returns true if the expression cannot be evaluated to a const value.
- */
-static bool
-ExecIsExprUnsafeToConst(Node *node)
-{
-	Assert(node != NULL);
-	return ExecIsExprUnsafeToConst_walker(node, NULL);
-}
-
-/*
- * ExecEvalFunctionArgToConst
- *
- * Evaluates an argument of function expression and returns the result.
- * This is assumed to be used in the parser stage, where
- * dynamic evaluation such like Var is not available, though we put it
- * here so that we can extend it to be useful in other places later.
- */
-Datum
-ExecEvalFunctionArgToConst(FuncExpr *fexpr, int argno, bool *isnull)
-{
-	Expr		   *aexpr;
-	Oid				argtype;
-	int32			argtypmod;
-	Oid				argcollation;
-	Const		   *result;
-
-	/* argument number sanity check */
-	if (argno < 0 || list_length(fexpr->args) <= argno)
-		elog(ERROR, "invalid argument number found during evaluating function argument");
-
-	aexpr = (Expr *) list_nth(fexpr->args, argno);
-	/*
-	 * Check if the expression can be evaluated in the Const fasion.
-	 */
-	if (ExecIsExprUnsafeToConst((Node *) aexpr))
-		ereport(ERROR,
-				(errcode(ERRCODE_DATA_EXCEPTION),
-				 errmsg("unable to resolve function argument"),
-				 errposition(exprLocation((Node *) aexpr))));
-
-	argtype = exprType((Node *) aexpr);
-	if (!OidIsValid(argtype))
-		ereport(ERROR,
-				(errcode(ERRCODE_INDETERMINATE_DATATYPE),
-				 errmsg("unable to resolve function argument type"),
-				 errposition(exprLocation((Node *) aexpr))));
-	argtypmod = exprTypmod((Node *) aexpr);
-	argcollation = exprCollation((Node *) aexpr);
-
-	result = (Const *) evaluate_expr(aexpr, argtype, argtypmod, argcollation);
-	/* evaluate_expr always returns Const */
-	Assert(IsA(result, Const));
-
-	if (isnull)
-		*isnull = result->constisnull;
-
-	return result->constvalue;
-=======
 /*
  * Build equality expression that can be evaluated using ExecQual(), returning
  * true if the expression context's inner/outer tuples are equal.  Datums in
@@ -4450,5 +4282,146 @@
 	ExecReadyExpr(state);
 
 	return state;
->>>>>>> d457cb4e
+}
+
+/* ----------------------------------------------------------------
+ *	isJoinExprNull
+ *
+ *	Checks if the join expression evaluates to NULL for a given
+ *	input tuple.
+ *
+ *	The input tuple has to be present in the correct TupleTableSlot
+ *	in the ExprContext. For example, if all the expressions
+ *	in joinExpr refer to the inner side of the join,
+ *	econtext->ecxt_innertuple must be valid.
+ * ----------------------------------------------------------------
+ */
+bool
+isJoinExprNull(List *joinExpr, ExprContext *econtext)
+{
+	ListCell   *lc;
+	bool		joinkeys_null = true;
+
+	Assert(joinExpr != NIL);
+
+	foreach(lc, joinExpr)
+	{
+		ExprState  *keyexpr = (ExprState *) lfirst(lc);
+		bool		isNull = false;
+
+		/*
+		 * Evaluate the current join attribute value of the tuple
+		 */
+		ExecEvalExpr(keyexpr, econtext, &isNull);
+
+		if (!isNull)
+		{
+			/* Found at least one non-null join expression, we're done */
+			joinkeys_null = false;
+			break;
+		}
+	}
+
+	return joinkeys_null;
+}
+
+
+
+/*
+ * ExecIsExprUnsafeToConst_walker
+ *
+ * Almost all of the expressions are not allowed without the executor.
+ * Returns true as soon as possible we find such unsafe nodes.
+ */
+static bool
+ExecIsExprUnsafeToConst_walker(Node *node, void *context)
+{
+	switch(nodeTag(node))
+	{
+		/*
+		 * Param can be a Const in some situation, but the demanded use case
+		 * so far doesn't want it.
+		 */
+		case T_Const:
+		case T_CaseTestExpr:
+		case T_FuncExpr:
+		case T_OpExpr:
+		case T_DistinctExpr:
+		case T_ScalarArrayOpExpr:
+		case T_BoolExpr:
+		case T_CaseExpr:
+		case T_CoalesceExpr:
+		case T_MinMaxExpr:
+		case T_NullIfExpr:
+		case T_NullTest:
+		case T_BooleanTest:
+		case T_List:
+		case T_TypeCast:
+			return false;
+
+		default:
+			return true;
+	}
+}
+
+/*
+ * ExecIsExprUnsafeToConst
+ *
+ * Returns true if the expression cannot be evaluated to a const value.
+ */
+static bool
+ExecIsExprUnsafeToConst(Node *node)
+{
+	Assert(node != NULL);
+	return ExecIsExprUnsafeToConst_walker(node, NULL);
+}
+
+/*
+ * ExecEvalFunctionArgToConst
+ *
+ * Evaluates an argument of function expression and returns the result.
+ * This is assumed to be used in the parser stage, where
+ * dynamic evaluation such like Var is not available, though we put it
+ * here so that we can extend it to be useful in other places later.
+ */
+Datum
+ExecEvalFunctionArgToConst(FuncExpr *fexpr, int argno, bool *isnull)
+{
+	Expr		   *aexpr;
+	Oid				argtype;
+	int32			argtypmod;
+	Oid				argcollation;
+	Const		   *result;
+
+	/* argument number sanity check */
+	if (argno < 0 || list_length(fexpr->args) <= argno)
+		elog(ERROR, "invalid argument number found during evaluating function argument");
+
+	aexpr = (Expr *) list_nth(fexpr->args, argno);
+	/*
+	 * Check if the expression can be evaluated in the Const fasion.
+	 */
+	if (ExecIsExprUnsafeToConst((Node *) aexpr))
+		ereport(ERROR,
+				(errcode(ERRCODE_DATA_EXCEPTION),
+				 errmsg("unable to resolve function argument"),
+				 errposition(exprLocation((Node *) aexpr))));
+
+	argtype = exprType((Node *) aexpr);
+	if (!OidIsValid(argtype))
+		ereport(ERROR,
+				(errcode(ERRCODE_INDETERMINATE_DATATYPE),
+				 errmsg("unable to resolve function argument type"),
+				 errposition(exprLocation((Node *) aexpr))));
+	argtypmod = exprTypmod((Node *) aexpr);
+	argcollation = exprCollation((Node *) aexpr);
+
+	result = (Const *) evaluate_expr(aexpr, argtype, argtypmod, argcollation);
+	/* evaluate_expr always returns Const */
+	Assert(IsA(result, Const));
+
+	if (isnull)
+		*isnull = result->constisnull;
+
+	return result->constvalue;
 }