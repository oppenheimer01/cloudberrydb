/*-------------------------------------------------------------------------
 *
 * nodeAppend.c
 *	  routines to handle append nodes.
 *
 * Portions Copyright (c) 1996-2021, PostgreSQL Global Development Group
 * Portions Copyright (c) 1994, Regents of the University of California
 *
 *
 * IDENTIFICATION
 *	  src/backend/executor/nodeAppend.c
 *
 *-------------------------------------------------------------------------
 */
/* INTERFACE ROUTINES
 *		ExecInitAppend	- initialize the append node
 *		ExecAppend		- retrieve the next tuple from the node
 *		ExecEndAppend	- shut down the append node
 *		ExecReScanAppend - rescan the append node
 *
 *	 NOTES
 *		Each append node contains a list of one or more subplans which
 *		must be iteratively processed (forwards or backwards).
 *		Tuples are retrieved by executing the 'whichplan'th subplan
 *		until the subplan stops returning tuples, at which point that
 *		plan is shut down and the next started up.
 *
 *		Append nodes don't make use of their left and right
 *		subtrees, rather they maintain a list of subplans so
 *		a typical append node looks like this in the plan tree:
 *
 *				   ...
 *				   /
 *				Append -------+------+------+--- nil
 *				/	\		  |		 |		|
 *			  nil	nil		 ...    ...    ...
 *								 subplans
 *
 *		Append nodes are currently used for unions, and to support
 *		inheritance queries, where several relations need to be scanned.
 *		For example, in our standard person/student/employee/student-emp
 *		example, where student and employee inherit from person
 *		and student-emp inherits from student and employee, the
 *		query:
 *
 *				select name from person
 *
 *		generates the plan:
 *
 *				  |
 *				Append -------+-------+--------+--------+
 *				/	\		  |		  |		   |		|
 *			  nil	nil		 Scan	 Scan	  Scan	   Scan
 *							  |		  |		   |		|
 *							person employee student student-emp
 */

#include "postgres.h"

#include "executor/execAsync.h"
#include "executor/execdebug.h"
#include "executor/execPartition.h"
#include "executor/nodeAppend.h"
#include "miscadmin.h"
#include "pgstat.h"
#include "storage/latch.h"

/* Shared state for parallel-aware Append. */
struct ParallelAppendState
{
	LWLock		pa_lock;		/* mutual exclusion to choose next subplan */
	int			pa_next_plan;	/* next plan to choose by any worker */

	/*
	 * pa_finished[i] should be true if no more workers should select subplan
	 * i.  for a non-partial plan, this should be set to true as soon as a
	 * worker selects the plan; for a partial plan, it remains false until
	 * some worker executes the plan to completion.
	 */
	bool		pa_finished[FLEXIBLE_ARRAY_MEMBER];
};

#define INVALID_SUBPLAN_INDEX		-1
#define EVENT_BUFFER_SIZE			16

static TupleTableSlot *ExecAppend(PlanState *pstate);
static bool choose_next_subplan_locally(AppendState *node);
static bool choose_next_subplan_for_leader(AppendState *node);
static bool choose_next_subplan_for_worker(AppendState *node);
static void mark_invalid_subplans_as_finished(AppendState *node);
static void ExecAppendAsyncBegin(AppendState *node);
static bool ExecAppendAsyncGetNext(AppendState *node, TupleTableSlot **result);
static bool ExecAppendAsyncRequest(AppendState *node, TupleTableSlot **result);
static void ExecAppendAsyncEventWait(AppendState *node);
static void classify_matching_subplans(AppendState *node);

/* ----------------------------------------------------------------
 *		ExecInitAppend
 *
 *		Begin all of the subscans of the append node.
 *
 *	   (This is potentially wasteful, since the entire result of the
 *		append node may not be scanned, but this way all of the
 *		structures get allocated in the executor's top level memory
 *		block instead of that of the call to ExecAppend.)
 * ----------------------------------------------------------------
 */
AppendState *
ExecInitAppend(Append *node, EState *estate, int eflags)
{
	AppendState *appendstate = makeNode(AppendState);
	PlanState **appendplanstates;
	Bitmapset  *validsubplans;
	Bitmapset  *asyncplans;
	int			nplans;
	int			nasyncplans;
	int			firstvalid;
	int			i,
				j;

	/* check for unsupported flags */
	Assert(!(eflags & EXEC_FLAG_MARK));

	/*
	 * create new AppendState for our append node
	 */
	appendstate->ps.plan = (Plan *) node;
	appendstate->ps.state = estate;
	appendstate->ps.ExecProcNode = ExecAppend;

	/* Let choose_next_subplan_* function handle setting the first subplan */
	appendstate->as_whichplan = INVALID_SUBPLAN_INDEX;
	appendstate->as_syncdone = false;
	appendstate->as_begun = false;

	/* If run-time partition pruning is enabled, then set that up now */
	if (node->part_prune_info != NULL)
	{
		PartitionPruneState *prunestate;

		/* We may need an expression context to evaluate partition exprs */
		ExecAssignExprContext(estate, &appendstate->ps);

		/* Create the working data structure for pruning. */
		prunestate = ExecCreatePartitionPruneState(&appendstate->ps,
												   node->part_prune_info);
		appendstate->as_prune_state = prunestate;

		/* Perform an initial partition prune, if required. */
		if (prunestate->do_initial_prune)
		{
			/* Determine which subplans survive initial pruning */
			validsubplans = ExecFindInitialMatchingSubPlans(prunestate,
															list_length(node->appendplans));

			nplans = bms_num_members(validsubplans);
		}
		else
		{
			/* We'll need to initialize all subplans */
			nplans = list_length(node->appendplans);
			Assert(nplans > 0);
			validsubplans = bms_add_range(NULL, 0, nplans - 1);
		}

		/*
		 * When no run-time pruning is required and there's at least one
		 * subplan, we can fill as_valid_subplans immediately, preventing
		 * later calls to ExecFindMatchingSubPlans.
		 */
		if (!prunestate->do_exec_prune && nplans > 0)
			appendstate->as_valid_subplans = bms_add_range(NULL, 0, nplans - 1);
	}
	else
	{
		nplans = list_length(node->appendplans);

		/*
		 * When run-time partition pruning is not enabled we can just mark all
		 * subplans as valid; they must also all be initialized.
		 */
		Assert(nplans > 0);
		appendstate->as_valid_subplans = validsubplans =
			bms_add_range(NULL, 0, nplans - 1);
		appendstate->as_prune_state = NULL;

		if (node->join_prune_paramids)
			appendstate->as_valid_subplans = NULL;
	}

	/*
	 * Initialize result tuple type and slot.
	 */
	ExecInitResultTupleSlotTL(&appendstate->ps, &TTSOpsVirtual);

	/* node returns slots from each of its subnodes, therefore not fixed */
	appendstate->ps.resultopsset = true;
	appendstate->ps.resultopsfixed = false;

	appendplanstates = (PlanState **) palloc(nplans *
											 sizeof(PlanState *));

	/*
	 * call ExecInitNode on each of the valid plans to be executed and save
	 * the results into the appendplanstates array.
	 *
	 * While at it, find out the first valid partial plan.
	 */
	j = 0;
	asyncplans = NULL;
	nasyncplans = 0;
	firstvalid = nplans;
	i = -1;
	while ((i = bms_next_member(validsubplans, i)) >= 0)
	{
		Plan	   *initNode = (Plan *) list_nth(node->appendplans, i);

		/*
		 * Record async subplans.  When executing EvalPlanQual, we treat them
		 * as sync ones; don't do this when initializing an EvalPlanQual plan
		 * tree.
		 */
		if (initNode->async_capable && estate->es_epq_active == NULL)
		{
			asyncplans = bms_add_member(asyncplans, j);
			nasyncplans++;
		}

		/*
		 * Record the lowest appendplans index which is a valid partial plan.
		 */
		if (i >= node->first_partial_plan && j < firstvalid)
			firstvalid = j;

		appendplanstates[j++] = ExecInitNode(initNode, estate, eflags);
	}

	appendstate->as_first_partial_plan = firstvalid;
	appendstate->appendplans = appendplanstates;
	appendstate->as_nplans = nplans;

	/* Initialize async state */
	appendstate->as_asyncplans = asyncplans;
	appendstate->as_nasyncplans = nasyncplans;
	appendstate->as_asyncrequests = NULL;
	appendstate->as_asyncresults = NULL;
	appendstate->as_nasyncresults = 0;
	appendstate->as_nasyncremain = 0;
	appendstate->as_needrequest = NULL;
	appendstate->as_eventset = NULL;
	appendstate->as_valid_asyncplans = NULL;

	if (nasyncplans > 0)
	{
		appendstate->as_asyncrequests = (AsyncRequest **)
			palloc0(nplans * sizeof(AsyncRequest *));

		i = -1;
		while ((i = bms_next_member(asyncplans, i)) >= 0)
		{
			AsyncRequest *areq;

			areq = palloc(sizeof(AsyncRequest));
			areq->requestor = (PlanState *) appendstate;
			areq->requestee = appendplanstates[i];
			areq->request_index = i;
			areq->callback_pending = false;
			areq->request_complete = false;
			areq->result = NULL;

			appendstate->as_asyncrequests[i] = areq;
		}

		appendstate->as_asyncresults = (TupleTableSlot **)
			palloc0(nasyncplans * sizeof(TupleTableSlot *));

		if (appendstate->as_valid_subplans != NULL)
			classify_matching_subplans(appendstate);
	}

	/*
	 * Miscellaneous initialization
	 */

	appendstate->ps.ps_ProjInfo = NULL;

	/* For parallel query, this will be overridden later. */
	appendstate->choose_next_subplan = choose_next_subplan_locally;

	return appendstate;
}

/* ----------------------------------------------------------------
 *	   ExecAppend
 *
 *		Handles iteration over multiple subplans.
 * ----------------------------------------------------------------
 */
static TupleTableSlot *
ExecAppend(PlanState *pstate)
{
	AppendState *node = castNode(AppendState, pstate);
	TupleTableSlot *result;

	/*
	 * If this is the first call after Init or ReScan, we need to do the
	 * initialization work.
	 */
	if (!node->as_begun)
	{
		Assert(node->as_whichplan == INVALID_SUBPLAN_INDEX);
		Assert(!node->as_syncdone);

		/* Nothing to do if there are no subplans */
		if (node->as_nplans == 0)
			return ExecClearTuple(node->ps.ps_ResultTupleSlot);

		/* If there are any async subplans, begin executing them. */
		if (node->as_nasyncplans > 0)
			ExecAppendAsyncBegin(node);

		/*
		 * If no sync subplan has been chosen, we must choose one before
		 * proceeding.
		 */
		if (!node->choose_next_subplan(node) && node->as_nasyncremain == 0)
			return ExecClearTuple(node->ps.ps_ResultTupleSlot);

		Assert(node->as_syncdone ||
			   (node->as_whichplan >= 0 &&
				node->as_whichplan < node->as_nplans));

		/* And we're initialized. */
		node->as_begun = true;
	}

	for (;;)
	{
		PlanState  *subnode;

		CHECK_FOR_INTERRUPTS();

		/*
		 * try to get a tuple from an async subplan if any
		 */
		if (node->as_syncdone || !bms_is_empty(node->as_needrequest))
		{
			if (ExecAppendAsyncGetNext(node, &result))
				return result;
			Assert(!node->as_syncdone);
			Assert(bms_is_empty(node->as_needrequest));
		}

		/*
		 * figure out which sync subplan we are currently processing
		 */
		Assert(node->as_whichplan >= 0 && node->as_whichplan < node->as_nplans);
		subnode = node->appendplans[node->as_whichplan];

		/*
		 * get a tuple from the subplan
		 */
		result = ExecProcNode(subnode);

		if (!TupIsNull(result))
		{
			/*
			 * If the subplan gave us something then return it as-is. We do
			 * NOT make use of the result slot that was set up in
			 * ExecInitAppend; there's no need for it.
			 */
			return result;
		}

		/*
		 * wait or poll for async events if any. We do this before checking
		 * for the end of iteration, because it might drain the remaining
		 * async subplans.
		 */
		if (node->as_nasyncremain > 0)
			ExecAppendAsyncEventWait(node);

		/* choose new sync subplan; if no sync/async subplans, we're done */
		if (!node->choose_next_subplan(node) && node->as_nasyncremain == 0)
			return ExecClearTuple(node->ps.ps_ResultTupleSlot);
	}
}

/* ----------------------------------------------------------------
 *		ExecEndAppend
 *
 *		Shuts down the subscans of the append node.
 *
 *		Returns nothing of interest.
 * ----------------------------------------------------------------
 */
void
ExecEndAppend(AppendState *node)
{
	PlanState **appendplans;
	int			nplans;
	int			i;

	/*
	 * get information from the node
	 */
	appendplans = node->appendplans;
	nplans = node->as_nplans;

	/*
	 * shut down each of the subscans
	 */
	for (i = nplans-1; i >= 0; --i) 
	{
		if (appendplans[i])
			ExecEndNode(appendplans[i]);
	}
}

void
ExecReScanAppend(AppendState *node)
{
	int			nasyncplans = node->as_nasyncplans;
	int			i;

	/*
	 * If any PARAM_EXEC Params used in pruning expressions have changed, then
	 * we'd better unset the valid subplans so that they are reselected for
	 * the new parameter values.
	 */
	if (node->as_prune_state &&
		bms_overlap(node->ps.chgParam,
					node->as_prune_state->execparamids))
	{
		bms_free(node->as_valid_subplans);
		node->as_valid_subplans = NULL;
		if (nasyncplans > 0)
		{
			bms_free(node->as_valid_asyncplans);
			node->as_valid_asyncplans = NULL;
		}
	}

	for (i = 0; i < node->as_nplans; i++)
	{
		PlanState  *subnode = node->appendplans[i];

		/*
		 * ExecReScan doesn't know about my subplans, so I have to do
		 * changed-parameter signaling myself.
		 */
		if (node->ps.chgParam != NULL)
			UpdateChangedParamSet(subnode, node->ps.chgParam);

		/*
		 * If chgParam of subnode is not null then plan will be re-scanned by
		 * first ExecProcNode or by first ExecAsyncRequest.
		 */
		if (subnode->chgParam == NULL)
			ExecReScan(subnode);
	}

	/* Reset async state */
	if (nasyncplans > 0)
	{
		i = -1;
		while ((i = bms_next_member(node->as_asyncplans, i)) >= 0)
		{
			AsyncRequest *areq = node->as_asyncrequests[i];

			areq->callback_pending = false;
			areq->request_complete = false;
			areq->result = NULL;
		}

		node->as_nasyncresults = 0;
		node->as_nasyncremain = 0;
		bms_free(node->as_needrequest);
		node->as_needrequest = NULL;
	}

	/* Let choose_next_subplan_* function handle setting the first subplan */
	node->as_whichplan = INVALID_SUBPLAN_INDEX;
	node->as_syncdone = false;
	node->as_begun = false;
}

/* ----------------------------------------------------------------
 *						Parallel Append Support
 * ----------------------------------------------------------------
 */

/* ----------------------------------------------------------------
 *		ExecAppendEstimate
 *
 *		Compute the amount of space we'll need in the parallel
 *		query DSM, and inform pcxt->estimator about our needs.
 * ----------------------------------------------------------------
 */
void
ExecAppendEstimate(AppendState *node,
				   ParallelContext *pcxt)
{
	node->pstate_len =
		add_size(offsetof(ParallelAppendState, pa_finished),
				 sizeof(bool) * node->as_nplans);

	shm_toc_estimate_chunk(&pcxt->estimator, node->pstate_len);
	shm_toc_estimate_keys(&pcxt->estimator, 1);
}


/* ----------------------------------------------------------------
 *		ExecAppendInitializeDSM
 *
 *		Set up shared state for Parallel Append.
 * ----------------------------------------------------------------
 */
void
ExecAppendInitializeDSM(AppendState *node,
						ParallelContext *pcxt)
{
	ParallelAppendState *pstate;

	pstate = shm_toc_allocate(pcxt->toc, node->pstate_len);
	memset(pstate, 0, node->pstate_len);
	LWLockInitialize(&pstate->pa_lock, LWTRANCHE_PARALLEL_APPEND);
	shm_toc_insert(pcxt->toc, node->ps.plan->plan_node_id, pstate);

	node->as_pstate = pstate;
	node->choose_next_subplan = choose_next_subplan_for_leader;
}

/* ----------------------------------------------------------------
 *		ExecAppendReInitializeDSM
 *
 *		Reset shared state before beginning a fresh scan.
 * ----------------------------------------------------------------
 */
void
ExecAppendReInitializeDSM(AppendState *node, ParallelContext *pcxt)
{
	ParallelAppendState *pstate = node->as_pstate;

	pstate->pa_next_plan = 0;
	memset(pstate->pa_finished, 0, sizeof(bool) * node->as_nplans);
}

/* ----------------------------------------------------------------
 *		ExecAppendInitializeWorker
 *
 *		Copy relevant information from TOC into planstate, and initialize
 *		whatever is required to choose and execute the optimal subplan.
 * ----------------------------------------------------------------
 */
void
ExecAppendInitializeWorker(AppendState *node, ParallelWorkerContext *pwcxt)
{
	node->as_pstate = shm_toc_lookup(pwcxt->toc, node->ps.plan->plan_node_id, false);
	node->choose_next_subplan = choose_next_subplan_for_worker;
}

/* ----------------------------------------------------------------
 *		choose_next_subplan_locally
 *
 *		Choose next sync subplan for a non-parallel-aware Append,
 *		returning false if there are no more.
 * ----------------------------------------------------------------
 */
static bool
choose_next_subplan_locally(AppendState *node)
{
	int			whichplan = node->as_whichplan;
	int			nextplan;

	/* We should never be called when there are no subplans */
	Assert(node->as_nplans > 0);

	/* Nothing to do if syncdone */
	if (node->as_syncdone)
		return false;

	/*
	 * If first call then have the bms member function choose the first valid
	 * sync subplan by initializing whichplan to -1.  If there happen to be no
	 * valid sync subplans then the bms member function will handle that by
	 * returning a negative number which will allow us to exit returning a
	 * false value.
	 */
	if (whichplan == INVALID_SUBPLAN_INDEX)
	{
<<<<<<< HEAD
		if (node->as_valid_subplans == NULL)
		{
			Append	   *plan = (Append *) node->ps.plan;

=======
		if (node->as_nasyncplans > 0)
		{
			/* We'd have filled as_valid_subplans already */
			Assert(node->as_valid_subplans);
		}
		else if (node->as_valid_subplans == NULL)
>>>>>>> d457cb4e
			node->as_valid_subplans =
				ExecFindMatchingSubPlans(node->as_prune_state,
										 node->ps.state,
										 list_length(plan->appendplans),
										 plan->join_prune_paramids);
		}

		whichplan = -1;
	}

	/* Ensure whichplan is within the expected range */
	Assert(whichplan >= -1 && whichplan <= node->as_nplans);

	if (ScanDirectionIsForward(node->ps.state->es_direction))
		nextplan = bms_next_member(node->as_valid_subplans, whichplan);
	else
		nextplan = bms_prev_member(node->as_valid_subplans, whichplan);

	if (nextplan < 0)
	{
		/* Set as_syncdone if in async mode */
		if (node->as_nasyncplans > 0)
			node->as_syncdone = true;
		return false;
	}

	node->as_whichplan = nextplan;

	return true;
}

/* ----------------------------------------------------------------
 *		choose_next_subplan_for_leader
 *
 *      Try to pick a plan which doesn't commit us to doing much
 *      work locally, so that as much work as possible is done in
 *      the workers.  Cheapest subplans are at the end.
 * ----------------------------------------------------------------
 */
static bool
choose_next_subplan_for_leader(AppendState *node)
{
	ParallelAppendState *pstate = node->as_pstate;

	/* Backward scan is not supported by parallel-aware plans */
	Assert(ScanDirectionIsForward(node->ps.state->es_direction));

	/* We should never be called when there are no subplans */
	Assert(node->as_nplans > 0);

	LWLockAcquire(&pstate->pa_lock, LW_EXCLUSIVE);

	if (node->as_whichplan != INVALID_SUBPLAN_INDEX)
	{
		/* Mark just-completed subplan as finished. */
		node->as_pstate->pa_finished[node->as_whichplan] = true;
	}
	else
	{
		/* Start with last subplan. */
		node->as_whichplan = node->as_nplans - 1;

		/*
		 * If we've yet to determine the valid subplans then do so now.  If
		 * run-time pruning is disabled then the valid subplans will always be
		 * set to all subplans.
		 */
		if (node->as_valid_subplans == NULL)
		{
			Append	   *plan = (Append *) node->ps.plan;

			node->as_valid_subplans =
				ExecFindMatchingSubPlans(node->as_prune_state,
										 node->ps.state,
										 list_length(plan->appendplans),
										 plan->join_prune_paramids);

			/*
			 * Mark each invalid plan as finished to allow the loop below to
			 * select the first valid subplan.
			 */
			mark_invalid_subplans_as_finished(node);
		}
	}

	/* Loop until we find a subplan to execute. */
	while (pstate->pa_finished[node->as_whichplan])
	{
		if (node->as_whichplan == 0)
		{
			pstate->pa_next_plan = INVALID_SUBPLAN_INDEX;
			node->as_whichplan = INVALID_SUBPLAN_INDEX;
			LWLockRelease(&pstate->pa_lock);
			return false;
		}

		/*
		 * We needn't pay attention to as_valid_subplans here as all invalid
		 * plans have been marked as finished.
		 */
		node->as_whichplan--;
	}

	/* If non-partial, immediately mark as finished. */
	if (node->as_whichplan < node->as_first_partial_plan)
		node->as_pstate->pa_finished[node->as_whichplan] = true;

	LWLockRelease(&pstate->pa_lock);

	return true;
}

/* ----------------------------------------------------------------
 *		choose_next_subplan_for_worker
 *
 *		Choose next subplan for a parallel-aware Append, returning
 *		false if there are no more.
 *
 *		We start from the first plan and advance through the list;
 *		when we get back to the end, we loop back to the first
 *		partial plan.  This assigns the non-partial plans first in
 *		order of descending cost and then spreads out the workers
 *		as evenly as possible across the remaining partial plans.
 * ----------------------------------------------------------------
 */
static bool
choose_next_subplan_for_worker(AppendState *node)
{
	ParallelAppendState *pstate = node->as_pstate;

	/* Backward scan is not supported by parallel-aware plans */
	Assert(ScanDirectionIsForward(node->ps.state->es_direction));

	/* We should never be called when there are no subplans */
	Assert(node->as_nplans > 0);

	LWLockAcquire(&pstate->pa_lock, LW_EXCLUSIVE);

	/* Mark just-completed subplan as finished. */
	if (node->as_whichplan != INVALID_SUBPLAN_INDEX)
		node->as_pstate->pa_finished[node->as_whichplan] = true;

	/*
	 * If we've yet to determine the valid subplans then do so now.  If
	 * run-time pruning is disabled then the valid subplans will always be set
	 * to all subplans.
	 */
	else if (node->as_valid_subplans == NULL)
	{
		Append	   *plan = (Append *) node->ps.plan;

		node->as_valid_subplans =
			ExecFindMatchingSubPlans(node->as_prune_state,
									 node->ps.state,
									 list_length(plan->appendplans),
									 plan->join_prune_paramids);
		mark_invalid_subplans_as_finished(node);
	}

	/* If all the plans are already done, we have nothing to do */
	if (pstate->pa_next_plan == INVALID_SUBPLAN_INDEX)
	{
		LWLockRelease(&pstate->pa_lock);
		return false;
	}

	/* Save the plan from which we are starting the search. */
	node->as_whichplan = pstate->pa_next_plan;

	/* Loop until we find a valid subplan to execute. */
	while (pstate->pa_finished[pstate->pa_next_plan])
	{
		int			nextplan;

		nextplan = bms_next_member(node->as_valid_subplans,
								   pstate->pa_next_plan);
		if (nextplan >= 0)
		{
			/* Advance to the next valid plan. */
			pstate->pa_next_plan = nextplan;
		}
		else if (node->as_whichplan > node->as_first_partial_plan)
		{
			/*
			 * Try looping back to the first valid partial plan, if there is
			 * one.  If there isn't, arrange to bail out below.
			 */
			nextplan = bms_next_member(node->as_valid_subplans,
									   node->as_first_partial_plan - 1);
			pstate->pa_next_plan =
				nextplan < 0 ? node->as_whichplan : nextplan;
		}
		else
		{
			/*
			 * At last plan, and either there are no partial plans or we've
			 * tried them all.  Arrange to bail out.
			 */
			pstate->pa_next_plan = node->as_whichplan;
		}

		if (pstate->pa_next_plan == node->as_whichplan)
		{
			/* We've tried everything! */
			pstate->pa_next_plan = INVALID_SUBPLAN_INDEX;
			LWLockRelease(&pstate->pa_lock);
			return false;
		}
	}

	/* Pick the plan we found, and advance pa_next_plan one more time. */
	node->as_whichplan = pstate->pa_next_plan;
	pstate->pa_next_plan = bms_next_member(node->as_valid_subplans,
										   pstate->pa_next_plan);

	/*
	 * If there are no more valid plans then try setting the next plan to the
	 * first valid partial plan.
	 */
	if (pstate->pa_next_plan < 0)
	{
		int			nextplan = bms_next_member(node->as_valid_subplans,
											   node->as_first_partial_plan - 1);

		if (nextplan >= 0)
			pstate->pa_next_plan = nextplan;
		else
		{
			/*
			 * There are no valid partial plans, and we already chose the last
			 * non-partial plan; so flag that there's nothing more for our
			 * fellow workers to do.
			 */
			pstate->pa_next_plan = INVALID_SUBPLAN_INDEX;
		}
	}

	/* If non-partial, immediately mark as finished. */
	if (node->as_whichplan < node->as_first_partial_plan)
		node->as_pstate->pa_finished[node->as_whichplan] = true;

	LWLockRelease(&pstate->pa_lock);

	return true;
}

/*
 * mark_invalid_subplans_as_finished
 *		Marks the ParallelAppendState's pa_finished as true for each invalid
 *		subplan.
 *
 * This function should only be called for parallel Append with run-time
 * pruning enabled.
 */
static void
mark_invalid_subplans_as_finished(AppendState *node)
{
	int			i;

	/* Only valid to call this while in parallel Append mode */
	Assert(node->as_pstate);

	/* Shouldn't have been called when run-time pruning is not enabled */
	Assert(node->as_prune_state);

	/* Nothing to do if all plans are valid */
	if (bms_num_members(node->as_valid_subplans) == node->as_nplans)
		return;

	/* Mark all non-valid plans as finished */
	for (i = 0; i < node->as_nplans; i++)
	{
		if (!bms_is_member(i, node->as_valid_subplans))
			node->as_pstate->pa_finished[i] = true;
	}
}

<<<<<<< HEAD
void
ExecSquelchAppend(AppendState *node)
{
	int			i;

	for (i = 0; i < node->as_nplans; i++)
		ExecSquelchNode(node->appendplans[i]);
=======
/* ----------------------------------------------------------------
 *						Asynchronous Append Support
 * ----------------------------------------------------------------
 */

/* ----------------------------------------------------------------
 *		ExecAppendAsyncBegin
 *
 *		Begin executing designed async-capable subplans.
 * ----------------------------------------------------------------
 */
static void
ExecAppendAsyncBegin(AppendState *node)
{
	int			i;

	/* Backward scan is not supported by async-aware Appends. */
	Assert(ScanDirectionIsForward(node->ps.state->es_direction));

	/* We should never be called when there are no subplans */
	Assert(node->as_nplans > 0);

	/* We should never be called when there are no async subplans. */
	Assert(node->as_nasyncplans > 0);

	/* If we've yet to determine the valid subplans then do so now. */
	if (node->as_valid_subplans == NULL)
	{
		node->as_valid_subplans =
			ExecFindMatchingSubPlans(node->as_prune_state);

		classify_matching_subplans(node);
	}

	/* Initialize state variables. */
	node->as_syncdone = bms_is_empty(node->as_valid_subplans);
	node->as_nasyncremain = bms_num_members(node->as_valid_asyncplans);

	/* Nothing to do if there are no valid async subplans. */
	if (node->as_nasyncremain == 0)
		return;

	/* Make a request for each of the valid async subplans. */
	i = -1;
	while ((i = bms_next_member(node->as_valid_asyncplans, i)) >= 0)
	{
		AsyncRequest *areq = node->as_asyncrequests[i];

		Assert(areq->request_index == i);
		Assert(!areq->callback_pending);

		/* Do the actual work. */
		ExecAsyncRequest(areq);
	}
}

/* ----------------------------------------------------------------
 *		ExecAppendAsyncGetNext
 *
 *		Get the next tuple from any of the asynchronous subplans.
 * ----------------------------------------------------------------
 */
static bool
ExecAppendAsyncGetNext(AppendState *node, TupleTableSlot **result)
{
	*result = NULL;

	/* We should never be called when there are no valid async subplans. */
	Assert(node->as_nasyncremain > 0);

	/* Request a tuple asynchronously. */
	if (ExecAppendAsyncRequest(node, result))
		return true;

	while (node->as_nasyncremain > 0)
	{
		CHECK_FOR_INTERRUPTS();

		/* Wait or poll for async events. */
		ExecAppendAsyncEventWait(node);

		/* Request a tuple asynchronously. */
		if (ExecAppendAsyncRequest(node, result))
			return true;

		/* Break from loop if there's any sync subplan that isn't complete. */
		if (!node->as_syncdone)
			break;
	}

	/*
	 * If all sync subplans are complete, we're totally done scanning the
	 * given node.  Otherwise, we're done with the asynchronous stuff but must
	 * continue scanning the sync subplans.
	 */
	if (node->as_syncdone)
	{
		Assert(node->as_nasyncremain == 0);
		*result = ExecClearTuple(node->ps.ps_ResultTupleSlot);
		return true;
	}

	return false;
}

/* ----------------------------------------------------------------
 *		ExecAppendAsyncRequest
 *
 *		Request a tuple asynchronously.
 * ----------------------------------------------------------------
 */
static bool
ExecAppendAsyncRequest(AppendState *node, TupleTableSlot **result)
{
	Bitmapset  *needrequest;
	int			i;

	/* Nothing to do if there are no async subplans needing a new request. */
	if (bms_is_empty(node->as_needrequest))
	{
		Assert(node->as_nasyncresults == 0);
		return false;
	}

	/*
	 * If there are any asynchronously-generated results that have not yet
	 * been returned, we have nothing to do; just return one of them.
	 */
	if (node->as_nasyncresults > 0)
	{
		--node->as_nasyncresults;
		*result = node->as_asyncresults[node->as_nasyncresults];
		return true;
	}

	/* Make a new request for each of the async subplans that need it. */
	needrequest = node->as_needrequest;
	node->as_needrequest = NULL;
	i = -1;
	while ((i = bms_next_member(needrequest, i)) >= 0)
	{
		AsyncRequest *areq = node->as_asyncrequests[i];

		/* Do the actual work. */
		ExecAsyncRequest(areq);
	}
	bms_free(needrequest);

	/* Return one of the asynchronously-generated results if any. */
	if (node->as_nasyncresults > 0)
	{
		--node->as_nasyncresults;
		*result = node->as_asyncresults[node->as_nasyncresults];
		return true;
	}

	return false;
}

/* ----------------------------------------------------------------
 *		ExecAppendAsyncEventWait
 *
 *		Wait or poll for file descriptor events and fire callbacks.
 * ----------------------------------------------------------------
 */
static void
ExecAppendAsyncEventWait(AppendState *node)
{
	int			nevents = node->as_nasyncplans + 1;
	long		timeout = node->as_syncdone ? -1 : 0;
	WaitEvent	occurred_event[EVENT_BUFFER_SIZE];
	int			noccurred;
	int			i;

	/* We should never be called when there are no valid async subplans. */
	Assert(node->as_nasyncremain > 0);

	node->as_eventset = CreateWaitEventSet(CurrentMemoryContext, nevents);
	AddWaitEventToSet(node->as_eventset, WL_EXIT_ON_PM_DEATH, PGINVALID_SOCKET,
					  NULL, NULL);

	/* Give each waiting subplan a chance to add an event. */
	i = -1;
	while ((i = bms_next_member(node->as_asyncplans, i)) >= 0)
	{
		AsyncRequest *areq = node->as_asyncrequests[i];

		if (areq->callback_pending)
			ExecAsyncConfigureWait(areq);
	}

	/*
	 * No need for further processing if there are no configured events other
	 * than the postmaster death event.
	 */
	if (GetNumRegisteredWaitEvents(node->as_eventset) == 1)
	{
		FreeWaitEventSet(node->as_eventset);
		node->as_eventset = NULL;
		return;
	}

	/* We wait on at most EVENT_BUFFER_SIZE events. */
	if (nevents > EVENT_BUFFER_SIZE)
		nevents = EVENT_BUFFER_SIZE;

	/*
	 * If the timeout is -1, wait until at least one event occurs.  If the
	 * timeout is 0, poll for events, but do not wait at all.
	 */
	noccurred = WaitEventSetWait(node->as_eventset, timeout, occurred_event,
								 nevents, WAIT_EVENT_APPEND_READY);
	FreeWaitEventSet(node->as_eventset);
	node->as_eventset = NULL;
	if (noccurred == 0)
		return;

	/* Deliver notifications. */
	for (i = 0; i < noccurred; i++)
	{
		WaitEvent  *w = &occurred_event[i];

		/*
		 * Each waiting subplan should have registered its wait event with
		 * user_data pointing back to its AsyncRequest.
		 */
		if ((w->events & WL_SOCKET_READABLE) != 0)
		{
			AsyncRequest *areq = (AsyncRequest *) w->user_data;

			if (areq->callback_pending)
			{
				/*
				 * Mark it as no longer needing a callback.  We must do this
				 * before dispatching the callback in case the callback resets
				 * the flag.
				 */
				areq->callback_pending = false;

				/* Do the actual work. */
				ExecAsyncNotify(areq);
			}
		}
	}
}

/* ----------------------------------------------------------------
 *		ExecAsyncAppendResponse
 *
 *		Receive a response from an asynchronous request we made.
 * ----------------------------------------------------------------
 */
void
ExecAsyncAppendResponse(AsyncRequest *areq)
{
	AppendState *node = (AppendState *) areq->requestor;
	TupleTableSlot *slot = areq->result;

	/* The result should be a TupleTableSlot or NULL. */
	Assert(slot == NULL || IsA(slot, TupleTableSlot));

	/* Nothing to do if the request is pending. */
	if (!areq->request_complete)
	{
		/* The request would have been pending for a callback. */
		Assert(areq->callback_pending);
		return;
	}

	/* If the result is NULL or an empty slot, there's nothing more to do. */
	if (TupIsNull(slot))
	{
		/* The ending subplan wouldn't have been pending for a callback. */
		Assert(!areq->callback_pending);
		--node->as_nasyncremain;
		return;
	}

	/* Save result so we can return it. */
	Assert(node->as_nasyncresults < node->as_nasyncplans);
	node->as_asyncresults[node->as_nasyncresults++] = slot;

	/*
	 * Mark the subplan that returned a result as ready for a new request.  We
	 * don't launch another one here immediately because it might complete.
	 */
	node->as_needrequest = bms_add_member(node->as_needrequest,
										  areq->request_index);
}

/* ----------------------------------------------------------------
 *		classify_matching_subplans
 *
 *		Classify the node's as_valid_subplans into sync ones and
 *		async ones, adjust it to contain sync ones only, and save
 *		async ones in the node's as_valid_asyncplans.
 * ----------------------------------------------------------------
 */
static void
classify_matching_subplans(AppendState *node)
{
	Bitmapset  *valid_asyncplans;

	Assert(node->as_valid_asyncplans == NULL);

	/* Nothing to do if there are no valid subplans. */
	if (bms_is_empty(node->as_valid_subplans))
	{
		node->as_syncdone = true;
		node->as_nasyncremain = 0;
		return;
	}

	/* Nothing to do if there are no valid async subplans. */
	if (!bms_overlap(node->as_valid_subplans, node->as_asyncplans))
	{
		node->as_nasyncremain = 0;
		return;
	}

	/* Get valid async subplans. */
	valid_asyncplans = bms_copy(node->as_asyncplans);
	valid_asyncplans = bms_int_members(valid_asyncplans,
									   node->as_valid_subplans);

	/* Adjust the valid subplans to contain sync subplans only. */
	node->as_valid_subplans = bms_del_members(node->as_valid_subplans,
											  valid_asyncplans);

	/* Save valid async subplans. */
	node->as_valid_asyncplans = valid_asyncplans;
>>>>>>> d457cb4e
}<|MERGE_RESOLUTION|>--- conflicted
+++ resolved
@@ -589,19 +589,14 @@
 	 */
 	if (whichplan == INVALID_SUBPLAN_INDEX)
 	{
-<<<<<<< HEAD
-		if (node->as_valid_subplans == NULL)
-		{
-			Append	   *plan = (Append *) node->ps.plan;
-
-=======
 		if (node->as_nasyncplans > 0)
 		{
 			/* We'd have filled as_valid_subplans already */
 			Assert(node->as_valid_subplans);
 		}
 		else if (node->as_valid_subplans == NULL)
->>>>>>> d457cb4e
+		{
+			Append	   *plan = (Append *) node->ps.plan;
 			node->as_valid_subplans =
 				ExecFindMatchingSubPlans(node->as_prune_state,
 										 node->ps.state,
@@ -879,15 +874,6 @@
 	}
 }
 
-<<<<<<< HEAD
-void
-ExecSquelchAppend(AppendState *node)
-{
-	int			i;
-
-	for (i = 0; i < node->as_nplans; i++)
-		ExecSquelchNode(node->appendplans[i]);
-=======
 /* ----------------------------------------------------------------
  *						Asynchronous Append Support
  * ----------------------------------------------------------------
@@ -916,8 +902,12 @@
 	/* If we've yet to determine the valid subplans then do so now. */
 	if (node->as_valid_subplans == NULL)
 	{
+		Append	*plan = (Append *) node->ps.plan;
 		node->as_valid_subplans =
-			ExecFindMatchingSubPlans(node->as_prune_state);
+			ExecFindMatchingSubPlans(node->as_prune_state,
+										 node->ps.state,
+										 list_length(plan->appendplans),
+										 plan->join_prune_paramids);
 
 		classify_matching_subplans(node);
 	}
@@ -1219,5 +1209,13 @@
 
 	/* Save valid async subplans. */
 	node->as_valid_asyncplans = valid_asyncplans;
->>>>>>> d457cb4e
+}
+
+void
+ExecSquelchAppend(AppendState *node)
+{
+	int			i;
+
+	for (i = 0; i < node->as_nplans; i++)
+		ExecSquelchNode(node->appendplans[i]);
 }