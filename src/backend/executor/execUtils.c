/*-------------------------------------------------------------------------
 *
 * execUtils.c
 *	  miscellaneous executor utility routines
 *
 * Portions Copyright (c) 2005-2008, Greenplum inc
 * Portions Copyright (c) 2012-Present Pivotal Software, Inc.
 * Portions Copyright (c) 1996-2009, PostgreSQL Global Development Group
 * Portions Copyright (c) 1994, Regents of the University of California
 *
 *
 * IDENTIFICATION
 *	  $PostgreSQL: pgsql/src/backend/executor/execUtils.c,v 1.159 2009/06/11 14:48:57 momjian Exp $
 *
 *-------------------------------------------------------------------------
 */
/*
 * INTERFACE ROUTINES
 *		CreateExecutorState		Create/delete executor working state
 *		FreeExecutorState
 *		CreateExprContext
 *		CreateStandaloneExprContext
 *		FreeExprContext
 *		ReScanExprContext
 *
 *		ExecAssignExprContext	Common code for plan node init routines.
 *		ExecAssignResultType
 *		etc
 *
 *		ExecOpenScanRelation	Common code for scan node init routines.
 *		ExecCloseScanRelation
 *
 *		ExecOpenIndices			\
 *		ExecCloseIndices		 | referenced by InitPlan, EndPlan,
 *		ExecInsertIndexTuples	/  ExecInsert, ExecUpdate
 *
 *		RegisterExprContextCallback    Register function shutdown callback
 *		UnregisterExprContextCallback  Deregister function shutdown callback
 *
 *	 NOTES
 *		This file has traditionally been the place to stick misc.
 *		executor support stuff that doesn't really go anyplace else.
 */

#include "postgres.h"

#include "access/genam.h"
#include "access/heapam.h"
#include "access/appendonlywriter.h"
#include "catalog/index.h"
#include "executor/execdebug.h"
<<<<<<< HEAD
#include "executor/execUtils.h"
=======
#include "nodes/nodeFuncs.h"
>>>>>>> 4d53a2f9
#include "parser/parsetree.h"
#include "utils/memutils.h"
#include "utils/relcache.h"
#include "utils/tqual.h"

#include "nodes/primnodes.h"
#include "nodes/execnodes.h"

#include "cdb/cdbutil.h"
#include "cdb/cdbvars.h"
#include "cdb/cdbdisp_query.h"
#include "cdb/cdbdispatchresult.h"
#include "cdb/ml_ipc.h"
#include "cdb/cdbmotion.h"
#include "cdb/cdbsreh.h"
#include "cdb/memquota.h"
#include "executor/spi.h"
#include "utils/elog.h"
#include "miscadmin.h"
#include "nodes/makefuncs.h"
#include "storage/ipc.h"
#include "cdb/cdbllize.h"
#include "utils/workfile_mgr.h"

#include "cdb/memquota.h"

static bool get_last_attnums(Node *node, ProjectionInfo *projInfo);
static void ShutdownExprContext(ExprContext *econtext);


/* ----------------------------------------------------------------
 *				 Executor state and memory management functions
 * ----------------------------------------------------------------
 */

/* ----------------
 *		CreateExecutorState
 *
 *		Create and initialize an EState node, which is the root of
 *		working storage for an entire Executor invocation.
 *
 * Principally, this creates the per-query memory context that will be
 * used to hold all working data that lives till the end of the query.
 * Note that the per-query context will become a child of the caller's
 * CurrentMemoryContext.
 * ----------------
 */
EState *
CreateExecutorState(void)
{
	EState	   *estate;
	MemoryContext qcontext;
	MemoryContext oldcontext;

	/*
	 * Create the per-query context for this Executor run.
	 */
	qcontext = AllocSetContextCreate(CurrentMemoryContext,
									 "ExecutorState",
									 ALLOCSET_DEFAULT_MINSIZE,
									 ALLOCSET_DEFAULT_INITSIZE,
									 ALLOCSET_DEFAULT_MAXSIZE);

	/*
	 * Make the EState node within the per-query context.  This way, we don't
	 * need a separate pfree() operation for it at shutdown.
	 */
	oldcontext = MemoryContextSwitchTo(qcontext);

	estate = makeNode(EState);

	/*
	 * Initialize dynamicTableScanInfo.
	 */
	estate->dynamicTableScanInfo = palloc0(sizeof(DynamicTableScanInfo));

	/*
	 * Initialize all fields of the Executor State structure
	 */
	estate->es_direction = ForwardScanDirection;
	estate->es_snapshot = SnapshotNow;
	estate->es_crosscheck_snapshot = InvalidSnapshot;	/* no crosscheck */
	estate->es_range_table = NIL;

	estate->es_output_cid = (CommandId) 0;

	estate->es_result_relations = NULL;
	estate->es_num_result_relations = 0;
	estate->es_result_relation_info = NULL;

	estate->es_junkFilter = NULL;

	estate->es_trig_target_relations = NIL;
	estate->es_trig_tuple_slot = NULL;

	estate->es_param_list_info = NULL;
	estate->es_param_exec_vals = NULL;

	estate->es_query_cxt = qcontext;

	estate->es_tupleTable = NIL;

	estate->es_processed = 0;
	estate->es_lastoid = InvalidOid;
	estate->es_rowMarks = NIL;

	estate->es_instrument = false;
	estate->es_select_into = false;
	estate->es_into_oids = false;

	estate->es_exprcontexts = NIL;

	estate->es_subplanstates = NIL;

	estate->es_per_tuple_exprcontext = NULL;

	estate->es_plannedstmt = NULL;
	estate->es_evalPlanQual = NULL;
	estate->es_evTupleNull = NULL;
	estate->es_evTuple = NULL;
	estate->es_useEvalPlan = false;

	estate->es_sliceTable = NULL;
	estate->interconnect_context = NULL;
	estate->motionlayer_context = NULL;
	estate->es_interconnect_is_setup = false;
	estate->active_recv_id = -1;
	estate->es_got_eos = false;
	estate->cancelUnfinished = false;

	estate->dispatcherState = palloc0(sizeof(struct CdbDispatcherState));

	estate->currentSliceIdInPlan = 0;
	estate->currentExecutingSliceId = 0;
	estate->currentSubplanLevel = 0;
	estate->rootSliceId = 0;
	estate->eliminateAliens = false;

	/*
	 * Return the executor state structure
	 */
	MemoryContextSwitchTo(oldcontext);

	return estate;
}

/*
 * freeDynamicTableScanInfo
 *   Free the space for DynamicTableScanInfo.
 */
static void
freeDynamicTableScanInfo(DynamicTableScanInfo *scanInfo)
{
	Assert(scanInfo != NULL);
	
	if (scanInfo->partsMetadata != NIL)
	{
		list_free_deep(scanInfo->partsMetadata);
	}
	
	if (scanInfo->numSelectorsPerScanId != NIL)
	{
		list_free(scanInfo->numSelectorsPerScanId);
	}

	pfree(scanInfo);
}

/* ----------------
 *		FreeExecutorState
 *
 *		Release an EState along with all remaining working storage.
 *
 * Note: this is not responsible for releasing non-memory resources,
 * such as open relations or buffer pins.  But it will shut down any
 * still-active ExprContexts within the EState.  That is sufficient
 * cleanup for situations where the EState has only been used for expression
 * evaluation, and not to run a complete Plan.
 *
 * This can be called in any memory context ... so long as it's not one
 * of the ones to be freed.
 *
 * In Greenplum, this also clears the PartitionState, even though that's a
 * non-memory resource, as that can be allocated for expression evaluation even
 * when there is no Plan.
 * ----------------
 */
void
FreeExecutorState(EState *estate)
{
	/*
	 * Shut down and free any remaining ExprContexts.  We do this explicitly
	 * to ensure that any remaining shutdown callbacks get called (since they
	 * might need to release resources that aren't simply memory within the
	 * per-query memory context).
	 */
	while (estate->es_exprcontexts)
	{
		/*
		 * XXX: seems there ought to be a faster way to implement this than
		 * repeated list_delete(), no?
		 */
		FreeExprContext((ExprContext *) linitial(estate->es_exprcontexts));
		/* FreeExprContext removed the list link for us */
	}

	if (estate->dispatcherState)
	{
		pfree(estate->dispatcherState);
		estate->dispatcherState = NULL;
	}

	/*
	 * Free dynamicTableScanInfo.
	 */
	if (estate->dynamicTableScanInfo != NULL)
	{
		freeDynamicTableScanInfo(estate->dynamicTableScanInfo);
		estate->dynamicTableScanInfo = NULL;
	}

	/*
	 * Greenplum: release partition-related resources (esp. TupleDesc ref counts).
	 */
	if (estate->es_partition_state)
	{
		ClearPartitionState(estate);
	}

	/*
	 * Free the per-query memory context, thereby releasing all working
	 * memory, including the EState node itself.
	 */
	MemoryContextDelete(estate->es_query_cxt);
}

/* ----------------
 *		CreateExprContext
 *
 *		Create a context for expression evaluation within an EState.
 *
 * An executor run may require multiple ExprContexts (we usually make one
 * for each Plan node, and a separate one for per-output-tuple processing
 * such as constraint checking).  Each ExprContext has its own "per-tuple"
 * memory context.
 *
 * Note we make no assumption about the caller's memory context.
 * ----------------
 */
ExprContext *
CreateExprContext(EState *estate)
{
	ExprContext *econtext;
	MemoryContext oldcontext;

	/* Create the ExprContext node within the per-query memory context */
	oldcontext = MemoryContextSwitchTo(estate->es_query_cxt);

	econtext = makeNode(ExprContext);

	/* Initialize fields of ExprContext */
	econtext->ecxt_scantuple = NULL;
	econtext->ecxt_innertuple = NULL;
	econtext->ecxt_outertuple = NULL;

	econtext->ecxt_per_query_memory = estate->es_query_cxt;

	/*
	 * Create working memory for expression evaluation in this context.
	 */
	econtext->ecxt_per_tuple_memory =
		AllocSetContextCreate(estate->es_query_cxt,
							  "ExprContext",
							  ALLOCSET_DEFAULT_MINSIZE,
							  ALLOCSET_DEFAULT_INITSIZE,
							  ALLOCSET_DEFAULT_MAXSIZE);

	econtext->ecxt_param_exec_vals = estate->es_param_exec_vals;
	econtext->ecxt_param_list_info = estate->es_param_list_info;

	econtext->ecxt_aggvalues = NULL;
	econtext->ecxt_aggnulls = NULL;

	econtext->caseValue_datum = (Datum) 0;
	econtext->caseValue_isNull = true;

	econtext->domainValue_datum = (Datum) 0;
	econtext->domainValue_isNull = true;

	econtext->ecxt_estate = estate;

	econtext->ecxt_callbacks = NULL;

	/*
	 * Link the ExprContext into the EState to ensure it is shut down when the
	 * EState is freed.  Because we use lcons(), shutdowns will occur in
	 * reverse order of creation, which may not be essential but can't hurt.
	 */
	estate->es_exprcontexts = lcons(econtext, estate->es_exprcontexts);

	MemoryContextSwitchTo(oldcontext);

	return econtext;
}

/* ----------------
 *		CreateStandaloneExprContext
 *
 *		Create a context for standalone expression evaluation.
 *
 * An ExprContext made this way can be used for evaluation of expressions
 * that contain no Params, subplans, or Var references (it might work to
 * put tuple references into the scantuple field, but it seems unwise).
 *
 * The ExprContext struct is allocated in the caller's current memory
 * context, which also becomes its "per query" context.
 *
 * It is caller's responsibility to free the ExprContext when done,
 * or at least ensure that any shutdown callbacks have been called
 * (ReScanExprContext() is suitable).  Otherwise, non-memory resources
 * might be leaked.
 * ----------------
 */
ExprContext *
CreateStandaloneExprContext(void)
{
	ExprContext *econtext;

	/* Create the ExprContext node within the caller's memory context */
	econtext = makeNode(ExprContext);

	/* Initialize fields of ExprContext */
	econtext->ecxt_scantuple = NULL;
	econtext->ecxt_innertuple = NULL;
	econtext->ecxt_outertuple = NULL;

	econtext->ecxt_per_query_memory = CurrentMemoryContext;

	/*
	 * Create working memory for expression evaluation in this context.
	 */
	econtext->ecxt_per_tuple_memory =
		AllocSetContextCreate(CurrentMemoryContext,
							  "ExprContext",
							  ALLOCSET_DEFAULT_MINSIZE,
							  ALLOCSET_DEFAULT_INITSIZE,
							  ALLOCSET_DEFAULT_MAXSIZE);

	econtext->ecxt_param_exec_vals = NULL;
	econtext->ecxt_param_list_info = NULL;

	econtext->ecxt_aggvalues = NULL;
	econtext->ecxt_aggnulls = NULL;

	econtext->caseValue_datum = (Datum) 0;
	econtext->caseValue_isNull = true;

	econtext->domainValue_datum = (Datum) 0;
	econtext->domainValue_isNull = true;

	econtext->ecxt_estate = NULL;

	econtext->ecxt_callbacks = NULL;

	return econtext;
}

/* ----------------
 *		FreeExprContext
 *
 *		Free an expression context, including calling any remaining
 *		shutdown callbacks.
 *
 * Since we free the temporary context used for expression evaluation,
 * any previously computed pass-by-reference expression result will go away!
 *
 * Note we make no assumption about the caller's memory context.
 * ----------------
 */
void
FreeExprContext(ExprContext *econtext)
{
	EState	   *estate;

	/* Call any registered callbacks */
	ShutdownExprContext(econtext);
	/* And clean up the memory used */
	MemoryContextDelete(econtext->ecxt_per_tuple_memory);
	/* Unlink self from owning EState, if any */
	estate = econtext->ecxt_estate;
	if (estate)
		estate->es_exprcontexts = list_delete_ptr(estate->es_exprcontexts,
												  econtext);
	/* And delete the ExprContext node */
	pfree(econtext);
}

/*
 * ReScanExprContext
 *
 *		Reset an expression context in preparation for a rescan of its
 *		plan node.	This requires calling any registered shutdown callbacks,
 *		since any partially complete set-returning-functions must be canceled.
 *
 * Note we make no assumption about the caller's memory context.
 */
void
ReScanExprContext(ExprContext *econtext)
{
	/* Call any registered callbacks */
	ShutdownExprContext(econtext);
	/* And clean up the memory used */
	MemoryContextReset(econtext->ecxt_per_tuple_memory);
}

/*
 * Build a per-output-tuple ExprContext for an EState.
 *
 * This is normally invoked via GetPerTupleExprContext() macro,
 * not directly.
 */
ExprContext *
MakePerTupleExprContext(EState *estate)
{
	if (estate->es_per_tuple_exprcontext == NULL)
		estate->es_per_tuple_exprcontext = CreateExprContext(estate);

	return estate->es_per_tuple_exprcontext;
}


/* ----------------------------------------------------------------
 *				 miscellaneous node-init support functions
 *
 * Note: all of these are expected to be called with CurrentMemoryContext
 * equal to the per-query memory context.
 * ----------------------------------------------------------------
 */

/* ----------------
 *		ExecAssignExprContext
 *
 *		This initializes the ps_ExprContext field.	It is only necessary
 *		to do this for nodes which use ExecQual or ExecProject
 *		because those routines require an econtext. Other nodes that
 *		don't have to evaluate expressions don't need to do this.
 * ----------------
 */
void
ExecAssignExprContext(EState *estate, PlanState *planstate)
{
	planstate->ps_ExprContext = CreateExprContext(estate);
}

/* ----------------
 *		ExecAssignResultType
 * ----------------
 */
void
ExecAssignResultType(PlanState *planstate, TupleDesc tupDesc)
{
	TupleTableSlot *slot = planstate->ps_ResultTupleSlot;

	ExecSetSlotDescriptor(slot, tupDesc);
}

/* ----------------
 *		ExecAssignResultTypeFromTL
 * ----------------
 */
void
ExecAssignResultTypeFromTL(PlanState *planstate)
{
	bool		hasoid;
	TupleDesc	tupDesc;

	if (ExecContextForcesOids(planstate, &hasoid))
	{
		/* context forces OID choice; hasoid is now set correctly */
	}
	else
	{
		/* given free choice, don't leave space for OIDs in result tuples */
		hasoid = false;
	}

	/*
	 * ExecTypeFromTL needs the parse-time representation of the tlist, not a
	 * list of ExprStates.	This is good because some plan nodes don't bother
	 * to set up planstate->targetlist ...
	 */
	tupDesc = ExecTypeFromTL(planstate->plan->targetlist, hasoid);
	ExecAssignResultType(planstate, tupDesc);
}

/* ----------------
 *		ExecGetResultType
 * ----------------
 */
TupleDesc
ExecGetResultType(PlanState *planstate)
{
	TupleTableSlot *slot = planstate->ps_ResultTupleSlot;

	return slot->tts_tupleDescriptor;
}

extern void
ExecVariableList(ProjectionInfo *projInfo, Datum *values, bool *isnull);

/* ----------------
 *		ExecBuildProjectionInfo
 *
 * Build a ProjectionInfo node for evaluating the given tlist in the given
 * econtext, and storing the result into the tuple slot.  (Caller must have
 * ensured that tuple slot has a descriptor matching the tlist!)  Note that
 * the given tlist should be a list of ExprState nodes, not Expr nodes.
 *
 * inputDesc can be NULL, but if it is not, we check to see whether simple
 * Vars in the tlist match the descriptor.	It is important to provide
 * inputDesc for relation-scan plan nodes, as a cross check that the relation
 * hasn't been changed since the plan was made.  At higher levels of a plan,
 * there is no need to recheck.
 * ----------------
 */
ProjectionInfo *
ExecBuildProjectionInfo(List *targetList,
						ExprContext *econtext,
						TupleTableSlot *slot,
						TupleDesc inputDesc)
{
	ProjectionInfo *projInfo = makeNode(ProjectionInfo);
	int			len = ExecTargetListLength(targetList);
	int		   *workspace;
	int		   *varSlotOffsets;
	int		   *varNumbers;
	int		   *varOutputCols;
	List	   *exprlist;
	int			numSimpleVars;
	bool		directMap;
	ListCell   *tl;

	projInfo->pi_exprContext = econtext;
	projInfo->pi_slot = slot;
	/* since these are all int arrays, we need do just one palloc */
	workspace = (int *) palloc(len * 3 * sizeof(int));
	projInfo->pi_varSlotOffsets = varSlotOffsets = workspace;
	projInfo->pi_varNumbers = varNumbers = workspace + len;
	projInfo->pi_varOutputCols = varOutputCols = workspace + len * 2;
	projInfo->pi_lastInnerVar = 0;
	projInfo->pi_lastOuterVar = 0;
	projInfo->pi_lastScanVar = 0;

	/*
<<<<<<< HEAD
	 * Determine whether the target list consists entirely of simple Var
	 * references (ie, references to non-system attributes) that match the
	 * input.  If so, we can use the simpler ExecVariableList instead of
	 * ExecTargetList.	(Note: if there is a type mismatch then ExecEvalScalarVar
	 * will probably throw an error at runtime, but we leave that to it.)
=======
	 * We separate the target list elements into simple Var references and
	 * expressions which require the full ExecTargetList machinery.  To be a
	 * simple Var, a Var has to be a user attribute and not mismatch the
	 * inputDesc.  (Note: if there is a type mismatch then ExecEvalVar will
	 * probably throw an error at runtime, but we leave that to it.)
>>>>>>> 4d53a2f9
	 */
	exprlist = NIL;
	numSimpleVars = 0;
	directMap = true;
	foreach(tl, targetList)
	{
		GenericExprState *gstate = (GenericExprState *) lfirst(tl);
		Var		   *variable = (Var *) gstate->arg->expr;
		bool		isSimpleVar = false;

		if (variable != NULL &&
			IsA(variable, Var) &&
			variable->varattno > 0)
		{
			if (!inputDesc)
				isSimpleVar = true;		/* can't check type, assume OK */
			else if (variable->varattno <= inputDesc->natts)
			{
				Form_pg_attribute attr;

				attr = inputDesc->attrs[variable->varattno - 1];
				if (!attr->attisdropped && variable->vartype == attr->atttypid)
					isSimpleVar = true;
			}
		}

		if (isSimpleVar)
		{
			TargetEntry *tle = (TargetEntry *) gstate->xprstate.expr;
			AttrNumber	attnum = variable->varattno;

			varNumbers[numSimpleVars] = attnum;
			varOutputCols[numSimpleVars] = tle->resno;
			if (tle->resno != numSimpleVars + 1)
				directMap = false;

			switch (variable->varno)
			{
				case INNER:
					varSlotOffsets[numSimpleVars] = offsetof(ExprContext,
															 ecxt_innertuple);
					if (projInfo->pi_lastInnerVar < attnum)
						projInfo->pi_lastInnerVar = attnum;
					break;

				case OUTER:
					varSlotOffsets[numSimpleVars] = offsetof(ExprContext,
															 ecxt_outertuple);
					if (projInfo->pi_lastOuterVar < attnum)
						projInfo->pi_lastOuterVar = attnum;
					break;

				default:
					varSlotOffsets[numSimpleVars] = offsetof(ExprContext,
															 ecxt_scantuple);
					if (projInfo->pi_lastScanVar < attnum)
						projInfo->pi_lastScanVar = attnum;
					break;
			}
			numSimpleVars++;
		}
		else
		{
			/* Not a simple variable, add it to generic targetlist */
			exprlist = lappend(exprlist, gstate);
			/* Examine expr to include contained Vars in lastXXXVar counts */
			get_last_attnums((Node *) variable, projInfo);
		}
	}
	projInfo->pi_targetlist = exprlist;
	projInfo->pi_numSimpleVars = numSimpleVars;
	projInfo->pi_directMap = directMap;

	if (exprlist == NIL)
		projInfo->pi_itemIsDone = NULL; /* not needed */
	else
		projInfo->pi_itemIsDone = (ExprDoneCond *)
<<<<<<< HEAD
			palloc0(len * sizeof(ExprDoneCond));
		projInfo->pi_varSlotOffsets = NULL;
		projInfo->pi_varNumbers = NULL;
	}
=======
			palloc(len * sizeof(ExprDoneCond));
>>>>>>> 4d53a2f9

#ifdef USE_CODEGEN
	// Set the default location for ExecVariableList
	projInfo->ExecVariableList_gen_info.ExecVariableList_fn = ExecVariableList;
#endif
	return projInfo;
}

/*
 * get_last_attnums: expression walker for ExecBuildProjectionInfo
 *
 *	Update the lastXXXVar counts to be at least as large as the largest
 *	attribute numbers found in the expression
 */
static bool
get_last_attnums(Node *node, ProjectionInfo *projInfo)
{
	if (node == NULL)
		return false;
	if (IsA(node, Var))
	{
		Var		   *variable = (Var *) node;
		AttrNumber	attnum = variable->varattno;

		switch (variable->varno)
		{
			case INNER:
				if (projInfo->pi_lastInnerVar < attnum)
					projInfo->pi_lastInnerVar = attnum;
				break;

			case OUTER:
				if (projInfo->pi_lastOuterVar < attnum)
					projInfo->pi_lastOuterVar = attnum;
				break;

			default:
				if (projInfo->pi_lastScanVar < attnum)
					projInfo->pi_lastScanVar = attnum;
				break;
		}
		return false;
	}

	/*
	 * Don't examine the arguments of Aggrefs or WindowFuncs, because those do
	 * not represent expressions to be evaluated within the overall
	 * targetlist's econtext.
	 */
	if (IsA(node, Aggref))
		return false;
	if (IsA(node, WindowFunc))
		return false;
	return expression_tree_walker(node, get_last_attnums,
								  (void *) projInfo);
}

/* ----------------
 *		ExecAssignProjectionInfo
 *
 * forms the projection information from the node's targetlist
 *
 * Notes for inputDesc are same as for ExecBuildProjectionInfo: supply it
 * for a relation-scan node, can pass NULL for upper-level nodes
 * ----------------
 */
void
ExecAssignProjectionInfo(PlanState *planstate,
						 TupleDesc inputDesc)
{
	ProjectionInfo* pi = planstate->ps_ProjInfo;
	if (NULL != pi)
	{
		if (NULL != pi->pi_varNumbers)
		{
			pfree(pi->pi_varNumbers);
		}
		if (NULL != pi->pi_varSlotOffsets)
		{
			pfree(pi->pi_varSlotOffsets);
		}
		if (NULL != pi->pi_itemIsDone)
		{
			pfree(pi->pi_itemIsDone);
		}
		pfree(pi);
	}

	planstate->ps_ProjInfo =
		ExecBuildProjectionInfo(planstate->targetlist,
								planstate->ps_ExprContext,
								planstate->ps_ResultTupleSlot,
								inputDesc);
}

/* ----------------
 *		ExecFreeExprContext
 *
 * A plan node's ExprContext should be freed explicitly during executor
 * shutdown because there may be shutdown callbacks to call.  (Other resources
 * made by the above routines, such as projection info, don't need to be freed
 * explicitly because they're just memory in the per-query memory context.)
 *
 * However ... there is no particular need to do it during ExecEndNode,
 * because FreeExecutorState will free any remaining ExprContexts within
 * the EState.	Letting FreeExecutorState do it allows the ExprContexts to
 * be freed in reverse order of creation, rather than order of creation as
 * will happen if we delete them here, which saves O(N^2) work in the list
 * cleanup inside FreeExprContext.
 * ----------------
 */
void
ExecFreeExprContext(PlanState *planstate)
{
	/*
	 * Per above discussion, don't actually delete the ExprContext. We do
	 * unlink it from the plan node, though.
	 */
	planstate->ps_ExprContext = NULL;
}

/* ----------------------------------------------------------------
 *		the following scan type support functions are for
 *		those nodes which are stubborn and return tuples in
 *		their Scan tuple slot instead of their Result tuple
 *		slot..	luck fur us, these nodes do not do projections
 *		so we don't have to worry about getting the ProjectionInfo
 *		right for them...  -cim 6/3/91
 * ----------------------------------------------------------------
 */

/* ----------------
 *		ExecGetScanType
 * ----------------
 */
TupleDesc
ExecGetScanType(ScanState *scanstate)
{
	TupleTableSlot *slot = scanstate->ss_ScanTupleSlot;

	return slot->tts_tupleDescriptor;
}

/* ----------------
 *		ExecAssignScanType
 * ----------------
 */
void
ExecAssignScanType(ScanState *scanstate, TupleDesc tupDesc)
{
	TupleTableSlot *slot = scanstate->ss_ScanTupleSlot;

	ExecSetSlotDescriptor(slot, tupDesc);
}

/* ----------------
 *		ExecAssignScanTypeFromOuterPlan
 * ----------------
 */
void
ExecAssignScanTypeFromOuterPlan(ScanState *scanstate)
{
	PlanState  *outerPlan;
	TupleDesc	tupDesc;

	outerPlan = outerPlanState(scanstate);
	tupDesc = ExecGetResultType(outerPlan);

	ExecAssignScanType(scanstate, tupDesc);
}


/* ----------------------------------------------------------------
 *				  Scan node support
 * ----------------------------------------------------------------
 */

/* ----------------------------------------------------------------
 *		ExecRelationIsTargetRelation
 *
 *		Detect whether a relation (identified by rangetable index)
 *		is one of the target relations of the query.
 * ----------------------------------------------------------------
 */
bool
ExecRelationIsTargetRelation(EState *estate, Index scanrelid)
{
	ResultRelInfo *resultRelInfos;
	int			i;

	resultRelInfos = estate->es_result_relations;
	for (i = 0; i < estate->es_num_result_relations; i++)
	{
		if (resultRelInfos[i].ri_RangeTableIndex == scanrelid)
			return true;
	}
	return false;
}

/* ----------------------------------------------------------------
 *		ExecOpenScanRelation
 *
 *		Open the heap relation to be scanned by a base-level scan plan node.
 *		This should be called during the node's ExecInit routine.
 *
 * By default, this acquires AccessShareLock on the relation.  However,
 * if the relation was already locked by InitPlan, we don't need to acquire
 * any additional lock.  This saves trips to the shared lock manager.
 * ----------------------------------------------------------------
 */
Relation
ExecOpenScanRelation(EState *estate, Index scanrelid)
{
	Oid			reloid;
	LOCKMODE	lockmode;

	/*
	 * Determine the lock type we need.  First, scan to see if target relation
	 * is a result relation.  If not, check if it's a FOR UPDATE/FOR SHARE
	 * relation.  In either of those cases, we got the lock already.
	 */
	lockmode = AccessShareLock;
	if (ExecRelationIsTargetRelation(estate, scanrelid))
		lockmode = NoLock;
	else
	{
		ListCell   *l;

		foreach(l, estate->es_rowMarks)
		{
			ExecRowMark *erm = lfirst(l);

			if (erm->rti == scanrelid)
			{
				lockmode = NoLock;
				break;
			}
		}
	}

	/* OK, open the relation and acquire lock as needed */
	reloid = getrelid(scanrelid, estate->es_range_table);

	Assert(reloid != InvalidOid);
	
	return heap_open(reloid, lockmode);
}

/*
 * same as above, but for external table scans
 */
Relation
ExecOpenScanExternalRelation(EState *estate, Index scanrelid)
{
	RangeTblEntry *rtentry;
	Oid			reloid;
	LOCKMODE	lockmode;

	lockmode = NoLock;

	rtentry = rt_fetch(scanrelid, estate->es_range_table);
	reloid = rtentry->relid;

	return relation_open(reloid, NoLock);
}

/* ----------------------------------------------------------------
 *		ExecCloseScanRelation
 *
 *		Close the heap relation scanned by a base-level scan plan node.
 *		This should be called during the node's ExecEnd routine.
 *
 * Currently, we do not release the lock acquired by ExecOpenScanRelation.
 * This lock should be held till end of transaction.  (There is a faction
 * that considers this too much locking, however.)
 *
 * If we did want to release the lock, we'd have to repeat the logic in
 * ExecOpenScanRelation in order to figure out what to release.
 * ----------------------------------------------------------------
 */
void
ExecCloseScanRelation(Relation scanrel)
{
	heap_close(scanrel, NoLock);
}


/* ----------------------------------------------------------------
 *				  ExecInsertIndexTuples support
 * ----------------------------------------------------------------
 */

/* ----------------------------------------------------------------
 *		ExecOpenIndices
 *
 *		Find the indices associated with a result relation, open them,
 *		and save information about them in the result ResultRelInfo.
 *
 *		At entry, caller has already opened and locked
 *		resultRelInfo->ri_RelationDesc.
 * ----------------------------------------------------------------
 */
void
ExecOpenIndices(ResultRelInfo *resultRelInfo)
{
	Relation	resultRelation = resultRelInfo->ri_RelationDesc;
	List	   *indexoidlist;
	ListCell   *l;
	int			len,
				i;
	RelationPtr relationDescs;
	IndexInfo **indexInfoArray;

	resultRelInfo->ri_NumIndices = 0;

	/* fast path if no indexes */
	if (!RelationGetForm(resultRelation)->relhasindex)
		return;

	/*
	 * Get cached list of index OIDs
	 */
	indexoidlist = RelationGetIndexList(resultRelation);
	len = list_length(indexoidlist);
	if (len == 0)
		return;

	/*
	 * allocate space for result arrays
	 */
	relationDescs = (RelationPtr) palloc(len * sizeof(Relation));
	indexInfoArray = (IndexInfo **) palloc(len * sizeof(IndexInfo *));

	resultRelInfo->ri_NumIndices = len;
	resultRelInfo->ri_IndexRelationDescs = relationDescs;
	resultRelInfo->ri_IndexRelationInfo = indexInfoArray;

	/*
	 * For each index, open the index relation and save pg_index info. We
	 * acquire RowExclusiveLock, signifying we will update the index.
	 *
	 * Note: we do this even if the index is not IndexIsReady; it's not worth
	 * the trouble to optimize for the case where it isn't.
	 */
	i = 0;
	foreach(l, indexoidlist)
	{
		Oid			indexOid = lfirst_oid(l);
		Relation	indexDesc;
		IndexInfo  *ii;

		indexDesc = index_open(indexOid, RowExclusiveLock);

		/* extract index key information from the index's pg_index info */
		ii = BuildIndexInfo(indexDesc);

		relationDescs[i] = indexDesc;
		indexInfoArray[i] = ii;
		i++;
	}

	list_free(indexoidlist);
}

/* ----------------------------------------------------------------
 *		ExecCloseIndices
 *
 *		Close the index relations stored in resultRelInfo
 * ----------------------------------------------------------------
 */
void
ExecCloseIndices(ResultRelInfo *resultRelInfo)
{
	int			i;
	int			numIndices;
	RelationPtr indexDescs;

	numIndices = resultRelInfo->ri_NumIndices;
	indexDescs = resultRelInfo->ri_IndexRelationDescs;

	for (i = 0; i < numIndices; i++)
	{
		if (indexDescs[i] == NULL)
			continue;			/* shouldn't happen? */

		/* Drop lock acquired by ExecOpenIndices */
		index_close(indexDescs[i], RowExclusiveLock);
	}

	/*
	 * XXX should free indexInfo array here too?  Currently we assume that
	 * such stuff will be cleaned up automatically in FreeExecutorState.
	 */
}

/* ----------------------------------------------------------------
 *		ExecInsertIndexTuples
 *
 *		This routine takes care of inserting index tuples
 *		into all the relations indexing the result relation
 *		when a heap tuple is inserted into the result relation.
 *		Much of this code should be moved into the genam
 *		stuff as it only exists here because the genam stuff
 *		doesn't provide the functionality needed by the
 *		executor.. -cim 9/27/89
 *
 *		CAUTION: this must not be called for a HOT update.
 *		We can't defend against that here for lack of info.
 *		Should we change the API to make it safer?
 * ----------------------------------------------------------------
 */
void
ExecInsertIndexTuples(TupleTableSlot *slot,
					  ItemPointer tupleid,
					  EState *estate,
					  bool is_vacuum)
{
	ResultRelInfo *resultRelInfo;
	int			i;
	int			numIndices;
	RelationPtr relationDescs;
	Relation	heapRelation;
	IndexInfo **indexInfoArray;
	ExprContext *econtext;
	Datum		values[INDEX_MAX_KEYS];
	bool		isnull[INDEX_MAX_KEYS];

	/*
	 * Get information from the result relation info structure.
	 */
	resultRelInfo = estate->es_result_relation_info;
	numIndices = resultRelInfo->ri_NumIndices;
	relationDescs = resultRelInfo->ri_IndexRelationDescs;
	indexInfoArray = resultRelInfo->ri_IndexRelationInfo;
	heapRelation = resultRelInfo->ri_RelationDesc;

	/*
	 * We will use the EState's per-tuple context for evaluating predicates
	 * and index expressions (creating it if it's not already there).
	 */
	econtext = GetPerTupleExprContext(estate);

	/* Arrange for econtext's scan tuple to be the tuple under test */
	econtext->ecxt_scantuple = slot;

	/*
	 * for each index, form and insert the index tuple
	 */
	for (i = 0; i < numIndices; i++)
	{
		IndexInfo  *indexInfo;

		if (relationDescs[i] == NULL)
			continue;

		indexInfo = indexInfoArray[i];

		/* If the index is marked as read-only, ignore it */
		if (!indexInfo->ii_ReadyForInserts)
			continue;

		/* Check for partial index */
		if (indexInfo->ii_Predicate != NIL)
		{
			List	   *predicate;

			/*
			 * If predicate state not set up yet, create it (in the estate's
			 * per-query context)
			 */
			predicate = indexInfo->ii_PredicateState;
			if (predicate == NIL)
			{
				predicate = (List *)
					ExecPrepareExpr((Expr *) indexInfo->ii_Predicate,
									estate);
				indexInfo->ii_PredicateState = predicate;
			}

			/* Skip this index-update if the predicate isn't satisfied */
			if (!ExecQual(predicate, econtext, false))
				continue;
		}

		/*
		 * FormIndexDatum fills in its values and isnull parameters with the
		 * appropriate values for the column(s) of the index.
		 */
		FormIndexDatum(indexInfo,
					   slot,
					   estate,
					   values,
					   isnull);

		/*
		 * The index AM does the rest.	Note we suppress unique-index checks
		 * if we are being called from VACUUM, since VACUUM may need to move
		 * dead tuples that have the same keys as live ones.
		 */
		index_insert(relationDescs[i],	/* index relation */
					 values,	/* array of index Datums */
					 isnull,	/* null flags */
					 tupleid,	/* tid of heap tuple */
					 heapRelation,
					 relationDescs[i]->rd_index->indisunique && !is_vacuum);

	}
}

/*
 * ExecUpdateAOtupCount
 *		Update the tuple count on the master for an append only relation segfile.
 */
static void
ExecUpdateAOtupCount(ResultRelInfo *result_rels,
					 Snapshot shapshot,
					 int num_result_rels,
					 EState* estate,
					 uint64 tupadded)
{
	int		i;

	Assert(Gp_role == GP_ROLE_DISPATCH);

	bool was_delete = estate && estate->es_plannedstmt &&
		(estate->es_plannedstmt->commandType == CMD_DELETE);

	for (i = num_result_rels; i > 0; i--)
	{
		if(RelationIsAoRows(result_rels->ri_RelationDesc) || RelationIsAoCols(result_rels->ri_RelationDesc))
		{
			Assert(result_rels->ri_aosegno != InvalidFileSegNumber);

			if (was_delete && tupadded > 0)
			{
				/* Touch the ao seg info */
				UpdateMasterAosegTotals(result_rels->ri_RelationDesc,
									result_rels->ri_aosegno,
									0,
									1);
			} 
			else if (!was_delete)
			{
				UpdateMasterAosegTotals(result_rels->ri_RelationDesc,
									result_rels->ri_aosegno,
									tupadded,
									1);
			}
		}

		result_rels++;
	}
}

/*
 * UpdateChangedParamSet
 *		Add changed parameters to a plan node's chgParam set
 */
void
UpdateChangedParamSet(PlanState *node, Bitmapset *newchg)
{
	Bitmapset  *parmset;

	/*
	 * The plan node only depends on params listed in its allParam set. Don't
	 * include anything else into its chgParam set.
	 */
	parmset = bms_intersect(node->plan->allParam, newchg);

	/*
	 * Keep node->chgParam == NULL if there's not actually any members; this
	 * allows the simplest possible tests in executor node files.
	 */
	if (!bms_is_empty(parmset))
		node->chgParam = bms_join(node->chgParam, parmset);
	else
		bms_free(parmset);
}

/*
 * Register a shutdown callback in an ExprContext.
 *
 * Shutdown callbacks will be called (in reverse order of registration)
 * when the ExprContext is deleted or rescanned.  This provides a hook
 * for functions called in the context to do any cleanup needed --- it's
 * particularly useful for functions returning sets.  Note that the
 * callback will *not* be called in the event that execution is aborted
 * by an error.
 */
void
RegisterExprContextCallback(ExprContext *econtext,
							ExprContextCallbackFunction function,
							Datum arg)
{
	ExprContext_CB *ecxt_callback;

	/* Save the info in appropriate memory context */
	ecxt_callback = (ExprContext_CB *)
		MemoryContextAlloc(econtext->ecxt_per_query_memory,
						   sizeof(ExprContext_CB));

	ecxt_callback->function = function;
	ecxt_callback->arg = arg;

	/* link to front of list for appropriate execution order */
	ecxt_callback->next = econtext->ecxt_callbacks;
	econtext->ecxt_callbacks = ecxt_callback;
}

/*
 * Deregister a shutdown callback in an ExprContext.
 *
 * Any list entries matching the function and arg will be removed.
 * This can be used if it's no longer necessary to call the callback.
 */
void
UnregisterExprContextCallback(ExprContext *econtext,
							  ExprContextCallbackFunction function,
							  Datum arg)
{
	ExprContext_CB **prev_callback;
	ExprContext_CB *ecxt_callback;

	prev_callback = &econtext->ecxt_callbacks;

	while ((ecxt_callback = *prev_callback) != NULL)
	{
		if (ecxt_callback->function == function && ecxt_callback->arg == arg)
		{
			*prev_callback = ecxt_callback->next;
			pfree(ecxt_callback);
		}
		else
			prev_callback = &ecxt_callback->next;
	}
}

/*
 * Call all the shutdown callbacks registered in an ExprContext.
 *
 * The callback list is emptied (important in case this is only a rescan
 * reset, and not deletion of the ExprContext).
 */
static void
ShutdownExprContext(ExprContext *econtext)
{
	ExprContext_CB *ecxt_callback;
	MemoryContext oldcontext;

	/* Fast path in normal case where there's nothing to do. */
	if (econtext->ecxt_callbacks == NULL)
		return;

	/*
	 * Call the callbacks in econtext's per-tuple context.  This ensures that
	 * any memory they might leak will get cleaned up.
	 */
	oldcontext = MemoryContextSwitchTo(econtext->ecxt_per_tuple_memory);

	/*
	 * Call each callback function in reverse registration order.
	 */
	while ((ecxt_callback = econtext->ecxt_callbacks) != NULL)
	{
		econtext->ecxt_callbacks = ecxt_callback->next;
		(*ecxt_callback->function) (ecxt_callback->arg);
		pfree(ecxt_callback);
	}

	MemoryContextSwitchTo(oldcontext);
}


/* ---------------------------------------------------------------
 * 		Share Input utilities
 * ---------------------------------------------------------------
 */
ShareNodeEntry *
ExecGetShareNodeEntry(EState* estate, int shareidx, bool fCreate)
{
	Assert(shareidx >= 0);
	Assert(estate->es_sharenode != NULL);

	if(!fCreate)
	{
		if(shareidx >= list_length(*estate->es_sharenode))
			return NULL;
	}
	else
	{
		while(list_length(*estate->es_sharenode) <= shareidx)
		{
			ShareNodeEntry *n = makeNode(ShareNodeEntry);
			n->sharePlan = NULL;
			n->shareState = NULL;

			*estate->es_sharenode = lappend(*estate->es_sharenode, n);
		}
	}

	return (ShareNodeEntry *) list_nth(*estate->es_sharenode, shareidx);
}

/* ----------------------------------------------------------------
 *		CDB Slice Table utilities
 * ----------------------------------------------------------------
 */

/* Attach a slice table to the given Estate structure.	It should
 * consist of blank slices, one for the root plan, one for each
 * Motion node (which roots a slice with a send node), and one for
 * each subplan (which acts as an initplan root node).
 */
void
InitSliceTable(EState *estate, int nMotions, int nSubplans)
{
	SliceTable *table;
	Slice	   *slice;
	int			i,
				n;
	MemoryContext oldcontext;

	oldcontext = MemoryContextSwitchTo(estate->es_query_cxt);

	table = makeNode(SliceTable);
	table->nMotions = nMotions;
	table->nInitPlans = nSubplans;
	table->slices = NIL;
    table->doInstrument = false;

	/* Each slice table has a unique-id. */
	table->ic_instance_id = ++gp_interconnect_id;

	n = 1 + nMotions + nSubplans;
	for (i = 0; i < n; i++)
	{
		slice = makeNode(Slice);

		slice->sliceIndex = i;
        slice->rootIndex = (i > 0 && i <= nMotions) ? -1 : i;
		slice->gangType = GANGTYPE_UNALLOCATED;
		slice->gangSize = 0;
		slice->numGangMembersToBeActive = 0;
		slice->directDispatch.isDirectDispatch = false;
		slice->directDispatch.contentIds = NIL;
		slice->primaryGang = NULL;
		slice->parentIndex = -1;
		slice->children = NIL;
		slice->primaryProcesses = NIL;

		table->slices = lappend(table->slices, slice);
	}

	estate->es_sliceTable = table;

	MemoryContextSwitchTo(oldcontext);
}

/*
 * A forgiving slice table indexer that returns the indexed Slice* or NULL
 */
Slice *
getCurrentSlice(EState *estate, int sliceIndex)
{
	SliceTable *sliceTable = estate->es_sliceTable;

    if (sliceTable &&
        sliceIndex >= 0 &&
        sliceIndex < list_length(sliceTable->slices))
	    return (Slice *)list_nth(sliceTable->slices, sliceIndex);

    return NULL;
}

/* Should the slice run on the QD?
 *
 * N.B. Not the same as !sliceRunsOnQE(slice), when slice is NULL.
 */
bool
sliceRunsOnQD(Slice * slice)
{
	return (slice != NULL && slice->gangType == GANGTYPE_UNALLOCATED);
}


/* Should the slice run on a QE?
 *
 * N.B. Not the same as !sliceRunsOnQD(slice), when slice is NULL.
 */
bool
sliceRunsOnQE(Slice * slice)
{
	return (slice != NULL && slice->gangType != GANGTYPE_UNALLOCATED);
}

/**
 * Calculate the number of sending processes that should in be a slice.
 */
int
sliceCalculateNumSendingProcesses(Slice *slice)
{
	switch(slice->gangType)
	{
		case GANGTYPE_UNALLOCATED:
			return 0; /* does not send */

		case GANGTYPE_ENTRYDB_READER:
			return 1; /* on master */

		case GANGTYPE_SINGLETON_READER:
			return 1; /* on segment */

		case GANGTYPE_PRIMARY_WRITER:
			return 0; /* writers don't send */

		case GANGTYPE_PRIMARY_READER:
			if (slice->directDispatch.isDirectDispatch)
				return list_length(slice->directDispatch.contentIds);
			else
				return getgpsegmentCount();

		default:
			Insist(false);
			return -1;
	}
}

/* Assign gang descriptions to the root slices of the slice forest.
 *
 * The root slices of initPlan slice trees will always run on the QD,
 * which, for the time being, we represent as
 *
 *	  (gangType, gangSize) = <GANGTYPE_UNALLOCATED, 0>.
 *
 * The root slice of the main plan wil run on the QD in case it's a
 * SELECT,	but will run on QE(s) in case it's an INSERT, UPDATE, or
 * DELETE. Because we restrict UPDATE and DELETE to have no motions
 * (i.e., one slice) and because INSERT must always route tuples,
 * the assigment for these will be primary and mirror writer gangs,
 * which we represent as
 *
 *	  (gangType, gangSize) =  <GANGTYPE_PRIMARY_WRITER, N>
 */
void
InitRootSlices(QueryDesc *queryDesc)
{
	EState	   *estate = queryDesc->estate;
	SliceTable *sliceTable = estate->es_sliceTable;
	ListCell   *cell;
	Slice	   *slice;
	int			i;

	foreach(cell, sliceTable->slices)
	{
		slice = (Slice *) lfirst(cell);
		i = slice->sliceIndex;
		if (i == 0)
		{
			/* Main plan root slice */
			switch (queryDesc->operation)
			{
				case CMD_SELECT:
					Assert(slice->gangType == GANGTYPE_UNALLOCATED && slice->gangSize == 0);
					if (queryDesc->plannedstmt->intoClause != NULL)
					{
						slice->gangType = GANGTYPE_PRIMARY_WRITER;
						slice->gangSize = getgpsegmentCount();
						slice->numGangMembersToBeActive = sliceCalculateNumSendingProcesses(slice);
					}
					break;

				case CMD_INSERT:
				case CMD_UPDATE:
				case CMD_DELETE:
				{
					/* if updating a master-only table: do not dispatch to segments */
					List *resultRelations = queryDesc->plannedstmt->resultRelations;
					Assert(list_length(resultRelations) > 0);
					int idx = list_nth_int(resultRelations, 0);
					Assert (idx > 0);
					Oid reloid = getrelid(idx, queryDesc->plannedstmt->rtable);
					if (GpPolicyFetch(CurrentMemoryContext, reloid)->ptype != POLICYTYPE_ENTRY)
					{
						slice->gangType = GANGTYPE_PRIMARY_WRITER;
						slice->gangSize = getgpsegmentCount();
						slice->numGangMembersToBeActive = sliceCalculateNumSendingProcesses(slice);
			        }
			        /* else: result relation is master-only, so top slice should run on the QD and not be dispatched */
					break;
				}
				default:
					Assert(FALSE);
			}
		}
		if (i <= sliceTable->nMotions)
		{
			/* Non-root slice */
			continue;
		}
		else
		{
			/* InitPlan root slice */
			Assert(slice->gangType == GANGTYPE_UNALLOCATED && slice->gangSize == 0);
		}
	}
}

/*
 * Context for AssignGangs() and helper functions.
 */
typedef struct SliceReq
{
	int			numNgangs;
	int			num1gangs_primary_reader;
    int         num1gangs_entrydb_reader;
	int			nxtNgang;
	int			nxt1gang_primary_reader;
	int			nxt1gang_entrydb_reader;
	Gang	  **vecNgangs;
	Gang	  **vec1gangs_primary_reader;
	Gang	  **vec1gangs_entrydb_reader;
	bool		writer;

}	SliceReq;

/* Forward declarations */
static void InitSliceReq(SliceReq * req);
static void AccumSliceReq(SliceReq * inv, SliceReq * req);
static void InventorySliceTree(Slice ** sliceMap, int sliceIndex, SliceReq * req);
static void AssociateSlicesToProcesses(Slice ** sliceMap, int sliceIndex, SliceReq * req);


/*
 * Function AssignGangs runs on the QD and finishes construction of the
 * global slice table for a plan by assigning gangs allocated by the
 * executor factory to the slices of the slice table.
 *
 * On entry, the slice table (at queryDesc->estate->es_sliceTable) has
 * the correct structure (established by InitSliceTable) and has correct
 * gang types (established by function InitRootSlices).
 *
 * Gang assignment involves taking an inventory of the requirements of
 * each slice tree in the slice table, asking the executor factory to
 * allocate a minimal set of gangs that can satisfy any of the slice trees,
 * and associating the allocated gangs with slices in the slice table.
 *
 * On successful exit, the CDBProcess lists (primaryProcesses, mirrorProcesses)
 * and the Gang pointers (primaryGang, mirrorGang) are set correctly in each
 * slice in the slice table.
 */
void
AssignGangs(QueryDesc *queryDesc)
{
	EState	   *estate = queryDesc->estate;
	SliceTable *sliceTable = estate->es_sliceTable;
	ListCell   *cell;
	Slice	   *slice;
	int			i,
				nslices;
	Slice	  **sliceMap;
	SliceReq	req,
				inv;

	/* Make a map so we can access slices quickly by index. */
	nslices = list_length(sliceTable->slices);
	sliceMap = (Slice **) palloc(nslices * sizeof(Slice *));
	i = 0;
	foreach(cell, sliceTable->slices)
	{
		slice = (Slice *) lfirst(cell);
		Assert(i == slice->sliceIndex);
		sliceMap[i] = slice;
		i++;
	}

	/* Initialize gang requirement inventory */
	InitSliceReq(&inv);

	/* Capture main slice tree requirement. */
	InventorySliceTree(sliceMap, 0, &inv);

	/* Capture initPlan slice tree requirements. */
	for (i = sliceTable->nMotions + 1; i < nslices; i++)
	{
		InitSliceReq(&req);
		InventorySliceTree(sliceMap, i, &req);
		AccumSliceReq(&inv, &req);
	}

	/*
	 * Get the gangs we'll use.
	 *
	 * As a general rule the first gang is a writer and the rest are readers.
	 * If this happens to be an extended query protocol then all gangs are readers.
	 */
	if (inv.numNgangs > 0)
	{
		inv.vecNgangs = (Gang **) palloc(sizeof(Gang *) * inv.numNgangs);
		for (i = 0; i < inv.numNgangs; i++)
		{
			if (i == 0 && !queryDesc->extended_query)
			{
				inv.vecNgangs[i] = AllocateWriterGang();

				Assert(inv.vecNgangs[i] != NULL);
			}
			else
			{
				inv.vecNgangs[i] = AllocateReaderGang(GANGTYPE_PRIMARY_READER, queryDesc->portal_name);
			}
		}
	}
	if (inv.num1gangs_primary_reader > 0)
	{
		inv.vec1gangs_primary_reader = (Gang **) palloc(sizeof(Gang *) * inv.num1gangs_primary_reader);
		for (i = 0; i < inv.num1gangs_primary_reader; i++)
		{
			inv.vec1gangs_primary_reader[i] = AllocateReaderGang(GANGTYPE_SINGLETON_READER, queryDesc->portal_name);
		}
	}
	if (inv.num1gangs_entrydb_reader > 0)
	{
		inv.vec1gangs_entrydb_reader = (Gang **) palloc(sizeof(Gang *) * inv.num1gangs_entrydb_reader);
		for (i = 0; i < inv.num1gangs_entrydb_reader; i++)
		{
			inv.vec1gangs_entrydb_reader[i] = AllocateReaderGang(GANGTYPE_ENTRYDB_READER, queryDesc->portal_name);
		}
	}

	/* Use the gangs to construct the CdbProcess lists in slices. */
	inv.nxtNgang = 0;
    inv.nxt1gang_primary_reader = 0;
    inv.nxt1gang_entrydb_reader = 0;
	AssociateSlicesToProcesses(sliceMap, 0, &inv);		/* Main tree. */

	for (i = sliceTable->nMotions + 1; i < nslices; i++)
	{
		inv.nxtNgang = 0;
        inv.nxt1gang_primary_reader = 0;
        inv.nxt1gang_entrydb_reader = 0;
		AssociateSlicesToProcesses(sliceMap, i, &inv);	/* An initPlan */
	}

	/* Clean up */
	pfree(sliceMap);
	if (inv.vecNgangs != NULL)
		pfree(inv.vecNgangs);
	if (inv.vec1gangs_primary_reader != NULL)
		pfree(inv.vec1gangs_primary_reader);
	if (inv.vec1gangs_entrydb_reader != NULL)
		pfree(inv.vec1gangs_entrydb_reader);

}

void
ReleaseGangs(QueryDesc *queryDesc)
{
	Assert(queryDesc != NULL);

	freeGangsForPortal(queryDesc->portal_name);
}


void
InitSliceReq(SliceReq * req)
{
	req->numNgangs = 0;
    req->num1gangs_primary_reader = 0;
    req->num1gangs_entrydb_reader = 0;
	req->writer = FALSE;
	req->vecNgangs = NULL;
	req->vec1gangs_primary_reader = NULL;
	req->vec1gangs_entrydb_reader = NULL;
}

void
AccumSliceReq(SliceReq * inv, SliceReq * req)
{
	inv->numNgangs = Max(inv->numNgangs, req->numNgangs);
	inv->num1gangs_primary_reader = Max(inv->num1gangs_primary_reader, req->num1gangs_primary_reader);
	inv->num1gangs_entrydb_reader = Max(inv->num1gangs_entrydb_reader, req->num1gangs_entrydb_reader);
	inv->writer = (inv->writer || req->writer);
}


/*
 * Helper for AssignGangs takes a simple inventory of the gangs required
 * by a slice tree.  Recursive.  Closely coupled with AssignGangs.	Not
 * generally useful.
 */
void
InventorySliceTree(Slice ** sliceMap, int sliceIndex, SliceReq * req)
{
	ListCell   *cell;
	int			childIndex;
	Slice	   *slice = sliceMap[sliceIndex];

	switch (slice->gangType)
	{
		case GANGTYPE_UNALLOCATED:
			/* Roots that run on the  QD don't need a gang. */
			break;

		case GANGTYPE_ENTRYDB_READER:
            Assert(slice->gangSize == 1);
			req->num1gangs_entrydb_reader++;
			break;

		case GANGTYPE_SINGLETON_READER:
			req->num1gangs_primary_reader++;
			break;

		case GANGTYPE_PRIMARY_WRITER:
			req->writer = TRUE;
			/* fall through */

		case GANGTYPE_PRIMARY_READER:
			Assert(slice->gangSize == getgpsegmentCount());
			req->numNgangs++;
			break;
	}

	foreach(cell, slice->children)
	{
		childIndex = lfirst_int(cell);
		InventorySliceTree(sliceMap, childIndex, req);
	}
}


#ifdef USE_ASSERT_CHECKING
static int
countNonNullValues(List *list)
{
	int res = 0;
	ListCell *lc;

	foreach(lc,list)
		if ( lfirst(lc) != NULL)
			res++;
	return res;
}
#endif

/*
 * Helper for AssignGangs uses the gangs in the inventory to fill in the
 * CdbProcess lists in the slice tree.	Recursive.	Closely coupled with
 * AssignGangs.  Not generally useful.
 */
void
AssociateSlicesToProcesses(Slice ** sliceMap, int sliceIndex, SliceReq * req)
{
	ListCell   *cell;
	int			childIndex;
	Slice	   *slice = sliceMap[sliceIndex];

	switch (slice->gangType)
	{
		case GANGTYPE_UNALLOCATED:
			/* Roots that run on the  QD don't need a gang. */

			slice->primaryGang = NULL;
			slice->primaryProcesses = getCdbProcessesForQD(true);
			break;

		case GANGTYPE_ENTRYDB_READER:
			Assert(slice->gangSize == 1);
			slice->primaryGang = req->vec1gangs_entrydb_reader[req->nxt1gang_entrydb_reader++];
			Assert(slice->primaryGang != NULL);
			slice->primaryProcesses = getCdbProcessList(slice->primaryGang,
                                                        slice->sliceIndex,
														NULL);
			Assert(sliceCalculateNumSendingProcesses(slice) == countNonNullValues(slice->primaryProcesses));
			break;

		case GANGTYPE_PRIMARY_WRITER:
			Assert(slice->gangSize == getgpsegmentCount());
			Assert(req->numNgangs > 0 && req->nxtNgang == 0 && req->writer);
			Assert(req->vecNgangs[0] != NULL);

			slice->primaryGang = req->vecNgangs[req->nxtNgang++];
			Assert(slice->primaryGang != NULL);
			slice->primaryProcesses = getCdbProcessList(slice->primaryGang, slice->sliceIndex, &slice->directDispatch);
			break;

		case GANGTYPE_SINGLETON_READER:
			Assert(slice->gangSize == 1);
			slice->primaryGang = req->vec1gangs_primary_reader[req->nxt1gang_primary_reader++];
			Assert(slice->primaryGang != NULL);
			slice->primaryProcesses = getCdbProcessList(slice->primaryGang,
                                                        slice->sliceIndex,
                                                        &slice->directDispatch);
			Assert(sliceCalculateNumSendingProcesses(slice) == countNonNullValues(slice->primaryProcesses));
			break;

		case GANGTYPE_PRIMARY_READER:
			Assert(slice->gangSize == getgpsegmentCount());
			slice->primaryGang = req->vecNgangs[req->nxtNgang++];
			Assert(slice->primaryGang != NULL);
			slice->primaryProcesses = getCdbProcessList(slice->primaryGang,
                                                        slice->sliceIndex,
                                                        &slice->directDispatch);
			Assert(sliceCalculateNumSendingProcesses(slice) == countNonNullValues(slice->primaryProcesses));
			break;
	}

	foreach(cell, slice->children)
	{
		childIndex = lfirst_int(cell);
		AssociateSlicesToProcesses(sliceMap, childIndex, req);
	}
}

/*
 * Choose the execution identity (who does this executor serve?).
 * There are types:
 *
 * 1. No-Op (ignore) -- this occurs when the specified direction is
 *	 NoMovementScanDirection or when Gp_role is GP_ROLE_DISPATCH
 *	 and the current slice belongs to a QE.
 *
 * 2. Executor serves a Root Slice -- this occurs when Gp_role is
 *   GP_ROLE_UTILITY or the current slice is a root.  It corresponds
 *   to the "normal" path through the executor in that we enter the plan
 *   at the top and count on the motion nodes at the fringe of the top
 *   slice to return without ever calling nodes below them.
 *
 * 3. Executor serves a Non-Root Slice on a QE -- this occurs when
 *   Gp_role is GP_ROLE_EXECUTE and the current slice is not a root
 *   slice. It corresponds to a QE running a slice with a motion node on
 *	 top.  The call, thus, returns no tuples (since they all go out
 *	 on the interconnect to the receiver version of the motion node),
 *	 but it does execute the indicated slice down to any fringe
 *	 motion nodes (as in case 2).
 */
GpExecIdentity
getGpExecIdentity(QueryDesc *queryDesc,
				  ScanDirection direction,
				  EState	   *estate)
{
	Slice *currentSlice;

	currentSlice = getCurrentSlice(estate, LocallyExecutingSliceIndex(estate));
	if (currentSlice)
    {
        if (Gp_role == GP_ROLE_EXECUTE ||
            sliceRunsOnQD(currentSlice))
            currentSliceId = currentSlice->sliceIndex;
    }

	/* select the strategy */
	if (direction == NoMovementScanDirection)
	{
		return GP_IGNORE;
	}
	else if (Gp_role == GP_ROLE_DISPATCH && sliceRunsOnQE(currentSlice))
	{
		return GP_IGNORE;
	}
	else if (Gp_role == GP_ROLE_EXECUTE && LocallyExecutingSliceIndex(estate) != RootSliceIndex(estate))
	{
		return GP_NON_ROOT_ON_QE;
	}
	else
	{
		return GP_ROOT_SLICE;
	}
}

/*
 * End the gp-specific part of the executor.
 *
 * In here we collect the dispatch results if there are any, tear
 * down the interconnect if it is set-up.
 */
void mppExecutorFinishup(QueryDesc *queryDesc)
{
	EState	   *estate;
	Slice      *currentSlice;

	/* caller must have switched into per-query memory context already */
	estate = queryDesc->estate;

	currentSlice = getCurrentSlice(estate, LocallyExecutingSliceIndex(estate));

	/*
	 * If QD, wait for QEs to finish and check their results.
	 */
	if (estate->dispatcherState->primaryResults)
	{
		CdbDispatchResults *pr = estate->dispatcherState->primaryResults;
		HTAB 			   *aopartcounts = NULL;
		DispatchWaitMode	waitMode = DISPATCH_WAIT_NONE;

		/*
		 * If we are finishing a query before all the tuples of the query
		 * plan were fetched we must call ExecSquelchNode before checking
		 * the dispatch results in order to tell the nodes below we no longer
		 * need any more tuples.
		 */
		if (!estate->es_got_eos)
		{
			ExecSquelchNode(queryDesc->planstate);
		}

		/*
		 * Wait for completion of all QEs.  We send a "graceful" query
		 * finish, not cancel signal.  Since the query has succeeded,
		 * don't confuse QEs by sending erroneous message.
		 */
		if (estate->cancelUnfinished)
			waitMode = DISPATCH_WAIT_FINISH;
		CdbCheckDispatchResult(estate->dispatcherState, waitMode);

		/* If top slice was delegated to QEs, get num of rows processed. */
		if (sliceRunsOnQE(currentSlice))
		{
			estate->es_processed +=
				cdbdisp_sumCmdTuples(pr, LocallyExecutingSliceIndex(estate));
			estate->es_lastoid =
				cdbdisp_maxLastOid(pr, LocallyExecutingSliceIndex(estate));
			aopartcounts = cdbdisp_sumAoPartTupCount(estate->es_result_partitions, pr);
		}

		/* sum up rejected rows if any (single row error handling only) */
		cdbdisp_sumRejectedRows(pr);

		/* sum up inserted rows into any AO relation */
		if (aopartcounts)
		{
			/* counts from a partitioned AO table */

			ListCell *lc;

			foreach(lc, estate->es_result_aosegnos)
			{
				SegfileMapNode *map = lfirst(lc);
				struct {
					Oid relid;
			   		int64 tupcount;
				} *entry;
				bool found;

				entry = hash_search(aopartcounts,
									&(map->relid),
									HASH_FIND,
									&found);

				/*
				 * Must update the mod count only for segfiles where actual tuples were touched 
				 * (added/deleted) based on entry->tupcount.
				 */
				if (found && entry->tupcount)
				{
					bool was_delete = estate->es_plannedstmt && (estate->es_plannedstmt->commandType == CMD_DELETE);

					Relation r = heap_open(map->relid, AccessShareLock);
					if (was_delete)
					{
						UpdateMasterAosegTotals(r, map->segno, 0, 1);
					}
					else
					{
						UpdateMasterAosegTotals(r, map->segno, entry->tupcount, 1);	
					}
					heap_close(r, NoLock);
				}
			}
		}
		else
		{
			/* counts from a (non partitioned) AO table */

			ExecUpdateAOtupCount(estate->es_result_relations,
								 estate->es_snapshot,
								 estate->es_num_result_relations,
								 estate,
								 estate->es_processed);
		}

		/*
		 * Check and free the results of all gangs. If any QE had an
		 * error, report it and exit to our error handler via PG_THROW.
		 * NB: This call doesn't wait, because we already waited above.
		 */
		cdbdisp_finishCommand(estate->dispatcherState);
	}

	/* Teardown the Interconnect */
	if (estate->es_interconnect_is_setup)
	{
		/*
		 * MPP-3413: If we got here during cancellation of a cursor,
		 * we need to set the "forceEos" argument correctly --
		 * otherwise we potentially hang (cursors cancel on the QEs,
		 * mark the estate to "cancelUnfinished" and then try to do a
		 * normal interconnect teardown).
		 */
		TeardownInterconnect(estate->interconnect_context, estate->motionlayer_context, estate->cancelUnfinished, false);
		estate->es_interconnect_is_setup = false;
	}
}

/*
 * Cleanup the gp-specific parts of the query executor.
 *
 * Will normally be called after an error from within a CATCH block.
 */
void mppExecutorCleanup(QueryDesc *queryDesc)
{
	EState	   *estate;

	/* caller must have switched into per-query memory context already */
	estate = queryDesc->estate;

	/*
	 * If this query is being canceled, record that when the gpperfmon
	 * is enabled.
	 */
	if (gp_enable_gpperfmon &&
		Gp_role == GP_ROLE_DISPATCH &&
		queryDesc->gpmon_pkt &&
		QueryCancelCleanup)
	{			
		gpmon_qlog_query_canceling(queryDesc->gpmon_pkt);

		if (gp_cancel_query_print_log)
		{
			elog(LOG, "canceling query (%d, %d)",
				 queryDesc->gpmon_pkt->u.qlog.key.ssid,
				 queryDesc->gpmon_pkt->u.qlog.key.ccnt);
		}
	}

	/*
	 * Delaying the cancellation for a specified time.
	 */
	if (Gp_role == GP_ROLE_DISPATCH &&
		QueryCancelCleanup &&
		gp_cancel_query_delay_time > 0)
	{
		pg_usleep(gp_cancel_query_delay_time * 1000);
	}

	/*
	 * Request any commands still executing on qExecs to stop.
	 * Wait for them to finish and clean up the dispatching structures.
	 * Replace current error info with QE error info if more interesting.
	 */
	if (estate->dispatcherState && estate->dispatcherState->primaryResults)
	{
		/*
		 * If we are finishing a query before all the tuples of the query
		 * plan were fetched we must call ExecSquelchNode before checking
		 * the dispatch results in order to tell the nodes below we no longer
		 * need any more tuples.
		 */
		if (estate->es_interconnect_is_setup && !estate->es_got_eos)
			ExecSquelchNode(queryDesc->planstate);

		CdbDispatchHandleError(estate->dispatcherState);
	}

	/* Clean up the interconnect. */
	if (estate->es_interconnect_is_setup)
	{
		TeardownInterconnect(estate->interconnect_context, estate->motionlayer_context, true /* force EOS */, true);
		estate->es_interconnect_is_setup = false;
	}
	
	/**
	 * Perfmon related stuff.
	 */
	if (gp_enable_gpperfmon 
			&& Gp_role == GP_ROLE_DISPATCH
			&& queryDesc->gpmon_pkt)
	{			
		gpmon_qlog_query_error(queryDesc->gpmon_pkt);
		pfree(queryDesc->gpmon_pkt);
		queryDesc->gpmon_pkt = NULL;
	}

	/* Workfile manager per-query resource accounting */
	WorkfileQueryspace_ReleaseEntry();

	ReportOOMConsumption();

	/**
	 * Since there was an error, clean up the function scan stack.
	 */
	if (!IsResManagerMemoryPolicyNone())
	{
		SPI_InitMemoryReservation();
	}
}

void ResetExprContext(ExprContext *econtext)
{
	MemoryContext memctxt = econtext->ecxt_per_tuple_memory;
	if(memctxt->allBytesAlloc - memctxt->allBytesFreed > 50000)
		MemoryContextReset(memctxt);
}

/**
 * This method is used to determine how much memory a specific operator
 * is supposed to use (in KB). 
 */
uint64 PlanStateOperatorMemKB(const PlanState *ps)
{
	Assert(ps);
	Assert(ps->plan);
	uint64 result = 0;
	if (ps->plan->operatorMemKB == 0)
	{
		/**
		 * There are some statements that do not go through the resource queue and these
		 * plans dont get decorated with the operatorMemKB. Someday, we should fix resource queues.
		 */
		result = work_mem;
	}
	else
	{
		if (IsA(ps, AggState))
		{
			result = ps->plan->operatorMemKB + MemoryAccounting_RequestQuotaIncrease();
		}
		else
			result = ps->plan->operatorMemKB;
	}
	
	return result;
}

/**
 * Methods to find motionstate object within a planstate tree given a motion id (which is the same as slice index)
 */
typedef struct MotionStateFinderContext
{
	int motionId; /* Input */
	MotionState *motionState; /* Output */
} MotionStateFinderContext;

/**
 * Walker method that finds motion state node within a planstate tree.
 */
static CdbVisitOpt
MotionStateFinderWalker(PlanState *node,
				  void *context)
{
	Assert(context);
	MotionStateFinderContext *ctx = (MotionStateFinderContext *) context;

	if (IsA(node, MotionState))
	{
		MotionState *ms = (MotionState *) node;
		Motion *m = (Motion *) ms->ps.plan;
		if (m->motionID == ctx->motionId)
		{
			Assert(ctx->motionState == NULL);
			ctx->motionState = ms;
			return CdbVisit_Skip;	/* don't visit subtree */
		}
	}

	/* Continue walking */
	return CdbVisit_Walk;
}

/**
 * Given a slice index, find the motionstate that corresponds to this slice index. This will iterate over the planstate tree
 * to get the right node.
 */
MotionState *getMotionState(struct PlanState *ps, int sliceIndex)
{
	Assert(ps);
	Assert(sliceIndex > -1);

	MotionStateFinderContext ctx;
	ctx.motionId = sliceIndex;
	ctx.motionState = NULL;
	planstate_walk_node(ps, MotionStateFinderWalker, &ctx);
	Assert(ctx.motionState != NULL);
	return ctx.motionState;
}

typedef struct MotionFinderContext
{
	plan_tree_base_prefix base; /* Required prefix for plan_tree_walker/mutator */
	int motionId; /* Input */
	Motion *motion; /* Output */
} MotionFinderContext;

/*
 * Walker to find a motion node that matches a particular motionID
 */
static bool
MotionFinderWalker(Plan *node,
				  void *context)
{
	Assert(context);
	MotionFinderContext *ctx = (MotionFinderContext *) context;


	if (node == NULL)
		return false;

	if (IsA(node, Motion))
	{
		Motion *m = (Motion *) node;
		if (m->motionID == ctx->motionId)
		{
			ctx->motion = m;
			return true;	/* found our node; no more visit */
		}
	}

	/* Continue walking */
	return plan_tree_walker((Node*)node, MotionFinderWalker, ctx);
}

/*
 * Given the Plan and a Slice index, find the motion node that is the root of the slice's subtree.
 */
Motion *findSenderMotion(PlannedStmt *plannedstmt, int sliceIndex)
{
	Assert(sliceIndex > -1);

	Plan *planTree = plannedstmt->planTree;
	MotionFinderContext ctx;
	ctx.base.node = (Node*)plannedstmt;
	ctx.motionId = sliceIndex;
	ctx.motion = NULL;
	MotionFinderWalker(planTree, &ctx);
	return ctx.motion;
}

typedef struct SubPlanFinderContext
{
	plan_tree_base_prefix base; /* Required prefix for plan_tree_walker/mutator */
	Bitmapset *bms_subplans; /* Bitmapset for relevant subplans in current slice */
} SubPlanFinderContext;

/*
 * Walker to find all the subplans in a PlanTree between 'node' and the next motion node
 */
static bool
SubPlanFinderWalker(Plan *node,
				  void *context)
{
	Assert(context);
	SubPlanFinderContext *ctx = (SubPlanFinderContext *) context;

	if (node == NULL || IsA(node, Motion))
	{
		return false;	/* don't visit subtree */
	}

	if (IsA(node, SubPlan))
	{
		SubPlan *subplan = (SubPlan *) node;
		int i = subplan->plan_id - 1;
		if (!bms_is_member(i, ctx->bms_subplans))
			ctx->bms_subplans = bms_add_member(ctx->bms_subplans, i);
		else
			return false;
	 }

	/* Continue walking */
	return plan_tree_walker((Node*)node, SubPlanFinderWalker, ctx);
}

/*
 * Given a plan and a root motion node find all the subplans
 * between 'root' and the next motion node in the tree
 */
Bitmapset *getLocallyExecutableSubplans(PlannedStmt *plannedstmt, Plan *root)
{
	SubPlanFinderContext ctx;
	Plan* root_plan = root;
	if (IsA(root, Motion))
	{
		root_plan = outerPlan(root);
	}
	ctx.base.node = (Node*)plannedstmt;
	ctx.bms_subplans = NULL;
	SubPlanFinderWalker(root_plan, &ctx);
	return ctx.bms_subplans;
}

typedef struct ParamExtractorContext
{
	plan_tree_base_prefix base; /* Required prefix for plan_tree_walker/mutator */
	EState *estate;
} ParamExtractorContext;

/*
 * Given a subplan determine if it is an initPlan (subplan->is_initplan) then copy its params
 * from estate-> es_param_list_info to estate->es_param_exec_vals.
 */
static void ExtractSubPlanParam(SubPlan *subplan, EState *estate)
{
	/*
	 * If this plan is un-correlated or undirect correlated one and want to
	 * set params for parent plan then mark parameters as needing evaluation.
	 *
	 * Note that in the case of un-correlated subqueries we don't care about
	 * setting parent->chgParam here: indices take care about it, for others -
	 * it doesn't matter...
	 */
	if (subplan->setParam != NIL)
	{
		ListCell   *lst;

		foreach(lst, subplan->setParam)
		{
			int			paramid = lfirst_int(lst);
			ParamExecData *prmExec = &(estate->es_param_exec_vals[paramid]);

			/**
			 * Has this parameter been already
			 * evaluated as part of preprocess_initplan()? If so,
			 * we shouldn't re-evaluate it. If it has been evaluated,
			 * we will simply substitute the actual value from
			 * the external parameters.
			 */
			if (Gp_role == GP_ROLE_EXECUTE && subplan->is_initplan)
			{
				ParamListInfo paramInfo = estate->es_param_list_info;
				ParamExternData *prmExt = NULL;
				int extParamIndex = -1;

				Assert(paramInfo);
				Assert(paramInfo->numParams > 0);

				/*
				 * To locate the value of this pre-evaluated parameter, we need to find
				 * its location in the external parameter list.
				 */
				extParamIndex = paramInfo->numParams - estate->es_plannedstmt->nParamExec + paramid;
				prmExt = &paramInfo->params[extParamIndex];

				/* Make sure the types are valid */
				if (!OidIsValid(prmExt->ptype))
				{
					prmExec->execPlan = NULL;
					prmExec->isnull = true;
					prmExec->value = (Datum) 0;
				}
				else
				{
					/** Hurray! Copy value from external parameter and don't bother setting up execPlan. */
					prmExec->execPlan = NULL;
					prmExec->isnull = prmExt->isnull;
					prmExec->value = prmExt->value;
				}
			}
		}
	}
}

/*
 * Walker to extract all the precomputer InitPlan params in a plan tree.
 */
static bool
ParamExtractorWalker(Plan *node,
				  void *context)
{
	Assert(context);
	ParamExtractorContext *ctx = (ParamExtractorContext *) context;

	/* Assuming InitPlan always runs on the master */
	if (node == NULL)
	{
		return false;	/* don't visit subtree */
	}

	if (IsA(node, SubPlan))
	{
		SubPlan *sub_plan = (SubPlan *) node;
		ExtractSubPlanParam(sub_plan, ctx->estate);
	}

	/* Continue walking */
	return plan_tree_walker((Node*)node, ParamExtractorWalker, ctx);
}

/*
 * Find and extract all the InitPlan setParams in a root node's subtree.
 */
void ExtractParamsFromInitPlans(PlannedStmt *plannedstmt, Plan *root, EState *estate)
{
	ParamExtractorContext ctx;
	ctx.base.node = (Node*)plannedstmt;
	ctx.estate = estate;

	/* If gather motion shows up at top, we still need to find master only init plan */
	if (IsA(root, Motion))
	{
		root = outerPlan(root);
	}
	ParamExtractorWalker(root, &ctx);
}

typedef struct MotionAssignerContext
{
	plan_tree_base_prefix base; /* Required prefix for plan_tree_walker/mutator */
	List *motStack; /* Motion Stack */
} MotionAssignerContext;

/*
 * Walker to set plan->motionNode for every Plan node to its corresponding parent
 * motion node.
 *
 * This function maintains a stack of motion nodes. When we encounter a motion node
 * we push it on to the stack, walk its subtree, and then pop it off the stack.
 * When we encounter any plan node (motion nodes included) we assign its plan->motionNode
 * to the top of the stack.
 *
 * NOTE: Motion nodes will have their motionNode value set to the previous motion node
 * we encountered while walking the subtree.
 */
static bool
MotionAssignerWalker(Plan *node,
				  void *context)
{
	if (node == NULL) return false;

	Assert(context);
	MotionAssignerContext *ctx = (MotionAssignerContext *) context;

	if (is_plan_node((Node*)node))
	{
		Plan *plan = (Plan *) node;
		/*
		 * TODO: For cached plan we may be assigning multiple times.
		 * The eventual goal is to relocate it to planner. For now,
		 * ignore already assigned nodes.
		 */
		if (NULL != plan->motionNode)
			return true;
		plan->motionNode = ctx->motStack != NIL ? (Plan *) lfirst(list_head(ctx->motStack)) : NULL;
	}

	/*
	 * Subplans get dynamic motion assignment as they can be executed from
	 * arbitrary expressions. So, we don't assign any motion to these nodes.
	 */
	if (IsA(node, SubPlan))
	{
		return false;
	}

	if (IsA(node, Motion))
	{
		ctx->motStack = lcons(node, ctx->motStack);
		plan_tree_walker((Node *)node, MotionAssignerWalker, ctx);
		ctx->motStack = list_delete_first(ctx->motStack);

		return false;
	}

	/* Continue walking */
	return plan_tree_walker((Node*)node, MotionAssignerWalker, ctx);
}

/*
 * Assign every node in plannedstmt->planTree its corresponding
 * parent Motion Node if it has one
 *
 * NOTE: Some plans may not be rooted by a motion on the segment so
 * this function does not guarantee that every node will have a non-NULL
 * motionNode value.
 */
void AssignParentMotionToPlanNodes(PlannedStmt *plannedstmt)
{
	MotionAssignerContext ctx;
	ctx.base.node = (Node*)plannedstmt;
	ctx.motStack = NIL;

	MotionAssignerWalker(plannedstmt->planTree, &ctx);
	/* The entire motion stack should have been unwounded */
	Assert(ctx.motStack == NIL);
}

/**
 * Provide index of locally executing slice
 */
int LocallyExecutingSliceIndex(EState *estate)
{
	Assert(estate);
	return (!estate->es_sliceTable ? 0 : estate->es_sliceTable->localSlice);
}

/**
 * Provide root slice of locally executing slice.
 */
int RootSliceIndex(EState *estate)
{
	Assert(estate);
	int result = 0;

	if (estate->es_sliceTable)
	{
		Slice *localSlice = list_nth(estate->es_sliceTable->slices, LocallyExecutingSliceIndex(estate));
		result = localSlice->rootIndex;
	}

	return result;
}

#ifdef USE_ASSERT_CHECKING
/**
 * Assert that slicetable is valid. Must be called after ExecInitMotion, which sets up the slice table
 */
void AssertSliceTableIsValid(SliceTable *st, struct PlannedStmt *pstmt)
{
	if (!st)
		return;

	Assert(pstmt);

	Assert(pstmt->nMotionNodes == st->nMotions);
	Assert(pstmt->nInitPlans == st->nInitPlans);

	ListCell *lc = NULL;
	int i = 0;

	int maxIndex = st->nMotions + st->nInitPlans + 1;

	Assert(maxIndex == list_length(st->slices));

	foreach_with_count(lc, st->slices, i)
	{
		Slice *s = (Slice *) lfirst(lc);

		/* The n-th slice entry has sliceIndex of n */
		Assert(s->sliceIndex == i && "slice index incorrect");

		/* The root index of a slice is either 0 or is a slice corresponding to an init plan */
		Assert((s->rootIndex == 0) || (s->rootIndex > st->nMotions && s->rootIndex < maxIndex));

		/* Parent slice index */
		if (s->sliceIndex == s->rootIndex)
		{
			/* Current slice is a root slice. It will have parent index -1.*/
			Assert(s->parentIndex == -1 && "expecting parent index of -1");
		}
		else
		{
			/* All other slices must have a valid parent index */
			Assert(s->parentIndex >= 0 && s->parentIndex < maxIndex && "slice's parent index out of range");
		}

		/* Current slice's children must consider it the parent */
		ListCell *lc1 = NULL;
		foreach (lc1, s->children)
		{
			int childIndex = lfirst_int(lc1);
			Assert(childIndex >= 0 && childIndex < maxIndex && "invalid child slice");
			Slice *sc = (Slice *) list_nth(st->slices, childIndex);
			Assert(sc->parentIndex == s->sliceIndex && "slice's child does not consider it the parent");
		}

		/* Current slice must be in its parent's children list */
		if (s->parentIndex >= 0)
		{
			Slice *sp = (Slice *) list_nth(st->slices, s->parentIndex);

			bool found = false;
			foreach (lc1, sp->children)
			{
				int childIndex = lfirst_int(lc1);
				Assert(childIndex >= 0 && childIndex < maxIndex && "invalid child slice");
				Slice *sc = (Slice *) list_nth(st->slices, childIndex);

				if (sc->sliceIndex == s->sliceIndex)
				{
					found = true;
					break;
				}
			}

			Assert(found && "slice's parent does not consider it a child");
		}
	}
}
#endif<|MERGE_RESOLUTION|>--- conflicted
+++ resolved
@@ -49,11 +49,8 @@
 #include "access/appendonlywriter.h"
 #include "catalog/index.h"
 #include "executor/execdebug.h"
-<<<<<<< HEAD
 #include "executor/execUtils.h"
-=======
 #include "nodes/nodeFuncs.h"
->>>>>>> 4d53a2f9
 #include "parser/parsetree.h"
 #include "utils/memutils.h"
 #include "utils/relcache.h"
@@ -608,19 +605,11 @@
 	projInfo->pi_lastScanVar = 0;
 
 	/*
-<<<<<<< HEAD
-	 * Determine whether the target list consists entirely of simple Var
-	 * references (ie, references to non-system attributes) that match the
-	 * input.  If so, we can use the simpler ExecVariableList instead of
-	 * ExecTargetList.	(Note: if there is a type mismatch then ExecEvalScalarVar
-	 * will probably throw an error at runtime, but we leave that to it.)
-=======
 	 * We separate the target list elements into simple Var references and
 	 * expressions which require the full ExecTargetList machinery.  To be a
 	 * simple Var, a Var has to be a user attribute and not mismatch the
 	 * inputDesc.  (Note: if there is a type mismatch then ExecEvalVar will
 	 * probably throw an error at runtime, but we leave that to it.)
->>>>>>> 4d53a2f9
 	 */
 	exprlist = NIL;
 	numSimpleVars = 0;
@@ -698,19 +687,8 @@
 		projInfo->pi_itemIsDone = NULL; /* not needed */
 	else
 		projInfo->pi_itemIsDone = (ExprDoneCond *)
-<<<<<<< HEAD
-			palloc0(len * sizeof(ExprDoneCond));
-		projInfo->pi_varSlotOffsets = NULL;
-		projInfo->pi_varNumbers = NULL;
-	}
-=======
 			palloc(len * sizeof(ExprDoneCond));
->>>>>>> 4d53a2f9
-
-#ifdef USE_CODEGEN
-	// Set the default location for ExecVariableList
-	projInfo->ExecVariableList_gen_info.ExecVariableList_fn = ExecVariableList;
-#endif
+
 	return projInfo;
 }
 
@@ -779,10 +757,10 @@
 	ProjectionInfo* pi = planstate->ps_ProjInfo;
 	if (NULL != pi)
 	{
-		if (NULL != pi->pi_varNumbers)
-		{
-			pfree(pi->pi_varNumbers);
-		}
+		/*
+		 * Note that pi->pi_varSlotOffsets, pi->pi_varNumbers, and
+		 * pi->pi_varOutputCols are all pointers into the same allocation.
+		 */
 		if (NULL != pi->pi_varSlotOffsets)
 		{
 			pfree(pi->pi_varSlotOffsets);
