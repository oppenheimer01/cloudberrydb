--- conflicted
+++ resolved
@@ -103,17 +103,8 @@
 	/*
 	 * Initialize result type and projection.
 	 */
-<<<<<<< HEAD
-	outerNode = outerPlan(node);
-	outerPlanState(gatherstate) = ExecInitNode(outerNode, estate, eflags);
-
-#if 0
-	gatherstate->ps.ps_TupFromTlist = false;
-#endif
-=======
 	ExecInitResultTypeTL(&gatherstate->ps);
 	ExecConditionalAssignProjectionInfo(&gatherstate->ps, tupDesc, OUTER_VAR);
->>>>>>> 9e1c9f95
 
 	/*
 	 * Without projections result slot type is not trivially known, see
@@ -223,25 +214,6 @@
 	}
 
 	/*
-<<<<<<< HEAD
-	 * Check to see if we're still projecting out tuples from a previous scan
-	 * tuple (because there is a function-returning-set in the projection
-	 * expressions).  If so, try to project another one.
-	 */
-#if 0
-	if (node->ps.ps_TupFromTlist)
-	{
-		resultSlot = ExecProject(node->ps.ps_ProjInfo, &isDone);
-		if (isDone == ExprMultipleResult)
-			return resultSlot;
-		/* Done with that source tuple... */
-		node->ps.ps_TupFromTlist = false;
-	}
-#endif
-
-	/*
-=======
->>>>>>> 9e1c9f95
 	 * Reset per-tuple memory context to free any expression evaluation
 	 * storage allocated in the previous tuple cycle.
 	 */
@@ -256,22 +228,9 @@
 	if (TupIsNull(slot))
 		return NULL;
 
-<<<<<<< HEAD
-		if (isDone != ExprEndResult)
-		{
-			if (isDone == ExprMultipleResult)
-				elog(ERROR, "targetlist SRF not supported in Gather node");
-#if 0
-			node->ps.ps_TupFromTlist = (isDone == ExprMultipleResult);
-#endif
-			return resultSlot;
-		}
-	}
-=======
 	/* If no projection is required, we're done. */
 	if (node->ps.ps_ProjInfo == NULL)
 		return slot;
->>>>>>> 9e1c9f95
 
 	/*
 	 * Form the result tuple using ExecProject(), and return it.
@@ -319,17 +278,9 @@
 
 			if (HeapTupleIsValid(tup))
 			{
-<<<<<<< HEAD
-				ExecStoreHeapTuple(tup,		/* tuple to store */
-							   fslot,	/* slot in which to store the tuple */
-							   InvalidBuffer,	/* buffer associated with this
-												 * tuple */
-							   false);	/* slot should not pfree tuple */
-=======
 				ExecStoreHeapTuple(tup, /* tuple to store */
 								   fslot,	/* slot to store the tuple */
 								   true);	/* pfree tuple when done with it */
->>>>>>> 9e1c9f95
 				return fslot;
 			}
 		}
