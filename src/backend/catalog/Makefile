#-------------------------------------------------------------------------
#
# Makefile for backend/catalog
#
# Portions Copyright (c) 1996-2021, PostgreSQL Global Development Group
# Portions Copyright (c) 1994, Regents of the University of California
#
# src/backend/catalog/Makefile
#
#-------------------------------------------------------------------------

subdir = src/backend/catalog
top_builddir = ../../..
include $(top_builddir)/src/Makefile.global

<<<<<<< HEAD
OBJS = catalog.o dependency.o heap.o index.o indexing.o namespace.o aclchk.o \
       objectaccess.o objectaddress.o partition.o pg_aggregate.o pg_collation.o \
       pg_constraint.o pg_conversion.o \
       pg_depend.o pg_enum.o pg_inherits.o pg_largeobject.o pg_namespace.o \
       pg_operator.o pg_proc.o pg_publication.o pg_range.o \
	   pg_db_role_setting.o pg_shdepend.o pg_subscription.o pg_type.o \
	   storage.o toasting.o

OBJS += pg_extprotocol.o \
       pg_proc_callback.o \
       aoseg.o aoblkdir.o gp_fastsequence.o gp_segment_config.o \
       pg_attribute_encoding.o pg_compression.o aovisimap.o \
       pg_appendonly.o \
       oid_dispatch.o aocatalog.o storage_tablespace.o storage_database.o \
       storage_tablespace_twophase.o storage_tablespace_xact.o \
       gp_partition_template.o


BKIFILES = postgres.bki postgres.description postgres.shdescription
=======
OBJS = \
	aclchk.o \
	catalog.o \
	dependency.o \
	heap.o \
	index.o \
	indexing.o \
	namespace.o \
	objectaccess.o \
	objectaddress.o \
	partition.o \
	pg_aggregate.o \
	pg_cast.o \
	pg_collation.o \
	pg_constraint.o \
	pg_conversion.o \
	pg_db_role_setting.o \
	pg_depend.o \
	pg_enum.o \
	pg_inherits.o \
	pg_largeobject.o \
	pg_namespace.o \
	pg_operator.o \
	pg_proc.o \
	pg_publication.o \
	pg_range.o \
	pg_shdepend.o \
	pg_subscription.o \
	pg_type.o \
	storage.o \
	toasting.o
>>>>>>> d457cb4e

CATALOG_JSON:= $(addprefix $(top_srcdir)/gpMgmt/bin/gppylib/data/, $(addsuffix .json,$(GP_MAJORVERSION)))

include $(top_srcdir)/src/backend/common.mk

# Note: the order of this list determines the order in which the catalog
# header files are assembled into postgres.bki.  BKI_BOOTSTRAP catalogs
# must appear first, and pg_statistic before pg_statistic_ext_data, and
# there are reputedly other, undocumented ordering dependencies.
CATALOG_HEADERS := \
	pg_proc.h pg_type.h pg_attribute.h pg_class.h \
	pg_attrdef.h pg_constraint.h pg_inherits.h pg_index.h pg_operator.h \
	pg_opfamily.h pg_opclass.h pg_am.h pg_amop.h pg_amproc.h \
	pg_language.h pg_largeobject_metadata.h pg_largeobject.h pg_aggregate.h \
	pg_statistic.h pg_statistic_ext.h pg_statistic_ext_data.h \
	pg_rewrite.h pg_trigger.h pg_event_trigger.h pg_description.h \
	pg_cast.h pg_enum.h pg_namespace.h pg_conversion.h pg_depend.h \
	pg_database.h pg_db_role_setting.h pg_tablespace.h \
	pg_authid.h pg_auth_members.h pg_shdepend.h pg_shdescription.h \
	pg_ts_config.h pg_ts_config_map.h pg_ts_dict.h \
	pg_ts_parser.h pg_ts_template.h pg_extension.h \
	pg_foreign_data_wrapper.h pg_foreign_server.h pg_user_mapping.h \
	pg_resqueue.h pg_resqueuecapability.h pg_resourcetype.h \
	pg_resgroup.h pg_resgroupcapability.h \
	gp_configuration_history.h gp_id.h gp_distribution_policy.h gp_version_at_initdb.h \
	gp_segment_configuration.h \
	pg_appendonly.h \
	gp_fastsequence.h pg_extprotocol.h \
	pg_attribute_encoding.h \
	pg_auth_time_constraint.h \
	pg_compression.h \
	pg_proc_callback.h \
	pg_type_encoding.h \
	pg_stat_last_operation.h pg_stat_last_shoperation.h \
	pg_foreign_table.h pg_policy.h pg_replication_origin.h \
	pg_default_acl.h pg_init_privs.h pg_seclabel.h pg_shseclabel.h \
	pg_collation.h pg_partitioned_table.h pg_range.h pg_transform.h \
	pg_sequence.h pg_publication.h pg_publication_rel.h pg_subscription.h \
	pg_subscription_rel.h gp_partition_template.h

GENERATED_HEADERS := $(CATALOG_HEADERS:%.h=%_d.h) schemapg.h system_fk_info.h

POSTGRES_BKI_SRCS := $(addprefix $(top_srcdir)/src/include/catalog/, $(CATALOG_HEADERS))

# The .dat files we need can just be listed alphabetically.
POSTGRES_BKI_DATA = $(addprefix $(top_srcdir)/src/include/catalog/,\
	pg_aggregate.dat pg_am.dat pg_amop.dat pg_amproc.dat pg_authid.dat \
	pg_cast.dat pg_class.dat pg_collation.dat pg_conversion.dat \
	pg_database.dat pg_language.dat \
	pg_namespace.dat pg_opclass.dat pg_operator.dat pg_opfamily.dat \
	pg_proc.dat pg_range.dat pg_tablespace.dat \
	pg_ts_config.dat pg_ts_config_map.dat pg_ts_dict.dat pg_ts_parser.dat \
	pg_ts_template.dat pg_type.dat \
	)

POSTGRES_BKI_DATA += $(addprefix $(top_srcdir)/src/include/catalog/,\
	pg_compression.dat \
	pg_resgroup.dat pg_resgroupcapability.dat \
	) \
	$(top_builddir)/src/include/catalog/gp_version_at_initdb.dat


all: distprep generated-header-symlinks

distprep: bki-stamp

.PHONY: generated-header-symlinks

catalog_json: $(CATALOG_JSON)

$(CATALOG_JSON): process_foreign_keys.pl $(POSTGRES_BKI_SRCS) $(top_srcdir)/src/include/catalog/catversion.h
	cat $(POSTGRES_BKI_SRCS) $(top_srcdir)/src/include/catalog/catversion.h | $(PERL) process_foreign_keys.pl > $@

generated-header-symlinks: $(top_builddir)/src/include/catalog/header-stamp

# bki-stamp records the last time we ran genbki.pl.  We don't rely on
# the timestamps of the individual output files, because the Perl script
# won't update them if they didn't change (to avoid unnecessary recompiles).
# Technically, this should depend on Makefile.global which supplies
# $(MAJORVERSION); but then genbki.pl would need to be re-run after every
# configure run, even in distribution tarballs.  So depending on configure.ac
# instead is cheating a bit, but it will achieve the goal of updating the
# version number when it changes.
bki-stamp: genbki.pl Catalog.pm $(POSTGRES_BKI_SRCS) $(POSTGRES_BKI_DATA) $(top_srcdir)/configure.ac
	$(PERL) $< --include-path=$(top_srcdir)/src/include/ \
		--set-version=$(PG_MAJORVERSION) $(POSTGRES_BKI_SRCS)
	touch $@

# The generated headers must all be symlinked into builddir/src/include/,
# using absolute links for the reasons explained in src/backend/Makefile.
# We use header-stamp to record that we've done this because the symlinks
# themselves may appear older than bki-stamp.
$(top_builddir)/src/include/catalog/header-stamp: bki-stamp
	prereqdir=`cd '$(dir $<)' >/dev/null && pwd` && \
	cd '$(dir $@)' && for file in $(GENERATED_HEADERS); do \
	  rm -f $$file && $(LN_S) "$$prereqdir/$$file" . ; \
	done
	touch $@

# Note: installation of generated headers is handled elsewhere
.PHONY: install-data
install-data: bki-stamp installdirs
	$(INSTALL_DATA) $(call vpathsearch,postgres.bki) '$(DESTDIR)$(datadir)/postgres.bki'
	$(INSTALL_DATA) $(call vpathsearch,system_constraints.sql) '$(DESTDIR)$(datadir)/system_constraints.sql'
	$(INSTALL_DATA) $(srcdir)/system_functions.sql '$(DESTDIR)$(datadir)/system_functions.sql'
	$(INSTALL_DATA) $(srcdir)/system_views.sql '$(DESTDIR)$(datadir)/system_views.sql'
	$(INSTALL_DATA) $(srcdir)/information_schema.sql '$(DESTDIR)$(datadir)/information_schema.sql'
	$(INSTALL_DATA) $(call vpathsearch,cdb_schema.sql) '$(DESTDIR)$(datadir)/cdb_init.d/cdb_schema.sql'
	$(INSTALL_DATA) $(srcdir)/sql_features.txt '$(DESTDIR)$(datadir)/sql_features.txt'
	$(INSTALL_DATA) $(call vpathsearch,gp_toolkit.sql) '$(DESTDIR)$(datadir)/cdb_init.d/gp_toolkit.sql'

installdirs:
	$(MKDIR_P) '$(DESTDIR)$(datadir)'
	$(MKDIR_P) '$(DESTDIR)$(datadir)/cdb_init.d'

.PHONY: uninstall-data
uninstall-data:
<<<<<<< HEAD
	rm -f $(addprefix '$(DESTDIR)$(datadir)'/, $(BKIFILES) system_views.sql information_schema.sql cdb_init.d/cdb_schema.sql sql_features.txt)
=======
	rm -f $(addprefix '$(DESTDIR)$(datadir)'/, postgres.bki system_constraints.sql system_functions.sql system_views.sql information_schema.sql sql_features.txt)
>>>>>>> d457cb4e

# postgres.bki, system_constraints.sql, and the generated headers are
# in the distribution tarball, so they are not cleaned here.
clean:

maintainer-clean: clean
	rm -f bki-stamp postgres.bki system_constraints.sql $(GENERATED_HEADERS)<|MERGE_RESOLUTION|>--- conflicted
+++ resolved
@@ -13,27 +13,6 @@
 top_builddir = ../../..
 include $(top_builddir)/src/Makefile.global
 
-<<<<<<< HEAD
-OBJS = catalog.o dependency.o heap.o index.o indexing.o namespace.o aclchk.o \
-       objectaccess.o objectaddress.o partition.o pg_aggregate.o pg_collation.o \
-       pg_constraint.o pg_conversion.o \
-       pg_depend.o pg_enum.o pg_inherits.o pg_largeobject.o pg_namespace.o \
-       pg_operator.o pg_proc.o pg_publication.o pg_range.o \
-	   pg_db_role_setting.o pg_shdepend.o pg_subscription.o pg_type.o \
-	   storage.o toasting.o
-
-OBJS += pg_extprotocol.o \
-       pg_proc_callback.o \
-       aoseg.o aoblkdir.o gp_fastsequence.o gp_segment_config.o \
-       pg_attribute_encoding.o pg_compression.o aovisimap.o \
-       pg_appendonly.o \
-       oid_dispatch.o aocatalog.o storage_tablespace.o storage_database.o \
-       storage_tablespace_twophase.o storage_tablespace_xact.o \
-       gp_partition_template.o
-
-
-BKIFILES = postgres.bki postgres.description postgres.shdescription
-=======
 OBJS = \
 	aclchk.o \
 	catalog.o \
@@ -65,7 +44,15 @@
 	pg_type.o \
 	storage.o \
 	toasting.o
->>>>>>> d457cb4e
+
+OBJS += pg_extprotocol.o \
+       pg_proc_callback.o \
+       aoseg.o aoblkdir.o gp_fastsequence.o gp_segment_config.o \
+       pg_attribute_encoding.o pg_compression.o aovisimap.o \
+       pg_appendonly.o \
+       oid_dispatch.o aocatalog.o storage_tablespace.o storage_database.o \
+       storage_tablespace_twophase.o storage_tablespace_xact.o \
+       gp_partition_template.o
 
 CATALOG_JSON:= $(addprefix $(top_srcdir)/gpMgmt/bin/gppylib/data/, $(addsuffix .json,$(GP_MAJORVERSION)))
 
@@ -91,7 +78,6 @@
 	pg_resqueue.h pg_resqueuecapability.h pg_resourcetype.h \
 	pg_resgroup.h pg_resgroupcapability.h \
 	gp_configuration_history.h gp_id.h gp_distribution_policy.h gp_version_at_initdb.h \
-	gp_segment_configuration.h \
 	pg_appendonly.h \
 	gp_fastsequence.h pg_extprotocol.h \
 	pg_attribute_encoding.h \
@@ -106,9 +92,21 @@
 	pg_sequence.h pg_publication.h pg_publication_rel.h pg_subscription.h \
 	pg_subscription_rel.h gp_partition_template.h
 
+USE_INTERNAL_FTS_FOUND := $(if $(findstring USE_INTERNAL_FTS,$(CFLAGS)),true,false)
+
+ifeq ($(USE_INTERNAL_FTS_FOUND), true)
+CATALOG_HEADERS += gp_segment_configuration.h
+endif
+
 GENERATED_HEADERS := $(CATALOG_HEADERS:%.h=%_d.h) schemapg.h system_fk_info.h
 
-POSTGRES_BKI_SRCS := $(addprefix $(top_srcdir)/src/include/catalog/, $(CATALOG_HEADERS))
+POSTGRES_BKI_SRCS := $(addprefix $(top_srcdir)/src/include/catalog/,\
+	$(CATALOG_HEADERS)  gp_indexing.h \
+	)
+
+ifeq ($(USE_INTERNAL_FTS_FOUND), true)
+POSTGRES_BKI_SRCS += $(addprefix $(top_srcdir)/src/include/catalog/, gp_segment_configuration_indexing.h)
+endif
 
 # The .dat files we need can just be listed alphabetically.
 POSTGRES_BKI_DATA = $(addprefix $(top_srcdir)/src/include/catalog/,\
@@ -149,8 +147,14 @@
 # configure run, even in distribution tarballs.  So depending on configure.ac
 # instead is cheating a bit, but it will achieve the goal of updating the
 # version number when it changes.
-bki-stamp: genbki.pl Catalog.pm $(POSTGRES_BKI_SRCS) $(POSTGRES_BKI_DATA) $(top_srcdir)/configure.ac
+catalog_data_extra_path =
+ifeq ($(enable_catalog_ext),yes)
+catalog_data_extra_path = $(top_srcdir)/src/backend/catalog-extension/
+endif
+
+bki-stamp: genbki.pl Catalog.pm $(POSTGRES_BKI_SRCS) $(POSTGRES_BKI_DATA) $(top_srcdir)/configure.ac $(top_builddir)/src/Makefile.global
 	$(PERL) $< --include-path=$(top_srcdir)/src/include/ \
+		--extra-path=$(catalog_data_extra_path) \
 		--set-version=$(PG_MAJORVERSION) $(POSTGRES_BKI_SRCS)
 	touch $@
 
@@ -170,6 +174,9 @@
 install-data: bki-stamp installdirs
 	$(INSTALL_DATA) $(call vpathsearch,postgres.bki) '$(DESTDIR)$(datadir)/postgres.bki'
 	$(INSTALL_DATA) $(call vpathsearch,system_constraints.sql) '$(DESTDIR)$(datadir)/system_constraints.sql'
+ifeq ($(USE_INTERNAL_FTS_FOUND), false)
+	$(INSTALL_DATA) $(srcdir)/external_fts.sql '$(DESTDIR)$(datadir)/external_fts.sql'
+endif
 	$(INSTALL_DATA) $(srcdir)/system_functions.sql '$(DESTDIR)$(datadir)/system_functions.sql'
 	$(INSTALL_DATA) $(srcdir)/system_views.sql '$(DESTDIR)$(datadir)/system_views.sql'
 	$(INSTALL_DATA) $(srcdir)/information_schema.sql '$(DESTDIR)$(datadir)/information_schema.sql'
@@ -183,12 +190,10 @@
 
 .PHONY: uninstall-data
 uninstall-data:
-<<<<<<< HEAD
-	rm -f $(addprefix '$(DESTDIR)$(datadir)'/, $(BKIFILES) system_views.sql information_schema.sql cdb_init.d/cdb_schema.sql sql_features.txt)
-=======
-	rm -f $(addprefix '$(DESTDIR)$(datadir)'/, postgres.bki system_constraints.sql system_functions.sql system_views.sql information_schema.sql sql_features.txt)
->>>>>>> d457cb4e
-
+	rm -f $(addprefix '$(DESTDIR)$(datadir)'/, postgres.bki system_constraints.sql system_functions.sql system_views.sql information_schema.sql cdb_init.d/cdb_schema.sql sql_features.txt)
+ifeq ($(USE_INTERNAL_FTS_FOUND), false)
+	rm -f $(addprefix '$(DESTDIR)$(datadir)'/, external_fts.sql)
+endif
 # postgres.bki, system_constraints.sql, and the generated headers are
 # in the distribution tarball, so they are not cleaned here.
 clean:
