/*
 * SQL Information Schema
 * as defined in ISO/IEC 9075-11:2016
 *
 * Copyright (c) 2003-2019, PostgreSQL Global Development Group
 *
 * src/backend/catalog/information_schema.sql
 *
 * Note: this file is read in single-user -j mode, which means that the
 * command terminator is semicolon-newline-newline; whenever the backend
 * sees that, it stops and executes what it's got.  If you write a lot of
 * statements without empty lines between, they'll all get quoted to you
 * in any error message about one of them, so don't do that.  Also, you
 * cannot write a semicolon immediately followed by an empty line in a
 * string literal (including a function body!) or a multiline comment.
 */

/*
 * Note: Generally, the definitions in this file should be ordered
 * according to the clause numbers in the SQL standard, which is also the
 * alphabetical order.  In some cases it is convenient or necessary to
 * define one information schema view by using another one; in that case,
 * put the referencing view at the very end and leave a note where it
 * should have been put.
 */


/*
 * 5.1
 * INFORMATION_SCHEMA schema
 */

CREATE SCHEMA information_schema;
GRANT USAGE ON SCHEMA information_schema TO PUBLIC;
SET search_path TO information_schema;


/*
 * A few supporting functions first ...
 */

/* Expand any 1-D array into a set with integers 1..N */
CREATE FUNCTION _pg_expandarray(IN anyarray, OUT x anyelement, OUT n int)
    RETURNS SETOF RECORD
    LANGUAGE sql STRICT IMMUTABLE PARALLEL SAFE
    AS 'select $1[s], s - pg_catalog.array_lower($1,1) + 1
        from pg_catalog.generate_series(pg_catalog.array_lower($1,1),
                                        pg_catalog.array_upper($1,1),
                                        1) as g(s)';

CREATE FUNCTION _pg_keysequal(smallint[], smallint[]) RETURNS boolean
    LANGUAGE sql IMMUTABLE PARALLEL SAFE  -- intentionally not STRICT, to allow inlining
    AS 'select $1 operator(pg_catalog.<@) $2 and $2 operator(pg_catalog.<@) $1';

/* Given an index's OID and an underlying-table column number, return the
 * column's position in the index (NULL if not there) */
CREATE FUNCTION _pg_index_position(oid, smallint) RETURNS int
    LANGUAGE sql STRICT STABLE
    AS $$
SELECT (ss.a).n FROM
  (SELECT information_schema._pg_expandarray(indkey) AS a
   FROM pg_catalog.pg_index WHERE indexrelid = $1) ss
  WHERE (ss.a).x = $2;
$$;

CREATE FUNCTION _pg_truetypid(pg_attribute, pg_type) RETURNS oid
    LANGUAGE sql
    IMMUTABLE
    PARALLEL SAFE
    RETURNS NULL ON NULL INPUT
    AS
$$SELECT CASE WHEN $2.typtype = 'd' THEN $2.typbasetype ELSE $1.atttypid END$$;

CREATE FUNCTION _pg_truetypmod(pg_attribute, pg_type) RETURNS int4
    LANGUAGE sql
    IMMUTABLE
    PARALLEL SAFE
    RETURNS NULL ON NULL INPUT
    AS
$$SELECT CASE WHEN $2.typtype = 'd' THEN $2.typtypmod ELSE $1.atttypmod END$$;

-- these functions encapsulate knowledge about the encoding of typmod:

CREATE FUNCTION _pg_char_max_length(typid oid, typmod int4) RETURNS integer
    LANGUAGE sql
    IMMUTABLE
    PARALLEL SAFE
    RETURNS NULL ON NULL INPUT
    AS
$$SELECT
  CASE WHEN $2 = -1 /* default typmod */
       THEN null
       WHEN $1 IN (1042, 1043) /* char, varchar */
       THEN $2 - 4
       WHEN $1 IN (1560, 1562) /* bit, varbit */
       THEN $2
       ELSE null
  END$$;

CREATE FUNCTION _pg_char_octet_length(typid oid, typmod int4) RETURNS integer
    LANGUAGE sql
    IMMUTABLE
    PARALLEL SAFE
    RETURNS NULL ON NULL INPUT
    AS
$$SELECT
  CASE WHEN $1 IN (25, 1042, 1043) /* text, char, varchar */
       THEN CASE WHEN $2 = -1 /* default typmod */
                 THEN CAST(2^30 AS integer)
                 ELSE information_schema._pg_char_max_length($1, $2) *
                      pg_catalog.pg_encoding_max_length((SELECT encoding FROM pg_catalog.pg_database WHERE datname = pg_catalog.current_database()))
            END
       ELSE null
  END$$;

CREATE FUNCTION _pg_numeric_precision(typid oid, typmod int4) RETURNS integer
    LANGUAGE sql
    IMMUTABLE
    PARALLEL SAFE
    RETURNS NULL ON NULL INPUT
    AS
$$SELECT
  CASE $1
         WHEN 21 /*int2*/ THEN 16
         WHEN 23 /*int4*/ THEN 32
         WHEN 20 /*int8*/ THEN 64
         WHEN 1700 /*numeric*/ THEN
              CASE WHEN $2 = -1
                   THEN null
                   ELSE (($2 - 4) >> 16) & 65535
                   END
         WHEN 700 /*float4*/ THEN 24 /*FLT_MANT_DIG*/
         WHEN 701 /*float8*/ THEN 53 /*DBL_MANT_DIG*/
         ELSE null
  END$$;

CREATE FUNCTION _pg_numeric_precision_radix(typid oid, typmod int4) RETURNS integer
    LANGUAGE sql
    IMMUTABLE
    PARALLEL SAFE
    RETURNS NULL ON NULL INPUT
    AS
$$SELECT
  CASE WHEN $1 IN (21, 23, 20, 700, 701) THEN 2
       WHEN $1 IN (1700) THEN 10
       ELSE null
  END$$;

CREATE FUNCTION _pg_numeric_scale(typid oid, typmod int4) RETURNS integer
    LANGUAGE sql
    IMMUTABLE
    PARALLEL SAFE
    RETURNS NULL ON NULL INPUT
    AS
$$SELECT
  CASE WHEN $1 IN (21, 23, 20) THEN 0
       WHEN $1 IN (1700) THEN
            CASE WHEN $2 = -1
                 THEN null
                 ELSE ($2 - 4) & 65535
                 END
       ELSE null
  END$$;

CREATE FUNCTION _pg_datetime_precision(typid oid, typmod int4) RETURNS integer
    LANGUAGE sql
    IMMUTABLE
    PARALLEL SAFE
    RETURNS NULL ON NULL INPUT
    AS
$$SELECT
  CASE WHEN $1 IN (1082) /* date */
           THEN 0
       WHEN $1 IN (1083, 1114, 1184, 1266) /* time, timestamp, same + tz */
           THEN CASE WHEN $2 < 0 THEN 6 ELSE $2 END
       WHEN $1 IN (1186) /* interval */
           THEN CASE WHEN $2 < 0 OR $2 & 65535 = 65535 THEN 6 ELSE $2 & 65535 END
       ELSE null
  END$$;

CREATE FUNCTION _pg_interval_type(typid oid, mod int4) RETURNS text
    LANGUAGE sql
    IMMUTABLE
    PARALLEL SAFE
    RETURNS NULL ON NULL INPUT
    AS
$$SELECT
  CASE WHEN $1 IN (1186) /* interval */
           THEN pg_catalog.upper(substring(pg_catalog.format_type($1, $2) from 'interval[()0-9]* #"%#"' for '#'))
       ELSE null
  END$$;


-- 5.2 INFORMATION_SCHEMA_CATALOG_NAME view appears later.


/*
 * 5.3
 * CARDINAL_NUMBER domain
 */

CREATE DOMAIN cardinal_number AS integer
    CONSTRAINT cardinal_number_domain_check CHECK (value >= 0);


/*
 * 5.4
 * CHARACTER_DATA domain
 */

CREATE DOMAIN character_data AS character varying COLLATE "C";


/*
 * 5.5
 * SQL_IDENTIFIER domain
 */

CREATE DOMAIN sql_identifier AS name;


/*
 * 5.2
 * INFORMATION_SCHEMA_CATALOG_NAME view
 */

CREATE VIEW information_schema_catalog_name AS
    SELECT CAST(current_database() AS sql_identifier) AS catalog_name;

GRANT SELECT ON information_schema_catalog_name TO PUBLIC;


/*
 * 5.6
 * TIME_STAMP domain
 */

CREATE DOMAIN time_stamp AS timestamp(2) with time zone
    DEFAULT current_timestamp(2);

/*
 * 5.7
 * YES_OR_NO domain
 */

CREATE DOMAIN yes_or_no AS character varying(3) COLLATE "C"
    CONSTRAINT yes_or_no_check CHECK (value IN ('YES', 'NO'));


-- 5.8 ADMINISTRABLE_ROLE_AUTHORIZATIONS view appears later.


/*
 * 5.9
 * APPLICABLE_ROLES view
 */

CREATE VIEW applicable_roles AS
    SELECT CAST(a.rolname AS sql_identifier) AS grantee,
           CAST(b.rolname AS sql_identifier) AS role_name,
           CAST(CASE WHEN m.admin_option THEN 'YES' ELSE 'NO' END AS yes_or_no) AS is_grantable
    FROM pg_auth_members m
         JOIN pg_authid a ON (m.member = a.oid)
         JOIN pg_authid b ON (m.roleid = b.oid)
    WHERE pg_has_role(a.oid, 'USAGE');

GRANT SELECT ON applicable_roles TO PUBLIC;


/*
 * 5.8
 * ADMINISTRABLE_ROLE_AUTHORIZATIONS view
 */

CREATE VIEW administrable_role_authorizations AS
    SELECT *
    FROM applicable_roles
    WHERE is_grantable = 'YES';

GRANT SELECT ON administrable_role_authorizations TO PUBLIC;


/*
 * 5.10
 * ASSERTIONS view
 */

-- feature not supported


/*
 * 5.11
 * ATTRIBUTES view
 */

CREATE VIEW attributes AS
    SELECT CAST(current_database() AS sql_identifier) AS udt_catalog,
           CAST(nc.nspname AS sql_identifier) AS udt_schema,
           CAST(c.relname AS sql_identifier) AS udt_name,
           CAST(a.attname AS sql_identifier) AS attribute_name,
           CAST(a.attnum AS cardinal_number) AS ordinal_position,
           CAST(pg_get_expr(ad.adbin, ad.adrelid) AS character_data) AS attribute_default,
           CAST(CASE WHEN a.attnotnull OR (t.typtype = 'd' AND t.typnotnull) THEN 'NO' ELSE 'YES' END
             AS yes_or_no)
             AS is_nullable, -- This column was apparently removed between SQL:2003 and SQL:2008.

           CAST(
             CASE WHEN t.typelem <> 0 AND t.typlen = -1 THEN 'ARRAY'
                  WHEN nt.nspname = 'pg_catalog' THEN format_type(a.atttypid, null)
                  ELSE 'USER-DEFINED' END
             AS character_data)
             AS data_type,

           CAST(
             _pg_char_max_length(_pg_truetypid(a, t), _pg_truetypmod(a, t))
             AS cardinal_number)
             AS character_maximum_length,

           CAST(
             _pg_char_octet_length(_pg_truetypid(a, t), _pg_truetypmod(a, t))
             AS cardinal_number)
             AS character_octet_length,

           CAST(null AS sql_identifier) AS character_set_catalog,
           CAST(null AS sql_identifier) AS character_set_schema,
           CAST(null AS sql_identifier) AS character_set_name,

           CAST(CASE WHEN nco.nspname IS NOT NULL THEN current_database() END AS sql_identifier) AS collation_catalog,
           CAST(nco.nspname AS sql_identifier) AS collation_schema,
           CAST(co.collname AS sql_identifier) AS collation_name,

           CAST(
             _pg_numeric_precision(_pg_truetypid(a, t), _pg_truetypmod(a, t))
             AS cardinal_number)
             AS numeric_precision,

           CAST(
             _pg_numeric_precision_radix(_pg_truetypid(a, t), _pg_truetypmod(a, t))
             AS cardinal_number)
             AS numeric_precision_radix,

           CAST(
             _pg_numeric_scale(_pg_truetypid(a, t), _pg_truetypmod(a, t))
             AS cardinal_number)
             AS numeric_scale,

           CAST(
             _pg_datetime_precision(_pg_truetypid(a, t), _pg_truetypmod(a, t))
             AS cardinal_number)
             AS datetime_precision,

           CAST(
             _pg_interval_type(_pg_truetypid(a, t), _pg_truetypmod(a, t))
             AS character_data)
             AS interval_type,
           CAST(null AS cardinal_number) AS interval_precision,

           CAST(current_database() AS sql_identifier) AS attribute_udt_catalog,
           CAST(nt.nspname AS sql_identifier) AS attribute_udt_schema,
           CAST(t.typname AS sql_identifier) AS attribute_udt_name,

           CAST(null AS sql_identifier) AS scope_catalog,
           CAST(null AS sql_identifier) AS scope_schema,
           CAST(null AS sql_identifier) AS scope_name,

           CAST(null AS cardinal_number) AS maximum_cardinality,
           CAST(a.attnum AS sql_identifier) AS dtd_identifier,
           CAST('NO' AS yes_or_no) AS is_derived_reference_attribute

    FROM (pg_attribute a LEFT JOIN pg_attrdef ad ON attrelid = adrelid AND attnum = adnum)
         JOIN (pg_class c JOIN pg_namespace nc ON (c.relnamespace = nc.oid)) ON a.attrelid = c.oid
         JOIN (pg_type t JOIN pg_namespace nt ON (t.typnamespace = nt.oid)) ON a.atttypid = t.oid
         LEFT JOIN (pg_collation co JOIN pg_namespace nco ON (co.collnamespace = nco.oid))
           ON a.attcollation = co.oid AND (nco.nspname, co.collname) <> ('pg_catalog', 'default')

    WHERE a.attnum > 0 AND NOT a.attisdropped
          AND c.relkind IN ('c')
          AND (pg_has_role(c.relowner, 'USAGE')
               OR has_type_privilege(c.reltype, 'USAGE'));

GRANT SELECT ON attributes TO PUBLIC;


/*
 * 5.12
 * CHARACTER_SETS view
 */

CREATE VIEW character_sets AS
    SELECT CAST(null AS sql_identifier) AS character_set_catalog,
           CAST(null AS sql_identifier) AS character_set_schema,
           CAST(getdatabaseencoding() AS sql_identifier) AS character_set_name,
           CAST(CASE WHEN getdatabaseencoding() = 'UTF8' THEN 'UCS' ELSE getdatabaseencoding() END AS sql_identifier) AS character_repertoire,
           CAST(getdatabaseencoding() AS sql_identifier) AS form_of_use,
           CAST(current_database() AS sql_identifier) AS default_collate_catalog,
           CAST(nc.nspname AS sql_identifier) AS default_collate_schema,
           CAST(c.collname AS sql_identifier) AS default_collate_name
    FROM pg_database d
         LEFT JOIN (pg_collation c JOIN pg_namespace nc ON (c.collnamespace = nc.oid))
             ON (datcollate = collcollate AND datctype = collctype)
    WHERE d.datname = current_database()
    ORDER BY char_length(c.collname) DESC, c.collname ASC -- prefer full/canonical name
    LIMIT 1;

GRANT SELECT ON character_sets TO PUBLIC;


/*
 * 5.13
 * CHECK_CONSTRAINT_ROUTINE_USAGE view
 */

CREATE VIEW check_constraint_routine_usage AS
    SELECT CAST(current_database() AS sql_identifier) AS constraint_catalog,
           CAST(nc.nspname AS sql_identifier) AS constraint_schema,
           CAST(c.conname AS sql_identifier) AS constraint_name,
           CAST(current_database() AS sql_identifier) AS specific_catalog,
           CAST(np.nspname AS sql_identifier) AS specific_schema,
           CAST(nameconcatoid(p.proname, p.oid) AS sql_identifier) AS specific_name
    FROM pg_namespace nc, pg_constraint c, pg_depend d, pg_proc p, pg_namespace np
    WHERE nc.oid = c.connamespace
      AND c.contype = 'c'
      AND c.oid = d.objid
      AND d.classid = 'pg_catalog.pg_constraint'::regclass
      AND d.refobjid = p.oid
      AND d.refclassid = 'pg_catalog.pg_proc'::regclass
      AND p.pronamespace = np.oid
      AND pg_has_role(p.proowner, 'USAGE');

GRANT SELECT ON check_constraint_routine_usage TO PUBLIC;


/*
 * 5.14
 * CHECK_CONSTRAINTS view
 */

CREATE VIEW check_constraints AS
    SELECT CAST(current_database() AS sql_identifier) AS constraint_catalog,
           CAST(rs.nspname AS sql_identifier) AS constraint_schema,
           CAST(con.conname AS sql_identifier) AS constraint_name,
           CAST(substring(pg_get_constraintdef(con.oid) from 7) AS character_data)
             AS check_clause
    FROM pg_constraint con
           LEFT OUTER JOIN pg_namespace rs ON (rs.oid = con.connamespace)
           LEFT OUTER JOIN pg_class c ON (c.oid = con.conrelid)
           LEFT OUTER JOIN pg_type t ON (t.oid = con.contypid)
    WHERE pg_has_role(coalesce(c.relowner, t.typowner), 'USAGE')
      AND con.contype = 'c'

    UNION
    -- not-null constraints

    SELECT CAST(current_database() AS sql_identifier) AS constraint_catalog,
           CAST(n.nspname AS sql_identifier) AS constraint_schema,
           CAST(CAST(n.oid AS text) || '_' || CAST(r.oid AS text) || '_' || CAST(a.attnum AS text) || '_not_null' AS sql_identifier) AS constraint_name, -- XXX
           CAST(a.attname || ' IS NOT NULL' AS character_data)
             AS check_clause
    FROM pg_namespace n, pg_class r, pg_attribute a
    WHERE n.oid = r.relnamespace
      AND r.oid = a.attrelid
      AND a.attnum > 0
      AND NOT a.attisdropped
      AND a.attnotnull
      AND r.relkind IN ('r', 'p')
      AND pg_has_role(r.relowner, 'USAGE');

GRANT SELECT ON check_constraints TO PUBLIC;


/*
 * 5.15
 * COLLATIONS view
 */

CREATE VIEW collations AS
    SELECT CAST(current_database() AS sql_identifier) AS collation_catalog,
           CAST(nc.nspname AS sql_identifier) AS collation_schema,
           CAST(c.collname AS sql_identifier) AS collation_name,
           CAST('NO PAD' AS character_data) AS pad_attribute
    FROM pg_collation c, pg_namespace nc
    WHERE c.collnamespace = nc.oid
          AND collencoding IN (-1, (SELECT encoding FROM pg_database WHERE datname = current_database()));

GRANT SELECT ON collations TO PUBLIC;


/*
 * 5.16
 * COLLATION_CHARACTER_SET_APPLICABILITY view
 */

CREATE VIEW collation_character_set_applicability AS
    SELECT CAST(current_database() AS sql_identifier) AS collation_catalog,
           CAST(nc.nspname AS sql_identifier) AS collation_schema,
           CAST(c.collname AS sql_identifier) AS collation_name,
           CAST(null AS sql_identifier) AS character_set_catalog,
           CAST(null AS sql_identifier) AS character_set_schema,
           CAST(getdatabaseencoding() AS sql_identifier) AS character_set_name
    FROM pg_collation c, pg_namespace nc
    WHERE c.collnamespace = nc.oid
          AND collencoding IN (-1, (SELECT encoding FROM pg_database WHERE datname = current_database()));

GRANT SELECT ON collation_character_set_applicability TO PUBLIC;


/*
 * 5.17
 * COLUMN_COLUMN_USAGE view
 */

CREATE VIEW column_column_usage AS
    SELECT CAST(current_database() AS sql_identifier) AS table_catalog,
           CAST(n.nspname AS sql_identifier) AS table_schema,
           CAST(c.relname AS sql_identifier) AS table_name,
           CAST(ac.attname AS sql_identifier) AS column_name,
           CAST(ad.attname AS sql_identifier) AS dependent_column

    FROM pg_namespace n, pg_class c, pg_depend d,
         pg_attribute ac, pg_attribute ad

    WHERE n.oid = c.relnamespace
          AND c.oid = ac.attrelid
          AND c.oid = ad.attrelid
          AND d.classid = 'pg_catalog.pg_class'::regclass
          AND d.refclassid = 'pg_catalog.pg_class'::regclass
          AND d.objid = d.refobjid
          AND c.oid = d.objid
          AND d.objsubid = ad.attnum
          AND d.refobjsubid = ac.attnum
          AND ad.attgenerated <> ''
          AND pg_has_role(c.relowner, 'USAGE');

GRANT SELECT ON column_column_usage TO PUBLIC;


/*
 * 5.18
 * COLUMN_DOMAIN_USAGE view
 */

CREATE VIEW column_domain_usage AS
    SELECT CAST(current_database() AS sql_identifier) AS domain_catalog,
           CAST(nt.nspname AS sql_identifier) AS domain_schema,
           CAST(t.typname AS sql_identifier) AS domain_name,
           CAST(current_database() AS sql_identifier) AS table_catalog,
           CAST(nc.nspname AS sql_identifier) AS table_schema,
           CAST(c.relname AS sql_identifier) AS table_name,
           CAST(a.attname AS sql_identifier) AS column_name

    FROM pg_type t, pg_namespace nt, pg_class c, pg_namespace nc,
         pg_attribute a

    WHERE t.typnamespace = nt.oid
          AND c.relnamespace = nc.oid
          AND a.attrelid = c.oid
          AND a.atttypid = t.oid
          AND t.typtype = 'd'
          AND c.relkind IN ('r', 'v', 'f', 'p')
          AND a.attnum > 0
          AND NOT a.attisdropped
          AND pg_has_role(t.typowner, 'USAGE');

GRANT SELECT ON column_domain_usage TO PUBLIC;


/*
 * 5.19
 * COLUMN_PRIVILEGES
 */

CREATE VIEW column_privileges AS
    SELECT CAST(u_grantor.rolname AS sql_identifier) AS grantor,
           CAST(grantee.rolname AS sql_identifier) AS grantee,
           CAST(current_database() AS sql_identifier) AS table_catalog,
           CAST(nc.nspname AS sql_identifier) AS table_schema,
           CAST(x.relname AS sql_identifier) AS table_name,
           CAST(x.attname AS sql_identifier) AS column_name,
           CAST(x.prtype AS character_data) AS privilege_type,
           CAST(
             CASE WHEN
                  -- object owner always has grant options
                  pg_has_role(x.grantee, x.relowner, 'USAGE')
                  OR x.grantable
                  THEN 'YES' ELSE 'NO' END AS yes_or_no) AS is_grantable

    FROM (
           SELECT pr_c.grantor,
                  pr_c.grantee,
                  attname,
                  relname,
                  relnamespace,
                  pr_c.prtype,
                  pr_c.grantable,
                  pr_c.relowner
           FROM (SELECT oid, relname, relnamespace, relowner, (aclexplode(coalesce(relacl, acldefault('r', relowner)))).*
                 FROM pg_class
                 WHERE relkind IN ('r', 'v', 'f', 'p')
                ) pr_c (oid, relname, relnamespace, relowner, grantor, grantee, prtype, grantable),
                pg_attribute a
           WHERE a.attrelid = pr_c.oid
                 AND a.attnum > 0
                 AND NOT a.attisdropped
           UNION
           SELECT pr_a.grantor,
                  pr_a.grantee,
                  attname,
                  relname,
                  relnamespace,
                  pr_a.prtype,
                  pr_a.grantable,
                  c.relowner
           FROM (SELECT attrelid, attname, (aclexplode(coalesce(attacl, acldefault('c', relowner)))).*
                 FROM pg_attribute a JOIN pg_class cc ON (a.attrelid = cc.oid)
                 WHERE attnum > 0
                       AND NOT attisdropped
                ) pr_a (attrelid, attname, grantor, grantee, prtype, grantable),
                pg_class c
           WHERE pr_a.attrelid = c.oid
                 AND relkind IN ('r', 'v', 'f', 'p')
         ) x,
         pg_namespace nc,
         pg_authid u_grantor,
         (
           SELECT oid, rolname FROM pg_authid
           UNION ALL
           SELECT 0::oid, 'PUBLIC'
         ) AS grantee (oid, rolname)

    WHERE x.relnamespace = nc.oid
          AND x.grantee = grantee.oid
          AND x.grantor = u_grantor.oid
          AND x.prtype IN ('INSERT', 'SELECT', 'UPDATE', 'REFERENCES')
          AND (pg_has_role(u_grantor.oid, 'USAGE')
               OR pg_has_role(grantee.oid, 'USAGE')
               OR grantee.rolname = 'PUBLIC');

GRANT SELECT ON column_privileges TO PUBLIC;


/*
 * 5.20
 * COLUMN_UDT_USAGE view
 */

CREATE VIEW column_udt_usage AS
    SELECT CAST(current_database() AS sql_identifier) AS udt_catalog,
           CAST(coalesce(nbt.nspname, nt.nspname) AS sql_identifier) AS udt_schema,
           CAST(coalesce(bt.typname, t.typname) AS sql_identifier) AS udt_name,
           CAST(current_database() AS sql_identifier) AS table_catalog,
           CAST(nc.nspname AS sql_identifier) AS table_schema,
           CAST(c.relname AS sql_identifier) AS table_name,
           CAST(a.attname AS sql_identifier) AS column_name

    FROM pg_attribute a, pg_class c, pg_namespace nc,
         (pg_type t JOIN pg_namespace nt ON (t.typnamespace = nt.oid))
           LEFT JOIN (pg_type bt JOIN pg_namespace nbt ON (bt.typnamespace = nbt.oid))
           ON (t.typtype = 'd' AND t.typbasetype = bt.oid)

    WHERE a.attrelid = c.oid
          AND a.atttypid = t.oid
          AND nc.oid = c.relnamespace
          AND a.attnum > 0 AND NOT a.attisdropped
          AND c.relkind in ('r', 'v', 'f', 'p')
          AND pg_has_role(coalesce(bt.typowner, t.typowner), 'USAGE');

GRANT SELECT ON column_udt_usage TO PUBLIC;


/*
 * 5.21
 * COLUMNS view
 */

CREATE VIEW columns AS
    SELECT CAST(current_database() AS sql_identifier) AS table_catalog,
           CAST(nc.nspname AS sql_identifier) AS table_schema,
           CAST(c.relname AS sql_identifier) AS table_name,
           CAST(a.attname AS sql_identifier) AS column_name,
           CAST(a.attnum AS cardinal_number) AS ordinal_position,
           CAST(CASE WHEN a.attgenerated = '' THEN pg_get_expr(ad.adbin, ad.adrelid) END AS character_data) AS column_default,
           CAST(CASE WHEN a.attnotnull OR (t.typtype = 'd' AND t.typnotnull) THEN 'NO' ELSE 'YES' END
             AS yes_or_no)
             AS is_nullable,

           CAST(
             CASE WHEN t.typtype = 'd' THEN
               CASE WHEN bt.typelem <> 0 AND bt.typlen = -1 THEN 'ARRAY'
                    WHEN nbt.nspname = 'pg_catalog' THEN format_type(t.typbasetype, null)
                    ELSE 'USER-DEFINED' END
             ELSE
               CASE WHEN t.typelem <> 0 AND t.typlen = -1 THEN 'ARRAY'
                    WHEN nt.nspname = 'pg_catalog' THEN format_type(a.atttypid, null)
                    ELSE 'USER-DEFINED' END
             END
             AS character_data)
             AS data_type,

           CAST(
             _pg_char_max_length(_pg_truetypid(a, t), _pg_truetypmod(a, t))
             AS cardinal_number)
             AS character_maximum_length,

           CAST(
             _pg_char_octet_length(_pg_truetypid(a, t), _pg_truetypmod(a, t))
             AS cardinal_number)
             AS character_octet_length,

           CAST(
             _pg_numeric_precision(_pg_truetypid(a, t), _pg_truetypmod(a, t))
             AS cardinal_number)
             AS numeric_precision,

           CAST(
             _pg_numeric_precision_radix(_pg_truetypid(a, t), _pg_truetypmod(a, t))
             AS cardinal_number)
             AS numeric_precision_radix,

           CAST(
             _pg_numeric_scale(_pg_truetypid(a, t), _pg_truetypmod(a, t))
             AS cardinal_number)
             AS numeric_scale,

           CAST(
             _pg_datetime_precision(_pg_truetypid(a, t), _pg_truetypmod(a, t))
             AS cardinal_number)
             AS datetime_precision,

           CAST(
             _pg_interval_type(_pg_truetypid(a, t), _pg_truetypmod(a, t))
             AS character_data)
             AS interval_type,
           CAST(null AS cardinal_number) AS interval_precision,

           CAST(null AS sql_identifier) AS character_set_catalog,
           CAST(null AS sql_identifier) AS character_set_schema,
           CAST(null AS sql_identifier) AS character_set_name,

           CAST(CASE WHEN nco.nspname IS NOT NULL THEN current_database() END AS sql_identifier) AS collation_catalog,
           CAST(nco.nspname AS sql_identifier) AS collation_schema,
           CAST(co.collname AS sql_identifier) AS collation_name,

           CAST(CASE WHEN t.typtype = 'd' THEN current_database() ELSE null END
             AS sql_identifier) AS domain_catalog,
           CAST(CASE WHEN t.typtype = 'd' THEN nt.nspname ELSE null END
             AS sql_identifier) AS domain_schema,
           CAST(CASE WHEN t.typtype = 'd' THEN t.typname ELSE null END
             AS sql_identifier) AS domain_name,

           CAST(current_database() AS sql_identifier) AS udt_catalog,
           CAST(coalesce(nbt.nspname, nt.nspname) AS sql_identifier) AS udt_schema,
           CAST(coalesce(bt.typname, t.typname) AS sql_identifier) AS udt_name,

           CAST(null AS sql_identifier) AS scope_catalog,
           CAST(null AS sql_identifier) AS scope_schema,
           CAST(null AS sql_identifier) AS scope_name,

           CAST(null AS cardinal_number) AS maximum_cardinality,
           CAST(a.attnum AS sql_identifier) AS dtd_identifier,
           CAST('NO' AS yes_or_no) AS is_self_referencing,

           CAST(CASE WHEN a.attidentity IN ('a', 'd') THEN 'YES' ELSE 'NO' END AS yes_or_no) AS is_identity,
           CAST(CASE a.attidentity WHEN 'a' THEN 'ALWAYS' WHEN 'd' THEN 'BY DEFAULT' END AS character_data) AS identity_generation,
           CAST(seq.seqstart AS character_data) AS identity_start,
           CAST(seq.seqincrement AS character_data) AS identity_increment,
           CAST(seq.seqmax AS character_data) AS identity_maximum,
           CAST(seq.seqmin AS character_data) AS identity_minimum,
           CAST(CASE WHEN seq.seqcycle THEN 'YES' ELSE 'NO' END AS yes_or_no) AS identity_cycle,

           CAST(CASE WHEN a.attgenerated <> '' THEN 'ALWAYS' ELSE 'NEVER' END AS character_data) AS is_generated,
           CAST(CASE WHEN a.attgenerated <> '' THEN pg_get_expr(ad.adbin, ad.adrelid) END AS character_data) AS generation_expression,

           CAST(CASE WHEN c.relkind IN ('r', 'p') OR
                          (c.relkind IN ('v', 'f') AND
                           pg_column_is_updatable(c.oid, a.attnum, false))
                THEN 'YES' ELSE 'NO' END AS yes_or_no) AS is_updatable

    FROM (pg_attribute a LEFT JOIN pg_attrdef ad ON attrelid = adrelid AND attnum = adnum)
         JOIN (pg_class c JOIN pg_namespace nc ON (c.relnamespace = nc.oid)) ON a.attrelid = c.oid
         JOIN (pg_type t JOIN pg_namespace nt ON (t.typnamespace = nt.oid)) ON a.atttypid = t.oid
         LEFT JOIN (pg_type bt JOIN pg_namespace nbt ON (bt.typnamespace = nbt.oid))
           ON (t.typtype = 'd' AND t.typbasetype = bt.oid)
         LEFT JOIN (pg_collation co JOIN pg_namespace nco ON (co.collnamespace = nco.oid))
           ON a.attcollation = co.oid AND (nco.nspname, co.collname) <> ('pg_catalog', 'default')
         LEFT JOIN (pg_depend dep JOIN pg_sequence seq ON (dep.classid = 'pg_class'::regclass AND dep.objid = seq.seqrelid AND dep.deptype = 'i'))
           ON (dep.refclassid = 'pg_class'::regclass AND dep.refobjid = c.oid AND dep.refobjsubid = a.attnum)

    WHERE (NOT pg_is_other_temp_schema(nc.oid))

          AND a.attnum > 0 AND NOT a.attisdropped
          AND c.relkind IN ('r', 'v', 'f', 'p')

          AND (pg_has_role(c.relowner, 'USAGE')
               OR has_column_privilege(c.oid, a.attnum,
                                       'SELECT, INSERT, UPDATE, REFERENCES'));

GRANT SELECT ON columns TO PUBLIC;


/*
 * 5.22
 * CONSTRAINT_COLUMN_USAGE view
 */

CREATE VIEW constraint_column_usage AS
    SELECT CAST(current_database() AS sql_identifier) AS table_catalog,
           CAST(tblschema AS sql_identifier) AS table_schema,
           CAST(tblname AS sql_identifier) AS table_name,
           CAST(colname AS sql_identifier) AS column_name,
           CAST(current_database() AS sql_identifier) AS constraint_catalog,
           CAST(cstrschema AS sql_identifier) AS constraint_schema,
           CAST(cstrname AS sql_identifier) AS constraint_name

    FROM (
        /* check constraints */
        SELECT DISTINCT nr.nspname, r.relname, r.relowner, a.attname, nc.nspname, c.conname
          FROM pg_namespace nr, pg_class r, pg_attribute a, pg_depend d, pg_namespace nc, pg_constraint c
          WHERE nr.oid = r.relnamespace
            AND r.oid = a.attrelid
            AND d.refclassid = 'pg_catalog.pg_class'::regclass
            AND d.refobjid = r.oid
            AND d.refobjsubid = a.attnum
            AND d.classid = 'pg_catalog.pg_constraint'::regclass
            AND d.objid = c.oid
            AND c.connamespace = nc.oid
            AND c.contype = 'c'
            AND r.relkind IN ('r', 'p')
            AND NOT a.attisdropped

        UNION ALL

        /* unique/primary key/foreign key constraints */
        SELECT nr.nspname, r.relname, r.relowner, a.attname, nc.nspname, c.conname
          FROM pg_namespace nr, pg_class r, pg_attribute a, pg_namespace nc,
               pg_constraint c
          WHERE nr.oid = r.relnamespace
            AND r.oid = a.attrelid
            AND nc.oid = c.connamespace
            AND r.oid = CASE c.contype WHEN 'f' THEN c.confrelid ELSE c.conrelid END
            AND a.attnum = ANY (CASE c.contype WHEN 'f' THEN c.confkey ELSE c.conkey END)
            AND NOT a.attisdropped
            AND c.contype IN ('p', 'u', 'f')
            AND r.relkind IN ('r', 'p')

      ) AS x (tblschema, tblname, tblowner, colname, cstrschema, cstrname)

    WHERE pg_has_role(x.tblowner, 'USAGE');

GRANT SELECT ON constraint_column_usage TO PUBLIC;


/*
 * 5.23
 * CONSTRAINT_PERIOD_USAGE view
 */

-- feature not supported


/*
 * 5.24
 * CONSTRAINT_TABLE_USAGE view
 */

CREATE VIEW constraint_table_usage AS
    SELECT CAST(current_database() AS sql_identifier) AS table_catalog,
           CAST(nr.nspname AS sql_identifier) AS table_schema,
           CAST(r.relname AS sql_identifier) AS table_name,
           CAST(current_database() AS sql_identifier) AS constraint_catalog,
           CAST(nc.nspname AS sql_identifier) AS constraint_schema,
           CAST(c.conname AS sql_identifier) AS constraint_name

    FROM pg_constraint c, pg_namespace nc,
         pg_class r, pg_namespace nr

    WHERE c.connamespace = nc.oid AND r.relnamespace = nr.oid
          AND ( (c.contype = 'f' AND c.confrelid = r.oid)
             OR (c.contype IN ('p', 'u') AND c.conrelid = r.oid) )
          AND r.relkind IN ('r', 'p')
          AND pg_has_role(r.relowner, 'USAGE');

GRANT SELECT ON constraint_table_usage TO PUBLIC;


-- 5.25 DATA_TYPE_PRIVILEGES view appears later.


/*
 * 5.26
 * DIRECT_SUPERTABLES view
 */

-- feature not supported


/*
 * 5.27
 * DIRECT_SUPERTYPES view
 */

-- feature not supported


/*
 * 5.28
 * DOMAIN_CONSTRAINTS view
 */

CREATE VIEW domain_constraints AS
    SELECT CAST(current_database() AS sql_identifier) AS constraint_catalog,
           CAST(rs.nspname AS sql_identifier) AS constraint_schema,
           CAST(con.conname AS sql_identifier) AS constraint_name,
           CAST(current_database() AS sql_identifier) AS domain_catalog,
           CAST(n.nspname AS sql_identifier) AS domain_schema,
           CAST(t.typname AS sql_identifier) AS domain_name,
           CAST(CASE WHEN condeferrable THEN 'YES' ELSE 'NO' END
             AS yes_or_no) AS is_deferrable,
           CAST(CASE WHEN condeferred THEN 'YES' ELSE 'NO' END
             AS yes_or_no) AS initially_deferred
    FROM pg_namespace rs, pg_namespace n, pg_constraint con, pg_type t
    WHERE rs.oid = con.connamespace
          AND n.oid = t.typnamespace
          AND t.oid = con.contypid
          AND (pg_has_role(t.typowner, 'USAGE')
               OR has_type_privilege(t.oid, 'USAGE'));

GRANT SELECT ON domain_constraints TO PUBLIC;


/*
 * DOMAIN_UDT_USAGE view
 * apparently removed in SQL:2003
 */

CREATE VIEW domain_udt_usage AS
    SELECT CAST(current_database() AS sql_identifier) AS udt_catalog,
           CAST(nbt.nspname AS sql_identifier) AS udt_schema,
           CAST(bt.typname AS sql_identifier) AS udt_name,
           CAST(current_database() AS sql_identifier) AS domain_catalog,
           CAST(nt.nspname AS sql_identifier) AS domain_schema,
           CAST(t.typname AS sql_identifier) AS domain_name

    FROM pg_type t, pg_namespace nt,
         pg_type bt, pg_namespace nbt

    WHERE t.typnamespace = nt.oid
          AND t.typbasetype = bt.oid
          AND bt.typnamespace = nbt.oid
          AND t.typtype = 'd'
          AND pg_has_role(bt.typowner, 'USAGE');

GRANT SELECT ON domain_udt_usage TO PUBLIC;


/*
 * 5.29
 * DOMAINS view
 */

CREATE VIEW domains AS
    SELECT CAST(current_database() AS sql_identifier) AS domain_catalog,
           CAST(nt.nspname AS sql_identifier) AS domain_schema,
           CAST(t.typname AS sql_identifier) AS domain_name,

           CAST(
             CASE WHEN t.typelem <> 0 AND t.typlen = -1 THEN 'ARRAY'
                  WHEN nbt.nspname = 'pg_catalog' THEN format_type(t.typbasetype, null)
                  ELSE 'USER-DEFINED' END
             AS character_data)
             AS data_type,

           CAST(
             _pg_char_max_length(t.typbasetype, t.typtypmod)
             AS cardinal_number)
             AS character_maximum_length,

           CAST(
             _pg_char_octet_length(t.typbasetype, t.typtypmod)
             AS cardinal_number)
             AS character_octet_length,

           CAST(null AS sql_identifier) AS character_set_catalog,
           CAST(null AS sql_identifier) AS character_set_schema,
           CAST(null AS sql_identifier) AS character_set_name,

           CAST(CASE WHEN nco.nspname IS NOT NULL THEN current_database() END AS sql_identifier) AS collation_catalog,
           CAST(nco.nspname AS sql_identifier) AS collation_schema,
           CAST(co.collname AS sql_identifier) AS collation_name,

           CAST(
             _pg_numeric_precision(t.typbasetype, t.typtypmod)
             AS cardinal_number)
             AS numeric_precision,

           CAST(
             _pg_numeric_precision_radix(t.typbasetype, t.typtypmod)
             AS cardinal_number)
             AS numeric_precision_radix,

           CAST(
             _pg_numeric_scale(t.typbasetype, t.typtypmod)
             AS cardinal_number)
             AS numeric_scale,

           CAST(
             _pg_datetime_precision(t.typbasetype, t.typtypmod)
             AS cardinal_number)
             AS datetime_precision,

           CAST(
             _pg_interval_type(t.typbasetype, t.typtypmod)
             AS character_data)
             AS interval_type,
           CAST(null AS cardinal_number) AS interval_precision,

           CAST(t.typdefault AS character_data) AS domain_default,

           CAST(current_database() AS sql_identifier) AS udt_catalog,
           CAST(nbt.nspname AS sql_identifier) AS udt_schema,
           CAST(bt.typname AS sql_identifier) AS udt_name,

           CAST(null AS sql_identifier) AS scope_catalog,
           CAST(null AS sql_identifier) AS scope_schema,
           CAST(null AS sql_identifier) AS scope_name,

           CAST(null AS cardinal_number) AS maximum_cardinality,
           CAST(1 AS sql_identifier) AS dtd_identifier

    FROM (pg_type t JOIN pg_namespace nt ON t.typnamespace = nt.oid)
         JOIN (pg_type bt JOIN pg_namespace nbt ON bt.typnamespace = nbt.oid)
           ON (t.typbasetype = bt.oid AND t.typtype = 'd')
         LEFT JOIN (pg_collation co JOIN pg_namespace nco ON (co.collnamespace = nco.oid))
           ON t.typcollation = co.oid AND (nco.nspname, co.collname) <> ('pg_catalog', 'default')

    WHERE (pg_has_role(t.typowner, 'USAGE')
           OR has_type_privilege(t.oid, 'USAGE'));

GRANT SELECT ON domains TO PUBLIC;


-- 5.30 ELEMENT_TYPES view appears later.


/*
 * 5.31
 * ENABLED_ROLES view
 */

CREATE VIEW enabled_roles AS
    SELECT CAST(a.rolname AS sql_identifier) AS role_name
    FROM pg_authid a
    WHERE pg_has_role(a.oid, 'USAGE');

GRANT SELECT ON enabled_roles TO PUBLIC;


/*
 * 5.32
 * FIELDS view
 */

-- feature not supported


/*
 * 5.33
 * KEY_COLUMN_USAGE view
 */

CREATE VIEW key_column_usage AS
    SELECT CAST(current_database() AS sql_identifier) AS constraint_catalog,
           CAST(nc_nspname AS sql_identifier) AS constraint_schema,
           CAST(conname AS sql_identifier) AS constraint_name,
           CAST(current_database() AS sql_identifier) AS table_catalog,
           CAST(nr_nspname AS sql_identifier) AS table_schema,
           CAST(relname AS sql_identifier) AS table_name,
           CAST(a.attname AS sql_identifier) AS column_name,
           CAST((ss.x).n AS cardinal_number) AS ordinal_position,
           CAST(CASE WHEN contype = 'f' THEN
                       _pg_index_position(ss.conindid, ss.confkey[(ss.x).n])
                     ELSE NULL
                END AS cardinal_number)
             AS position_in_unique_constraint
    FROM pg_attribute a,
         (SELECT r.oid AS roid, r.relname, r.relowner,
                 nc.nspname AS nc_nspname, nr.nspname AS nr_nspname,
                 c.oid AS coid, c.conname, c.contype, c.conindid,
                 c.confkey, c.confrelid,
                 _pg_expandarray(c.conkey) AS x
          FROM pg_namespace nr, pg_class r, pg_namespace nc,
               pg_constraint c
          WHERE nr.oid = r.relnamespace
                AND r.oid = c.conrelid
                AND nc.oid = c.connamespace
                AND c.contype IN ('p', 'u', 'f')
                AND r.relkind IN ('r', 'p')
                AND (NOT pg_is_other_temp_schema(nr.oid)) ) AS ss
    WHERE ss.roid = a.attrelid
          AND a.attnum = (ss.x).x
          AND NOT a.attisdropped
          AND (pg_has_role(relowner, 'USAGE')
               OR has_column_privilege(roid, a.attnum,
                                       'SELECT, INSERT, UPDATE, REFERENCES'));

GRANT SELECT ON key_column_usage TO PUBLIC;


/*
 * 5.34
 * KEY_PERIOD_USAGE view
 */

-- feature not supported


/*
 * 5.35
 * METHOD_SPECIFICATION_PARAMETERS view
 */

-- feature not supported


/*
 * 5.36
 * METHOD_SPECIFICATIONS view
 */

-- feature not supported


/*
 * 5.37
 * PARAMETERS view
 */

CREATE VIEW parameters AS
    SELECT CAST(current_database() AS sql_identifier) AS specific_catalog,
           CAST(n_nspname AS sql_identifier) AS specific_schema,
           CAST(nameconcatoid(proname, p_oid) AS sql_identifier) AS specific_name,
           CAST((ss.x).n AS cardinal_number) AS ordinal_position,
           CAST(
             CASE WHEN proargmodes IS NULL THEN 'IN'
                WHEN proargmodes[(ss.x).n] = 'i' THEN 'IN'
                WHEN proargmodes[(ss.x).n] = 'o' THEN 'OUT'
                WHEN proargmodes[(ss.x).n] = 'b' THEN 'INOUT'
                WHEN proargmodes[(ss.x).n] = 'v' THEN 'IN'
                WHEN proargmodes[(ss.x).n] = 't' THEN 'OUT'
             END AS character_data) AS parameter_mode,
           CAST('NO' AS yes_or_no) AS is_result,
           CAST('NO' AS yes_or_no) AS as_locator,
           CAST(NULLIF(proargnames[(ss.x).n], '') AS sql_identifier) AS parameter_name,
           CAST(
             CASE WHEN t.typelem <> 0 AND t.typlen = -1 THEN 'ARRAY'
                  WHEN nt.nspname = 'pg_catalog' THEN format_type(t.oid, null)
                  ELSE 'USER-DEFINED' END AS character_data)
             AS data_type,
           CAST(null AS cardinal_number) AS character_maximum_length,
           CAST(null AS cardinal_number) AS character_octet_length,
           CAST(null AS sql_identifier) AS character_set_catalog,
           CAST(null AS sql_identifier) AS character_set_schema,
           CAST(null AS sql_identifier) AS character_set_name,
           CAST(null AS sql_identifier) AS collation_catalog,
           CAST(null AS sql_identifier) AS collation_schema,
           CAST(null AS sql_identifier) AS collation_name,
           CAST(null AS cardinal_number) AS numeric_precision,
           CAST(null AS cardinal_number) AS numeric_precision_radix,
           CAST(null AS cardinal_number) AS numeric_scale,
           CAST(null AS cardinal_number) AS datetime_precision,
           CAST(null AS character_data) AS interval_type,
           CAST(null AS cardinal_number) AS interval_precision,
           CAST(current_database() AS sql_identifier) AS udt_catalog,
           CAST(nt.nspname AS sql_identifier) AS udt_schema,
           CAST(t.typname AS sql_identifier) AS udt_name,
           CAST(null AS sql_identifier) AS scope_catalog,
           CAST(null AS sql_identifier) AS scope_schema,
           CAST(null AS sql_identifier) AS scope_name,
           CAST(null AS cardinal_number) AS maximum_cardinality,
           CAST((ss.x).n AS sql_identifier) AS dtd_identifier,
           CAST(
             CASE WHEN pg_has_role(proowner, 'USAGE')
                  THEN pg_get_function_arg_default(p_oid, (ss.x).n)
                  ELSE NULL END
             AS character_data) AS parameter_default

    FROM pg_type t, pg_namespace nt,
         (SELECT n.nspname AS n_nspname, p.proname, p.oid AS p_oid, p.proowner,
                 p.proargnames, p.proargmodes,
                 _pg_expandarray(coalesce(p.proallargtypes, p.proargtypes::oid[])) AS x
          FROM pg_namespace n, pg_proc p
          WHERE n.oid = p.pronamespace
                AND (pg_has_role(p.proowner, 'USAGE') OR
                     has_function_privilege(p.oid, 'EXECUTE'))) AS ss
    WHERE t.oid = (ss.x).x AND t.typnamespace = nt.oid;

GRANT SELECT ON parameters TO PUBLIC;


/*
 * 5.38
 * PERIODS view
 */

-- feature not supported


/*
 * 5.39
 * PRIVATE_PARAMETERS view
 */

-- feature not supported


/*
 * 5.40
 * REFERENCED_TYPES view
 */

-- feature not supported


/*
 * 5.41
 * REFERENTIAL_CONSTRAINTS view
 */

CREATE VIEW referential_constraints AS
    SELECT CAST(current_database() AS sql_identifier) AS constraint_catalog,
           CAST(ncon.nspname AS sql_identifier) AS constraint_schema,
           CAST(con.conname AS sql_identifier) AS constraint_name,
           CAST(
             CASE WHEN npkc.nspname IS NULL THEN NULL
                  ELSE current_database() END
             AS sql_identifier) AS unique_constraint_catalog,
           CAST(npkc.nspname AS sql_identifier) AS unique_constraint_schema,
           CAST(pkc.conname AS sql_identifier) AS unique_constraint_name,

           CAST(
             CASE con.confmatchtype WHEN 'f' THEN 'FULL'
                                    WHEN 'p' THEN 'PARTIAL'
                                    WHEN 's' THEN 'NONE' END
             AS character_data) AS match_option,

           CAST(
             CASE con.confupdtype WHEN 'c' THEN 'CASCADE'
                                  WHEN 'n' THEN 'SET NULL'
                                  WHEN 'd' THEN 'SET DEFAULT'
                                  WHEN 'r' THEN 'RESTRICT'
                                  WHEN 'a' THEN 'NO ACTION' END
             AS character_data) AS update_rule,

           CAST(
             CASE con.confdeltype WHEN 'c' THEN 'CASCADE'
                                  WHEN 'n' THEN 'SET NULL'
                                  WHEN 'd' THEN 'SET DEFAULT'
                                  WHEN 'r' THEN 'RESTRICT'
                                  WHEN 'a' THEN 'NO ACTION' END
             AS character_data) AS delete_rule

    FROM (pg_namespace ncon
          INNER JOIN pg_constraint con ON ncon.oid = con.connamespace
          INNER JOIN pg_class c ON con.conrelid = c.oid AND con.contype = 'f')
         LEFT JOIN pg_depend d1  -- find constraint's dependency on an index
          ON d1.objid = con.oid AND d1.classid = 'pg_constraint'::regclass
             AND d1.refclassid = 'pg_class'::regclass AND d1.refobjsubid = 0
         LEFT JOIN pg_depend d2  -- find pkey/unique constraint for that index
          ON d2.refclassid = 'pg_constraint'::regclass
             AND d2.classid = 'pg_class'::regclass
             AND d2.objid = d1.refobjid AND d2.objsubid = 0
             AND d2.deptype = 'i'
         LEFT JOIN pg_constraint pkc ON pkc.oid = d2.refobjid
            AND pkc.contype IN ('p', 'u')
            AND pkc.conrelid = con.confrelid
         LEFT JOIN pg_namespace npkc ON pkc.connamespace = npkc.oid

    WHERE pg_has_role(c.relowner, 'USAGE')
          -- SELECT privilege omitted, per SQL standard
          OR has_table_privilege(c.oid, 'INSERT, UPDATE, DELETE, TRUNCATE, REFERENCES, TRIGGER')
          OR has_any_column_privilege(c.oid, 'INSERT, UPDATE, REFERENCES') ;

GRANT SELECT ON referential_constraints TO PUBLIC;


/*
 * 5.42
 * ROLE_COLUMN_GRANTS view
 */

CREATE VIEW role_column_grants AS
    SELECT grantor,
           grantee,
           table_catalog,
           table_schema,
           table_name,
           column_name,
           privilege_type,
           is_grantable
    FROM column_privileges
    WHERE grantor IN (SELECT role_name FROM enabled_roles)
          OR grantee IN (SELECT role_name FROM enabled_roles);

GRANT SELECT ON role_column_grants TO PUBLIC;


-- 5.43 ROLE_ROUTINE_GRANTS view is based on 5.50 ROUTINE_PRIVILEGES and is defined there instead.


-- 5.44 ROLE_TABLE_GRANTS view is based on 5.63 TABLE_PRIVILEGES and is defined there instead.


/*
 * 5.45
 * ROLE_TABLE_METHOD_GRANTS view
 */

-- feature not supported



-- 5.46 ROLE_USAGE_GRANTS view is based on 5.75 USAGE_PRIVILEGES and is defined there instead.


-- 5.47 ROLE_UDT_GRANTS view is based on 5.74 UDT_PRIVILEGES and is defined there instead.


/*
 * 5.48
 * ROUTINE_COLUMN_USAGE view
 */

-- not tracked by PostgreSQL


/*
 * 5.49
 * ROUTINE_PERIOD_USAGE view
 */

-- feature not supported


/*
 * 5.50
 * ROUTINE_PRIVILEGES view
 */

CREATE VIEW routine_privileges AS
    SELECT CAST(u_grantor.rolname AS sql_identifier) AS grantor,
           CAST(grantee.rolname AS sql_identifier) AS grantee,
           CAST(current_database() AS sql_identifier) AS specific_catalog,
           CAST(n.nspname AS sql_identifier) AS specific_schema,
           CAST(nameconcatoid(p.proname, p.oid) AS sql_identifier) AS specific_name,
           CAST(current_database() AS sql_identifier) AS routine_catalog,
           CAST(n.nspname AS sql_identifier) AS routine_schema,
           CAST(p.proname AS sql_identifier) AS routine_name,
           CAST('EXECUTE' AS character_data) AS privilege_type,
           CAST(
             CASE WHEN
                  -- object owner always has grant options
                  pg_has_role(grantee.oid, p.proowner, 'USAGE')
                  OR p.grantable
                  THEN 'YES' ELSE 'NO' END AS yes_or_no) AS is_grantable

    FROM (
            SELECT oid, proname, proowner, pronamespace, (aclexplode(coalesce(proacl, acldefault('f', proowner)))).* FROM pg_proc
         ) p (oid, proname, proowner, pronamespace, grantor, grantee, prtype, grantable),
         pg_namespace n,
         pg_authid u_grantor,
         (
           SELECT oid, rolname FROM pg_authid
           UNION ALL
           SELECT 0::oid, 'PUBLIC'
         ) AS grantee (oid, rolname)

    WHERE p.pronamespace = n.oid
          AND grantee.oid = p.grantee
          AND u_grantor.oid = p.grantor
          AND p.prtype IN ('EXECUTE')
          AND (pg_has_role(u_grantor.oid, 'USAGE')
               OR pg_has_role(grantee.oid, 'USAGE')
               OR grantee.rolname = 'PUBLIC');

GRANT SELECT ON routine_privileges TO PUBLIC;


/*
 * 5.42
 * ROLE_ROUTINE_GRANTS view
 */

CREATE VIEW role_routine_grants AS
    SELECT grantor,
           grantee,
           specific_catalog,
           specific_schema,
           specific_name,
           routine_catalog,
           routine_schema,
           routine_name,
           privilege_type,
           is_grantable
    FROM routine_privileges
    WHERE grantor IN (SELECT role_name FROM enabled_roles)
          OR grantee IN (SELECT role_name FROM enabled_roles);

GRANT SELECT ON role_routine_grants TO PUBLIC;


/*
 * 5.51
 * ROUTINE_ROUTINE_USAGE view
 */

-- not tracked by PostgreSQL


/*
 * 5.52
 * ROUTINE_SEQUENCE_USAGE view
 */

-- not tracked by PostgreSQL


/*
 * 5.53
 * ROUTINE_TABLE_USAGE view
 */

-- not tracked by PostgreSQL


/*
 * 5.54
 * ROUTINES view
 */

CREATE VIEW routines AS
    SELECT CAST(current_database() AS sql_identifier) AS specific_catalog,
           CAST(n.nspname AS sql_identifier) AS specific_schema,
           CAST(nameconcatoid(p.proname, p.oid) AS sql_identifier) AS specific_name,
           CAST(current_database() AS sql_identifier) AS routine_catalog,
           CAST(n.nspname AS sql_identifier) AS routine_schema,
           CAST(p.proname AS sql_identifier) AS routine_name,
           CAST(CASE p.prokind WHEN 'f' THEN 'FUNCTION' WHEN 'p' THEN 'PROCEDURE' END
             AS character_data) AS routine_type,
           CAST(null AS sql_identifier) AS module_catalog,
           CAST(null AS sql_identifier) AS module_schema,
           CAST(null AS sql_identifier) AS module_name,
           CAST(null AS sql_identifier) AS udt_catalog,
           CAST(null AS sql_identifier) AS udt_schema,
           CAST(null AS sql_identifier) AS udt_name,

           CAST(
             CASE WHEN p.prokind = 'p' THEN NULL
                  WHEN t.typelem <> 0 AND t.typlen = -1 THEN 'ARRAY'
                  WHEN nt.nspname = 'pg_catalog' THEN format_type(t.oid, null)
                  ELSE 'USER-DEFINED' END AS character_data)
             AS data_type,
           CAST(null AS cardinal_number) AS character_maximum_length,
           CAST(null AS cardinal_number) AS character_octet_length,
           CAST(null AS sql_identifier) AS character_set_catalog,
           CAST(null AS sql_identifier) AS character_set_schema,
           CAST(null AS sql_identifier) AS character_set_name,
           CAST(null AS sql_identifier) AS collation_catalog,
           CAST(null AS sql_identifier) AS collation_schema,
           CAST(null AS sql_identifier) AS collation_name,
           CAST(null AS cardinal_number) AS numeric_precision,
           CAST(null AS cardinal_number) AS numeric_precision_radix,
           CAST(null AS cardinal_number) AS numeric_scale,
           CAST(null AS cardinal_number) AS datetime_precision,
           CAST(null AS character_data) AS interval_type,
           CAST(null AS cardinal_number) AS interval_precision,
           CAST(CASE WHEN nt.nspname IS NOT NULL THEN current_database() END AS sql_identifier) AS type_udt_catalog,
           CAST(nt.nspname AS sql_identifier) AS type_udt_schema,
           CAST(t.typname AS sql_identifier) AS type_udt_name,
           CAST(null AS sql_identifier) AS scope_catalog,
           CAST(null AS sql_identifier) AS scope_schema,
           CAST(null AS sql_identifier) AS scope_name,
           CAST(null AS cardinal_number) AS maximum_cardinality,
           CAST(CASE WHEN p.prokind <> 'p' THEN 0 END AS sql_identifier) AS dtd_identifier,

           CAST(CASE WHEN l.lanname = 'sql' THEN 'SQL' ELSE 'EXTERNAL' END AS character_data)
             AS routine_body,
           CAST(
             CASE WHEN pg_has_role(p.proowner, 'USAGE') THEN p.prosrc ELSE null END
             AS character_data) AS routine_definition,
           CAST(
             CASE WHEN l.lanname = 'c' THEN p.prosrc ELSE null END
             AS character_data) AS external_name,
           CAST(upper(l.lanname) AS character_data) AS external_language,

           CAST('GENERAL' AS character_data) AS parameter_style,
           CAST(CASE WHEN p.provolatile = 'i' THEN 'YES' ELSE 'NO' END AS yes_or_no) AS is_deterministic,
           CAST('MODIFIES' AS character_data) AS sql_data_access,
           CAST(CASE WHEN p.prokind <> 'p' THEN
             CASE WHEN p.proisstrict THEN 'YES' ELSE 'NO' END END AS yes_or_no) AS is_null_call,
           CAST(null AS character_data) AS sql_path,
           CAST('YES' AS yes_or_no) AS schema_level_routine,
           CAST(0 AS cardinal_number) AS max_dynamic_result_sets,
           CAST(null AS yes_or_no) AS is_user_defined_cast,
           CAST(null AS yes_or_no) AS is_implicitly_invocable,
           CAST(CASE WHEN p.prosecdef THEN 'DEFINER' ELSE 'INVOKER' END AS character_data) AS security_type,
           CAST(null AS sql_identifier) AS to_sql_specific_catalog,
           CAST(null AS sql_identifier) AS to_sql_specific_schema,
           CAST(null AS sql_identifier) AS to_sql_specific_name,
           CAST('NO' AS yes_or_no) AS as_locator,
           CAST(null AS time_stamp) AS created,
           CAST(null AS time_stamp) AS last_altered,
           CAST(null AS yes_or_no) AS new_savepoint_level,
           CAST('NO' AS yes_or_no) AS is_udt_dependent,

           CAST(null AS character_data) AS result_cast_from_data_type,
           CAST(null AS yes_or_no) AS result_cast_as_locator,
           CAST(null AS cardinal_number) AS result_cast_char_max_length,
           CAST(null AS cardinal_number) AS result_cast_char_octet_length,
           CAST(null AS sql_identifier) AS result_cast_char_set_catalog,
           CAST(null AS sql_identifier) AS result_cast_char_set_schema,
           CAST(null AS sql_identifier) AS result_cast_char_set_name,
           CAST(null AS sql_identifier) AS result_cast_collation_catalog,
           CAST(null AS sql_identifier) AS result_cast_collation_schema,
           CAST(null AS sql_identifier) AS result_cast_collation_name,
           CAST(null AS cardinal_number) AS result_cast_numeric_precision,
           CAST(null AS cardinal_number) AS result_cast_numeric_precision_radix,
           CAST(null AS cardinal_number) AS result_cast_numeric_scale,
           CAST(null AS cardinal_number) AS result_cast_datetime_precision,
           CAST(null AS character_data) AS result_cast_interval_type,
           CAST(null AS cardinal_number) AS result_cast_interval_precision,
           CAST(null AS sql_identifier) AS result_cast_type_udt_catalog,
           CAST(null AS sql_identifier) AS result_cast_type_udt_schema,
           CAST(null AS sql_identifier) AS result_cast_type_udt_name,
           CAST(null AS sql_identifier) AS result_cast_scope_catalog,
           CAST(null AS sql_identifier) AS result_cast_scope_schema,
           CAST(null AS sql_identifier) AS result_cast_scope_name,
           CAST(null AS cardinal_number) AS result_cast_maximum_cardinality,
           CAST(null AS sql_identifier) AS result_cast_dtd_identifier

    FROM (pg_namespace n
          JOIN pg_proc p ON n.oid = p.pronamespace
          JOIN pg_language l ON p.prolang = l.oid)
         LEFT JOIN
         (pg_type t JOIN pg_namespace nt ON t.typnamespace = nt.oid)
         ON p.prorettype = t.oid AND p.prokind <> 'p'

    WHERE (pg_has_role(p.proowner, 'USAGE')
           OR has_function_privilege(p.oid, 'EXECUTE'));

GRANT SELECT ON routines TO PUBLIC;


/*
 * 5.55
 * SCHEMATA view
 */

CREATE VIEW schemata AS
    SELECT CAST(current_database() AS sql_identifier) AS catalog_name,
           CAST(n.nspname AS sql_identifier) AS schema_name,
           CAST(u.rolname AS sql_identifier) AS schema_owner,
           CAST(null AS sql_identifier) AS default_character_set_catalog,
           CAST(null AS sql_identifier) AS default_character_set_schema,
           CAST(null AS sql_identifier) AS default_character_set_name,
           CAST(null AS character_data) AS sql_path
    FROM pg_namespace n, pg_authid u
    WHERE n.nspowner = u.oid
          AND (pg_has_role(n.nspowner, 'USAGE')
               OR has_schema_privilege(n.oid, 'CREATE, USAGE'));

GRANT SELECT ON schemata TO PUBLIC;


/*
 * 5.56
 * SEQUENCES view
 */

CREATE VIEW sequences AS
    SELECT CAST(current_database() AS sql_identifier) AS sequence_catalog,
           CAST(nc.nspname AS sql_identifier) AS sequence_schema,
           CAST(c.relname AS sql_identifier) AS sequence_name,
           CAST(format_type(s.seqtypid, null) AS character_data) AS data_type,
           CAST(_pg_numeric_precision(s.seqtypid, -1) AS cardinal_number) AS numeric_precision,
           CAST(2 AS cardinal_number) AS numeric_precision_radix,
           CAST(0 AS cardinal_number) AS numeric_scale,
           CAST(s.seqstart AS character_data) AS start_value,
           CAST(s.seqmin AS character_data) AS minimum_value,
           CAST(s.seqmax AS character_data) AS maximum_value,
           CAST(s.seqincrement AS character_data) AS increment,
           CAST(CASE WHEN s.seqcycle THEN 'YES' ELSE 'NO' END AS yes_or_no) AS cycle_option
    FROM pg_namespace nc, pg_class c, pg_sequence s
    WHERE c.relnamespace = nc.oid
          AND c.relkind = 'S'
          AND NOT EXISTS (SELECT 1 FROM pg_depend WHERE classid = 'pg_class'::regclass AND objid = c.oid AND deptype = 'i')
          AND (NOT pg_is_other_temp_schema(nc.oid))
          AND c.oid = s.seqrelid
          AND (pg_has_role(c.relowner, 'USAGE')
               OR has_sequence_privilege(c.oid, 'SELECT, UPDATE, USAGE') );

GRANT SELECT ON sequences TO PUBLIC;


/*
 * 5.57
 * SQL_FEATURES table
 */

CREATE TABLE sql_features (
    feature_id          character_data,
    feature_name        character_data,
    sub_feature_id      character_data,
    sub_feature_name    character_data,
    is_supported        yes_or_no,
    is_verified_by      character_data,
    comments            character_data
);

-- Will be filled with external data by initdb.

GRANT SELECT ON sql_features TO PUBLIC;


/*
 * 5.58
 * SQL_IMPLEMENTATION_INFO table
 */

-- Note: Implementation information items are defined in ISO/IEC 9075-3:2008,
-- clause 9.1.

CREATE TABLE sql_implementation_info (
    implementation_info_id      character_data,
    implementation_info_name    character_data,
    integer_value               cardinal_number,
    character_value             character_data,
    comments                    character_data
);

INSERT INTO sql_implementation_info VALUES ('10003', 'CATALOG NAME', NULL, 'Y', NULL);
INSERT INTO sql_implementation_info VALUES ('10004', 'COLLATING SEQUENCE', NULL, (SELECT default_collate_name FROM character_sets), NULL);
INSERT INTO sql_implementation_info VALUES ('23',    'CURSOR COMMIT BEHAVIOR', 1, NULL, 'close cursors and retain prepared statements');
INSERT INTO sql_implementation_info VALUES ('2',     'DATA SOURCE NAME', NULL, '', NULL);
INSERT INTO sql_implementation_info VALUES ('17',    'DBMS NAME', NULL, (select trim(trailing ' ' from substring(version() from '^[^0-9]*'))), NULL);
INSERT INTO sql_implementation_info VALUES ('18',    'DBMS VERSION', NULL, '???', NULL); -- filled by initdb
INSERT INTO sql_implementation_info VALUES ('26',    'DEFAULT TRANSACTION ISOLATION', 2, NULL, 'READ COMMITTED; user-settable');
INSERT INTO sql_implementation_info VALUES ('28',    'IDENTIFIER CASE', 3, NULL, 'stored in mixed case - case sensitive');
INSERT INTO sql_implementation_info VALUES ('85',    'NULL COLLATION', 0, NULL, 'nulls higher than non-nulls');
INSERT INTO sql_implementation_info VALUES ('13',    'SERVER NAME', NULL, '', NULL);
INSERT INTO sql_implementation_info VALUES ('94',    'SPECIAL CHARACTERS', NULL, '', 'all non-ASCII characters allowed');
INSERT INTO sql_implementation_info VALUES ('46',    'TRANSACTION CAPABLE', 2, NULL, 'both DML and DDL');

GRANT SELECT ON sql_implementation_info TO PUBLIC;


/*
 * SQL_LANGUAGES table
 * apparently removed in SQL:2008
 */

CREATE TABLE sql_languages (
    sql_language_source         character_data,
    sql_language_year           character_data,
    sql_language_conformance    character_data,
    sql_language_integrity      character_data,
    sql_language_implementation character_data,
    sql_language_binding_style  character_data,
    sql_language_programming_language character_data
);

INSERT INTO sql_languages VALUES ('ISO 9075', '1999', 'CORE', NULL, NULL, 'DIRECT', NULL);
INSERT INTO sql_languages VALUES ('ISO 9075', '1999', 'CORE', NULL, NULL, 'EMBEDDED', 'C');
INSERT INTO sql_languages VALUES ('ISO 9075', '2003', 'CORE', NULL, NULL, 'DIRECT', NULL);
INSERT INTO sql_languages VALUES ('ISO 9075', '2003', 'CORE', NULL, NULL, 'EMBEDDED', 'C');

GRANT SELECT ON sql_languages TO PUBLIC;


/*
 * SQL_PACKAGES table
 * removed in SQL:2011
 */

CREATE TABLE sql_packages (
    feature_id      character_data,
    feature_name    character_data,
    is_supported    yes_or_no,
    is_verified_by  character_data,
    comments        character_data
);

INSERT INTO sql_packages VALUES ('PKG000', 'Core', 'NO', NULL, '');
INSERT INTO sql_packages VALUES ('PKG001', 'Enhanced datetime facilities', 'YES', NULL, '');
INSERT INTO sql_packages VALUES ('PKG002', 'Enhanced integrity management', 'NO', NULL, '');
INSERT INTO sql_packages VALUES ('PKG003', 'OLAP facilities', 'NO', NULL, '');
INSERT INTO sql_packages VALUES ('PKG004', 'PSM', 'NO', NULL, 'PL/pgSQL is similar.');
INSERT INTO sql_packages VALUES ('PKG005', 'CLI', 'NO', NULL, 'ODBC is similar.');
INSERT INTO sql_packages VALUES ('PKG006', 'Basic object support', 'NO', NULL, '');
INSERT INTO sql_packages VALUES ('PKG007', 'Enhanced object support', 'NO', NULL, '');
INSERT INTO sql_packages VALUES ('PKG008', 'Active database', 'NO', NULL, '');
INSERT INTO sql_packages VALUES ('PKG010', 'OLAP', 'NO', NULL, 'NO');

GRANT SELECT ON sql_packages TO PUBLIC;


/*
 * 5.59
 * SQL_PARTS table
 */

CREATE TABLE sql_parts (
    feature_id      character_data,
    feature_name    character_data,
    is_supported    yes_or_no,
    is_verified_by  character_data,
    comments        character_data
);

INSERT INTO sql_parts VALUES ('1', 'Framework (SQL/Framework)', 'NO', NULL, '');
INSERT INTO sql_parts VALUES ('2', 'Foundation (SQL/Foundation)', 'NO', NULL, '');
INSERT INTO sql_parts VALUES ('3', 'Call-Level Interface (SQL/CLI)', 'NO', NULL, '');
INSERT INTO sql_parts VALUES ('4', 'Persistent Stored Modules (SQL/PSM)', 'NO', NULL, '');
INSERT INTO sql_parts VALUES ('9', 'Management of External Data (SQL/MED)', 'NO', NULL, '');
INSERT INTO sql_parts VALUES ('10', 'Object Language Bindings (SQL/OLB)', 'NO', NULL, '');
INSERT INTO sql_parts VALUES ('11', 'Information and Definition Schema (SQL/Schemata)', 'NO', NULL, '');
INSERT INTO sql_parts VALUES ('13', 'Routines and Types Using the Java Programming Language (SQL/JRT)', 'NO', NULL, '');
INSERT INTO sql_parts VALUES ('14', 'XML-Related Specifications (SQL/XML)', 'NO', NULL, '');


/*
 * 5.60
 * SQL_SIZING table
 */

-- Note: Sizing items are defined in ISO/IEC 9075-3:2008, clause 9.2.

CREATE TABLE sql_sizing (
    sizing_id       cardinal_number,
    sizing_name     character_data,
    supported_value cardinal_number,
    comments        character_data
);

INSERT INTO sql_sizing VALUES (34,    'MAXIMUM CATALOG NAME LENGTH', 63, NULL);
INSERT INTO sql_sizing VALUES (30,    'MAXIMUM COLUMN NAME LENGTH', 63, NULL);
INSERT INTO sql_sizing VALUES (97,    'MAXIMUM COLUMNS IN GROUP BY', 0, NULL);
INSERT INTO sql_sizing VALUES (99,    'MAXIMUM COLUMNS IN ORDER BY', 0, NULL);
INSERT INTO sql_sizing VALUES (100,   'MAXIMUM COLUMNS IN SELECT', 1664, NULL); -- match MaxTupleAttributeNumber
INSERT INTO sql_sizing VALUES (101,   'MAXIMUM COLUMNS IN TABLE', 1600, NULL); -- match MaxHeapAttributeNumber
INSERT INTO sql_sizing VALUES (1,     'MAXIMUM CONCURRENT ACTIVITIES', 0, NULL);
INSERT INTO sql_sizing VALUES (31,    'MAXIMUM CURSOR NAME LENGTH', 63, NULL);
INSERT INTO sql_sizing VALUES (0,     'MAXIMUM DRIVER CONNECTIONS', NULL, NULL);
INSERT INTO sql_sizing VALUES (10005, 'MAXIMUM IDENTIFIER LENGTH', 63, NULL);
INSERT INTO sql_sizing VALUES (32,    'MAXIMUM SCHEMA NAME LENGTH', 63, NULL);
INSERT INTO sql_sizing VALUES (20000, 'MAXIMUM STATEMENT OCTETS', 0, NULL);
INSERT INTO sql_sizing VALUES (20001, 'MAXIMUM STATEMENT OCTETS DATA', 0, NULL);
INSERT INTO sql_sizing VALUES (20002, 'MAXIMUM STATEMENT OCTETS SCHEMA', 0, NULL);
INSERT INTO sql_sizing VALUES (35,    'MAXIMUM TABLE NAME LENGTH', 63, NULL);
INSERT INTO sql_sizing VALUES (106,   'MAXIMUM TABLES IN SELECT', 0, NULL);
INSERT INTO sql_sizing VALUES (107,   'MAXIMUM USER NAME LENGTH', 63, NULL);
INSERT INTO sql_sizing VALUES (25000, 'MAXIMUM CURRENT DEFAULT TRANSFORM GROUP LENGTH', NULL, NULL);
INSERT INTO sql_sizing VALUES (25001, 'MAXIMUM CURRENT TRANSFORM GROUP LENGTH', NULL, NULL);
INSERT INTO sql_sizing VALUES (25002, 'MAXIMUM CURRENT PATH LENGTH', 0, NULL);
INSERT INTO sql_sizing VALUES (25003, 'MAXIMUM CURRENT ROLE LENGTH', NULL, NULL);
INSERT INTO sql_sizing VALUES (25004, 'MAXIMUM SESSION USER LENGTH', 63, NULL);
INSERT INTO sql_sizing VALUES (25005, 'MAXIMUM SYSTEM USER LENGTH', 63, NULL);

UPDATE sql_sizing
    SET supported_value = (SELECT typlen-1 FROM pg_catalog.pg_type WHERE typname = 'name'),
        comments = 'Might be less, depending on character set.'
    WHERE supported_value = 63;

GRANT SELECT ON sql_sizing TO PUBLIC;


/*
 * SQL_SIZING_PROFILES table
 * removed in SQL:2011
 */

-- The data in this table are defined by various profiles of SQL.
-- Since we don't have any information about such profiles, we provide
-- an empty table.

CREATE TABLE sql_sizing_profiles (
    sizing_id       cardinal_number,
    sizing_name     character_data,
    profile_id      character_data,
    required_value  cardinal_number,
    comments        character_data
);

GRANT SELECT ON sql_sizing_profiles TO PUBLIC;


/*
 * 5.61
 * TABLE_CONSTRAINTS view
 */

CREATE VIEW table_constraints AS
    SELECT CAST(current_database() AS sql_identifier) AS constraint_catalog,
           CAST(nc.nspname AS sql_identifier) AS constraint_schema,
           CAST(c.conname AS sql_identifier) AS constraint_name,
           CAST(current_database() AS sql_identifier) AS table_catalog,
           CAST(nr.nspname AS sql_identifier) AS table_schema,
           CAST(r.relname AS sql_identifier) AS table_name,
           CAST(
             CASE c.contype WHEN 'c' THEN 'CHECK'
                            WHEN 'f' THEN 'FOREIGN KEY'
                            WHEN 'p' THEN 'PRIMARY KEY'
                            WHEN 'u' THEN 'UNIQUE' END
             AS character_data) AS constraint_type,
           CAST(CASE WHEN c.condeferrable THEN 'YES' ELSE 'NO' END AS yes_or_no)
             AS is_deferrable,
           CAST(CASE WHEN c.condeferred THEN 'YES' ELSE 'NO' END AS yes_or_no)
             AS initially_deferred,
           CAST('YES' AS yes_or_no) AS enforced

    FROM pg_namespace nc,
         pg_namespace nr,
         pg_constraint c,
         pg_class r

    WHERE nc.oid = c.connamespace AND nr.oid = r.relnamespace
          AND c.conrelid = r.oid
          AND c.contype NOT IN ('t', 'x')  -- ignore nonstandard constraints
          AND r.relkind IN ('r', 'p')
          AND (NOT pg_is_other_temp_schema(nr.oid))
          AND (pg_has_role(r.relowner, 'USAGE')
               -- SELECT privilege omitted, per SQL standard
               OR has_table_privilege(r.oid, 'INSERT, UPDATE, DELETE, TRUNCATE, REFERENCES, TRIGGER')
               OR has_any_column_privilege(r.oid, 'INSERT, UPDATE, REFERENCES') )

    UNION ALL

    -- not-null constraints

    SELECT CAST(current_database() AS sql_identifier) AS constraint_catalog,
           CAST(nr.nspname AS sql_identifier) AS constraint_schema,
           CAST(CAST(nr.oid AS text) || '_' || CAST(r.oid AS text) || '_' || CAST(a.attnum AS text) || '_not_null' AS sql_identifier) AS constraint_name, -- XXX
           CAST(current_database() AS sql_identifier) AS table_catalog,
           CAST(nr.nspname AS sql_identifier) AS table_schema,
           CAST(r.relname AS sql_identifier) AS table_name,
           CAST('CHECK' AS character_data) AS constraint_type,
           CAST('NO' AS yes_or_no) AS is_deferrable,
           CAST('NO' AS yes_or_no) AS initially_deferred,
           CAST('YES' AS yes_or_no) AS enforced

    FROM pg_namespace nr,
         pg_class r,
         pg_attribute a

    WHERE nr.oid = r.relnamespace
          AND r.oid = a.attrelid
          AND a.attnotnull
          AND a.attnum > 0
          AND NOT a.attisdropped
          AND r.relkind IN ('r', 'p')
          AND (NOT pg_is_other_temp_schema(nr.oid))
          AND (pg_has_role(r.relowner, 'USAGE')
               -- SELECT privilege omitted, per SQL standard
               OR has_table_privilege(r.oid, 'INSERT, UPDATE, DELETE, TRUNCATE, REFERENCES, TRIGGER')
               OR has_any_column_privilege(r.oid, 'INSERT, UPDATE, REFERENCES') );

GRANT SELECT ON table_constraints TO PUBLIC;


/*
 * 5.62
 * TABLE_METHOD_PRIVILEGES view
 */

-- feature not supported


/*
 * 5.63
 * TABLE_PRIVILEGES view
 */

CREATE VIEW table_privileges AS
    SELECT CAST(u_grantor.rolname AS sql_identifier) AS grantor,
           CAST(grantee.rolname AS sql_identifier) AS grantee,
           CAST(current_database() AS sql_identifier) AS table_catalog,
           CAST(nc.nspname AS sql_identifier) AS table_schema,
           CAST(c.relname AS sql_identifier) AS table_name,
           CAST(c.prtype AS character_data) AS privilege_type,
           CAST(
             CASE WHEN
                  -- object owner always has grant options
                  pg_has_role(grantee.oid, c.relowner, 'USAGE')
                  OR c.grantable
                  THEN 'YES' ELSE 'NO' END AS yes_or_no) AS is_grantable,
           CAST(CASE WHEN c.prtype = 'SELECT' THEN 'YES' ELSE 'NO' END AS yes_or_no) AS with_hierarchy

    FROM (
            SELECT oid, relname, relnamespace, relkind, relowner, (aclexplode(coalesce(relacl, acldefault('r', relowner)))).* FROM pg_class
         ) AS c (oid, relname, relnamespace, relkind, relowner, grantor, grantee, prtype, grantable),
         pg_namespace nc,
         pg_authid u_grantor,
         (
           SELECT oid, rolname FROM pg_authid
           UNION ALL
           SELECT 0::oid, 'PUBLIC'
         ) AS grantee (oid, rolname)

    WHERE c.relnamespace = nc.oid
<<<<<<< HEAD
          AND c.relkind IN ('r', 'v', 'f')
=======
          AND c.relkind IN ('r', 'v', 'f', 'p')
>>>>>>> 9e1c9f95
          AND c.grantee = grantee.oid
          AND c.grantor = u_grantor.oid
          AND c.prtype IN ('INSERT', 'SELECT', 'UPDATE', 'DELETE', 'TRUNCATE', 'REFERENCES', 'TRIGGER')
          AND (pg_has_role(u_grantor.oid, 'USAGE')
               OR pg_has_role(grantee.oid, 'USAGE')
               OR grantee.rolname = 'PUBLIC');

GRANT SELECT ON table_privileges TO PUBLIC;


/*
 * 5.43
 * ROLE_TABLE_GRANTS view
 */

CREATE VIEW role_table_grants AS
    SELECT grantor,
           grantee,
           table_catalog,
           table_schema,
           table_name,
           privilege_type,
           is_grantable,
           with_hierarchy
    FROM table_privileges
    WHERE grantor IN (SELECT role_name FROM enabled_roles)
          OR grantee IN (SELECT role_name FROM enabled_roles);

GRANT SELECT ON role_table_grants TO PUBLIC;


/*
 * 5.63
 * TABLES view
 */

CREATE VIEW tables AS
    SELECT CAST(current_database() AS sql_identifier) AS table_catalog,
           CAST(nc.nspname AS sql_identifier) AS table_schema,
           CAST(c.relname AS sql_identifier) AS table_name,

           CAST(
             CASE WHEN nc.oid = pg_my_temp_schema() THEN 'LOCAL TEMPORARY'
                  WHEN c.relkind IN ('r', 'p') THEN 'BASE TABLE'
                  WHEN c.relkind = 'v' THEN 'VIEW'
                  WHEN c.relkind = 'f' THEN 'FOREIGN'
                  ELSE null END
             AS character_data) AS table_type,

           CAST(null AS sql_identifier) AS self_referencing_column_name,
           CAST(null AS character_data) AS reference_generation,

           CAST(CASE WHEN t.typname IS NOT NULL THEN current_database() ELSE null END AS sql_identifier) AS user_defined_type_catalog,
           CAST(nt.nspname AS sql_identifier) AS user_defined_type_schema,
           CAST(t.typname AS sql_identifier) AS user_defined_type_name,

<<<<<<< HEAD
           CAST(CASE WHEN (c.relkind = 'r' AND c.relstorage <> 'x') OR
                          (c.relkind IN ('v', 'f', 'r') AND
=======
           CAST(CASE WHEN c.relkind IN ('r', 'p') OR
                          (c.relkind IN ('v', 'f') AND
>>>>>>> 9e1c9f95
                           -- 1 << CMD_INSERT
                           pg_relation_is_updatable(c.oid, false) & 8 = 8)
                THEN 'YES' ELSE 'NO' END AS yes_or_no) AS is_insertable_into,

           CAST(CASE WHEN t.typname IS NOT NULL THEN 'YES' ELSE 'NO' END AS yes_or_no) AS is_typed,
           CAST(null AS character_data) AS commit_action

    FROM pg_namespace nc JOIN pg_class c ON (nc.oid = c.relnamespace)
           LEFT JOIN (pg_type t JOIN pg_namespace nt ON (t.typnamespace = nt.oid)) ON (c.reloftype = t.oid)
           LEFT JOIN pg_foreign_table x ON c.oid = x.ftrelid

    WHERE c.relkind IN ('r', 'v', 'f', 'p')
          AND (NOT pg_is_other_temp_schema(nc.oid))
          AND (pg_has_role(c.relowner, 'USAGE')
               OR has_table_privilege(c.oid, 'SELECT, INSERT, UPDATE, DELETE, TRUNCATE, REFERENCES, TRIGGER')
               OR has_any_column_privilege(c.oid, 'SELECT, INSERT, UPDATE, REFERENCES') );

GRANT SELECT ON tables TO PUBLIC;


/*
 * 5.65
 * TRANSFORMS view
 */

CREATE VIEW transforms AS
    SELECT CAST(current_database() AS sql_identifier) AS udt_catalog,
           CAST(nt.nspname AS sql_identifier) AS udt_schema,
           CAST(t.typname AS sql_identifier) AS udt_name,
           CAST(current_database() AS sql_identifier) AS specific_catalog,
           CAST(np.nspname AS sql_identifier) AS specific_schema,
           CAST(nameconcatoid(p.proname, p.oid) AS sql_identifier) AS specific_name,
           CAST(l.lanname AS sql_identifier) AS group_name,
           CAST('FROM SQL' AS character_data) AS transform_type
    FROM pg_type t JOIN pg_transform x ON t.oid = x.trftype
         JOIN pg_language l ON x.trflang = l.oid
         JOIN pg_proc p ON x.trffromsql = p.oid
         JOIN pg_namespace nt ON t.typnamespace = nt.oid
         JOIN pg_namespace np ON p.pronamespace = np.oid

  UNION

    SELECT CAST(current_database() AS sql_identifier) AS udt_catalog,
           CAST(nt.nspname AS sql_identifier) AS udt_schema,
           CAST(t.typname AS sql_identifier) AS udt_name,
           CAST(current_database() AS sql_identifier) AS specific_catalog,
           CAST(np.nspname AS sql_identifier) AS specific_schema,
           CAST(nameconcatoid(p.proname, p.oid) AS sql_identifier) AS specific_name,
           CAST(l.lanname AS sql_identifier) AS group_name,
           CAST('TO SQL' AS character_data) AS transform_type
    FROM pg_type t JOIN pg_transform x ON t.oid = x.trftype
         JOIN pg_language l ON x.trflang = l.oid
         JOIN pg_proc p ON x.trftosql = p.oid
         JOIN pg_namespace nt ON t.typnamespace = nt.oid
         JOIN pg_namespace np ON p.pronamespace = np.oid

  ORDER BY udt_catalog, udt_schema, udt_name, group_name, transform_type  -- some sensible grouping for interactive use
;


/*
 * 5.66
 * TRANSLATIONS view
 */

-- feature not supported


/*
 * 5.67
 * TRIGGERED_UPDATE_COLUMNS view
 */

CREATE VIEW triggered_update_columns AS
    SELECT CAST(current_database() AS sql_identifier) AS trigger_catalog,
           CAST(n.nspname AS sql_identifier) AS trigger_schema,
           CAST(t.tgname AS sql_identifier) AS trigger_name,
           CAST(current_database() AS sql_identifier) AS event_object_catalog,
           CAST(n.nspname AS sql_identifier) AS event_object_schema,
           CAST(c.relname AS sql_identifier) AS event_object_table,
           CAST(a.attname AS sql_identifier) AS event_object_column

    FROM pg_namespace n, pg_class c, pg_trigger t,
         (SELECT tgoid, (ta0.tgat).x AS tgattnum, (ta0.tgat).n AS tgattpos
          FROM (SELECT oid AS tgoid, information_schema._pg_expandarray(tgattr) AS tgat FROM pg_trigger) AS ta0) AS ta,
         pg_attribute a

    WHERE n.oid = c.relnamespace
          AND c.oid = t.tgrelid
          AND t.oid = ta.tgoid
          AND (a.attrelid, a.attnum) = (t.tgrelid, ta.tgattnum)
          AND NOT t.tgisinternal
          AND (NOT pg_is_other_temp_schema(n.oid))
          AND (pg_has_role(c.relowner, 'USAGE')
               -- SELECT privilege omitted, per SQL standard
               OR has_column_privilege(c.oid, a.attnum, 'INSERT, UPDATE, REFERENCES') );

GRANT SELECT ON triggered_update_columns TO PUBLIC;


/*
 * 5.68
 * TRIGGER_COLUMN_USAGE view
 */

-- not tracked by PostgreSQL


/*
 * 5.69
 * TRIGGER_PERIOD_USAGE view
 */

-- feature not supported


/*
 * 5.70
 * TRIGGER_ROUTINE_USAGE view
 */

-- not tracked by PostgreSQL


/*
 * 5.71
 * TRIGGER_SEQUENCE_USAGE view
 */

-- not tracked by PostgreSQL


/*
 * 5.72
 * TRIGGER_TABLE_USAGE view
 */

-- not tracked by PostgreSQL


/*
 * 5.73
 * TRIGGERS view
 */

CREATE VIEW triggers AS
    SELECT CAST(current_database() AS sql_identifier) AS trigger_catalog,
           CAST(n.nspname AS sql_identifier) AS trigger_schema,
           CAST(t.tgname AS sql_identifier) AS trigger_name,
           CAST(em.text AS character_data) AS event_manipulation,
           CAST(current_database() AS sql_identifier) AS event_object_catalog,
           CAST(n.nspname AS sql_identifier) AS event_object_schema,
           CAST(c.relname AS sql_identifier) AS event_object_table,
           CAST(
             -- To determine action order, partition by schema, table,
             -- event_manipulation (INSERT/DELETE/UPDATE), ROW/STATEMENT (1),
             -- BEFORE/AFTER (66), then order by trigger name
             rank() OVER (PARTITION BY n.oid, c.oid, em.num, t.tgtype & 1, t.tgtype & 66 ORDER BY t.tgname)
             AS cardinal_number) AS action_order,
           CAST(
             CASE WHEN pg_has_role(c.relowner, 'USAGE')
               THEN (regexp_match(pg_get_triggerdef(t.oid), E'.{35,} WHEN \\((.+)\\) EXECUTE FUNCTION'))[1]
               ELSE null END
             AS character_data) AS action_condition,
           CAST(
             substring(pg_get_triggerdef(t.oid) from
                       position('EXECUTE FUNCTION' in substring(pg_get_triggerdef(t.oid) from 48)) + 47)
             AS character_data) AS action_statement,
           CAST(
             -- hard-wired reference to TRIGGER_TYPE_ROW
             CASE t.tgtype & 1 WHEN 1 THEN 'ROW' ELSE 'STATEMENT' END
             AS character_data) AS action_orientation,
           CAST(
             -- hard-wired refs to TRIGGER_TYPE_BEFORE, TRIGGER_TYPE_INSTEAD
             CASE t.tgtype & 66 WHEN 2 THEN 'BEFORE' WHEN 64 THEN 'INSTEAD OF' ELSE 'AFTER' END
             AS character_data) AS action_timing,
           CAST(tgoldtable AS sql_identifier) AS action_reference_old_table,
           CAST(tgnewtable AS sql_identifier) AS action_reference_new_table,
           CAST(null AS sql_identifier) AS action_reference_old_row,
           CAST(null AS sql_identifier) AS action_reference_new_row,
           CAST(null AS time_stamp) AS created

    FROM pg_namespace n, pg_class c, pg_trigger t,
         -- hard-wired refs to TRIGGER_TYPE_INSERT, TRIGGER_TYPE_DELETE,
         -- TRIGGER_TYPE_UPDATE; we intentionally omit TRIGGER_TYPE_TRUNCATE
         (VALUES (4, 'INSERT'),
                 (8, 'DELETE'),
                 (16, 'UPDATE')) AS em (num, text)

    WHERE n.oid = c.relnamespace
          AND c.oid = t.tgrelid
          AND t.tgtype & em.num <> 0
          AND NOT t.tgisinternal
          AND (NOT pg_is_other_temp_schema(n.oid))
          AND (pg_has_role(c.relowner, 'USAGE')
               -- SELECT privilege omitted, per SQL standard
               OR has_table_privilege(c.oid, 'INSERT, UPDATE, DELETE, TRUNCATE, REFERENCES, TRIGGER')
               OR has_any_column_privilege(c.oid, 'INSERT, UPDATE, REFERENCES') );

GRANT SELECT ON triggers TO PUBLIC;


/*
 * 5.74
 * UDT_PRIVILEGES view
 */

CREATE VIEW udt_privileges AS
    SELECT CAST(u_grantor.rolname AS sql_identifier) AS grantor,
           CAST(grantee.rolname AS sql_identifier) AS grantee,
           CAST(current_database() AS sql_identifier) AS udt_catalog,
           CAST(n.nspname AS sql_identifier) AS udt_schema,
           CAST(t.typname AS sql_identifier) AS udt_name,
           CAST('TYPE USAGE' AS character_data) AS privilege_type, -- sic
           CAST(
             CASE WHEN
                  -- object owner always has grant options
                  pg_has_role(grantee.oid, t.typowner, 'USAGE')
                  OR t.grantable
                  THEN 'YES' ELSE 'NO' END AS yes_or_no) AS is_grantable

    FROM (
            SELECT oid, typname, typnamespace, typtype, typowner, (aclexplode(coalesce(typacl, acldefault('T', typowner)))).* FROM pg_type
         ) AS t (oid, typname, typnamespace, typtype, typowner, grantor, grantee, prtype, grantable),
         pg_namespace n,
         pg_authid u_grantor,
         (
           SELECT oid, rolname FROM pg_authid
           UNION ALL
           SELECT 0::oid, 'PUBLIC'
         ) AS grantee (oid, rolname)

    WHERE t.typnamespace = n.oid
          AND t.typtype = 'c'
          AND t.grantee = grantee.oid
          AND t.grantor = u_grantor.oid
          AND t.prtype IN ('USAGE')
          AND (pg_has_role(u_grantor.oid, 'USAGE')
               OR pg_has_role(grantee.oid, 'USAGE')
               OR grantee.rolname = 'PUBLIC');

GRANT SELECT ON udt_privileges TO PUBLIC;


/*
 * 5.46
 * ROLE_UDT_GRANTS view
 */

CREATE VIEW role_udt_grants AS
    SELECT grantor,
           grantee,
           udt_catalog,
           udt_schema,
           udt_name,
           privilege_type,
           is_grantable
    FROM udt_privileges
    WHERE grantor IN (SELECT role_name FROM enabled_roles)
          OR grantee IN (SELECT role_name FROM enabled_roles);

GRANT SELECT ON role_udt_grants TO PUBLIC;


/*
 * 5.75
 * USAGE_PRIVILEGES view
 */

CREATE VIEW usage_privileges AS

    /* collations */
    -- Collations have no real privileges, so we represent all collations with implicit usage privilege here.
    SELECT CAST(u.rolname AS sql_identifier) AS grantor,
           CAST('PUBLIC' AS sql_identifier) AS grantee,
           CAST(current_database() AS sql_identifier) AS object_catalog,
           CAST(n.nspname AS sql_identifier) AS object_schema,
           CAST(c.collname AS sql_identifier) AS object_name,
           CAST('COLLATION' AS character_data) AS object_type,
           CAST('USAGE' AS character_data) AS privilege_type,
           CAST('NO' AS yes_or_no) AS is_grantable

    FROM pg_authid u,
         pg_namespace n,
         pg_collation c

    WHERE u.oid = c.collowner
          AND c.collnamespace = n.oid
          AND collencoding IN (-1, (SELECT encoding FROM pg_database WHERE datname = current_database()))

    UNION ALL

    /* domains */
    SELECT CAST(u_grantor.rolname AS sql_identifier) AS grantor,
           CAST(grantee.rolname AS sql_identifier) AS grantee,
           CAST(current_database() AS sql_identifier) AS object_catalog,
           CAST(n.nspname AS sql_identifier) AS object_schema,
           CAST(t.typname AS sql_identifier) AS object_name,
           CAST('DOMAIN' AS character_data) AS object_type,
           CAST('USAGE' AS character_data) AS privilege_type,
           CAST(
             CASE WHEN
                  -- object owner always has grant options
                  pg_has_role(grantee.oid, t.typowner, 'USAGE')
                  OR t.grantable
                  THEN 'YES' ELSE 'NO' END AS yes_or_no) AS is_grantable

    FROM (
            SELECT oid, typname, typnamespace, typtype, typowner, (aclexplode(coalesce(typacl, acldefault('T', typowner)))).* FROM pg_type
         ) AS t (oid, typname, typnamespace, typtype, typowner, grantor, grantee, prtype, grantable),
         pg_namespace n,
         pg_authid u_grantor,
         (
           SELECT oid, rolname FROM pg_authid
           UNION ALL
           SELECT 0::oid, 'PUBLIC'
         ) AS grantee (oid, rolname)

    WHERE t.typnamespace = n.oid
          AND t.typtype = 'd'
          AND t.grantee = grantee.oid
          AND t.grantor = u_grantor.oid
          AND t.prtype IN ('USAGE')
          AND (pg_has_role(u_grantor.oid, 'USAGE')
               OR pg_has_role(grantee.oid, 'USAGE')
               OR grantee.rolname = 'PUBLIC')

    UNION ALL

    /* foreign-data wrappers */
    SELECT CAST(u_grantor.rolname AS sql_identifier) AS grantor,
           CAST(grantee.rolname AS sql_identifier) AS grantee,
           CAST(current_database() AS sql_identifier) AS object_catalog,
           CAST('' AS sql_identifier) AS object_schema,
           CAST(fdw.fdwname AS sql_identifier) AS object_name,
           CAST('FOREIGN DATA WRAPPER' AS character_data) AS object_type,
           CAST('USAGE' AS character_data) AS privilege_type,
           CAST(
             CASE WHEN
                  -- object owner always has grant options
                  pg_has_role(grantee.oid, fdw.fdwowner, 'USAGE')
                  OR fdw.grantable
                  THEN 'YES' ELSE 'NO' END AS yes_or_no) AS is_grantable

    FROM (
            SELECT fdwname, fdwowner, (aclexplode(coalesce(fdwacl, acldefault('F', fdwowner)))).* FROM pg_foreign_data_wrapper
         ) AS fdw (fdwname, fdwowner, grantor, grantee, prtype, grantable),
         pg_authid u_grantor,
         (
           SELECT oid, rolname FROM pg_authid
           UNION ALL
           SELECT 0::oid, 'PUBLIC'
         ) AS grantee (oid, rolname)

    WHERE u_grantor.oid = fdw.grantor
          AND grantee.oid = fdw.grantee
          AND fdw.prtype IN ('USAGE')
          AND (pg_has_role(u_grantor.oid, 'USAGE')
               OR pg_has_role(grantee.oid, 'USAGE')
               OR grantee.rolname = 'PUBLIC')

    UNION ALL

    /* foreign servers */
    SELECT CAST(u_grantor.rolname AS sql_identifier) AS grantor,
           CAST(grantee.rolname AS sql_identifier) AS grantee,
           CAST(current_database() AS sql_identifier) AS object_catalog,
           CAST('' AS sql_identifier) AS object_schema,
           CAST(srv.srvname AS sql_identifier) AS object_name,
           CAST('FOREIGN SERVER' AS character_data) AS object_type,
           CAST('USAGE' AS character_data) AS privilege_type,
           CAST(
             CASE WHEN
                  -- object owner always has grant options
                  pg_has_role(grantee.oid, srv.srvowner, 'USAGE')
                  OR srv.grantable
                  THEN 'YES' ELSE 'NO' END AS yes_or_no) AS is_grantable

    FROM (
            SELECT srvname, srvowner, (aclexplode(coalesce(srvacl, acldefault('S', srvowner)))).* FROM pg_foreign_server
         ) AS srv (srvname, srvowner, grantor, grantee, prtype, grantable),
         pg_authid u_grantor,
         (
           SELECT oid, rolname FROM pg_authid
           UNION ALL
           SELECT 0::oid, 'PUBLIC'
         ) AS grantee (oid, rolname)

    WHERE u_grantor.oid = srv.grantor
          AND grantee.oid = srv.grantee
          AND srv.prtype IN ('USAGE')
          AND (pg_has_role(u_grantor.oid, 'USAGE')
               OR pg_has_role(grantee.oid, 'USAGE')
               OR grantee.rolname = 'PUBLIC')

    UNION ALL

    /* sequences */
    SELECT CAST(u_grantor.rolname AS sql_identifier) AS grantor,
           CAST(grantee.rolname AS sql_identifier) AS grantee,
           CAST(current_database() AS sql_identifier) AS object_catalog,
           CAST(n.nspname AS sql_identifier) AS object_schema,
           CAST(c.relname AS sql_identifier) AS object_name,
           CAST('SEQUENCE' AS character_data) AS object_type,
           CAST('USAGE' AS character_data) AS privilege_type,
           CAST(
             CASE WHEN
                  -- object owner always has grant options
                  pg_has_role(grantee.oid, c.relowner, 'USAGE')
                  OR c.grantable
                  THEN 'YES' ELSE 'NO' END AS yes_or_no) AS is_grantable

    FROM (
            SELECT oid, relname, relnamespace, relkind, relowner, (aclexplode(coalesce(relacl, acldefault('r', relowner)))).* FROM pg_class
         ) AS c (oid, relname, relnamespace, relkind, relowner, grantor, grantee, prtype, grantable),
         pg_namespace n,
         pg_authid u_grantor,
         (
           SELECT oid, rolname FROM pg_authid
           UNION ALL
           SELECT 0::oid, 'PUBLIC'
         ) AS grantee (oid, rolname)

    WHERE c.relnamespace = n.oid
          AND c.relkind = 'S'
          AND c.grantee = grantee.oid
          AND c.grantor = u_grantor.oid
          AND c.prtype IN ('USAGE')
          AND (pg_has_role(u_grantor.oid, 'USAGE')
               OR pg_has_role(grantee.oid, 'USAGE')
               OR grantee.rolname = 'PUBLIC');

GRANT SELECT ON usage_privileges TO PUBLIC;


/*
 * 5.45
 * ROLE_USAGE_GRANTS view
 */

CREATE VIEW role_usage_grants AS
    SELECT grantor,
           grantee,
           object_catalog,
           object_schema,
           object_name,
           object_type,
           privilege_type,
           is_grantable
    FROM usage_privileges
    WHERE grantor IN (SELECT role_name FROM enabled_roles)
          OR grantee IN (SELECT role_name FROM enabled_roles);

GRANT SELECT ON role_usage_grants TO PUBLIC;


/*
 * 5.76
 * USER_DEFINED_TYPES view
 */

CREATE VIEW user_defined_types AS
    SELECT CAST(current_database() AS sql_identifier) AS user_defined_type_catalog,
           CAST(n.nspname AS sql_identifier) AS user_defined_type_schema,
           CAST(c.relname AS sql_identifier) AS user_defined_type_name,
           CAST('STRUCTURED' AS character_data) AS user_defined_type_category,
           CAST('YES' AS yes_or_no) AS is_instantiable,
           CAST(null AS yes_or_no) AS is_final,
           CAST(null AS character_data) AS ordering_form,
           CAST(null AS character_data) AS ordering_category,
           CAST(null AS sql_identifier) AS ordering_routine_catalog,
           CAST(null AS sql_identifier) AS ordering_routine_schema,
           CAST(null AS sql_identifier) AS ordering_routine_name,
           CAST(null AS character_data) AS reference_type,
           CAST(null AS character_data) AS data_type,
           CAST(null AS cardinal_number) AS character_maximum_length,
           CAST(null AS cardinal_number) AS character_octet_length,
           CAST(null AS sql_identifier) AS character_set_catalog,
           CAST(null AS sql_identifier) AS character_set_schema,
           CAST(null AS sql_identifier) AS character_set_name,
           CAST(null AS sql_identifier) AS collation_catalog,
           CAST(null AS sql_identifier) AS collation_schema,
           CAST(null AS sql_identifier) AS collation_name,
           CAST(null AS cardinal_number) AS numeric_precision,
           CAST(null AS cardinal_number) AS numeric_precision_radix,
           CAST(null AS cardinal_number) AS numeric_scale,
           CAST(null AS cardinal_number) AS datetime_precision,
           CAST(null AS character_data) AS interval_type,
           CAST(null AS cardinal_number) AS interval_precision,
           CAST(null AS sql_identifier) AS source_dtd_identifier,
           CAST(null AS sql_identifier) AS ref_dtd_identifier

    FROM pg_namespace n, pg_class c, pg_type t

    WHERE n.oid = c.relnamespace
          AND t.typrelid = c.oid
          AND c.relkind = 'c'
          AND (pg_has_role(t.typowner, 'USAGE')
               OR has_type_privilege(t.oid, 'USAGE'));

GRANT SELECT ON user_defined_types TO PUBLIC;


/*
 * 5.77
 * VIEW_COLUMN_USAGE
 */

CREATE VIEW view_column_usage AS
    SELECT DISTINCT
           CAST(current_database() AS sql_identifier) AS view_catalog,
           CAST(nv.nspname AS sql_identifier) AS view_schema,
           CAST(v.relname AS sql_identifier) AS view_name,
           CAST(current_database() AS sql_identifier) AS table_catalog,
           CAST(nt.nspname AS sql_identifier) AS table_schema,
           CAST(t.relname AS sql_identifier) AS table_name,
           CAST(a.attname AS sql_identifier) AS column_name

    FROM pg_namespace nv, pg_class v, pg_depend dv,
         pg_depend dt, pg_class t, pg_namespace nt,
         pg_attribute a

    WHERE nv.oid = v.relnamespace
          AND v.relkind = 'v'
          AND v.oid = dv.refobjid
          AND dv.refclassid = 'pg_catalog.pg_class'::regclass
          AND dv.classid = 'pg_catalog.pg_rewrite'::regclass
          AND dv.deptype = 'i'
          AND dv.objid = dt.objid
          AND dv.refobjid <> dt.refobjid
          AND dt.classid = 'pg_catalog.pg_rewrite'::regclass
          AND dt.refclassid = 'pg_catalog.pg_class'::regclass
          AND dt.refobjid = t.oid
          AND t.relnamespace = nt.oid
          AND t.relkind IN ('r', 'v', 'f', 'p')
          AND t.oid = a.attrelid
          AND dt.refobjsubid = a.attnum
          AND pg_has_role(t.relowner, 'USAGE');

GRANT SELECT ON view_column_usage TO PUBLIC;


/*
 * 5.78
 * VIEW_PERIOD_USAGE
 */

-- feature not supported


/*
 * 5.79
 * VIEW_ROUTINE_USAGE
 */

CREATE VIEW view_routine_usage AS
    SELECT DISTINCT
           CAST(current_database() AS sql_identifier) AS table_catalog,
           CAST(nv.nspname AS sql_identifier) AS table_schema,
           CAST(v.relname AS sql_identifier) AS table_name,
           CAST(current_database() AS sql_identifier) AS specific_catalog,
           CAST(np.nspname AS sql_identifier) AS specific_schema,
           CAST(nameconcatoid(p.proname, p.oid) AS sql_identifier) AS specific_name

    FROM pg_namespace nv, pg_class v, pg_depend dv,
         pg_depend dp, pg_proc p, pg_namespace np

    WHERE nv.oid = v.relnamespace
          AND v.relkind = 'v'
          AND v.oid = dv.refobjid
          AND dv.refclassid = 'pg_catalog.pg_class'::regclass
          AND dv.classid = 'pg_catalog.pg_rewrite'::regclass
          AND dv.deptype = 'i'
          AND dv.objid = dp.objid
          AND dp.classid = 'pg_catalog.pg_rewrite'::regclass
          AND dp.refclassid = 'pg_catalog.pg_proc'::regclass
          AND dp.refobjid = p.oid
          AND p.pronamespace = np.oid
          AND pg_has_role(p.proowner, 'USAGE');

GRANT SELECT ON view_routine_usage TO PUBLIC;


/*
 * 5.80
 * VIEW_TABLE_USAGE
 */

CREATE VIEW view_table_usage AS
    SELECT DISTINCT
           CAST(current_database() AS sql_identifier) AS view_catalog,
           CAST(nv.nspname AS sql_identifier) AS view_schema,
           CAST(v.relname AS sql_identifier) AS view_name,
           CAST(current_database() AS sql_identifier) AS table_catalog,
           CAST(nt.nspname AS sql_identifier) AS table_schema,
           CAST(t.relname AS sql_identifier) AS table_name

    FROM pg_namespace nv, pg_class v, pg_depend dv,
         pg_depend dt, pg_class t, pg_namespace nt

    WHERE nv.oid = v.relnamespace
          AND v.relkind = 'v'
          AND v.oid = dv.refobjid
          AND dv.refclassid = 'pg_catalog.pg_class'::regclass
          AND dv.classid = 'pg_catalog.pg_rewrite'::regclass
          AND dv.deptype = 'i'
          AND dv.objid = dt.objid
          AND dv.refobjid <> dt.refobjid
          AND dt.classid = 'pg_catalog.pg_rewrite'::regclass
          AND dt.refclassid = 'pg_catalog.pg_class'::regclass
          AND dt.refobjid = t.oid
          AND t.relnamespace = nt.oid
          AND t.relkind IN ('r', 'v', 'f', 'p')
          AND pg_has_role(t.relowner, 'USAGE');

GRANT SELECT ON view_table_usage TO PUBLIC;


/*
 * 5.81
 * VIEWS view
 */

CREATE VIEW views AS
    SELECT CAST(current_database() AS sql_identifier) AS table_catalog,
           CAST(nc.nspname AS sql_identifier) AS table_schema,
           CAST(c.relname AS sql_identifier) AS table_name,

           CAST(
             CASE WHEN pg_has_role(c.relowner, 'USAGE')
                  THEN pg_get_viewdef(c.oid)
                  ELSE null END
             AS character_data) AS view_definition,

           CAST(
             CASE WHEN 'check_option=cascaded' = ANY (c.reloptions)
                  THEN 'CASCADED'
                  WHEN 'check_option=local' = ANY (c.reloptions)
                  THEN 'LOCAL'
                  ELSE 'NONE' END
             AS character_data) AS check_option,

           CAST(
             -- (1 << CMD_UPDATE) + (1 << CMD_DELETE)
             CASE WHEN pg_relation_is_updatable(c.oid, false) & 20 = 20
                  THEN 'YES' ELSE 'NO' END
             AS yes_or_no) AS is_updatable,

           CAST(
             -- 1 << CMD_INSERT
             CASE WHEN pg_relation_is_updatable(c.oid, false) & 8 = 8
                  THEN 'YES' ELSE 'NO' END
             AS yes_or_no) AS is_insertable_into,

           CAST(
             -- TRIGGER_TYPE_ROW + TRIGGER_TYPE_INSTEAD + TRIGGER_TYPE_UPDATE
             CASE WHEN EXISTS (SELECT 1 FROM pg_trigger WHERE tgrelid = c.oid AND tgtype & 81 = 81)
                  THEN 'YES' ELSE 'NO' END
           AS yes_or_no) AS is_trigger_updatable,

           CAST(
             -- TRIGGER_TYPE_ROW + TRIGGER_TYPE_INSTEAD + TRIGGER_TYPE_DELETE
             CASE WHEN EXISTS (SELECT 1 FROM pg_trigger WHERE tgrelid = c.oid AND tgtype & 73 = 73)
                  THEN 'YES' ELSE 'NO' END
           AS yes_or_no) AS is_trigger_deletable,

           CAST(
             -- TRIGGER_TYPE_ROW + TRIGGER_TYPE_INSTEAD + TRIGGER_TYPE_INSERT
             CASE WHEN EXISTS (SELECT 1 FROM pg_trigger WHERE tgrelid = c.oid AND tgtype & 69 = 69)
                  THEN 'YES' ELSE 'NO' END
           AS yes_or_no) AS is_trigger_insertable_into

    FROM pg_namespace nc, pg_class c

    WHERE c.relnamespace = nc.oid
          AND c.relkind = 'v'
          AND (NOT pg_is_other_temp_schema(nc.oid))
          AND (pg_has_role(c.relowner, 'USAGE')
               OR has_table_privilege(c.oid, 'SELECT, INSERT, UPDATE, DELETE, TRUNCATE, REFERENCES, TRIGGER')
               OR has_any_column_privilege(c.oid, 'SELECT, INSERT, UPDATE, REFERENCES') );

GRANT SELECT ON views TO PUBLIC;


-- The following views have dependencies that force them to appear out of order.

/*
 * 5.25
 * DATA_TYPE_PRIVILEGES view
 */

CREATE VIEW data_type_privileges AS
    SELECT CAST(current_database() AS sql_identifier) AS object_catalog,
           CAST(x.objschema AS sql_identifier) AS object_schema,
           CAST(x.objname AS sql_identifier) AS object_name,
           CAST(x.objtype AS character_data) AS object_type,
           CAST(x.objdtdid AS sql_identifier) AS dtd_identifier

    FROM
      (
        SELECT udt_schema, udt_name, 'USER-DEFINED TYPE'::text, dtd_identifier FROM attributes
        UNION ALL
        SELECT table_schema, table_name, 'TABLE'::text, dtd_identifier FROM columns
        UNION ALL
        SELECT domain_schema, domain_name, 'DOMAIN'::text, dtd_identifier FROM domains
        UNION ALL
        SELECT specific_schema, specific_name, 'ROUTINE'::text, dtd_identifier FROM parameters
        UNION ALL
        SELECT specific_schema, specific_name, 'ROUTINE'::text, dtd_identifier FROM routines
      ) AS x (objschema, objname, objtype, objdtdid);

GRANT SELECT ON data_type_privileges TO PUBLIC;


/*
 * 5.30
 * ELEMENT_TYPES view
 */

CREATE VIEW element_types AS
    SELECT CAST(current_database() AS sql_identifier) AS object_catalog,
           CAST(n.nspname AS sql_identifier) AS object_schema,
           CAST(x.objname AS sql_identifier) AS object_name,
           CAST(x.objtype AS character_data) AS object_type,
           CAST(x.objdtdid AS sql_identifier) AS collection_type_identifier,
           CAST(
             CASE WHEN nbt.nspname = 'pg_catalog' THEN format_type(bt.oid, null)
                  ELSE 'USER-DEFINED' END AS character_data) AS data_type,

           CAST(null AS cardinal_number) AS character_maximum_length,
           CAST(null AS cardinal_number) AS character_octet_length,
           CAST(null AS sql_identifier) AS character_set_catalog,
           CAST(null AS sql_identifier) AS character_set_schema,
           CAST(null AS sql_identifier) AS character_set_name,
           CAST(CASE WHEN nco.nspname IS NOT NULL THEN current_database() END AS sql_identifier) AS collation_catalog,
           CAST(nco.nspname AS sql_identifier) AS collation_schema,
           CAST(co.collname AS sql_identifier) AS collation_name,
           CAST(null AS cardinal_number) AS numeric_precision,
           CAST(null AS cardinal_number) AS numeric_precision_radix,
           CAST(null AS cardinal_number) AS numeric_scale,
           CAST(null AS cardinal_number) AS datetime_precision,
           CAST(null AS character_data) AS interval_type,
           CAST(null AS cardinal_number) AS interval_precision,

           CAST(null AS character_data) AS domain_default, -- XXX maybe a bug in the standard

           CAST(current_database() AS sql_identifier) AS udt_catalog,
           CAST(nbt.nspname AS sql_identifier) AS udt_schema,
           CAST(bt.typname AS sql_identifier) AS udt_name,

           CAST(null AS sql_identifier) AS scope_catalog,
           CAST(null AS sql_identifier) AS scope_schema,
           CAST(null AS sql_identifier) AS scope_name,

           CAST(null AS cardinal_number) AS maximum_cardinality,
           CAST('a' || CAST(x.objdtdid AS text) AS sql_identifier) AS dtd_identifier

    FROM pg_namespace n, pg_type at, pg_namespace nbt, pg_type bt,
         (
           /* columns, attributes */
           SELECT c.relnamespace, CAST(c.relname AS sql_identifier),
                  CASE WHEN c.relkind = 'c' THEN 'USER-DEFINED TYPE'::text ELSE 'TABLE'::text END,
                  a.attnum, a.atttypid, a.attcollation
           FROM pg_class c, pg_attribute a
           WHERE c.oid = a.attrelid
                 AND c.relkind IN ('r', 'v', 'f', 'c', 'p')
                 AND attnum > 0 AND NOT attisdropped

           UNION ALL

           /* domains */
           SELECT t.typnamespace, CAST(t.typname AS sql_identifier),
                  'DOMAIN'::text, 1, t.typbasetype, t.typcollation
           FROM pg_type t
           WHERE t.typtype = 'd'

           UNION ALL

           /* parameters */
           SELECT pronamespace,
                  CAST(nameconcatoid(proname, oid) AS sql_identifier),
                  'ROUTINE'::text, (ss.x).n, (ss.x).x, 0
           FROM (SELECT p.pronamespace, p.proname, p.oid,
                        _pg_expandarray(coalesce(p.proallargtypes, p.proargtypes::oid[])) AS x
                 FROM pg_proc p) AS ss

           UNION ALL

           /* result types */
           SELECT p.pronamespace,
                  CAST(nameconcatoid(p.proname, p.oid) AS sql_identifier),
                  'ROUTINE'::text, 0, p.prorettype, 0
           FROM pg_proc p

         ) AS x (objschema, objname, objtype, objdtdid, objtypeid, objcollation)
         LEFT JOIN (pg_collation co JOIN pg_namespace nco ON (co.collnamespace = nco.oid))
           ON x.objcollation = co.oid AND (nco.nspname, co.collname) <> ('pg_catalog', 'default')

    WHERE n.oid = x.objschema
          AND at.oid = x.objtypeid
          AND (at.typelem <> 0 AND at.typlen = -1)
          AND at.typelem = bt.oid
          AND nbt.oid = bt.typnamespace

          AND (n.nspname, x.objname, x.objtype, CAST(x.objdtdid AS sql_identifier)) IN
              ( SELECT object_schema, object_name, object_type, dtd_identifier
                    FROM data_type_privileges );

GRANT SELECT ON element_types TO PUBLIC;


-- SQL/MED views; these use section numbers from part 9 of the standard.

/* Base view for foreign table columns */
CREATE VIEW _pg_foreign_table_columns AS
    SELECT n.nspname,
           c.relname,
           a.attname,
           a.attfdwoptions
    FROM pg_foreign_table t, pg_authid u, pg_namespace n, pg_class c,
         pg_attribute a
    WHERE u.oid = c.relowner
          AND (pg_has_role(c.relowner, 'USAGE')
               OR has_column_privilege(c.oid, a.attnum, 'SELECT, INSERT, UPDATE, REFERENCES'))
          AND n.oid = c.relnamespace
          AND c.oid = t.ftrelid
          AND c.relkind = 'f'
          AND a.attrelid = c.oid
          AND a.attnum > 0;

/*
 * 24.2
 * COLUMN_OPTIONS view
 */
CREATE VIEW column_options AS
    SELECT CAST(current_database() AS sql_identifier) AS table_catalog,
           CAST(c.nspname AS sql_identifier) AS table_schema,
           CAST(c.relname AS sql_identifier) AS table_name,
           CAST(c.attname AS sql_identifier) AS column_name,
           CAST((pg_options_to_table(c.attfdwoptions)).option_name AS sql_identifier) AS option_name,
           CAST((pg_options_to_table(c.attfdwoptions)).option_value AS character_data) AS option_value
    FROM _pg_foreign_table_columns c;

GRANT SELECT ON column_options TO PUBLIC;


/* Base view for foreign-data wrappers */
CREATE VIEW _pg_foreign_data_wrappers AS
    SELECT w.oid,
           w.fdwowner,
           w.fdwoptions,
           CAST(current_database() AS sql_identifier) AS foreign_data_wrapper_catalog,
           CAST(fdwname AS sql_identifier) AS foreign_data_wrapper_name,
           CAST(u.rolname AS sql_identifier) AS authorization_identifier,
           CAST('c' AS character_data) AS foreign_data_wrapper_language
    FROM pg_foreign_data_wrapper w, pg_authid u
    WHERE u.oid = w.fdwowner
          AND (pg_has_role(fdwowner, 'USAGE')
               OR has_foreign_data_wrapper_privilege(w.oid, 'USAGE'));


/*
 * 24.4
 * FOREIGN_DATA_WRAPPER_OPTIONS view
 */
CREATE VIEW foreign_data_wrapper_options AS
    SELECT foreign_data_wrapper_catalog,
           foreign_data_wrapper_name,
           CAST((pg_options_to_table(w.fdwoptions)).option_name AS sql_identifier) AS option_name,
           CAST((pg_options_to_table(w.fdwoptions)).option_value AS character_data) AS option_value
    FROM _pg_foreign_data_wrappers w;

GRANT SELECT ON foreign_data_wrapper_options TO PUBLIC;


/*
 * 24.5
 * FOREIGN_DATA_WRAPPERS view
 */
CREATE VIEW foreign_data_wrappers AS
    SELECT foreign_data_wrapper_catalog,
           foreign_data_wrapper_name,
           authorization_identifier,
           CAST(NULL AS character_data) AS library_name,
           foreign_data_wrapper_language
    FROM _pg_foreign_data_wrappers w;

GRANT SELECT ON foreign_data_wrappers TO PUBLIC;


/* Base view for foreign servers */
CREATE VIEW _pg_foreign_servers AS
    SELECT s.oid,
           s.srvoptions,
           CAST(current_database() AS sql_identifier) AS foreign_server_catalog,
           CAST(srvname AS sql_identifier) AS foreign_server_name,
           CAST(current_database() AS sql_identifier) AS foreign_data_wrapper_catalog,
           CAST(w.fdwname AS sql_identifier) AS foreign_data_wrapper_name,
           CAST(srvtype AS character_data) AS foreign_server_type,
           CAST(srvversion AS character_data) AS foreign_server_version,
           CAST(u.rolname AS sql_identifier) AS authorization_identifier
    FROM pg_foreign_server s, pg_foreign_data_wrapper w, pg_authid u
    WHERE w.oid = s.srvfdw
          AND u.oid = s.srvowner
          AND (pg_has_role(s.srvowner, 'USAGE')
               OR has_server_privilege(s.oid, 'USAGE'));


/*
 * 24.6
 * FOREIGN_SERVER_OPTIONS view
 */
CREATE VIEW foreign_server_options AS
    SELECT foreign_server_catalog,
           foreign_server_name,
           CAST((pg_options_to_table(s.srvoptions)).option_name AS sql_identifier) AS option_name,
           CAST((pg_options_to_table(s.srvoptions)).option_value AS character_data) AS option_value
    FROM _pg_foreign_servers s;

GRANT SELECT ON TABLE foreign_server_options TO PUBLIC;


/*
 * 24.7
 * FOREIGN_SERVERS view
 */
CREATE VIEW foreign_servers AS
    SELECT foreign_server_catalog,
           foreign_server_name,
           foreign_data_wrapper_catalog,
           foreign_data_wrapper_name,
           foreign_server_type,
           foreign_server_version,
           authorization_identifier
    FROM _pg_foreign_servers;

GRANT SELECT ON foreign_servers TO PUBLIC;


/* Base view for foreign tables */
CREATE VIEW _pg_foreign_tables AS
    SELECT
           CAST(current_database() AS sql_identifier) AS foreign_table_catalog,
           CAST(n.nspname AS sql_identifier) AS foreign_table_schema,
           CAST(c.relname AS sql_identifier) AS foreign_table_name,
           t.ftoptions AS ftoptions,
           CAST(current_database() AS sql_identifier) AS foreign_server_catalog,
           CAST(srvname AS sql_identifier) AS foreign_server_name,
           CAST(u.rolname AS sql_identifier) AS authorization_identifier
    FROM pg_foreign_table t, pg_foreign_server s, pg_foreign_data_wrapper w,
         pg_authid u, pg_namespace n, pg_class c
    WHERE w.oid = s.srvfdw
          AND u.oid = c.relowner
          AND (pg_has_role(c.relowner, 'USAGE')
               OR has_table_privilege(c.oid, 'SELECT, INSERT, UPDATE, DELETE, TRUNCATE, REFERENCES, TRIGGER')
               OR has_any_column_privilege(c.oid, 'SELECT, INSERT, UPDATE, REFERENCES'))
          AND n.oid = c.relnamespace
          AND c.oid = t.ftrelid
          AND c.relkind = 'f'
          AND s.oid = t.ftserver;


/*
 * 24.8
 * FOREIGN_TABLE_OPTIONS view
 */
CREATE VIEW foreign_table_options AS
    SELECT foreign_table_catalog,
           foreign_table_schema,
           foreign_table_name,
           CAST((pg_options_to_table(t.ftoptions)).option_name AS sql_identifier) AS option_name,
           CAST((pg_options_to_table(t.ftoptions)).option_value AS character_data) AS option_value
    FROM _pg_foreign_tables t;

GRANT SELECT ON TABLE foreign_table_options TO PUBLIC;


/*
 * 24.9
 * FOREIGN_TABLES view
 */
CREATE VIEW foreign_tables AS
    SELECT foreign_table_catalog,
           foreign_table_schema,
           foreign_table_name,
           foreign_server_catalog,
           foreign_server_name
    FROM _pg_foreign_tables;

GRANT SELECT ON foreign_tables TO PUBLIC;



/* Base view for user mappings */
CREATE VIEW _pg_user_mappings AS
    SELECT um.oid,
           um.umoptions,
           um.umuser,
           CAST(COALESCE(u.rolname,'PUBLIC') AS sql_identifier ) AS authorization_identifier,
           s.foreign_server_catalog,
           s.foreign_server_name,
           s.authorization_identifier AS srvowner
    FROM pg_user_mapping um LEFT JOIN pg_authid u ON (u.oid = um.umuser),
         _pg_foreign_servers s
    WHERE s.oid = um.umserver;


/*
 * 24.12
 * USER_MAPPING_OPTIONS view
 */
CREATE VIEW user_mapping_options AS
    SELECT authorization_identifier,
           foreign_server_catalog,
           foreign_server_name,
           CAST(opts.option_name AS sql_identifier) AS option_name,
           CAST(CASE WHEN (umuser <> 0 AND authorization_identifier = current_user)
                       OR (umuser = 0 AND pg_has_role(srvowner, 'USAGE'))
                       OR (SELECT rolsuper FROM pg_authid WHERE rolname = current_user)
                     THEN opts.option_value
                     ELSE NULL END AS character_data) AS option_value
    FROM _pg_user_mappings um,
         pg_options_to_table(um.umoptions) opts;

GRANT SELECT ON user_mapping_options TO PUBLIC;


/*
 * 24.13
 * USER_MAPPINGS view
 */
CREATE VIEW user_mappings AS
    SELECT authorization_identifier,
           foreign_server_catalog,
           foreign_server_name
    FROM _pg_user_mappings;

GRANT SELECT ON user_mappings TO PUBLIC;<|MERGE_RESOLUTION|>--- conflicted
+++ resolved
@@ -1905,11 +1905,7 @@
          ) AS grantee (oid, rolname)
 
     WHERE c.relnamespace = nc.oid
-<<<<<<< HEAD
-          AND c.relkind IN ('r', 'v', 'f')
-=======
           AND c.relkind IN ('r', 'v', 'f', 'p')
->>>>>>> 9e1c9f95
           AND c.grantee = grantee.oid
           AND c.grantor = u_grantor.oid
           AND c.prtype IN ('INSERT', 'SELECT', 'UPDATE', 'DELETE', 'TRUNCATE', 'REFERENCES', 'TRIGGER')
@@ -1966,13 +1962,8 @@
            CAST(nt.nspname AS sql_identifier) AS user_defined_type_schema,
            CAST(t.typname AS sql_identifier) AS user_defined_type_name,
 
-<<<<<<< HEAD
-           CAST(CASE WHEN (c.relkind = 'r' AND c.relstorage <> 'x') OR
-                          (c.relkind IN ('v', 'f', 'r') AND
-=======
            CAST(CASE WHEN c.relkind IN ('r', 'p') OR
                           (c.relkind IN ('v', 'f') AND
->>>>>>> 9e1c9f95
                            -- 1 << CMD_INSERT
                            pg_relation_is_updatable(c.oid, false) & 8 = 8)
                 THEN 'YES' ELSE 'NO' END AS yes_or_no) AS is_insertable_into,
@@ -1982,7 +1973,6 @@
 
     FROM pg_namespace nc JOIN pg_class c ON (nc.oid = c.relnamespace)
            LEFT JOIN (pg_type t JOIN pg_namespace nt ON (t.typnamespace = nt.oid)) ON (c.reloftype = t.oid)
-           LEFT JOIN pg_foreign_table x ON c.oid = x.ftrelid
 
     WHERE c.relkind IN ('r', 'v', 'f', 'p')
           AND (NOT pg_is_other_temp_schema(nc.oid))
