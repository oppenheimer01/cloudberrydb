--- conflicted
+++ resolved
@@ -27,11 +27,6 @@
 #include "catalog/pg_namespace.h"
 #include "catalog/pg_proc.h"
 #include "catalog/pg_type.h"
-<<<<<<< HEAD
-#include "catalog/pg_type_encoding.h"
-#include "catalog/pg_type_fn.h"
-=======
->>>>>>> 9e1c9f95
 #include "commands/typecmds.h"
 #include "miscadmin.h"
 #include "parser/scansup.h"
@@ -42,6 +37,7 @@
 #include "utils/rel.h"
 #include "utils/syscache.h"
 
+#include "catalog/pg_type_encoding.h"
 #include "cdb/cdbvars.h"
 
 /*
@@ -59,7 +55,7 @@
 	/*
 	 * open pg_type
 	 */
-	pg_type_encoding_desc = heap_open(TypeEncodingRelationId, RowExclusiveLock);
+	pg_type_encoding_desc = table_open(TypeEncodingRelationId, RowExclusiveLock);
 	tupDesc = pg_type_encoding_desc->rd_att;
 
 	MemSet(nulls, false, sizeof(nulls));
@@ -70,11 +66,9 @@
 	tuple = heap_form_tuple(tupDesc, values, nulls);
 
 	/* Insert tuple into the relation */
-	simple_heap_insert(pg_type_encoding_desc, tuple);
-
-	CatalogUpdateIndexes(pg_type_encoding_desc, tuple);
-
-	heap_close(pg_type_encoding_desc, RowExclusiveLock);
+	CatalogTupleInsert(pg_type_encoding_desc, tuple);
+
+	table_close(pg_type_encoding_desc, RowExclusiveLock);
 }
 
 /* ----------------------------------------------------------------
@@ -160,31 +154,11 @@
 	nulls[Anum_pg_type_typdefault - 1] = true;
 	nulls[Anum_pg_type_typacl - 1] = true;
 
-<<<<<<< HEAD
-	/*
-	 * create a new type tuple
-	 */
-	tup = heap_form_tuple(tupDesc, values, nulls);
-=======
-	/* Use binary-upgrade override for pg_type.oid? */
-	if (IsBinaryUpgrade)
-	{
-		if (!OidIsValid(binary_upgrade_next_pg_type_oid))
-			ereport(ERROR,
-					(errcode(ERRCODE_INVALID_PARAMETER_VALUE),
-					 errmsg("pg_type OID value not set when in binary upgrade mode")));
-
-		typoid = binary_upgrade_next_pg_type_oid;
-		binary_upgrade_next_pg_type_oid = InvalidOid;
-	}
-	else
-	{
-		typoid = GetNewOidWithIndex(pg_type_desc, TypeOidIndexId,
-									Anum_pg_type_oid);
-	}
+	typoid = GetNewOidForType(pg_type_desc, TypeOidIndexId,
+							  Anum_pg_type_oid,
+							  NameStr(name), typeNamespace);
 
 	values[Anum_pg_type_oid - 1] = ObjectIdGetDatum(typoid);
->>>>>>> 9e1c9f95
 
 	/*
 	 * create a new type tuple
@@ -478,9 +452,8 @@
 			aclcheck_error(ACLCHECK_NOT_OWNER, OBJECT_TYPE, typeName);
 
 		/* trouble if caller wanted to force the OID */
-		if (OidIsValid(newTypeOid) &&
-			newTypeOid != HeapTupleHeaderGetOid((tup)->t_data))
-			elog(ERROR, "cannot assign new OID to existing shell type %u", HeapTupleHeaderGetOid((tup)->t_data));
+		if (OidIsValid(newTypeOid))
+			elog(ERROR, "cannot assign new OID to existing shell type");
 
 		replaces[Anum_pg_type_oid - 1] = false;
 
@@ -503,28 +476,13 @@
 	{
 		/* Force the OID if requested by caller */
 		if (OidIsValid(newTypeOid))
-<<<<<<< HEAD
-			HeapTupleSetOid(tup, newTypeOid);
-		/* else allow system to assign oid */
-=======
 			typeObjectId = newTypeOid;
-		/* Use binary-upgrade override for pg_type.oid, if supplied. */
-		else if (IsBinaryUpgrade)
-		{
-			if (!OidIsValid(binary_upgrade_next_pg_type_oid))
-				ereport(ERROR,
-						(errcode(ERRCODE_INVALID_PARAMETER_VALUE),
-						 errmsg("pg_type OID value not set when in binary upgrade mode")));
-
-			typeObjectId = binary_upgrade_next_pg_type_oid;
-			binary_upgrade_next_pg_type_oid = InvalidOid;
-		}
 		else
 		{
-			typeObjectId = GetNewOidWithIndex(pg_type_desc, TypeOidIndexId,
-											  Anum_pg_type_oid);
+			typeObjectId = GetNewOidForType(pg_type_desc, TypeOidIndexId,
+											Anum_pg_type_oid,
+											NameStr(name), typeNamespace);
 		}
->>>>>>> 9e1c9f95
 
 		values[Anum_pg_type_oid - 1] = ObjectIdGetDatum(typeObjectId);
 
@@ -621,17 +579,12 @@
 		referenced.objectSubId = 0;
 		recordDependencyOn(&myself, &referenced, DEPENDENCY_NORMAL);
 
-<<<<<<< HEAD
-		recordDependencyOnOwner(TypeRelationId, typeObjectId, owner);
-		/* dependency on extension */
-=======
 		recordDependencyOnOwner(TypeRelationId, typeObjectId,
 								typeForm->typowner);
 
 		recordDependencyOnNewAcl(TypeRelationId, typeObjectId, 0,
 								 typeForm->typowner, typacl);
 
->>>>>>> 9e1c9f95
 		recordDependencyOnCurrentExtension(&myself, rebuild);
 	}
 
@@ -783,11 +736,7 @@
 	arrayOid = typ->typarray;
 
 	/* Check for a conflicting type name. */
-<<<<<<< HEAD
-	oldTypeOid = GetSysCacheOid2(TYPENAMENSP,
-=======
 	oldTypeOid = GetSysCacheOid2(TYPENAMENSP, Anum_pg_type_oid,
->>>>>>> 9e1c9f95
 								 CStringGetDatum(newTypeName),
 								 ObjectIdGetDatum(typeNamespace));
 
