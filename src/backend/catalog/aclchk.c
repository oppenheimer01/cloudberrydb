--- conflicted
+++ resolved
@@ -3283,7 +3283,6 @@
 		/* keep the catalog indexes up to date */
 		CatalogUpdateIndexes(relation, newtuple);
 
-<<<<<<< HEAD
 		/* MPP-6929: metadata tracking */
 		if (Gp_role == GP_ROLE_DISPATCH)
 			MetaTrackUpdObject(NamespaceRelationId,
@@ -3292,10 +3291,9 @@
 							   "PRIVILEGE", 
 							   (istmt->is_grant) ? "GRANT" : "REVOKE"
 					);
-=======
+
 		/* Update initial privileges for extensions */
 		recordExtensionInitPriv(nspid, NamespaceRelationId, 0, new_acl);
->>>>>>> b5bce6c1
 
 		/* Update the shared dependency ACL info */
 		updateAclDependencies(NamespaceRelationId, HeapTupleGetOid(tuple), 0,
