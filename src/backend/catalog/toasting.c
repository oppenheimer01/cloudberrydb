--- conflicted
+++ resolved
@@ -36,21 +36,10 @@
 #include "utils/rel.h"
 #include "utils/syscache.h"
 
-/* Potentially set by pg_upgrade_support functions */
-Oid			binary_upgrade_next_toast_pg_type_oid = InvalidOid;
-
 static void CheckAndCreateToastTable(Oid relOid, Datum reloptions,
-<<<<<<< HEAD
-						 LOCKMODE lockmode, bool check,
-						 bool is_part_child, bool is_part_parent);
-static bool create_toast_table(Relation rel, Oid toastOid, Oid toastIndexOid,
-				   Datum reloptions, LOCKMODE lockmode, bool check,
-				   bool is_part_child, bool is_part_parent);
-=======
 									 LOCKMODE lockmode, bool check);
 static bool create_toast_table(Relation rel, Oid toastOid, Oid toastIndexOid,
 							   Datum reloptions, LOCKMODE lockmode, bool check);
->>>>>>> 9e1c9f95
 static bool needs_toast_table(Relation rel);
 
 
@@ -65,72 +54,34 @@
  * We expect the caller to have verified that the relation is a table and have
  * already done any necessary permission checks.  Callers expect this function
  * to end with CommandCounterIncrement if it makes any changes.
- *
- * If 'is_create' is true, we are creating the toast table for a new table,
- * rather than adding it to an existing one. The difference is that the
- * caller is expected to already hold an AccessExclusiveLock, if we're
- * creating a new table.
- *
- * If 'is_part_child' is true, we are creating a toast table for a non-root
- * table in a partition hierarchy.  This determines if array type gets created
- * for the table or not.  If 'is_part_parent' is true, then we are creating a
- * toast table for a non-leaf table in a partition hierarchy.  This is used to
- * determine the value of relfrozenxid for the toast table.  Non-leaf tables do
- * not contain data, so their relfrozenxid need not interfere in database age
- * computation.
  */
 void
-AlterTableCreateToastTable(Oid relOid, Datum reloptions, LOCKMODE lockmode,
-						   bool is_part_child, bool is_part_parent)
-{
-	CheckAndCreateToastTable(relOid, reloptions, lockmode, true,
-							 is_part_child, is_part_parent);
+AlterTableCreateToastTable(Oid relOid, Datum reloptions, LOCKMODE lockmode)
+{
+	CheckAndCreateToastTable(relOid, reloptions, lockmode, true);
 }
 
 void
-NewHeapCreateToastTable(Oid relOid, Datum reloptions, LOCKMODE lockmode,
-							bool is_part_child, bool is_part_parent)
-{
-	CheckAndCreateToastTable(relOid, reloptions, lockmode, false,
-							 is_part_child, is_part_parent);
+NewHeapCreateToastTable(Oid relOid, Datum reloptions, LOCKMODE lockmode)
+{
+	CheckAndCreateToastTable(relOid, reloptions, lockmode, false);
 }
 
 void
-NewRelationCreateToastTable(Oid relOid, Datum reloptions,
-							bool is_part_child, bool is_part_parent)
-{
-	LOCKMODE	lockmode;
-
-	/*
-	 * Grab a DDL-exclusive lock on the target table, since we'll update the
-	 * pg_class tuple.	This is redundant for all present users.  Tuple
-	 * toasting behaves safely in the face of a concurrent TOAST table add.
-	 *
-	 * When we're creating a new table, we should already hold an AccessExclusiveLock
-	 * on it. It may seem silly to acquire a *stronger* lock in that, case, but
-	 * the idea is that it's cheaper to hold an AccessExclusiveLock twice, rather
-	 * than both an AccessExlusiveLock and a ShareUpdateExclusiveLock.
-	 */
-	if (is_part_child)
-		lockmode = NoLock;
-	else
-		lockmode = AccessExclusiveLock;
-
-	CheckAndCreateToastTable(relOid, reloptions, AccessExclusiveLock, false,
-							 is_part_child, is_part_parent);
+NewRelationCreateToastTable(Oid relOid, Datum reloptions)
+{
+	CheckAndCreateToastTable(relOid, reloptions, AccessExclusiveLock, false);
 }
 
 static void
-CheckAndCreateToastTable(Oid relOid, Datum reloptions, LOCKMODE lockmode, bool check,
-							bool is_part_child, bool is_part_parent)
+CheckAndCreateToastTable(Oid relOid, Datum reloptions, LOCKMODE lockmode, bool check)
 {
 	Relation	rel;
 
 	rel = table_open(relOid, lockmode);
 
 	/* create_toast_table does all the work */
-	(void) create_toast_table(rel, InvalidOid, InvalidOid, reloptions, lockmode, check,
-							  is_part_child, is_part_parent);
+	(void) create_toast_table(rel, InvalidOid, InvalidOid, reloptions, lockmode, check);
 
 	table_close(rel, NoLock);
 }
@@ -156,8 +107,7 @@
 
 	/* create_toast_table does all the work */
 	if (!create_toast_table(rel, toastOid, toastIndexOid, (Datum) 0,
-							AccessExclusiveLock, false,
-							false, false))
+							AccessExclusiveLock, false))
 		elog(ERROR, "\"%s\" does not require a toast table",
 			 relName);
 
@@ -174,8 +124,7 @@
  */
 static bool
 create_toast_table(Relation rel, Oid toastOid, Oid toastIndexOid,
-				   Datum reloptions, LOCKMODE lockmode, bool check,
-				   bool is_part_child, bool is_part_parent)
+				   Datum reloptions, LOCKMODE lockmode, bool check)
 {
 	Oid			relOid = RelationGetRelid(rel);
 	HeapTuple	reltup;
@@ -202,6 +151,20 @@
 	 */
 	if (rel->rd_rel->reltoastrelid != InvalidOid)
 		return false;
+
+	/*
+	 * Toast tables for regular relations go in pg_toast; those for temp
+	 * relations go into the per-backend temp-toast-table namespace.
+	 */
+	if (isTempOrTempToastNamespace(rel->rd_rel->relnamespace))
+		namespaceid = GetTempToastNamespace();
+	else
+		namespaceid = PG_TOAST_NAMESPACE;
+
+	snprintf(toast_relname, sizeof(toast_relname),
+			 "pg_toast_%u", relOid);
+	snprintf(toast_idxname, sizeof(toast_idxname),
+			 "pg_toast_%u_index", relOid);
 
 	/*
 	 * Check to see whether the table actually needs a TOAST table.
@@ -226,24 +189,22 @@
 		 * should be able to get along without one even if the new version's
 		 * needs_toast_table rules suggest we should have one.  There is a lot
 		 * of daylight between where we will create a TOAST table and where
-		 * one is really necessary to avoid failures, so small cross-version
+		 *		 * one is really necessary to avoid failures, so small cross-version
 		 * differences in the when-to-create heuristic shouldn't be a problem.
 		 * If we tried to create a TOAST table anyway, we would have the
 		 * problem that it might take up an OID that will conflict with some
 		 * old-cluster table we haven't seen yet.
 		 */
-		/*
-		 * In Greenplum, partitioned tables are created in a single CREATE
-		 * TABLE statement instead of each member table individually. The
-		 * Oid preassignments are all done before the CREATE TABLE, so we
-		 * can't use and reset a single oid variable, but instead we use them
-		 * as a reference counter. Await the actuall preassign all before we
-		 * decide whether to require a toast table or not.
-		 *
-		 * if (!OidIsValid(binary_upgrade_next_toast_pg_class_oid))
-		 *	!OidIsValid(binary_upgrade_next_toast_pg_type_oid))
-		 *	return false;
-		 */
+		if (IsBinaryUpgrade)
+		{
+			Assert(toastOid == InvalidOid);
+			toastOid = GetPreassignedOidForRelation(namespaceid, toast_relname);
+			if (!OidIsValid(toastOid))
+				return false;
+			toast_typid = GetPreassignedOidForType(namespaceid, toast_relname);
+			if (!OidIsValid(toast_typid))
+				return false;
+		}
 	}
 
 	/*
@@ -256,10 +217,6 @@
 	/*
 	 * Create the toast table and its index
 	 */
-	snprintf(toast_relname, sizeof(toast_relname),
-			 "pg_toast_%u", relOid);
-	snprintf(toast_idxname, sizeof(toast_idxname),
-			 "pg_toast_%u_index", relOid);
 
 	/* this is pretty painful...  need a tuple descriptor */
 	tupdesc = CreateTemplateTupleDesc(3);
@@ -286,26 +243,12 @@
 	TupleDescAttr(tupdesc, 2)->attstorage = 'p';
 
 	/*
-	 * Toast tables for regular relations go in pg_toast; those for temp
-	 * relations go into the per-backend temp-toast-table namespace.
-	 */
-	if (isTempOrTempToastNamespace(rel->rd_rel->relnamespace))
-		namespaceid = GetTempToastNamespace();
-	else
-		namespaceid = PG_TOAST_NAMESPACE;
-
-	/*
 	 * Use binary-upgrade override for pg_type.oid, if supplied.  We might be
 	 * in the post-schema-restore phase where we are doing ALTER TABLE to
 	 * create TOAST tables that didn't exist in the old cluster.
-	 */
-	if (IsBinaryUpgrade)
-	{
-		toastOid = GetPreassignedOidForRelation(namespaceid, toast_relname);
-		if (!OidIsValid(toastOid))
-			return false;
-		toast_typid = GetPreassignedOidForType(namespaceid, toast_relname, true);
-	}
+	 *
+	 * GPDB: already got the OIDs above
+	 */
 
 	/* Toast table is shared if and only if its parent is. */
 	shared_relation = rel->rd_rel->relisshared;
@@ -320,12 +263,12 @@
 										   toast_typid,
 										   InvalidOid,
 										   rel->rd_rel->relowner,
-										   rel->rd_rel->relam,
+										   RelationIsAoRows(rel) ?
+										   HEAP_TABLE_AM_OID :rel->rd_rel->relam,
 										   tupdesc,
 										   NIL,
 										   RELKIND_TOASTVALUE,
 										   rel->rd_rel->relpersistence,
-										   RELSTORAGE_HEAP,
 										   shared_relation,
 										   mapped_relation,
 										   ONCOMMIT_NOOP,
@@ -334,15 +277,9 @@
 										   false,
 										   true,
 										   true,
-<<<<<<< HEAD
+										   InvalidOid,
 										   NULL,
-										   /* valid_opts */ false,
-										   /* is_part_child */ false,
-										   is_part_parent);
-=======
-										   InvalidOid,
-										   NULL);
->>>>>>> 9e1c9f95
+										   /* valid_opts */ false);
 	Assert(toast_relid != InvalidOid);
 
 	/* make the toast relation visible, else table_open will fail */
@@ -393,38 +330,16 @@
 	coloptions[0] = 0;
 	coloptions[1] = 0;
 
-<<<<<<< HEAD
-	if (IsBinaryUpgrade)
-		toastIndexOid = GetPreassignedOidForRelation(namespaceid, toast_idxname);
-
 	toast_idxid = index_create(toast_rel, toast_idxname, toastIndexOid, InvalidOid,
-=======
-	index_create(toast_rel, toast_idxname, toastIndexOid, InvalidOid,
->>>>>>> 9e1c9f95
 				 InvalidOid, InvalidOid,
 				 indexInfo,
 				 list_make2("chunk_id", "chunk_seq"),
 				 BTREE_AM_OID,
 				 rel->rd_rel->reltablespace,
 				 collationObjectId, classObjectId, coloptions, (Datum) 0,
-<<<<<<< HEAD
-				 true, false, false, false,
-				 true, false, false, true, false, NULL);
-=======
 				 INDEX_CREATE_IS_PRIMARY, 0, true, true, NULL);
->>>>>>> 9e1c9f95
 
 	table_close(toast_rel, NoLock);
-
-	/*
-	 * If this is a partitioned child, we can unlock since the master is
-	 * already locked.
-	 */
-	if (is_part_child)
-	{
-		UnlockRelationOid(toast_relid, ShareLock);
-		UnlockRelationOid(toast_idxid, AccessExclusiveLock);
-	}
 
 	/*
 	 * Store the toast table's OID in the parent relation's pg_class row
