--- conflicted
+++ resolved
@@ -777,15 +777,11 @@
 	myself.objectId = HeapTupleGetOid(tuple);
 	myself.objectSubId = 0;
 
-<<<<<<< HEAD
 	/*
 	 * In case we are updating a shell, delete any existing entries, except
 	 * for extension membership which should remain the same.
 	 */
-=======
-	/* In case we are updating a shell, delete any existing entries */
->>>>>>> a4bebdd9
-	deleteDependencyRecordsFor(myself.classId, myself.objectId, false);
+	deleteDependencyRecordsFor(myself.classId, myself.objectId, true);
 	deleteSharedDependencyRecordsFor(myself.classId, myself.objectId, 0);
 
 	/* Dependency on namespace */
@@ -863,12 +859,7 @@
 	/* Dependency on owner */
 	recordDependencyOnOwner(OperatorRelationId, HeapTupleGetOid(tuple),
 							oper->oprowner);
-<<<<<<< HEAD
+
 	/* dependency on extension */
-	recordDependencyOnCurrentExtension(&myself, false);
-=======
-
-	/* Dependency on extension */
-	recordDependencyOnCurrentExtension(&myself);
->>>>>>> a4bebdd9
+	recordDependencyOnCurrentExtension(&myself, true);
 }