/*-------------------------------------------------------------------------
 *
 * syncrep.c
 *
 * Synchronous replication is new as of PostgreSQL 9.1.
 *
 * If requested, transaction commits wait until their commit LSN are
 * acknowledged by the synchronous standbys.
 *
 * This module contains the code for waiting and release of backends.
 * All code in this module executes on the primary. The core streaming
 * replication transport remains within WALreceiver/WALsender modules.
 *
 * The essence of this design is that it isolates all logic about
 * waiting/releasing onto the primary. The primary defines which standbys
 * it wishes to wait for. The standbys are completely unaware of the
 * durability requirements of transactions on the primary, reducing the
 * complexity of the code and streamlining both standby operations and
 * network bandwidth because there is no requirement to ship
 * per-transaction state information.
 *
 * Replication is either synchronous or not synchronous (async). If it is
 * async, we just fastpath out of here. If it is sync, then we wait for
 * the write, flush or apply location on the standby before releasing
 * the waiting backend. Further complexity in that interaction is
 * expected in later releases.
 *
 * The best performing way to manage the waiting backends is to have a
 * single ordered queue of waiting backends, so that we can avoid
 * searching the through all waiters each time we receive a reply.
 *
 * In 9.5 or before only a single standby could be considered as
 * synchronous. In 9.6 we support multiple synchronous standbys.
 * The number of synchronous standbys that transactions must wait for
 * replies from is specified in synchronous_standby_names.
 * This parameter also specifies a list of standby names,
 * which determines the priority of each standby for being chosen as
 * a synchronous standby. The standbys whose names appear earlier
 * in the list are given higher priority and will be considered as
 * synchronous. Other standby servers appearing later in this list
 * represent potential synchronous standbys. If any of the current
 * synchronous standbys disconnects for whatever reason, it will be
 * replaced immediately with the next-highest-priority standby.
 *
 * Before the standbys chosen from synchronous_standby_names can
 * become the synchronous standbys they must have caught up with
 * the primary; that may take some time. Once caught up,
 * the current higher priority standbys which are considered as
 * synchronous at that moment will release waiters from the queue.
 *
 * Portions Copyright (c) 2010-2016, PostgreSQL Global Development Group
 *
 * IDENTIFICATION
 *	  src/backend/replication/syncrep.c
 *
 *-------------------------------------------------------------------------
 */
#include "postgres.h"

#include <unistd.h>

#include "access/xact.h"
#include "miscadmin.h"
#include "replication/syncrep.h"
#include "replication/walsender.h"
#include "replication/walsender_private.h"
#include "storage/pmsignal.h"
#include "storage/proc.h"
#include "storage/procsignal.h"
#include "tcop/tcopprot.h"
#include "utils/builtins.h"
#include "utils/ps_status.h"
#include "utils/faultinjector.h"
#include "pgstat.h"
#include "cdb/cdbvars.h"

/* User-settable parameters for sync rep */
char	   *SyncRepStandbyNames;

#define SyncStandbysDefined() \
	(SyncRepStandbyNames != NULL && SyncRepStandbyNames[0] != '\0')

static bool announce_next_takeover = true;

static SyncRepConfigData *SyncRepConfig = NULL;
static int	SyncRepWaitMode = SYNC_REP_NO_WAIT;

static void SyncRepQueueInsert(int mode);
static void SyncRepCancelWait(void);

static bool SyncRepGetOldestSyncRecPtr(XLogRecPtr *writePtr,
						   XLogRecPtr *flushPtr,
						   XLogRecPtr *applyPtr,
						   bool *am_sync);
static int	SyncRepGetStandbyPriority(void);

#ifdef USE_ASSERT_CHECKING
static bool SyncRepQueueIsOrderedByLSN(int mode);
#endif

/*
 * ===========================================================
 * Synchronous Replication functions for normal user backends
 * ===========================================================
 */

/*
 * Wait for synchronous replication, if requested by user.
 *
 * Initially backends start in state SYNC_REP_NOT_WAITING and then
 * change that state to SYNC_REP_WAITING before adding ourselves
 * to the wait queue. During SyncRepWakeQueue() a WALSender changes
 * the state to SYNC_REP_WAIT_COMPLETE once replication is confirmed.
 * This backend then resets its state to SYNC_REP_NOT_WAITING.
 *
 * 'lsn' represents the LSN to wait for.  'commit' indicates whether this LSN
 * represents a commit record.  If it doesn't, then we wait only for the WAL
 * to be flushed if synchronous_commit is set to the higher level of
 * remote_apply, because only commit records provide apply feedback.
 */
void
SyncRepWaitForLSN(XLogRecPtr lsn, bool commit)
{
	char	   *new_status = NULL;
	const char *old_status;
<<<<<<< HEAD
	int			mode = SyncRepWaitMode;
	bool		syncStandbyPresent = false;
	int			i = 0;
=======
	int			mode;

	/* Cap the level for anything other than commit to remote flush only. */
	if (commit)
		mode = SyncRepWaitMode;
	else
		mode = Min(SyncRepWaitMode, SYNC_REP_WAIT_FLUSH);
>>>>>>> b5bce6c1

	/*
	 * SIGUSR1 is used to wake us up, cannot wait from inside SIGUSR1 handler
	 * as its non-reentrant, so check for the same and avoid waiting.
	 */
	if (AmIInSIGUSR1Handler())
	{
		return;
	}
	Assert(!am_walsender);
	elogif(debug_walrepl_syncrep, LOG,
			"syncrep wait -- This backend's commit LSN for syncrep is %X/%X.",
		   (uint32) (XactCommitLSN >> 32), (uint32) XactCommitLSN);

	/* Fast exit if user has not requested sync replication. */
	if (!SyncRepRequested())
		return;

	Assert(SHMQueueIsDetached(&(MyProc->syncRepLinks)));
	Assert(WalSndCtl != NULL);

	LWLockAcquire(SyncRepLock, LW_EXCLUSIVE);
	Assert(MyProc->syncRepState == SYNC_REP_NOT_WAITING);

	if (IS_QUERY_DISPATCHER())
	{
		/*
		 * There could be a better way to figure out if there is any active
		 * standby.  But currently, let's move ahead by looking at the per WAL
		 * sender structure to see if anyone is really active, streaming (or
		 * still catching up within limits) and wants to be synchronous.
		 */
		for (i = 0; i < max_wal_senders; i++)
		{
			/* use volatile pointer to prevent code rearrangement */
			volatile WalSnd *walsnd = &WalSndCtl->walsnds[i];

			SpinLockAcquire(&walsnd->mutex);
			syncStandbyPresent = (walsnd->pid != 0)
				&& ((walsnd->state == WALSNDSTATE_STREAMING)
					|| (walsnd->state == WALSNDSTATE_CATCHUP &&
						walsnd->caughtup_within_range));
			SpinLockRelease(&walsnd->mutex);

			if (syncStandbyPresent)
				break;
		}

		/* See if we found any active standby connected. If NO, no need to wait.*/
		if (!syncStandbyPresent)
		{
			elogif(debug_walrepl_syncrep, LOG,
					"syncrep wait -- Not waiting for syncrep because no active and synchronous "
					"standby (walsender) was found.");

			LWLockRelease(SyncRepLock);
			return;
		}
	}

	/*
	 * We don't wait for sync rep if WalSndCtl->sync_standbys_defined is not
	 * set.  See SyncRepUpdateSyncStandbysDefined.
	 *
	 * Also check that the standby hasn't already replied. Unlikely race
	 * condition but we'll be fetching that cache line anyway so it's likely
	 * to be a low cost check.
	 */
<<<<<<< HEAD
	if (((!IS_QUERY_DISPATCHER()) && !WalSndCtl->sync_standbys_defined) ||
		XactCommitLSN <= WalSndCtl->lsn[mode])
=======
	if (!WalSndCtl->sync_standbys_defined ||
		lsn <= WalSndCtl->lsn[mode])
>>>>>>> b5bce6c1
	{
		elogif(debug_walrepl_syncrep, LOG,
				"syncrep wait -- Not waiting for syncrep because xlog upto LSN (%X/%X) which is "
				"greater than this backend's commit LSN (%X/%X) has already "
				"been replicated.",
			   (uint32) (WalSndCtl->lsn[mode] >> 32), (uint32) WalSndCtl->lsn[mode],
			   (uint32) (XactCommitLSN >> 32), (uint32) XactCommitLSN);

		LWLockRelease(SyncRepLock);
		return;
	}

	/*
	 * Set our waitLSN so WALSender will know when to wake us, and add
	 * ourselves to the queue.
	 */
	MyProc->waitLSN = lsn;
	MyProc->syncRepState = SYNC_REP_WAITING;
	SyncRepQueueInsert(mode);
	Assert(SyncRepQueueIsOrderedByLSN(mode));
	LWLockRelease(SyncRepLock);

	elogif(debug_walrepl_syncrep, LOG,
			"syncrep wait -- This backend is now inserted in the syncrep queue.");

	/* Alter ps display to show waiting for sync rep. */
	if (update_process_title)
	{
		int			len;

		old_status = get_real_act_ps_display(&len);
		/*
		 * The 32 represents the bytes in the string " waiting for %X/%X", as
		 * in upstream.  The 12 represents GPDB specific " replication" suffix.
		 */
		new_status = (char *) palloc(len + 32 + 12 + 1);
		memcpy(new_status, old_status, len);
<<<<<<< HEAD
		sprintf(new_status + len, " waiting for %X/%X replication",
				(uint32) (XactCommitLSN >> 32), (uint32) XactCommitLSN);
=======
		sprintf(new_status + len, " waiting for %X/%X",
				(uint32) (lsn >> 32), (uint32) lsn);
>>>>>>> b5bce6c1
		set_ps_display(new_status, false);
		new_status[len] = '\0'; /* truncate off " waiting ..." */
	}

	/* Inform this backend is waiting for replication to pg_stat_activity */
	gpstat_report_waiting(PGBE_WAITING_REPLICATION);

	/*
	 * Wait for specified LSN to be confirmed.
	 *
	 * Each proc has its own wait latch, so we perform a normal latch
	 * check/wait loop here.
	 */
	for (;;)
	{
		/* Must reset the latch before testing state. */
		ResetLatch(MyLatch);

		/*
		 * Acquiring the lock is not needed, the latch ensures proper
		 * barriers. If it looks like we're done, we must really be done,
		 * because once walsender changes the state to SYNC_REP_WAIT_COMPLETE,
		 * it will never update it again, so we can't be seeing a stale value
		 * in that case.
		 */
<<<<<<< HEAD
		syncRepState = MyProc->syncRepState;
		if (syncRepState == SYNC_REP_WAITING)
			syncRepState = MyProc->syncRepState;
		if (syncRepState == SYNC_REP_WAIT_COMPLETE)
		{
			elogif(debug_walrepl_syncrep, LOG,
					"syncrep wait -- This backend's syncrep state is now 'wait complete'.");
=======
		if (MyProc->syncRepState == SYNC_REP_WAIT_COMPLETE)
>>>>>>> b5bce6c1
			break;
		}

		/*
		 * If a wait for synchronous replication is pending, we can neither
		 * acknowledge the commit nor raise ERROR or FATAL.  The latter would
		 * lead the client to believe that the transaction aborted, which is
		 * not true: it's already committed locally. The former is no good
		 * either: the client has requested synchronous replication, and is
		 * entitled to assume that an acknowledged commit is also replicated,
		 * which might not be true. So in this case we issue a WARNING (which
		 * some clients may be able to interpret) and shut off further output.
		 * We do NOT reset ProcDiePending, so that the process will die after
		 * the commit is cleaned up.
		 */
		if (ProcDiePending)
		{
			/*
			 * FATAL only for QE's which use 2PC and hence can handle the
			 * FATAL and retry.
			 */
			ereport(IS_QUERY_DISPATCHER() ? WARNING:FATAL,
					(errcode(ERRCODE_ADMIN_SHUTDOWN),
					 errmsg("canceling the wait for synchronous replication and terminating connection due to administrator command"),
					 errdetail("The transaction has already committed locally, but might not have been replicated to the standby.")));
			whereToSendOutput = DestNone;
			SyncRepCancelWait();
			break;
		}

		/*
		 * GPDB: There are multiple code paths going through this function,
		 * e.g. prepare, commit, and abort. To ensure MPP cluster consistency,
		 * if primary already changed, then this backend has to wait for the
		 * xlog record replicate to the mirror to avoid inconsistency between
		 * the primary and the mirror, since they are under synced replication.
		 *
		 * If the mirror is indeed offline and prevents xlog to be synced, FTS
		 * will detect the mirror goes down, and failure handling will kick-in
		 * and mark the mirror down and out-of-sync with the primary to prevent
		 * failover. Then the syncrep will be turned off by the FTS to unblock
		 * backends waiting here.
		 */
		if (QueryCancelPending)
		{
			QueryCancelPending = false;
			ereport(WARNING,
					(errmsg("ignoring query cancel request for synchronous replication to ensure cluster consistency"),
					 errdetail("The transaction has already changed locally, it has to be replicated to standby.")));
			SIMPLE_FAULT_INJECTOR("sync_rep_query_cancel");
		}

		/*
		 * If the postmaster dies, we'll probably never get an
		 * acknowledgement, because all the wal sender processes will exit. So
		 * just bail out.
		 */
		if (!PostmasterIsAlive())
		{
			ProcDiePending = true;
			whereToSendOutput = DestNone;
			SyncRepCancelWait();
			break;
		}

		elogif(debug_walrepl_syncrep, LOG,
				"syncrep wait -- This backend's syncrep state is still 'waiting'. "
				"Hence it will wait on a latch until awakend.")
		/*
		 * Wait on latch.  Any condition that should wake us up will set the
		 * latch, so no need for timeout.
		 */
		WaitLatch(MyLatch, WL_LATCH_SET | WL_POSTMASTER_DEATH, -1);
	}

	/*
	 * WalSender has checked our LSN and has removed us from queue. Clean up
	 * state and leave.  It's OK to reset these shared memory fields without
	 * holding SyncRepLock, because any walsenders will ignore us anyway when
	 * we're not on the queue.
	 */
	Assert(SHMQueueIsDetached(&(MyProc->syncRepLinks)));
	MyProc->syncRepState = SYNC_REP_NOT_WAITING;
	MyProc->waitLSN = 0;

	if (new_status)
	{
		/* Reset ps display */
		set_ps_display(new_status, false);
		pfree(new_status);
	}

	/* Now inform no more waiting for replication */
	gpstat_report_waiting(PGBE_WAITING_NONE);
}

/*
 * Insert MyProc into the specified SyncRepQueue, maintaining sorted invariant.
 *
 * Usually we will go at tail of queue, though it's possible that we arrive
 * here out of order, so start at tail and work back to insertion point.
 */
static void
SyncRepQueueInsert(int mode)
{
	PGPROC	   *proc;

	Assert(mode >= 0 && mode < NUM_SYNC_REP_WAIT_MODE);
	proc = (PGPROC *) SHMQueuePrev(&(WalSndCtl->SyncRepQueue[mode]),
								   &(WalSndCtl->SyncRepQueue[mode]),
								   offsetof(PGPROC, syncRepLinks));

	while (proc)
	{
		/*
		 * Stop at the queue element that we should after to ensure the queue
		 * is ordered by LSN.
		 */
		if (proc->waitLSN < MyProc->waitLSN)
			break;

		proc = (PGPROC *) SHMQueuePrev(&(WalSndCtl->SyncRepQueue[mode]),
									   &(proc->syncRepLinks),
									   offsetof(PGPROC, syncRepLinks));
	}

	if (proc)
		SHMQueueInsertAfter(&(proc->syncRepLinks), &(MyProc->syncRepLinks));
	else
		SHMQueueInsertAfter(&(WalSndCtl->SyncRepQueue[mode]), &(MyProc->syncRepLinks));
}

/*
 * Acquire SyncRepLock and cancel any wait currently in progress.
 */
static void
SyncRepCancelWait(void)
{
	LWLockAcquire(SyncRepLock, LW_EXCLUSIVE);
	if (!SHMQueueIsDetached(&(MyProc->syncRepLinks)))
		SHMQueueDelete(&(MyProc->syncRepLinks));
	MyProc->syncRepState = SYNC_REP_NOT_WAITING;
	LWLockRelease(SyncRepLock);
}

void
SyncRepCleanupAtProcExit(void)
{
	if (!SHMQueueIsDetached(&(MyProc->syncRepLinks)))
	{
		LWLockAcquire(SyncRepLock, LW_EXCLUSIVE);
		SHMQueueDelete(&(MyProc->syncRepLinks));
		LWLockRelease(SyncRepLock);
	}
}

/*
 * ===========================================================
 * Synchronous Replication functions for wal sender processes
 * ===========================================================
 */

/*
 * Take any action required to initialise sync rep state from config
 * data. Called at WALSender startup and after each SIGHUP.
 */
void
SyncRepInitConfig(void)
{
	int			priority;

	/*
	 * Determine if we are a potential sync standby and remember the result
	 * for handling replies from standby.
	 */
	priority = SyncRepGetStandbyPriority();
	if (MyWalSnd->sync_standby_priority != priority)
	{
		LWLockAcquire(SyncRepLock, LW_EXCLUSIVE);
		MyWalSnd->sync_standby_priority = priority;
		LWLockRelease(SyncRepLock);
		ereport(DEBUG1,
			(errmsg("standby \"%s\" now has synchronous standby priority %u",
					application_name, priority)));
	}
}

/*
<<<<<<< HEAD
 * Find the WAL sender servicing the synchronous standby with the lowest
 * priority value, or NULL if no synchronous standby is connected. If there
 * are multiple standbys with the same lowest priority value, the first one
 * found is selected. The caller must hold SyncRepLock.
 */
WalSnd *
SyncRepGetSynchronousStandby(void)
{
	WalSnd	   *result = NULL;
	int			result_priority = 0;
	int			i;

	for (i = 0; i < max_wal_senders; i++)
	{
		/* Use volatile pointer to prevent code rearrangement */
		volatile WalSnd *walsnd = &WalSndCtl->walsnds[i];
		int			this_priority;

		/* Must be active */
		if (walsnd->pid == 0)
			continue;

		/* Must be streaming or stopping */
		if (walsnd->state != WALSNDSTATE_STREAMING &&
			walsnd->state != WALSNDSTATE_STOPPING)
			continue;

		/* Must be synchronous */
		this_priority = walsnd->sync_standby_priority;
		if (this_priority == 0)
			continue;

		/* Must have a lower priority value than any previous ones */
		if (result != NULL && result_priority <= this_priority)
			continue;

		/* Must have a valid flush position */
		if (XLogRecPtrIsInvalid(walsnd->flush))
			continue;

		result = (WalSnd *) walsnd;
		result_priority = this_priority;

		/*
		 * If priority is equal to 1, there cannot be any other WAL senders
		 * with a lower priority, so we're done.
		 */
		if (this_priority == 1)
			return result;
	}

	return result;
}

/*
=======
>>>>>>> b5bce6c1
 * Update the LSNs on each queue based upon our latest state. This
 * implements a simple policy of first-valid-sync-standby-releases-waiter.
 *
 * Other policies are possible, which would change what we do here and
 * perhaps also which information we store as well.
 */
void
SyncRepReleaseWaiters(void)
{
	volatile WalSndCtlData *walsndctl = WalSndCtl;
	XLogRecPtr	writePtr;
	XLogRecPtr	flushPtr;
	XLogRecPtr	applyPtr;
	bool		got_oldest;
	bool		am_sync;
	int			numwrite = 0;
	int			numflush = 0;
	int			numapply = 0;

	/*
	 * If this WALSender is serving a standby that is not on the list of
	 * potential sync standbys then we have nothing to do. If we are still
<<<<<<< HEAD
	 * starting up, still running base backup or the current flush position
	 * is still invalid, then leave quickly also. Streaming or stopping WAL
	 * senders are allowed to release waiters.
=======
	 * starting up, still running base backup or the current flush position is
	 * still invalid, then leave quickly also.
>>>>>>> b5bce6c1
	 */
	if (MyWalSnd->sync_standby_priority == 0 ||
		(MyWalSnd->state != WALSNDSTATE_STREAMING &&
		 MyWalSnd->state != WALSNDSTATE_STOPPING) ||
		XLogRecPtrIsInvalid(MyWalSnd->flush))
	{
		announce_next_takeover = true;
		return;
	}

	/*
	 * We're a potential sync standby. Release waiters if there are enough
	 * sync standbys and we are considered as sync.
	 */
	LWLockAcquire(SyncRepLock, LW_EXCLUSIVE);

	/*
	 * Check whether we are a sync standby or not, and calculate the oldest
	 * positions among all sync standbys.
	 */
	got_oldest = SyncRepGetOldestSyncRecPtr(&writePtr, &flushPtr,
											&applyPtr, &am_sync);

	/*
	 * If we are managing a sync standby, though we weren't prior to this,
	 * then announce we are now a sync standby.
	 */
	if (announce_next_takeover && am_sync)
	{
		announce_next_takeover = false;
		ereport(LOG,
				(errmsg("standby \"%s\" is now a synchronous standby with priority %u",
						application_name, MyWalSnd->sync_standby_priority)));
	}

	/*
	 * If the number of sync standbys is less than requested or we aren't
	 * managing a sync standby then just leave.
	 */
	if (!got_oldest || !am_sync)
	{
		LWLockRelease(SyncRepLock);
		announce_next_takeover = !am_sync;
		return;
	}

	/*
	 * Set the lsn first so that when we wake backends they will release up to
	 * this location.
	 */
	if (walsndctl->lsn[SYNC_REP_WAIT_WRITE] < writePtr)
	{
		walsndctl->lsn[SYNC_REP_WAIT_WRITE] = writePtr;
		numwrite = SyncRepWakeQueue(false, SYNC_REP_WAIT_WRITE);
	}
	if (walsndctl->lsn[SYNC_REP_WAIT_FLUSH] < flushPtr)
	{
		walsndctl->lsn[SYNC_REP_WAIT_FLUSH] = flushPtr;
		numflush = SyncRepWakeQueue(false, SYNC_REP_WAIT_FLUSH);
	}
	if (walsndctl->lsn[SYNC_REP_WAIT_APPLY] < applyPtr)
	{
		walsndctl->lsn[SYNC_REP_WAIT_APPLY] = applyPtr;
		numapply = SyncRepWakeQueue(false, SYNC_REP_WAIT_APPLY);
	}

	LWLockRelease(SyncRepLock);

<<<<<<< HEAD
	elogif(debug_walrepl_syncrep, LOG,
		 "released %d procs up to write %X/%X, %d procs up to flush %X/%X",
		 numwrite, (uint32) (MyWalSnd->write >> 32), (uint32) MyWalSnd->write,
		 numflush, (uint32) (MyWalSnd->flush >> 32), (uint32) MyWalSnd->flush);
=======
	elog(DEBUG3, "released %d procs up to write %X/%X, %d procs up to flush %X/%X, %d procs up to apply %X/%X",
		 numwrite, (uint32) (writePtr >> 32), (uint32) writePtr,
		 numflush, (uint32) (flushPtr >> 32), (uint32) flushPtr,
		 numapply, (uint32) (applyPtr >> 32), (uint32) applyPtr);
}

/*
 * Calculate the oldest Write, Flush and Apply positions among sync standbys.
 *
 * Return false if the number of sync standbys is less than
 * synchronous_standby_names specifies. Otherwise return true and
 * store the oldest positions into *writePtr, *flushPtr and *applyPtr.
 *
 * On return, *am_sync is set to true if this walsender is connecting to
 * sync standby. Otherwise it's set to false.
 */
static bool
SyncRepGetOldestSyncRecPtr(XLogRecPtr *writePtr, XLogRecPtr *flushPtr,
						   XLogRecPtr *applyPtr, bool *am_sync)
{
	List	   *sync_standbys;
	ListCell   *cell;

	*writePtr = InvalidXLogRecPtr;
	*flushPtr = InvalidXLogRecPtr;
	*applyPtr = InvalidXLogRecPtr;
	*am_sync = false;

	/* Get standbys that are considered as synchronous at this moment */
	sync_standbys = SyncRepGetSyncStandbys(am_sync);
>>>>>>> b5bce6c1

	/*
	 * Quick exit if we are not managing a sync standby or there are not
	 * enough synchronous standbys.
	 */
	if (!(*am_sync) ||
		SyncRepConfig == NULL ||
		list_length(sync_standbys) < SyncRepConfig->num_sync)
	{
		list_free(sync_standbys);
		return false;
	}

	/*
	 * Scan through all sync standbys and calculate the oldest Write, Flush
	 * and Apply positions.
	 */
	foreach(cell, sync_standbys)
	{
		WalSnd	   *walsnd = &WalSndCtl->walsnds[lfirst_int(cell)];
		XLogRecPtr	write;
		XLogRecPtr	flush;
		XLogRecPtr	apply;

		SpinLockAcquire(&walsnd->mutex);
		write = walsnd->write;
		flush = walsnd->flush;
		apply = walsnd->apply;
		SpinLockRelease(&walsnd->mutex);

		if (XLogRecPtrIsInvalid(*writePtr) || *writePtr > write)
			*writePtr = write;
		if (XLogRecPtrIsInvalid(*flushPtr) || *flushPtr > flush)
			*flushPtr = flush;
		if (XLogRecPtrIsInvalid(*applyPtr) || *applyPtr > apply)
			*applyPtr = apply;
	}

	list_free(sync_standbys);
	return true;
}

/*
 * Return the list of sync standbys, or NIL if no sync standby is connected.
 *
 * If there are multiple standbys with the same priority,
 * the first one found is selected preferentially.
 * The caller must hold SyncRepLock.
 *
 * On return, *am_sync is set to true if this walsender is connecting to
 * sync standby. Otherwise it's set to false.
 */
List *
SyncRepGetSyncStandbys(bool *am_sync)
{
	List	   *result = NIL;
	List	   *pending = NIL;
	int			lowest_priority;
	int			next_highest_priority;
	int			this_priority;
	int			priority;
	int			i;
	bool		am_in_pending = false;
	volatile WalSnd *walsnd;	/* Use volatile pointer to prevent code
								 * rearrangement */

	/* Set default result */
	if (am_sync != NULL)
		*am_sync = false;

	/* Quick exit if sync replication is not requested */
	if (SyncRepConfig == NULL)
		return NIL;

	lowest_priority = SyncRepConfig->nmembers;
	next_highest_priority = lowest_priority + 1;

	/*
	 * Find the sync standbys which have the highest priority (i.e, 1). Also
	 * store all the other potential sync standbys into the pending list, in
	 * order to scan it later and find other sync standbys from it quickly.
	 */
	for (i = 0; i < max_wal_senders; i++)
	{
		walsnd = &WalSndCtl->walsnds[i];

		/* Must be active */
		if (walsnd->pid == 0)
			continue;

		/* Must be streaming */
		if (walsnd->state != WALSNDSTATE_STREAMING)
			continue;

		/* Must be synchronous */
		this_priority = walsnd->sync_standby_priority;
		if (this_priority == 0)
			continue;

		/* Must have a valid flush position */
		if (XLogRecPtrIsInvalid(walsnd->flush))
			continue;

		/*
		 * If the priority is equal to 1, consider this standby as sync and
		 * append it to the result. Otherwise append this standby to the
		 * pending list to check if it's actually sync or not later.
		 */
		if (this_priority == 1)
		{
			result = lappend_int(result, i);
			if (am_sync != NULL && walsnd == MyWalSnd)
				*am_sync = true;
			if (list_length(result) == SyncRepConfig->num_sync)
			{
				list_free(pending);
				return result;	/* Exit if got enough sync standbys */
			}
		}
		else
		{
			pending = lappend_int(pending, i);
			if (am_sync != NULL && walsnd == MyWalSnd)
				am_in_pending = true;

			/*
			 * Track the highest priority among the standbys in the pending
			 * list, in order to use it as the starting priority for later
			 * scan of the list. This is useful to find quickly the sync
			 * standbys from the pending list later because we can skip
			 * unnecessary scans for the unused priorities.
			 */
			if (this_priority < next_highest_priority)
				next_highest_priority = this_priority;
		}
	}

	/*
	 * Consider all pending standbys as sync if the number of them plus
	 * already-found sync ones is lower than the configuration requests.
	 */
	if (list_length(result) + list_length(pending) <= SyncRepConfig->num_sync)
	{
		bool		needfree = (result != NIL && pending != NIL);

		/*
		 * Set *am_sync to true if this walsender is in the pending list
		 * because all pending standbys are considered as sync.
		 */
		if (am_sync != NULL && !(*am_sync))
			*am_sync = am_in_pending;

		result = list_concat(result, pending);
		if (needfree)
			pfree(pending);
		return result;
	}

	/*
	 * Find the sync standbys from the pending list.
	 */
	priority = next_highest_priority;
	while (priority <= lowest_priority)
	{
		ListCell   *cell;
		ListCell   *prev = NULL;
		ListCell   *next;

		next_highest_priority = lowest_priority + 1;

		for (cell = list_head(pending); cell != NULL; cell = next)
		{
			i = lfirst_int(cell);
			walsnd = &WalSndCtl->walsnds[i];

			next = lnext(cell);

			this_priority = walsnd->sync_standby_priority;
			if (this_priority == priority)
			{
				result = lappend_int(result, i);
				if (am_sync != NULL && walsnd == MyWalSnd)
					*am_sync = true;

				/*
				 * We should always exit here after the scan of pending list
				 * starts because we know that the list has enough elements to
				 * reach SyncRepConfig->num_sync.
				 */
				if (list_length(result) == SyncRepConfig->num_sync)
				{
					list_free(pending);
					return result;		/* Exit if got enough sync standbys */
				}

				/*
				 * Remove the entry for this sync standby from the list to
				 * prevent us from looking at the same entry again.
				 */
				pending = list_delete_cell(pending, cell, prev);

				continue;
			}

			if (this_priority < next_highest_priority)
				next_highest_priority = this_priority;

			prev = cell;
		}

		priority = next_highest_priority;
	}

	/* never reached, but keep compiler quiet */
	Assert(false);
	return result;
}

/*
 * Check if we are in the list of sync standbys, and if so, determine
 * priority sequence. Return priority if set, or zero to indicate that
 * we are not a potential sync standby.
 *
 * **Note:- Currently, GPDB does NOT apply the concept of standby priority as
 *   we allow max 1 walsender to be alive at a time. Hence, this function returns
 *   1.**
 */
static int
SyncRepGetStandbyPriority(void)
{
<<<<<<< HEAD
	/* Currently set the priority to 1 */
	return 1;
=======
	const char *standby_name;
	int			priority;
	bool		found = false;

	/*
	 * Since synchronous cascade replication is not allowed, we always set the
	 * priority of cascading walsender to zero.
	 */
	if (am_cascading_walsender)
		return 0;

	if (!SyncStandbysDefined() || SyncRepConfig == NULL)
		return 0;

	standby_name = SyncRepConfig->member_names;
	for (priority = 1; priority <= SyncRepConfig->nmembers; priority++)
	{
		if (pg_strcasecmp(standby_name, application_name) == 0 ||
			strcmp(standby_name, "*") == 0)
		{
			found = true;
			break;
		}
		standby_name += strlen(standby_name) + 1;
	}

	return (found ? priority : 0);
>>>>>>> b5bce6c1
}

/*
 * Walk the specified queue from head.  Set the state of any backends that
 * need to be woken, remove them from the queue, and then wake them.
 * Pass all = true to wake whole queue; otherwise, just wake up to
 * the walsender's LSN.
 *
 * Must hold SyncRepLock.
 */
int
SyncRepWakeQueue(bool all, int mode)
{
	volatile WalSndCtlData *walsndctl = WalSndCtl;
	PGPROC	   *proc = NULL;
	PGPROC	   *thisproc = NULL;
	int			numprocs = 0;

	Assert(mode >= 0 && mode < NUM_SYNC_REP_WAIT_MODE);
	Assert(SyncRepQueueIsOrderedByLSN(mode));

	proc = (PGPROC *) SHMQueueNext(&(WalSndCtl->SyncRepQueue[mode]),
								   &(WalSndCtl->SyncRepQueue[mode]),
								   offsetof(PGPROC, syncRepLinks));

	while (proc)
	{
		/*
		 * Assume the queue is ordered by LSN
		 */
		if (!all && walsndctl->lsn[mode] < proc->waitLSN)
			return numprocs;

		/*
		 * Move to next proc, so we can delete thisproc from the queue.
		 * thisproc is valid, proc may be NULL after this.
		 */
		thisproc = proc;
		proc = (PGPROC *) SHMQueueNext(&(WalSndCtl->SyncRepQueue[mode]),
									   &(proc->syncRepLinks),
									   offsetof(PGPROC, syncRepLinks));

		/*
		 * Remove thisproc from queue.
		 */
		SHMQueueDelete(&(thisproc->syncRepLinks));

		/*
		 * Set state to complete; see SyncRepWaitForLSN() for discussion of
		 * the various states.
		 */
		thisproc->syncRepState = SYNC_REP_WAIT_COMPLETE;

		/*
		 * Wake only when we have set state and removed from queue.
		 */
		SetLatch(&(thisproc->procLatch));

		elogif(debug_walrepl_syncrep, LOG,
				"syncrep wakeup queue -- %d procid was removed from syncrep queue. "
				"Its state is changed to 'Wait Complete' and "
				"its latch is now set",
				thisproc->pid);

		numprocs++;
	}

	return numprocs;
}

/*
 * The checkpointer calls this as needed to update the shared
 * sync_standbys_defined flag, so that backends don't remain permanently wedged
 * if synchronous_standby_names is unset.  It's safe to check the current value
 * without the lock, because it's only ever updated by one process.  But we
 * must take the lock to change it.
 */
void
SyncRepUpdateSyncStandbysDefined(void)
{
	bool		sync_standbys_defined = SyncStandbysDefined();

	if (sync_standbys_defined != WalSndCtl->sync_standbys_defined)
	{
		LWLockAcquire(SyncRepLock, LW_EXCLUSIVE);

		/*
		 * If synchronous_standby_names has been reset to empty, it's futile
		 * for backends to continue to waiting.  Since the user no longer
		 * wants synchronous replication, we'd better wake them up.
		 */
		if (!sync_standbys_defined)
		{
			int			i;

			for (i = 0; i < NUM_SYNC_REP_WAIT_MODE; i++)
				SyncRepWakeQueue(true, i);
		}

		/*
		 * Only allow people to join the queue when there are synchronous
		 * standbys defined.  Without this interlock, there's a race
		 * condition: we might wake up all the current waiters; then, some
		 * backend that hasn't yet reloaded its config might go to sleep on
		 * the queue (and never wake up).  This prevents that.
		 */
		WalSndCtl->sync_standbys_defined = sync_standbys_defined;

		LWLockRelease(SyncRepLock);
	}
}

#ifdef USE_ASSERT_CHECKING
static bool
SyncRepQueueIsOrderedByLSN(int mode)
{
	PGPROC	   *proc = NULL;
	XLogRecPtr	lastLSN;

	Assert(mode >= 0 && mode < NUM_SYNC_REP_WAIT_MODE);

	lastLSN = 0;

	proc = (PGPROC *) SHMQueueNext(&(WalSndCtl->SyncRepQueue[mode]),
								   &(WalSndCtl->SyncRepQueue[mode]),
								   offsetof(PGPROC, syncRepLinks));

	while (proc)
	{
		/*
		 * Check the queue is ordered by LSN.
		 *
		 * In upstream this check also validates that multiple procs don't
		 * have matching LSNs. This restriction is lifted in GPDB as for
		 * commit-prepared retry case since we don't know the exact lsn of
		 * commit-prepared record, need to wait for latest flush point
		 * lsn. So, its possible due to concurrency multiple backends register
		 * in queue with same lsn value. The check here anyways seems little
		 * restrictive as actual queue usage only needs it in sorted order and
		 * not really relies on having unique entries. It just happens to be
		 * that if all usage of SyncRepWaitForLSN() feed unique lsn value
		 * upstream and in GPDB except from FinishPreparedTransaction(), but
		 * not required for correct functioning of the code.
		 */
		if (proc->waitLSN < lastLSN)
			return false;

		lastLSN = proc->waitLSN;

		proc = (PGPROC *) SHMQueueNext(&(WalSndCtl->SyncRepQueue[mode]),
									   &(proc->syncRepLinks),
									   offsetof(PGPROC, syncRepLinks));
	}

	return true;
}
#endif

/*
 * ===========================================================
 * Synchronous Replication functions executed by any process
 * ===========================================================
 */

bool
check_synchronous_standby_names(char **newval, void **extra, GucSource source)
{
	if (*newval != NULL && (*newval)[0] != '\0')
	{
		int			parse_rc;
		SyncRepConfigData *pconf;

		/* Reset communication variables to ensure a fresh start */
		syncrep_parse_result = NULL;
		syncrep_parse_error_msg = NULL;

		/* Parse the synchronous_standby_names string */
		syncrep_scanner_init(*newval);
		parse_rc = syncrep_yyparse();
		syncrep_scanner_finish();

		if (parse_rc != 0 || syncrep_parse_result == NULL)
		{
			GUC_check_errcode(ERRCODE_SYNTAX_ERROR);
			if (syncrep_parse_error_msg)
				GUC_check_errdetail("%s", syncrep_parse_error_msg);
			else
				GUC_check_errdetail("synchronous_standby_names parser failed");
			return false;
		}

		/* GUC extra value must be malloc'd, not palloc'd */
		pconf = (SyncRepConfigData *)
			malloc(syncrep_parse_result->config_size);
		if (pconf == NULL)
			return false;
		memcpy(pconf, syncrep_parse_result, syncrep_parse_result->config_size);

		*extra = (void *) pconf;

		/*
		 * We need not explicitly clean up syncrep_parse_result.  It, and any
		 * other cruft generated during parsing, will be freed when the
		 * current memory context is deleted.  (This code is generally run in
		 * a short-lived context used for config file processing, so that will
		 * not be very long.)
		 */
	}
	else
		*extra = NULL;

	return true;
}

void
assign_synchronous_standby_names(const char *newval, void *extra)
{
	SyncRepConfig = (SyncRepConfigData *) extra;
}

void
assign_synchronous_commit(int newval, void *extra)
{
	switch (newval)
	{
		case SYNCHRONOUS_COMMIT_REMOTE_WRITE:
			SyncRepWaitMode = SYNC_REP_WAIT_WRITE;
			break;
		case SYNCHRONOUS_COMMIT_REMOTE_FLUSH:
			SyncRepWaitMode = SYNC_REP_WAIT_FLUSH;
			break;
		case SYNCHRONOUS_COMMIT_REMOTE_APPLY:
			SyncRepWaitMode = SYNC_REP_WAIT_APPLY;
			break;
		default:
			SyncRepWaitMode = SYNC_REP_NO_WAIT;
			break;
	}
}<|MERGE_RESOLUTION|>--- conflicted
+++ resolved
@@ -123,11 +123,6 @@
 {
 	char	   *new_status = NULL;
 	const char *old_status;
-<<<<<<< HEAD
-	int			mode = SyncRepWaitMode;
-	bool		syncStandbyPresent = false;
-	int			i = 0;
-=======
 	int			mode;
 
 	/* Cap the level for anything other than commit to remote flush only. */
@@ -135,7 +130,6 @@
 		mode = SyncRepWaitMode;
 	else
 		mode = Min(SyncRepWaitMode, SYNC_REP_WAIT_FLUSH);
->>>>>>> b5bce6c1
 
 	/*
 	 * SIGUSR1 is used to wake us up, cannot wait from inside SIGUSR1 handler
@@ -148,7 +142,7 @@
 	Assert(!am_walsender);
 	elogif(debug_walrepl_syncrep, LOG,
 			"syncrep wait -- This backend's commit LSN for syncrep is %X/%X.",
-		   (uint32) (XactCommitLSN >> 32), (uint32) XactCommitLSN);
+		   (uint32) (lsn >> 32), (uint32) lsn);
 
 	/* Fast exit if user has not requested sync replication. */
 	if (!SyncRepRequested())
@@ -168,6 +162,9 @@
 		 * sender structure to see if anyone is really active, streaming (or
 		 * still catching up within limits) and wants to be synchronous.
 		 */
+		bool		syncStandbyPresent = false;
+		int			i;
+
 		for (i = 0; i < max_wal_senders; i++)
 		{
 			/* use volatile pointer to prevent code rearrangement */
@@ -204,20 +201,15 @@
 	 * condition but we'll be fetching that cache line anyway so it's likely
 	 * to be a low cost check.
 	 */
-<<<<<<< HEAD
 	if (((!IS_QUERY_DISPATCHER()) && !WalSndCtl->sync_standbys_defined) ||
-		XactCommitLSN <= WalSndCtl->lsn[mode])
-=======
-	if (!WalSndCtl->sync_standbys_defined ||
 		lsn <= WalSndCtl->lsn[mode])
->>>>>>> b5bce6c1
 	{
 		elogif(debug_walrepl_syncrep, LOG,
 				"syncrep wait -- Not waiting for syncrep because xlog upto LSN (%X/%X) which is "
 				"greater than this backend's commit LSN (%X/%X) has already "
 				"been replicated.",
 			   (uint32) (WalSndCtl->lsn[mode] >> 32), (uint32) WalSndCtl->lsn[mode],
-			   (uint32) (XactCommitLSN >> 32), (uint32) XactCommitLSN);
+			   (uint32) (lsn >> 32), (uint32) lsn);
 
 		LWLockRelease(SyncRepLock);
 		return;
@@ -248,19 +240,14 @@
 		 */
 		new_status = (char *) palloc(len + 32 + 12 + 1);
 		memcpy(new_status, old_status, len);
-<<<<<<< HEAD
 		sprintf(new_status + len, " waiting for %X/%X replication",
-				(uint32) (XactCommitLSN >> 32), (uint32) XactCommitLSN);
-=======
-		sprintf(new_status + len, " waiting for %X/%X",
 				(uint32) (lsn >> 32), (uint32) lsn);
->>>>>>> b5bce6c1
 		set_ps_display(new_status, false);
 		new_status[len] = '\0'; /* truncate off " waiting ..." */
 	}
 
-	/* Inform this backend is waiting for replication to pg_stat_activity */
-	gpstat_report_waiting(PGBE_WAITING_REPLICATION);
+	/* Report the wait */
+	pgstat_report_wait_start(WAIT_REPLICATION, 0);
 
 	/*
 	 * Wait for specified LSN to be confirmed.
@@ -280,17 +267,10 @@
 		 * it will never update it again, so we can't be seeing a stale value
 		 * in that case.
 		 */
-<<<<<<< HEAD
-		syncRepState = MyProc->syncRepState;
-		if (syncRepState == SYNC_REP_WAITING)
-			syncRepState = MyProc->syncRepState;
-		if (syncRepState == SYNC_REP_WAIT_COMPLETE)
+		if (MyProc->syncRepState == SYNC_REP_WAIT_COMPLETE)
 		{
 			elogif(debug_walrepl_syncrep, LOG,
 					"syncrep wait -- This backend's syncrep state is now 'wait complete'.");
-=======
-		if (MyProc->syncRepState == SYNC_REP_WAIT_COMPLETE)
->>>>>>> b5bce6c1
 			break;
 		}
 
@@ -376,15 +356,14 @@
 	MyProc->syncRepState = SYNC_REP_NOT_WAITING;
 	MyProc->waitLSN = 0;
 
+	pgstat_report_wait_end();
+
 	if (new_status)
 	{
 		/* Reset ps display */
 		set_ps_display(new_status, false);
 		pfree(new_status);
 	}
-
-	/* Now inform no more waiting for replication */
-	gpstat_report_waiting(PGBE_WAITING_NONE);
 }
 
 /*
@@ -479,64 +458,6 @@
 }
 
 /*
-<<<<<<< HEAD
- * Find the WAL sender servicing the synchronous standby with the lowest
- * priority value, or NULL if no synchronous standby is connected. If there
- * are multiple standbys with the same lowest priority value, the first one
- * found is selected. The caller must hold SyncRepLock.
- */
-WalSnd *
-SyncRepGetSynchronousStandby(void)
-{
-	WalSnd	   *result = NULL;
-	int			result_priority = 0;
-	int			i;
-
-	for (i = 0; i < max_wal_senders; i++)
-	{
-		/* Use volatile pointer to prevent code rearrangement */
-		volatile WalSnd *walsnd = &WalSndCtl->walsnds[i];
-		int			this_priority;
-
-		/* Must be active */
-		if (walsnd->pid == 0)
-			continue;
-
-		/* Must be streaming or stopping */
-		if (walsnd->state != WALSNDSTATE_STREAMING &&
-			walsnd->state != WALSNDSTATE_STOPPING)
-			continue;
-
-		/* Must be synchronous */
-		this_priority = walsnd->sync_standby_priority;
-		if (this_priority == 0)
-			continue;
-
-		/* Must have a lower priority value than any previous ones */
-		if (result != NULL && result_priority <= this_priority)
-			continue;
-
-		/* Must have a valid flush position */
-		if (XLogRecPtrIsInvalid(walsnd->flush))
-			continue;
-
-		result = (WalSnd *) walsnd;
-		result_priority = this_priority;
-
-		/*
-		 * If priority is equal to 1, there cannot be any other WAL senders
-		 * with a lower priority, so we're done.
-		 */
-		if (this_priority == 1)
-			return result;
-	}
-
-	return result;
-}
-
-/*
-=======
->>>>>>> b5bce6c1
  * Update the LSNs on each queue based upon our latest state. This
  * implements a simple policy of first-valid-sync-standby-releases-waiter.
  *
@@ -559,14 +480,9 @@
 	/*
 	 * If this WALSender is serving a standby that is not on the list of
 	 * potential sync standbys then we have nothing to do. If we are still
-<<<<<<< HEAD
 	 * starting up, still running base backup or the current flush position
 	 * is still invalid, then leave quickly also. Streaming or stopping WAL
 	 * senders are allowed to release waiters.
-=======
-	 * starting up, still running base backup or the current flush position is
-	 * still invalid, then leave quickly also.
->>>>>>> b5bce6c1
 	 */
 	if (MyWalSnd->sync_standby_priority == 0 ||
 		(MyWalSnd->state != WALSNDSTATE_STREAMING &&
@@ -635,13 +551,8 @@
 
 	LWLockRelease(SyncRepLock);
 
-<<<<<<< HEAD
 	elogif(debug_walrepl_syncrep, LOG,
-		 "released %d procs up to write %X/%X, %d procs up to flush %X/%X",
-		 numwrite, (uint32) (MyWalSnd->write >> 32), (uint32) MyWalSnd->write,
-		 numflush, (uint32) (MyWalSnd->flush >> 32), (uint32) MyWalSnd->flush);
-=======
-	elog(DEBUG3, "released %d procs up to write %X/%X, %d procs up to flush %X/%X, %d procs up to apply %X/%X",
+		 "released %d procs up to write %X/%X, %d procs up to flush %X/%X, %d procs up to apply %X/%X",
 		 numwrite, (uint32) (writePtr >> 32), (uint32) writePtr,
 		 numflush, (uint32) (flushPtr >> 32), (uint32) flushPtr,
 		 numapply, (uint32) (applyPtr >> 32), (uint32) applyPtr);
@@ -671,13 +582,17 @@
 
 	/* Get standbys that are considered as synchronous at this moment */
 	sync_standbys = SyncRepGetSyncStandbys(am_sync);
->>>>>>> b5bce6c1
 
 	/*
 	 * Quick exit if we are not managing a sync standby or there are not
 	 * enough synchronous standbys.
 	 */
-	if (!(*am_sync) ||
+	if (IS_QUERY_DISPATCHER())
+	{
+		if (list_length(sync_standbys) == 0)
+			return false;
+	}
+	else if (!(*am_sync) ||
 		SyncRepConfig == NULL ||
 		list_length(sync_standbys) < SyncRepConfig->num_sync)
 	{
@@ -735,12 +650,35 @@
 	int			priority;
 	int			i;
 	bool		am_in_pending = false;
+	bool		syncStandbyPresent;
 	volatile WalSnd *walsnd;	/* Use volatile pointer to prevent code
 								 * rearrangement */
 
 	/* Set default result */
 	if (am_sync != NULL)
 		*am_sync = false;
+
+	if (IS_QUERY_DISPATCHER())
+	{
+		for (i = 0; i < max_wal_senders; i++)
+		{
+			walsnd = &WalSndCtl->walsnds[i];
+			SpinLockAcquire(&walsnd->mutex);
+			syncStandbyPresent = (walsnd->pid != 0)
+				&& ((walsnd->state == WALSNDSTATE_STREAMING)
+				|| (walsnd->state == WALSNDSTATE_CATCHUP &&
+				walsnd->caughtup_within_range));
+			SpinLockRelease(&walsnd->mutex);
+
+			if (syncStandbyPresent)
+			{
+				result = lappend_int(result, i);
+				if (am_sync)
+					*am_sync = true;
+				return result;
+			}
+		}
+	}
 
 	/* Quick exit if sync replication is not requested */
 	if (SyncRepConfig == NULL)
@@ -902,38 +840,8 @@
 static int
 SyncRepGetStandbyPriority(void)
 {
-<<<<<<< HEAD
 	/* Currently set the priority to 1 */
 	return 1;
-=======
-	const char *standby_name;
-	int			priority;
-	bool		found = false;
-
-	/*
-	 * Since synchronous cascade replication is not allowed, we always set the
-	 * priority of cascading walsender to zero.
-	 */
-	if (am_cascading_walsender)
-		return 0;
-
-	if (!SyncStandbysDefined() || SyncRepConfig == NULL)
-		return 0;
-
-	standby_name = SyncRepConfig->member_names;
-	for (priority = 1; priority <= SyncRepConfig->nmembers; priority++)
-	{
-		if (pg_strcasecmp(standby_name, application_name) == 0 ||
-			strcmp(standby_name, "*") == 0)
-		{
-			found = true;
-			break;
-		}
-		standby_name += strlen(standby_name) + 1;
-	}
-
-	return (found ? priority : 0);
->>>>>>> b5bce6c1
 }
 
 /*
