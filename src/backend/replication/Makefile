#-------------------------------------------------------------------------
#
# Makefile--
#    Makefile for src/backend/replication
#
# IDENTIFICATION
#    src/backend/replication/Makefile
#
#-------------------------------------------------------------------------

subdir = src/backend/replication
top_builddir = ../../..
include $(top_builddir)/src/Makefile.global

<<<<<<< HEAD
override CPPFLAGS := -I$(srcdir) $(CPPFLAGS)
override CPPFLAGS := -I$(libpq_srcdir) $(CPPFLAGS)

#OBJS = walsender.o walreceiverfuncs.o walreceiver.o basebackup.o \
#	repl_gram.o syncrep.o
OBJS = basebackup.o gp_libpqwalreceiver.o repl_gram.o walreceiver.o \
	   walreceiverfuncs.o walsender.o syncrep.o gp_replication.o

=======
OBJS = walsender.o walreceiverfuncs.o walreceiver.o basebackup.o \
	repl_gram.o syncrep.o

>>>>>>> a4bebdd9
include $(top_srcdir)/src/backend/common.mk

# repl_scanner is compiled as part of repl_gram
repl_gram.o: repl_scanner.c

# See notes in src/backend/parser/Makefile about the following two rules

repl_gram.c: repl_gram.y
ifdef BISON
	$(BISON) -d $(BISONFLAGS) -o $@ $<
else
	@$(missing) bison $< $@
endif

repl_scanner.c: repl_scanner.l
ifdef FLEX
	$(FLEX) $(FLEXFLAGS) -o'$@' $<
else
	@$(missing) flex $< $@
endif

# repl_gram.c and repl_scanner.c are in the distribution tarball, so
# they are not cleaned here.<|MERGE_RESOLUTION|>--- conflicted
+++ resolved
@@ -12,20 +12,13 @@
 top_builddir = ../../..
 include $(top_builddir)/src/Makefile.global
 
-<<<<<<< HEAD
 override CPPFLAGS := -I$(srcdir) $(CPPFLAGS)
 override CPPFLAGS := -I$(libpq_srcdir) $(CPPFLAGS)
 
-#OBJS = walsender.o walreceiverfuncs.o walreceiver.o basebackup.o \
-#	repl_gram.o syncrep.o
-OBJS = basebackup.o gp_libpqwalreceiver.o repl_gram.o walreceiver.o \
-	   walreceiverfuncs.o walsender.o syncrep.o gp_replication.o
-
-=======
 OBJS = walsender.o walreceiverfuncs.o walreceiver.o basebackup.o \
 	repl_gram.o syncrep.o
+OBJS += gp_libpqwalreceiver.o gp_replication.o
 
->>>>>>> a4bebdd9
 include $(top_srcdir)/src/backend/common.mk
 
 # repl_scanner is compiled as part of repl_gram
