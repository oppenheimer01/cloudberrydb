--- conflicted
+++ resolved
@@ -1970,17 +1970,12 @@
 	 * to replaying changes without further cascading. This might be later
 	 * changeable with a user specified option.
 	 */
-<<<<<<< HEAD
-	ExecuteTruncateGuts(rels, relids, relids_logged, DROP_RESTRICT, restart_seqs,
-						NULL);
-
-=======
 	ExecuteTruncateGuts(rels,
 						relids,
 						relids_logged,
 						DROP_RESTRICT,
-						restart_seqs);
->>>>>>> d457cb4e
+						restart_seqs,
+						NULL);
 	foreach(lc, remote_rels)
 	{
 		LogicalRepRelMapEntry *rel = lfirst(lc);
@@ -2649,6 +2644,7 @@
 	if (ent->subxact_fileset == NULL)
 	{
 		MemoryContext oldctx;
+		workfile_set *work_set;
 
 		/*
 		 * We need to maintain shared fileset across multiple stream
@@ -2659,7 +2655,9 @@
 		SharedFileSetInit(ent->subxact_fileset, NULL);
 		MemoryContextSwitchTo(oldctx);
 
-		fd = BufFileCreateShared(ent->subxact_fileset, path);
+		work_set = workfile_mgr_create_set("Subxact", path, false /* hold pin */);
+
+		fd = BufFileCreateShared(ent->subxact_fileset, path, work_set);
 	}
 	else
 		fd = BufFileOpenShared(ent->subxact_fileset, path, O_RDWR);
@@ -2940,6 +2938,7 @@
 	{
 		MemoryContext savectx;
 		SharedFileSet *fileset;
+		workfile_set *work_set;
 
 		if (found)
 			ereport(ERROR,
@@ -2956,7 +2955,8 @@
 		SharedFileSetInit(fileset, NULL);
 		MemoryContextSwitchTo(savectx);
 
-		stream_fd = BufFileCreateShared(fileset, path);
+		work_set = workfile_mgr_create_set("LogicalStreaming", path, false /* hold pin */);
+		stream_fd = BufFileCreateShared(fileset, path, work_set);
 
 		/* Remember the fileset for the next stream of the same transaction */
 		ent->xid = xid;
