/*-------------------------------------------------------------------------
 *
 * snapbuild.c
 *
 *	  Infrastructure for building historic catalog snapshots based on contents
 *	  of the WAL, for the purpose of decoding heapam.c style values in the
 *	  WAL.
 *
 * NOTES:
 *
 * We build snapshots which can *only* be used to read catalog contents and we
 * do so by reading and interpreting the WAL stream. The aim is to build a
 * snapshot that behaves the same as a freshly taken MVCC snapshot would have
 * at the time the XLogRecord was generated.
 *
 * To build the snapshots we reuse the infrastructure built for Hot
 * Standby. The in-memory snapshots we build look different than HS' because
 * we have different needs. To successfully decode data from the WAL we only
 * need to access catalog tables and (sys|rel|cat)cache, not the actual user
 * tables since the data we decode is wholly contained in the WAL
 * records. Also, our snapshots need to be different in comparison to normal
 * MVCC ones because in contrast to those we cannot fully rely on the clog and
 * pg_subtrans for information about committed transactions because they might
 * commit in the future from the POV of the WAL entry we're currently
 * decoding. This definition has the advantage that we only need to prevent
 * removal of catalog rows, while normal table's rows can still be
 * removed. This is achieved by using the replication slot mechanism.
 *
 * As the percentage of transactions modifying the catalog normally is fairly
 * small in comparisons to ones only manipulating user data, we keep track of
 * the committed catalog modifying ones inside [xmin, xmax) instead of keeping
 * track of all running transactions like it's done in a normal snapshot. Note
 * that we're generally only looking at transactions that have acquired an
 * xid. That is we keep a list of transactions between snapshot->(xmin, xmax)
 * that we consider committed, everything else is considered aborted/in
 * progress. That also allows us not to care about subtransactions before they
 * have committed which means this module, in contrast to HS, doesn't have to
 * care about suboverflowed subtransactions and similar.
 *
 * One complexity of doing this is that to e.g. handle mixed DDL/DML
 * transactions we need Snapshots that see intermediate versions of the
 * catalog in a transaction. During normal operation this is achieved by using
 * CommandIds/cmin/cmax. The problem with that however is that for space
 * efficiency reasons only one value of that is stored
 * (cf. combocid.c). Since ComboCids are only available in memory we log
 * additional information which allows us to get the original (cmin, cmax)
 * pair during visibility checks. Check the reorderbuffer.c's comment above
 * ResolveCminCmaxDuringDecoding() for details.
 *
 * To facilitate all this we need our own visibility routine, as the normal
 * ones are optimized for different usecases.
 *
 * To replace the normal catalog snapshots with decoding ones use the
 * SetupHistoricSnapshot() and TeardownHistoricSnapshot() functions.
 *
 *
 *
 * The snapbuild machinery is starting up in several stages, as illustrated
 * by the following graph describing the SnapBuild->state transitions:
 *
 *		   +-------------------------+
<<<<<<< HEAD
 *	  +----|         START			 |-------------+
=======
 *	  +----|		 START			 |-------------+
>>>>>>> 9e1c9f95
 *	  |    +-------------------------+			   |
 *	  |					|						   |
 *	  |					|						   |
 *	  |		   running_xacts #1					   |
 *	  |					|						   |
 *	  |					|						   |
 *	  |					v						   |
 *	  |    +-------------------------+			   v
<<<<<<< HEAD
 *	  |    |   BUILDING_SNAPSHOT     |------------>|
 *	  |    +-------------------------+			   |
 *	  |					|						   |
 *	  |					|						   |
 *	  |	running_xacts #2, xacts from #1 finished   |
=======
 *	  |    |   BUILDING_SNAPSHOT	 |------------>|
 *	  |    +-------------------------+			   |
 *	  |					|						   |
 *	  |					|						   |
 *	  | running_xacts #2, xacts from #1 finished   |
>>>>>>> 9e1c9f95
 *	  |					|						   |
 *	  |					|						   |
 *	  |					v						   |
 *	  |    +-------------------------+			   v
<<<<<<< HEAD
 *	  |    |       FULL_SNAPSHOT     |------------>|
=======
 *	  |    |	   FULL_SNAPSHOT	 |------------>|
>>>>>>> 9e1c9f95
 *	  |    +-------------------------+			   |
 *	  |					|						   |
 * running_xacts		|					   saved snapshot
 * with zero xacts		|				  at running_xacts's lsn
 *	  |					|						   |
<<<<<<< HEAD
 *	  |	running_xacts with xacts from #2 finished  |
=======
 *	  | running_xacts with xacts from #2 finished  |
>>>>>>> 9e1c9f95
 *	  |					|						   |
 *	  |					v						   |
 *	  |    +-------------------------+			   |
 *	  +--->|SNAPBUILD_CONSISTENT	 |<------------+
 *		   +-------------------------+
 *
 * Initially the machinery is in the START stage. When an xl_running_xacts
 * record is read that is sufficiently new (above the safe xmin horizon),
 * there's a state transition. If there were no running xacts when the
 * running_xacts record was generated, we'll directly go into CONSISTENT
 * state, otherwise we'll switch to the BUILDING_SNAPSHOT state. Having a full
 * snapshot means that all transactions that start henceforth can be decoded
 * in their entirety, but transactions that started previously can't. In
 * FULL_SNAPSHOT we'll switch into CONSISTENT once all those previously
 * running transactions have committed or aborted.
 *
 * Only transactions that commit after CONSISTENT state has been reached will
 * be replayed, even though they might have started while still in
 * FULL_SNAPSHOT. That ensures that we'll reach a point where no previous
 * changes has been exported, but all the following ones will be. That point
 * is a convenient point to initialize replication from, which is why we
 * export a snapshot at that point, which *can* be used to read normal data.
 *
 * Copyright (c) 2012-2019, PostgreSQL Global Development Group
 *
 * IDENTIFICATION
 *	  src/backend/replication/snapbuild.c
 *
 *-------------------------------------------------------------------------
 */

#include "postgres.h"

#include <sys/stat.h>
#include <unistd.h>

#include "miscadmin.h"

#include "access/heapam_xlog.h"
#include "access/transam.h"
#include "access/xact.h"

#include "pgstat.h"

#include "replication/logical.h"
#include "replication/reorderbuffer.h"
#include "replication/snapbuild.h"

#include "utils/builtins.h"
#include "utils/memutils.h"
#include "utils/snapshot.h"
#include "utils/snapmgr.h"

#include "storage/block.h"		/* debugging output */
#include "storage/fd.h"
#include "storage/lmgr.h"
#include "storage/proc.h"
#include "storage/procarray.h"
#include "storage/standby.h"

/*
 * This struct contains the current state of the snapshot building
 * machinery. Besides a forward declaration in the header, it is not exposed
 * to the public, so we can easily change its contents.
 */
struct SnapBuild
{
	/* how far are we along building our first full snapshot */
	SnapBuildState state;

	/* private memory context used to allocate memory for this module. */
	MemoryContext context;

	/* all transactions < than this have committed/aborted */
	TransactionId xmin;

	/* all transactions >= than this are uncommitted */
	TransactionId xmax;

	/*
	 * Don't replay commits from an LSN < this LSN. This can be set externally
	 * but it will also be advanced (never retreat) from within snapbuild.c.
	 */
	XLogRecPtr	start_decoding_at;

	/*
	 * Don't start decoding WAL until the "xl_running_xacts" information
	 * indicates there are no running xids with an xid smaller than this.
	 */
	TransactionId initial_xmin_horizon;

<<<<<<< HEAD
	/* Indicates if we are building full snapshot or just catalog one .*/
=======
	/* Indicates if we are building full snapshot or just catalog one. */
>>>>>>> 9e1c9f95
	bool		building_full_snapshot;

	/*
	 * Snapshot that's valid to see the catalog state seen at this moment.
	 */
	Snapshot	snapshot;

	/*
	 * LSN of the last location we are sure a snapshot has been serialized to.
	 */
	XLogRecPtr	last_serialized_snapshot;

	/*
	 * The reorderbuffer we need to update with usable snapshots et al.
	 */
	ReorderBuffer *reorder;

	/*
	 * Outdated: This struct isn't used for its original purpose anymore, but
	 * can't be removed / changed in a minor version, because it's stored
	 * on-disk.
	 */
	struct
	{
		/*
		 * NB: This field is misused, until a major version can break on-disk
		 * compatibility. See SnapBuildNextPhaseAt() /
		 * SnapBuildStartNextPhaseAt().
		 */
		TransactionId was_xmin;
		TransactionId was_xmax;

<<<<<<< HEAD
		size_t		was_xcnt;		/* number of used xip entries */
		size_t		was_xcnt_space; /* allocated size of xip */
		TransactionId *was_xip;		/* running xacts array, xidComparator-sorted */
=======
		size_t		was_xcnt;	/* number of used xip entries */
		size_t		was_xcnt_space; /* allocated size of xip */
		TransactionId *was_xip; /* running xacts array, xidComparator-sorted */
>>>>>>> 9e1c9f95
	}			was_running;

	/*
	 * Array of transactions which could have catalog changes that committed
	 * between xmin and xmax.
	 */
	struct
	{
		/* number of committed transactions */
		size_t		xcnt;

		/* available space for committed transactions */
		size_t		xcnt_space;

		/*
		 * Until we reach a CONSISTENT state, we record commits of all
		 * transactions, not just the catalog changing ones. Record when that
		 * changes so we know we cannot export a snapshot safely anymore.
		 */
		bool		includes_all_transactions;

		/*
		 * Array of committed transactions that have modified the catalog.
		 *
		 * As this array is frequently modified we do *not* keep it in
		 * xidComparator order. Instead we sort the array when building &
		 * distributing a snapshot.
		 *
		 * TODO: It's unclear whether that reasoning has much merit. Every
		 * time we add something here after becoming consistent will also
		 * require distributing a snapshot. Storing them sorted would
		 * potentially also make it easier to purge (but more complicated wrt
		 * wraparound?). Should be improved if sorting while building the
		 * snapshot shows up in profiles.
		 */
		TransactionId *xip;
	}			committed;
};

/*
 * Starting a transaction -- which we need to do while exporting a snapshot --
 * removes knowledge about the previously used resowner, so we save it here.
 */
static ResourceOwner SavedResourceOwnerDuringExport = NULL;
static bool ExportInProgress = false;

/* ->committed manipulation */
static void SnapBuildPurgeCommittedTxn(SnapBuild *builder);

/* snapshot building/manipulation/distribution functions */
static Snapshot SnapBuildBuildSnapshot(SnapBuild *builder);

static void SnapBuildFreeSnapshot(Snapshot snap);

static void SnapBuildSnapIncRefcount(Snapshot snap);

static void SnapBuildDistributeNewCatalogSnapshot(SnapBuild *builder, XLogRecPtr lsn);

/* xlog reading helper functions for SnapBuildProcessRecord */
static bool SnapBuildFindSnapshot(SnapBuild *builder, XLogRecPtr lsn, xl_running_xacts *running);
static void SnapBuildWaitSnapshot(xl_running_xacts *running, TransactionId cutoff);

/* serialization functions */
static void SnapBuildSerialize(SnapBuild *builder, XLogRecPtr lsn);
static bool SnapBuildRestore(SnapBuild *builder, XLogRecPtr lsn);

/*
 * Return TransactionId after which the next phase of initial snapshot
 * building will happen.
 */
static inline TransactionId
SnapBuildNextPhaseAt(SnapBuild *builder)
{
	/*
	 * For backward compatibility reasons this has to be stored in the wrongly
	 * named field.  Will be fixed in next major version.
	 */
	return builder->was_running.was_xmax;
}

/*
 * Set TransactionId after which the next phase of initial snapshot building
 * will happen.
 */
static inline void
SnapBuildStartNextPhaseAt(SnapBuild *builder, TransactionId at)
{
	/*
	 * For backward compatibility reasons this has to be stored in the wrongly
	 * named field.  Will be fixed in next major version.
	 */
	builder->was_running.was_xmax = at;
}

/*
 * Allocate a new snapshot builder.
 *
 * xmin_horizon is the xid >= which we can be sure no catalog rows have been
 * removed, start_lsn is the LSN >= we want to replay commits.
 */
SnapBuild *
AllocateSnapshotBuilder(ReorderBuffer *reorder,
						TransactionId xmin_horizon,
						XLogRecPtr start_lsn,
						bool need_full_snapshot)
{
	MemoryContext context;
	MemoryContext oldcontext;
	SnapBuild  *builder;

	/* allocate memory in own context, to have better accountability */
	context = AllocSetContextCreate(CurrentMemoryContext,
									"snapshot builder context",
									ALLOCSET_DEFAULT_SIZES);
	oldcontext = MemoryContextSwitchTo(context);

	builder = palloc0(sizeof(SnapBuild));

	builder->state = SNAPBUILD_START;
	builder->context = context;
	builder->reorder = reorder;
	/* Other struct members initialized by zeroing via palloc0 above */

	builder->committed.xcnt = 0;
	builder->committed.xcnt_space = 128;	/* arbitrary number */
	builder->committed.xip =
		palloc0(builder->committed.xcnt_space * sizeof(TransactionId));
	builder->committed.includes_all_transactions = true;

	builder->initial_xmin_horizon = xmin_horizon;
	builder->start_decoding_at = start_lsn;
	builder->building_full_snapshot = need_full_snapshot;

	MemoryContextSwitchTo(oldcontext);

	return builder;
}

/*
 * Free a snapshot builder.
 */
void
FreeSnapshotBuilder(SnapBuild *builder)
{
	MemoryContext context = builder->context;

	/* free snapshot explicitly, that contains some error checking */
	if (builder->snapshot != NULL)
	{
		SnapBuildSnapDecRefcount(builder->snapshot);
		builder->snapshot = NULL;
	}

	/* other resources are deallocated via memory context reset */
	MemoryContextDelete(context);
}

/*
 * Free an unreferenced snapshot that has previously been built by us.
 */
static void
SnapBuildFreeSnapshot(Snapshot snap)
{
	/* make sure we don't get passed an external snapshot */
	Assert(snap->snapshot_type == SNAPSHOT_HISTORIC_MVCC);

	/* make sure nobody modified our snapshot */
	Assert(snap->curcid == FirstCommandId);
	Assert(!snap->suboverflowed);
	Assert(!snap->takenDuringRecovery);
	Assert(snap->regd_count == 0);

	/* slightly more likely, so it's checked even without c-asserts */
	if (snap->copied)
		elog(ERROR, "cannot free a copied snapshot");

	if (snap->active_count)
		elog(ERROR, "cannot free an active snapshot");

	pfree(snap);
}

/*
 * In which state of snapshot building are we?
 */
SnapBuildState
SnapBuildCurrentState(SnapBuild *builder)
{
	return builder->state;
}

/*
 * Should the contents of transaction ending at 'ptr' be decoded?
 */
bool
SnapBuildXactNeedsSkip(SnapBuild *builder, XLogRecPtr ptr)
{
	return ptr < builder->start_decoding_at;
}

/*
 * Increase refcount of a snapshot.
 *
 * This is used when handing out a snapshot to some external resource or when
 * adding a Snapshot as builder->snapshot.
 */
static void
SnapBuildSnapIncRefcount(Snapshot snap)
{
	snap->active_count++;
}

/*
 * Decrease refcount of a snapshot and free if the refcount reaches zero.
 *
 * Externally visible, so that external resources that have been handed an
 * IncRef'ed Snapshot can adjust its refcount easily.
 */
void
SnapBuildSnapDecRefcount(Snapshot snap)
{
	/* make sure we don't get passed an external snapshot */
	Assert(snap->snapshot_type == SNAPSHOT_HISTORIC_MVCC);

	/* make sure nobody modified our snapshot */
	Assert(snap->curcid == FirstCommandId);
	Assert(!snap->suboverflowed);
	Assert(!snap->takenDuringRecovery);

	Assert(snap->regd_count == 0);

	Assert(snap->active_count > 0);

	/* slightly more likely, so it's checked even without casserts */
	if (snap->copied)
		elog(ERROR, "cannot free a copied snapshot");

	snap->active_count--;
	if (snap->active_count == 0)
		SnapBuildFreeSnapshot(snap);
}

/*
 * Build a new snapshot, based on currently committed catalog-modifying
 * transactions.
 *
 * In-progress transactions with catalog access are *not* allowed to modify
 * these snapshots; they have to copy them and fill in appropriate ->curcid
 * and ->subxip/subxcnt values.
 */
static Snapshot
SnapBuildBuildSnapshot(SnapBuild *builder)
{
	Snapshot	snapshot;
	Size		ssize;

	Assert(builder->state >= SNAPBUILD_FULL_SNAPSHOT);

	ssize = sizeof(SnapshotData)
		+ sizeof(TransactionId) * builder->committed.xcnt
		+ sizeof(TransactionId) * 1 /* toplevel xid */ ;

	snapshot = MemoryContextAllocZero(builder->context, ssize);

	snapshot->snapshot_type = SNAPSHOT_HISTORIC_MVCC;

	/*
	 * We misuse the original meaning of SnapshotData's xip and subxip fields
	 * to make the more fitting for our needs.
	 *
	 * In the 'xip' array we store transactions that have to be treated as
	 * committed. Since we will only ever look at tuples from transactions
	 * that have modified the catalog it's more efficient to store those few
	 * that exist between xmin and xmax (frequently there are none).
	 *
	 * Snapshots that are used in transactions that have modified the catalog
	 * also use the 'subxip' array to store their toplevel xid and all the
	 * subtransaction xids so we can recognize when we need to treat rows as
	 * visible that are not in xip but still need to be visible. Subxip only
	 * gets filled when the transaction is copied into the context of a
	 * catalog modifying transaction since we otherwise share a snapshot
	 * between transactions. As long as a txn hasn't modified the catalog it
	 * doesn't need to treat any uncommitted rows as visible, so there is no
	 * need for those xids.
	 *
	 * Both arrays are qsort'ed so that we can use bsearch() on them.
	 */
	Assert(TransactionIdIsNormal(builder->xmin));
	Assert(TransactionIdIsNormal(builder->xmax));

	snapshot->xmin = builder->xmin;
	snapshot->xmax = builder->xmax;

	/* store all transactions to be treated as committed by this snapshot */
	snapshot->xip =
		(TransactionId *) ((char *) snapshot + sizeof(SnapshotData));
	snapshot->xcnt = builder->committed.xcnt;
	memcpy(snapshot->xip,
		   builder->committed.xip,
		   builder->committed.xcnt * sizeof(TransactionId));

	/* sort so we can bsearch() */
	qsort(snapshot->xip, snapshot->xcnt, sizeof(TransactionId), xidComparator);

	/*
	 * Initially, subxip is empty, i.e. it's a snapshot to be used by
	 * transactions that don't modify the catalog. Will be filled by
	 * ReorderBufferCopySnap() if necessary.
	 */
	snapshot->subxcnt = 0;
	snapshot->subxip = NULL;

	snapshot->suboverflowed = false;
	snapshot->takenDuringRecovery = false;
	snapshot->copied = false;
	snapshot->curcid = FirstCommandId;
	snapshot->active_count = 0;
	snapshot->regd_count = 0;

	return snapshot;
}

/*
 * Build the initial slot snapshot and convert it to a normal snapshot that
 * is understood by HeapTupleSatisfiesMVCC.
 *
 * The snapshot will be usable directly in current transaction or exported
 * for loading in different transaction.
 */
Snapshot
SnapBuildInitialSnapshot(SnapBuild *builder)
{
	Snapshot	snap;
	TransactionId xid;
	TransactionId *newxip;
	int			newxcnt = 0;

	Assert(!FirstSnapshotSet);
	Assert(XactIsoLevel == XACT_REPEATABLE_READ);

	if (builder->state != SNAPBUILD_CONSISTENT)
		elog(ERROR, "cannot build an initial slot snapshot before reaching a consistent state");

	if (!builder->committed.includes_all_transactions)
		elog(ERROR, "cannot build an initial slot snapshot, not all transactions are monitored anymore");

	/* so we don't overwrite the existing value */
	if (TransactionIdIsValid(MyPgXact->xmin))
		elog(ERROR, "cannot build an initial slot snapshot when MyPgXact->xmin already is valid");

	snap = SnapBuildBuildSnapshot(builder);

	/*
	 * We know that snap->xmin is alive, enforced by the logical xmin
	 * mechanism. Due to that we can do this without locks, we're only
	 * changing our own value.
	 */
#ifdef USE_ASSERT_CHECKING
	{
		TransactionId safeXid;

		LWLockAcquire(ProcArrayLock, LW_SHARED);
		safeXid = GetOldestSafeDecodingTransactionId(false);
		LWLockRelease(ProcArrayLock);

		Assert(TransactionIdPrecedesOrEquals(safeXid, snap->xmin));
	}
#endif

	MyPgXact->xmin = snap->xmin;

	/* allocate in transaction context */
	newxip = (TransactionId *)
		palloc(sizeof(TransactionId) * GetMaxSnapshotXidCount());

	/*
	 * snapbuild.c builds transactions in an "inverted" manner, which means it
	 * stores committed transactions in ->xip, not ones in progress. Build a
	 * classical snapshot by marking all non-committed transactions as
	 * in-progress. This can be expensive.
	 */
	for (xid = snap->xmin; NormalTransactionIdPrecedes(xid, snap->xmax);)
	{
		void	   *test;

		/*
		 * Check whether transaction committed using the decoding snapshot
		 * meaning of ->xip.
		 */
		test = bsearch(&xid, snap->xip, snap->xcnt,
					   sizeof(TransactionId), xidComparator);

		if (test == NULL)
		{
			if (newxcnt >= GetMaxSnapshotXidCount())
				ereport(ERROR,
						(errcode(ERRCODE_T_R_SERIALIZATION_FAILURE),
						 errmsg("initial slot snapshot too large")));

			newxip[newxcnt++] = xid;
		}

		TransactionIdAdvance(xid);
	}

	/* adjust remaining snapshot fields as needed */
<<<<<<< HEAD
	snap->satisfies = HeapTupleSatisfiesMVCC;
=======
	snap->snapshot_type = SNAPSHOT_MVCC;
>>>>>>> 9e1c9f95
	snap->xcnt = newxcnt;
	snap->xip = newxip;

	return snap;
}

/*
 * Export a snapshot so it can be set in another session with SET TRANSACTION
 * SNAPSHOT.
 *
 * For that we need to start a transaction in the current backend as the
 * importing side checks whether the source transaction is still open to make
 * sure the xmin horizon hasn't advanced since then.
 */
const char *
SnapBuildExportSnapshot(SnapBuild *builder)
{
	Snapshot	snap;
	char	   *snapname;

	if (IsTransactionOrTransactionBlock())
		elog(ERROR, "cannot export a snapshot from within a transaction");

	if (SavedResourceOwnerDuringExport)
		elog(ERROR, "can only export one snapshot at a time");

	SavedResourceOwnerDuringExport = CurrentResourceOwner;
	ExportInProgress = true;

	StartTransactionCommand();

	/* There doesn't seem to a nice API to set these */
	XactIsoLevel = XACT_REPEATABLE_READ;
	XactReadOnly = true;

	snap = SnapBuildInitialSnapshot(builder);

	/*
	 * now that we've built a plain snapshot, make it active and use the
	 * normal mechanisms for exporting it
	 */
	snapname = ExportSnapshot(snap);

	ereport(LOG,
			(errmsg_plural("exported logical decoding snapshot: \"%s\" with %u transaction ID",
						   "exported logical decoding snapshot: \"%s\" with %u transaction IDs",
						   snap->xcnt,
						   snapname, snap->xcnt)));
	return snapname;
}

/*
 * Ensure there is a snapshot and if not build one for current transaction.
 */
Snapshot
SnapBuildGetOrBuildSnapshot(SnapBuild *builder, TransactionId xid)
{
	Assert(builder->state == SNAPBUILD_CONSISTENT);

	/* only build a new snapshot if we don't have a prebuilt one */
	if (builder->snapshot == NULL)
	{
<<<<<<< HEAD
		builder->snapshot = SnapBuildBuildSnapshot(builder, xid);
=======
		builder->snapshot = SnapBuildBuildSnapshot(builder);
>>>>>>> 9e1c9f95
		/* increase refcount for the snapshot builder */
		SnapBuildSnapIncRefcount(builder->snapshot);
	}

	return builder->snapshot;
}

/*
 * Reset a previously SnapBuildExportSnapshot()'ed snapshot if there is
 * any. Aborts the previously started transaction and resets the resource
 * owner back to its original value.
 */
void
SnapBuildClearExportedSnapshot(void)
{
	/* nothing exported, that is the usual case */
	if (!ExportInProgress)
		return;

	if (!IsTransactionState())
		elog(ERROR, "clearing exported snapshot in wrong transaction state");

	/* make sure nothing  could have ever happened */
	AbortCurrentTransaction();

	CurrentResourceOwner = SavedResourceOwnerDuringExport;
	SavedResourceOwnerDuringExport = NULL;
	ExportInProgress = false;
}

/*
 * Handle the effects of a single heap change, appropriate to the current state
 * of the snapshot builder and returns whether changes made at (xid, lsn) can
 * be decoded.
 */
bool
SnapBuildProcessChange(SnapBuild *builder, TransactionId xid, XLogRecPtr lsn)
{
	/*
	 * We can't handle data in transactions if we haven't built a snapshot
	 * yet, so don't store them.
	 */
	if (builder->state < SNAPBUILD_FULL_SNAPSHOT)
		return false;

	/*
	 * No point in keeping track of changes in transactions that we don't have
	 * enough information about to decode. This means that they started before
	 * we got into the SNAPBUILD_FULL_SNAPSHOT state.
	 */
	if (builder->state < SNAPBUILD_CONSISTENT &&
		TransactionIdPrecedes(xid, SnapBuildNextPhaseAt(builder)))
		return false;

	/*
	 * If the reorderbuffer doesn't yet have a snapshot, add one now, it will
	 * be needed to decode the change we're currently processing.
	 */
	if (!ReorderBufferXidHasBaseSnapshot(builder->reorder, xid))
	{
		/* only build a new snapshot if we don't have a prebuilt one */
		if (builder->snapshot == NULL)
		{
<<<<<<< HEAD
			builder->snapshot = SnapBuildBuildSnapshot(builder, xid);
=======
			builder->snapshot = SnapBuildBuildSnapshot(builder);
>>>>>>> 9e1c9f95
			/* increase refcount for the snapshot builder */
			SnapBuildSnapIncRefcount(builder->snapshot);
		}

		/*
		 * Increase refcount for the transaction we're handing the snapshot
		 * out to.
		 */
		SnapBuildSnapIncRefcount(builder->snapshot);
		ReorderBufferSetBaseSnapshot(builder->reorder, xid, lsn,
									 builder->snapshot);
	}

	return true;
}

/*
 * Do CommandId/ComboCid handling after reading an xl_heap_new_cid record.
 * This implies that a transaction has done some form of write to system
 * catalogs.
 */
void
SnapBuildProcessNewCid(SnapBuild *builder, TransactionId xid,
					   XLogRecPtr lsn, xl_heap_new_cid *xlrec)
{
	CommandId	cid;

	/*
	 * we only log new_cid's if a catalog tuple was modified, so mark the
	 * transaction as containing catalog modifications
	 */
	ReorderBufferXidSetCatalogChanges(builder->reorder, xid, lsn);

	ReorderBufferAddNewTupleCids(builder->reorder, xlrec->top_xid, lsn,
								 xlrec->target_node, xlrec->target_tid,
								 xlrec->cmin, xlrec->cmax,
								 xlrec->combocid);

	/* figure out new command id */
	if (xlrec->cmin != InvalidCommandId &&
		xlrec->cmax != InvalidCommandId)
		cid = Max(xlrec->cmin, xlrec->cmax);
	else if (xlrec->cmax != InvalidCommandId)
		cid = xlrec->cmax;
	else if (xlrec->cmin != InvalidCommandId)
		cid = xlrec->cmin;
	else
	{
		cid = InvalidCommandId; /* silence compiler */
		elog(ERROR, "xl_heap_new_cid record without a valid CommandId");
	}

	ReorderBufferAddNewCommandId(builder->reorder, xid, lsn, cid + 1);
}

/*
 * Add a new Snapshot to all transactions we're decoding that currently are
 * in-progress so they can see new catalog contents made by the transaction
 * that just committed. This is necessary because those in-progress
 * transactions will use the new catalog's contents from here on (at the very
 * least everything they do needs to be compatible with newer catalog
 * contents).
 */
static void
SnapBuildDistributeNewCatalogSnapshot(SnapBuild *builder, XLogRecPtr lsn)
{
	dlist_iter	txn_i;
	ReorderBufferTXN *txn;

	/*
	 * Iterate through all toplevel transactions. This can include
	 * subtransactions which we just don't yet know to be that, but that's
	 * fine, they will just get an unnecessary snapshot queued.
	 */
	dlist_foreach(txn_i, &builder->reorder->toplevel_by_lsn)
	{
		txn = dlist_container(ReorderBufferTXN, node, txn_i.cur);

		Assert(TransactionIdIsValid(txn->xid));

		/*
		 * If we don't have a base snapshot yet, there are no changes in this
		 * transaction which in turn implies we don't yet need a snapshot at
		 * all. We'll add a snapshot when the first change gets queued.
		 *
		 * NB: This works correctly even for subtransactions because
		 * ReorderBufferAssignChild() takes care to transfer the base snapshot
		 * to the top-level transaction, and while iterating the changequeue
		 * we'll get the change from the subtxn.
		 */
		if (!ReorderBufferXidHasBaseSnapshot(builder->reorder, txn->xid))
			continue;

		elog(DEBUG2, "adding a new snapshot to %u at %X/%X",
			 txn->xid, (uint32) (lsn >> 32), (uint32) lsn);

		/*
		 * increase the snapshot's refcount for the transaction we are handing
		 * it out to
		 */
		SnapBuildSnapIncRefcount(builder->snapshot);
		ReorderBufferAddSnapshot(builder->reorder, txn->xid, lsn,
								 builder->snapshot);
	}
}

/*
 * Keep track of a new catalog changing transaction that has committed.
 */
static void
SnapBuildAddCommittedTxn(SnapBuild *builder, TransactionId xid)
{
	Assert(TransactionIdIsValid(xid));

	if (builder->committed.xcnt == builder->committed.xcnt_space)
	{
		builder->committed.xcnt_space = builder->committed.xcnt_space * 2 + 1;

		elog(DEBUG1, "increasing space for committed transactions to %u",
			 (uint32) builder->committed.xcnt_space);

		builder->committed.xip = repalloc(builder->committed.xip,
										  builder->committed.xcnt_space * sizeof(TransactionId));
	}

	/*
	 * TODO: It might make sense to keep the array sorted here instead of
	 * doing it every time we build a new snapshot. On the other hand this
	 * gets called repeatedly when a transaction with subtransactions commits.
	 */
	builder->committed.xip[builder->committed.xcnt++] = xid;
}

/*
 * Remove knowledge about transactions we treat as committed that are smaller
 * than ->xmin. Those won't ever get checked via the ->committed array but via
 * the clog machinery, so we don't need to waste memory on them.
 */
static void
SnapBuildPurgeCommittedTxn(SnapBuild *builder)
{
	int			off;
	TransactionId *workspace;
	int			surviving_xids = 0;

	/* not ready yet */
	if (!TransactionIdIsNormal(builder->xmin))
		return;

	/* TODO: Neater algorithm than just copying and iterating? */
	workspace =
		MemoryContextAlloc(builder->context,
						   builder->committed.xcnt * sizeof(TransactionId));

	/* copy xids that still are interesting to workspace */
	for (off = 0; off < builder->committed.xcnt; off++)
	{
		if (NormalTransactionIdPrecedes(builder->committed.xip[off],
										builder->xmin))
			;					/* remove */
		else
			workspace[surviving_xids++] = builder->committed.xip[off];
	}

	/* copy workspace back to persistent state */
	memcpy(builder->committed.xip, workspace,
		   surviving_xids * sizeof(TransactionId));

	elog(DEBUG3, "purged committed transactions from %u to %u, xmin: %u, xmax: %u",
		 (uint32) builder->committed.xcnt, (uint32) surviving_xids,
		 builder->xmin, builder->xmax);
	builder->committed.xcnt = surviving_xids;

	pfree(workspace);
}

/*
 * Handle everything that needs to be done when a transaction commits
 */
void
SnapBuildCommitTxn(SnapBuild *builder, XLogRecPtr lsn, TransactionId xid,
				   int nsubxacts, TransactionId *subxacts)
{
	int			nxact;

	bool		needs_snapshot = false;
	bool		needs_timetravel = false;
	bool		sub_needs_timetravel = false;

	TransactionId xmax = xid;

	/*
	 * Transactions preceding BUILDING_SNAPSHOT will neither be decoded, nor
	 * will they be part of a snapshot.  So we don't need to record anything.
	 */
	if (builder->state == SNAPBUILD_START ||
		(builder->state == SNAPBUILD_BUILDING_SNAPSHOT &&
		 TransactionIdPrecedes(xid, SnapBuildNextPhaseAt(builder))))
	{
		/* ensure that only commits after this are getting replayed */
		if (builder->start_decoding_at <= lsn)
			builder->start_decoding_at = lsn + 1;
		return;
	}

	if (builder->state < SNAPBUILD_CONSISTENT)
	{
		/* ensure that only commits after this are getting replayed */
		if (builder->start_decoding_at <= lsn)
			builder->start_decoding_at = lsn + 1;

		/*
		 * If building an exportable snapshot, force xid to be tracked, even
		 * if the transaction didn't modify the catalog.
		 */
		if (builder->building_full_snapshot)
		{
			needs_timetravel = true;
		}
	}

	for (nxact = 0; nxact < nsubxacts; nxact++)
	{
		TransactionId subxid = subxacts[nxact];

		/*
		 * Add subtransaction to base snapshot if catalog modifying, we don't
		 * distinguish to toplevel transactions there.
		 */
		if (ReorderBufferXidHasCatalogChanges(builder->reorder, subxid))
		{
			sub_needs_timetravel = true;
			needs_snapshot = true;

			elog(DEBUG1, "found subtransaction %u:%u with catalog changes",
				 xid, subxid);

			SnapBuildAddCommittedTxn(builder, subxid);

			if (NormalTransactionIdFollows(subxid, xmax))
				xmax = subxid;
		}
		/*
		 * If we're forcing timetravel we also need visibility information
		 * about subtransaction, so keep track of subtransaction's state, even
		 * if not catalog modifying.  Don't need to distribute a snapshot in
		 * that case.
		 */
		else if (needs_timetravel)
		{
			SnapBuildAddCommittedTxn(builder, subxid);
			if (NormalTransactionIdFollows(subxid, xmax))
				xmax = subxid;
		}
	}

	/* if top-level modified catalog, it'll need a snapshot */
	if (ReorderBufferXidHasCatalogChanges(builder->reorder, xid))
	{
		elog(DEBUG2, "found top level transaction %u, with catalog changes",
			 xid);
		needs_snapshot = true;
		needs_timetravel = true;
<<<<<<< HEAD
		SnapBuildAddCommittedTxn(builder, xid);
	}
	else if (sub_needs_timetravel)
	{
		/* track toplevel txn as well, subxact alone isn't meaningful */
		SnapBuildAddCommittedTxn(builder, xid);
	}
	else if (needs_timetravel)
	{
		elog(DEBUG2, "forced transaction %u to do timetravel", xid);

		SnapBuildAddCommittedTxn(builder, xid);
	}

	if (!needs_timetravel)
	{
		/* record that we cannot export a general snapshot anymore */
		builder->committed.includes_all_transactions = false;
	}

	Assert(!needs_snapshot || needs_timetravel);

	/*
	 * Adjust xmax of the snapshot builder, we only do that for committed,
	 * catalog modifying, transactions, everything else isn't interesting
	 * for us since we'll never look at the respective rows.
	 */
	if (needs_timetravel &&
		(!TransactionIdIsValid(builder->xmax) ||
		 TransactionIdFollowsOrEquals(xmax, builder->xmax)))
	{
		builder->xmax = xmax;
		TransactionIdAdvance(builder->xmax);
	}

=======
		SnapBuildAddCommittedTxn(builder, xid);
	}
	else if (sub_needs_timetravel)
	{
		/* track toplevel txn as well, subxact alone isn't meaningful */
		SnapBuildAddCommittedTxn(builder, xid);
	}
	else if (needs_timetravel)
	{
		elog(DEBUG2, "forced transaction %u to do timetravel", xid);

		SnapBuildAddCommittedTxn(builder, xid);
	}

	if (!needs_timetravel)
	{
		/* record that we cannot export a general snapshot anymore */
		builder->committed.includes_all_transactions = false;
	}

	Assert(!needs_snapshot || needs_timetravel);

	/*
	 * Adjust xmax of the snapshot builder, we only do that for committed,
	 * catalog modifying, transactions, everything else isn't interesting for
	 * us since we'll never look at the respective rows.
	 */
	if (needs_timetravel &&
		(!TransactionIdIsValid(builder->xmax) ||
		 TransactionIdFollowsOrEquals(xmax, builder->xmax)))
	{
		builder->xmax = xmax;
		TransactionIdAdvance(builder->xmax);
	}

>>>>>>> 9e1c9f95
	/* if there's any reason to build a historic snapshot, do so now */
	if (needs_snapshot)
	{
		/*
		 * If we haven't built a complete snapshot yet there's no need to hand
		 * it out, it wouldn't (and couldn't) be used anyway.
		 */
		if (builder->state < SNAPBUILD_FULL_SNAPSHOT)
			return;

		/*
		 * Decrease the snapshot builder's refcount of the old snapshot, note
		 * that it still will be used if it has been handed out to the
		 * reorderbuffer earlier.
		 */
		if (builder->snapshot)
			SnapBuildSnapDecRefcount(builder->snapshot);

		builder->snapshot = SnapBuildBuildSnapshot(builder);

		/* we might need to execute invalidations, add snapshot */
		if (!ReorderBufferXidHasBaseSnapshot(builder->reorder, xid))
		{
			SnapBuildSnapIncRefcount(builder->snapshot);
			ReorderBufferSetBaseSnapshot(builder->reorder, xid, lsn,
										 builder->snapshot);
		}

		/* refcount of the snapshot builder for the new snapshot */
		SnapBuildSnapIncRefcount(builder->snapshot);

		/* add a new catalog snapshot to all currently running transactions */
		SnapBuildDistributeNewCatalogSnapshot(builder, lsn);
	}
}


/* -----------------------------------
 * Snapshot building functions dealing with xlog records
 * -----------------------------------
 */

/*
 * Process a running xacts record, and use its information to first build a
 * historic snapshot and later to release resources that aren't needed
 * anymore.
 */
void
SnapBuildProcessRunningXacts(SnapBuild *builder, XLogRecPtr lsn, xl_running_xacts *running)
{
	ReorderBufferTXN *txn;
	TransactionId xmin;

	/*
	 * If we're not consistent yet, inspect the record to see whether it
	 * allows to get closer to being consistent. If we are consistent, dump
	 * our snapshot so others or we, after a restart, can use it.
	 */
	if (builder->state < SNAPBUILD_CONSISTENT)
	{
		/* returns false if there's no point in performing cleanup just yet */
		if (!SnapBuildFindSnapshot(builder, lsn, running))
			return;
	}
	else
		SnapBuildSerialize(builder, lsn);

	/*
	 * Update range of interesting xids based on the running xacts
	 * information. We don't increase ->xmax using it, because once we are in
	 * a consistent state we can do that ourselves and much more efficiently
	 * so, because we only need to do it for catalog transactions since we
	 * only ever look at those.
	 *
	 * NB: We only increase xmax when a catalog modifying transaction commits
	 * (see SnapBuildCommitTxn).  Because of this, xmax can be lower than
	 * xmin, which looks odd but is correct and actually more efficient, since
	 * we hit fast paths in heapam_visibility.c.
	 */
	builder->xmin = running->oldestRunningXid;

	/* Remove transactions we don't need to keep track off anymore */
	SnapBuildPurgeCommittedTxn(builder);

	/*
	 * Advance the xmin limit for the current replication slot, to allow
	 * vacuum to clean up the tuples this slot has been protecting.
	 *
	 * The reorderbuffer might have an xmin among the currently running
	 * snapshots; use it if so.  If not, we need only consider the snapshots
	 * we'll produce later, which can't be less than the oldest running xid in
	 * the record we're reading now.
	 */
	xmin = ReorderBufferGetOldestXmin(builder->reorder);
	if (xmin == InvalidTransactionId)
		xmin = running->oldestRunningXid;
	elog(DEBUG3, "xmin: %u, xmax: %u, oldest running: %u, oldest xmin: %u",
		 builder->xmin, builder->xmax, running->oldestRunningXid, xmin);
	LogicalIncreaseXminForSlot(lsn, xmin);

	/*
	 * Also tell the slot where we can restart decoding from. We don't want to
	 * do that after every commit because changing that implies an fsync of
	 * the logical slot's state file, so we only do it every time we see a
	 * running xacts record.
	 *
	 * Do so by looking for the oldest in progress transaction (determined by
	 * the first LSN of any of its relevant records). Every transaction
	 * remembers the last location we stored the snapshot to disk before its
	 * beginning. That point is where we can restart from.
	 */

	/*
	 * Can't know about a serialized snapshot's location if we're not
	 * consistent.
	 */
	if (builder->state < SNAPBUILD_CONSISTENT)
		return;

	txn = ReorderBufferGetOldestTXN(builder->reorder);

	/*
	 * oldest ongoing txn might have started when we didn't yet serialize
	 * anything because we hadn't reached a consistent state yet.
	 */
	if (txn != NULL && txn->restart_decoding_lsn != InvalidXLogRecPtr)
		LogicalIncreaseRestartDecodingForSlot(lsn, txn->restart_decoding_lsn);

	/*
	 * No in-progress transaction, can reuse the last serialized snapshot if
	 * we have one.
	 */
	else if (txn == NULL &&
			 builder->reorder->current_restart_decoding_lsn != InvalidXLogRecPtr &&
			 builder->last_serialized_snapshot != InvalidXLogRecPtr)
		LogicalIncreaseRestartDecodingForSlot(lsn,
											  builder->last_serialized_snapshot);
}


/*
 * Build the start of a snapshot that's capable of decoding the catalog.
 *
 * Helper function for SnapBuildProcessRunningXacts() while we're not yet
 * consistent.
 *
 * Returns true if there is a point in performing internal maintenance/cleanup
 * using the xl_running_xacts record.
 */
static bool
SnapBuildFindSnapshot(SnapBuild *builder, XLogRecPtr lsn, xl_running_xacts *running)
{
	/* ---
	 * Build catalog decoding snapshot incrementally using information about
	 * the currently running transactions. There are several ways to do that:
	 *
	 * a) There were no running transactions when the xl_running_xacts record
	 *	  was inserted, jump to CONSISTENT immediately. We might find such a
	 *	  state while waiting on c)'s sub-states.
	 *
	 * b) This (in a previous run) or another decoding slot serialized a
	 *	  snapshot to disk that we can use.  Can't use this method for the
	 *	  initial snapshot when slot is being created and needs full snapshot
	 *	  for export or direct use, as that snapshot will only contain catalog
	 *	  modifying transactions.
	 *
	 * c) First incrementally build a snapshot for catalog tuples
<<<<<<< HEAD
	 *    (BUILDING_SNAPSHOT), that requires all, already in-progress,
	 *    transactions to finish.  Every transaction starting after that
	 *    (FULL_SNAPSHOT state), has enough information to be decoded.  But
	 *    for older running transactions no viable snapshot exists yet, so
	 *    CONSISTENT will only be reached once all of those have finished.
=======
	 *	  (BUILDING_SNAPSHOT), that requires all, already in-progress,
	 *	  transactions to finish.  Every transaction starting after that
	 *	  (FULL_SNAPSHOT state), has enough information to be decoded.  But
	 *	  for older running transactions no viable snapshot exists yet, so
	 *	  CONSISTENT will only be reached once all of those have finished.
>>>>>>> 9e1c9f95
	 * ---
	 */

	/*
	 * xl_running_xact record is older than what we can use, we might not have
	 * all necessary catalog rows anymore.
	 */
	if (TransactionIdIsNormal(builder->initial_xmin_horizon) &&
		NormalTransactionIdPrecedes(running->oldestRunningXid,
									builder->initial_xmin_horizon))
	{
		ereport(DEBUG1,
				(errmsg_internal("skipping snapshot at %X/%X while building logical decoding snapshot, xmin horizon too low",
								 (uint32) (lsn >> 32), (uint32) lsn),
<<<<<<< HEAD
		errdetail_internal("initial xmin horizon of %u vs the snapshot's %u",
				 builder->initial_xmin_horizon, running->oldestRunningXid)));
=======
				 errdetail_internal("initial xmin horizon of %u vs the snapshot's %u",
									builder->initial_xmin_horizon, running->oldestRunningXid)));
>>>>>>> 9e1c9f95


		SnapBuildWaitSnapshot(running, builder->initial_xmin_horizon);

		return true;
	}

	/*
	 * a) No transaction were running, we can jump to consistent.
	 *
	 * This is not affected by races around xl_running_xacts, because we can
	 * miss transaction commits, but currently not transactions starting.
	 *
	 * NB: We might have already started to incrementally assemble a snapshot,
	 * so we need to be careful to deal with that.
	 */
	if (running->oldestRunningXid == running->nextXid)
	{
		if (builder->start_decoding_at == InvalidXLogRecPtr ||
			builder->start_decoding_at <= lsn)
			/* can decode everything after this */
			builder->start_decoding_at = lsn + 1;

		/* As no transactions were running xmin/xmax can be trivially set. */
		builder->xmin = running->nextXid;	/* < are finished */
		builder->xmax = running->nextXid;	/* >= are running */

		/* so we can safely use the faster comparisons */
		Assert(TransactionIdIsNormal(builder->xmin));
		Assert(TransactionIdIsNormal(builder->xmax));

		builder->state = SNAPBUILD_CONSISTENT;
		SnapBuildStartNextPhaseAt(builder, InvalidTransactionId);

		ereport(LOG,
				(errmsg("logical decoding found consistent point at %X/%X",
						(uint32) (lsn >> 32), (uint32) lsn),
				 errdetail("There are no running transactions.")));

		return false;
	}
	/* b) valid on disk state and not building full snapshot */
	else if (!builder->building_full_snapshot &&
			 SnapBuildRestore(builder, lsn))
	{
		/* there won't be any state to cleanup */
		return false;
	}
	/*
	 * c) transition from START to BUILDING_SNAPSHOT.
	 *
	 * In START state, and a xl_running_xacts record with running xacts is
	 * encountered.  In that case, switch to BUILDING_SNAPSHOT state, and
	 * record xl_running_xacts->nextXid.  Once all running xacts have finished
	 * (i.e. they're all >= nextXid), we have a complete catalog snapshot.  It
	 * might look that we could use xl_running_xact's ->xids information to
	 * get there quicker, but that is problematic because transactions marked
	 * as running, might already have inserted their commit record - it's
	 * infeasible to change that with locking.
	 */
	else if (builder->state == SNAPBUILD_START)
	{
		builder->state = SNAPBUILD_BUILDING_SNAPSHOT;
		SnapBuildStartNextPhaseAt(builder, running->nextXid);

		/*
		 * Start with an xmin/xmax that's correct for future, when all the
		 * currently running transactions have finished. We'll update both
		 * while waiting for the pending transactions to finish.
		 */
		builder->xmin = running->nextXid;	/* < are finished */
		builder->xmax = running->nextXid;	/* >= are running */

		/* so we can safely use the faster comparisons */
		Assert(TransactionIdIsNormal(builder->xmin));
		Assert(TransactionIdIsNormal(builder->xmax));

<<<<<<< HEAD
		ereport(LOG,
			(errmsg("logical decoding found initial starting point at %X/%X",
					(uint32) (lsn >> 32), (uint32) lsn),
			 errdetail("Waiting for transactions (approximately %d) older than %u to end.",
					   running->xcnt, running->nextXid)));

		SnapBuildWaitSnapshot(running, running->nextXid);
	}
	/*
	 * c) transition from BUILDING_SNAPSHOT to FULL_SNAPSHOT.
	 *
	 * In BUILDING_SNAPSHOT state, and this xl_running_xacts' oldestRunningXid
	 * is >= than nextXid from when we switched to BUILDING_SNAPSHOT.  This
	 * means all transactions starting afterwards have enough information to
	 * be decoded.  Switch to FULL_SNAPSHOT.
	 */
	else if (builder->state == SNAPBUILD_BUILDING_SNAPSHOT &&
			 TransactionIdPrecedesOrEquals(SnapBuildNextPhaseAt(builder),
										   running->oldestRunningXid))
	{
		builder->state = SNAPBUILD_FULL_SNAPSHOT;
		SnapBuildStartNextPhaseAt(builder, running->nextXid);

		ereport(LOG,
				(errmsg("logical decoding found initial consistent point at %X/%X",
						(uint32) (lsn >> 32), (uint32) lsn),
				 errdetail("Waiting for transactions (approximately %d) older than %u to end.",
						   running->xcnt, running->nextXid)));

		SnapBuildWaitSnapshot(running, running->nextXid);
	}
=======
		ereport(LOG,
				(errmsg("logical decoding found initial starting point at %X/%X",
						(uint32) (lsn >> 32), (uint32) lsn),
				 errdetail("Waiting for transactions (approximately %d) older than %u to end.",
						   running->xcnt, running->nextXid)));

		SnapBuildWaitSnapshot(running, running->nextXid);
	}

	/*
	 * c) transition from BUILDING_SNAPSHOT to FULL_SNAPSHOT.
	 *
	 * In BUILDING_SNAPSHOT state, and this xl_running_xacts' oldestRunningXid
	 * is >= than nextXid from when we switched to BUILDING_SNAPSHOT.  This
	 * means all transactions starting afterwards have enough information to
	 * be decoded.  Switch to FULL_SNAPSHOT.
	 */
	else if (builder->state == SNAPBUILD_BUILDING_SNAPSHOT &&
			 TransactionIdPrecedesOrEquals(SnapBuildNextPhaseAt(builder),
										   running->oldestRunningXid))
	{
		builder->state = SNAPBUILD_FULL_SNAPSHOT;
		SnapBuildStartNextPhaseAt(builder, running->nextXid);

		ereport(LOG,
				(errmsg("logical decoding found initial consistent point at %X/%X",
						(uint32) (lsn >> 32), (uint32) lsn),
				 errdetail("Waiting for transactions (approximately %d) older than %u to end.",
						   running->xcnt, running->nextXid)));

		SnapBuildWaitSnapshot(running, running->nextXid);
	}

>>>>>>> 9e1c9f95
	/*
	 * c) transition from FULL_SNAPSHOT to CONSISTENT.
	 *
	 * In FULL_SNAPSHOT state (see d) ), and this xl_running_xacts'
	 * oldestRunningXid is >= than nextXid from when we switched to
	 * FULL_SNAPSHOT.  This means all transactions that are currently in
	 * progress have a catalog snapshot, and all their changes have been
	 * collected.  Switch to CONSISTENT.
	 */
	else if (builder->state == SNAPBUILD_FULL_SNAPSHOT &&
			 TransactionIdPrecedesOrEquals(SnapBuildNextPhaseAt(builder),
										   running->oldestRunningXid))
	{
		builder->state = SNAPBUILD_CONSISTENT;
		SnapBuildStartNextPhaseAt(builder, InvalidTransactionId);

		ereport(LOG,
				(errmsg("logical decoding found consistent point at %X/%X",
						(uint32) (lsn >> 32), (uint32) lsn),
				 errdetail("There are no old transactions anymore.")));
	}

	/*
	 * We already started to track running xacts and need to wait for all
	 * in-progress ones to finish. We fall through to the normal processing of
	 * records so incremental cleanup can be performed.
	 */
	return true;

}

/* ---
 * Iterate through xids in record, wait for all older than the cutoff to
 * finish.  Then, if possible, log a new xl_running_xacts record.
 *
 * This isn't required for the correctness of decoding, but to:
 * a) allow isolationtester to notice that we're currently waiting for
<<<<<<< HEAD
 *    something.
 * b) log a new xl_running_xacts record where it'd be helpful, without having
 *    to write for bgwriter or checkpointer.
=======
 *	  something.
 * b) log a new xl_running_xacts record where it'd be helpful, without having
 *	  to write for bgwriter or checkpointer.
>>>>>>> 9e1c9f95
 * ---
 */
static void
SnapBuildWaitSnapshot(xl_running_xacts *running, TransactionId cutoff)
{
	int			off;

	for (off = 0; off < running->xcnt; off++)
	{
		TransactionId xid = running->xids[off];

		/*
<<<<<<< HEAD
		 * Upper layers should prevent that we ever need to wait on
		 * ourselves. Check anyway, since failing to do so would either
		 * result in an endless wait or an Assert() failure.
=======
		 * Upper layers should prevent that we ever need to wait on ourselves.
		 * Check anyway, since failing to do so would either result in an
		 * endless wait or an Assert() failure.
>>>>>>> 9e1c9f95
		 */
		if (TransactionIdIsCurrentTransactionId(xid))
			elog(ERROR, "waiting for ourselves");

		if (TransactionIdFollows(xid, cutoff))
			continue;

		XactLockTableWait(xid, NULL, NULL, XLTW_None);
	}

	/*
	 * All transactions we needed to finish finished - try to ensure there is
	 * another xl_running_xacts record in a timely manner, without having to
	 * write for bgwriter or checkpointer to log one.  During recovery we
	 * can't enforce that, so we'll have to wait.
	 */
	if (!RecoveryInProgress())
	{
		LogStandbySnapshot();
	}
}

/* -----------------------------------
 * Snapshot serialization support
 * -----------------------------------
 */

/*
 * We store current state of struct SnapBuild on disk in the following manner:
 *
 * struct SnapBuildOnDisk;
 * TransactionId * running.xcnt_space;
 * TransactionId * committed.xcnt; (*not xcnt_space*)
 *
 */
typedef struct SnapBuildOnDisk
{
	/* first part of this struct needs to be version independent */

	/* data not covered by checksum */
	uint32		magic;
	pg_crc32c	checksum;

	/* data covered by checksum */

	/* version, in case we want to support pg_upgrade */
	uint32		version;
	/* how large is the on disk data, excluding the constant sized part */
	uint32		length;

	/* version dependent part */
	SnapBuild	builder;

	/* variable amount of TransactionIds follows */
} SnapBuildOnDisk;

#define SnapBuildOnDiskConstantSize \
	offsetof(SnapBuildOnDisk, builder)
#define SnapBuildOnDiskNotChecksummedSize \
	offsetof(SnapBuildOnDisk, version)

#define SNAPBUILD_MAGIC 0x51A1E001
#define SNAPBUILD_VERSION 2

/*
 * Store/Load a snapshot from disk, depending on the snapshot builder's state.
 *
 * Supposed to be used by external (i.e. not snapbuild.c) code that just read
 * a record that's a potential location for a serialized snapshot.
 */
void
SnapBuildSerializationPoint(SnapBuild *builder, XLogRecPtr lsn)
{
	if (builder->state < SNAPBUILD_CONSISTENT)
		SnapBuildRestore(builder, lsn);
	else
		SnapBuildSerialize(builder, lsn);
}

/*
 * Serialize the snapshot 'builder' at the location 'lsn' if it hasn't already
 * been done by another decoding process.
 */
static void
SnapBuildSerialize(SnapBuild *builder, XLogRecPtr lsn)
{
	Size		needed_length;
	SnapBuildOnDisk *ondisk;
	char	   *ondisk_c;
	int			fd;
	char		tmppath[MAXPGPATH];
	char		path[MAXPGPATH];
	int			ret;
	struct stat stat_buf;
	Size		sz;

	Assert(lsn != InvalidXLogRecPtr);
	Assert(builder->last_serialized_snapshot == InvalidXLogRecPtr ||
		   builder->last_serialized_snapshot <= lsn);

	/*
	 * no point in serializing if we cannot continue to work immediately after
	 * restoring the snapshot
	 */
	if (builder->state < SNAPBUILD_CONSISTENT)
		return;

	/*
	 * We identify snapshots by the LSN they are valid for. We don't need to
	 * include timelines in the name as each LSN maps to exactly one timeline
	 * unless the user used pg_resetwal or similar. If a user did so, there's
	 * no hope continuing to decode anyway.
	 */
	sprintf(path, "pg_logical/snapshots/%X-%X.snap",
			(uint32) (lsn >> 32), (uint32) lsn);

	/*
	 * first check whether some other backend already has written the snapshot
	 * for this LSN. It's perfectly fine if there's none, so we accept ENOENT
	 * as a valid state. Everything else is an unexpected error.
	 */
	ret = stat(path, &stat_buf);

	if (ret != 0 && errno != ENOENT)
		ereport(ERROR,
				(errcode_for_file_access(),
				 errmsg("could not stat file \"%s\": %m", path)));

	else if (ret == 0)
	{
		/*
		 * somebody else has already serialized to this point, don't overwrite
		 * but remember location, so we don't need to read old data again.
		 *
		 * To be sure it has been synced to disk after the rename() from the
		 * tempfile filename to the real filename, we just repeat the fsync.
		 * That ought to be cheap because in most scenarios it should already
		 * be safely on disk.
		 */
		fsync_fname(path, false);
		fsync_fname("pg_logical/snapshots", true);

		builder->last_serialized_snapshot = lsn;
		goto out;
	}

	/*
	 * there is an obvious race condition here between the time we stat(2) the
	 * file and us writing the file. But we rename the file into place
	 * atomically and all files created need to contain the same data anyway,
	 * so this is perfectly fine, although a bit of a resource waste. Locking
	 * seems like pointless complication.
	 */
	elog(DEBUG1, "serializing snapshot to %s", path);

	/* to make sure only we will write to this tempfile, include pid */
	sprintf(tmppath, "pg_logical/snapshots/%X-%X.snap.%u.tmp",
			(uint32) (lsn >> 32), (uint32) lsn, MyProcPid);

	/*
	 * Unlink temporary file if it already exists, needs to have been before a
	 * crash/error since we won't enter this function twice from within a
	 * single decoding slot/backend and the temporary file contains the pid of
	 * the current process.
	 */
	if (unlink(tmppath) != 0 && errno != ENOENT)
		ereport(ERROR,
				(errcode_for_file_access(),
				 errmsg("could not remove file \"%s\": %m", tmppath)));

	needed_length = sizeof(SnapBuildOnDisk) +
		sizeof(TransactionId) * builder->committed.xcnt;

	ondisk_c = MemoryContextAllocZero(builder->context, needed_length);
	ondisk = (SnapBuildOnDisk *) ondisk_c;
	ondisk->magic = SNAPBUILD_MAGIC;
	ondisk->version = SNAPBUILD_VERSION;
	ondisk->length = needed_length;
	INIT_CRC32C(ondisk->checksum);
	COMP_CRC32C(ondisk->checksum,
				((char *) ondisk) + SnapBuildOnDiskNotChecksummedSize,
				SnapBuildOnDiskConstantSize - SnapBuildOnDiskNotChecksummedSize);
	ondisk_c += sizeof(SnapBuildOnDisk);

	memcpy(&ondisk->builder, builder, sizeof(SnapBuild));
	/* NULL-ify memory-only data */
	ondisk->builder.context = NULL;
	ondisk->builder.snapshot = NULL;
	ondisk->builder.reorder = NULL;
	ondisk->builder.committed.xip = NULL;

	COMP_CRC32C(ondisk->checksum,
				&ondisk->builder,
				sizeof(SnapBuild));

	/* there shouldn't be any running xacts */
	Assert(builder->was_running.was_xcnt == 0);

	/* copy committed xacts */
	sz = sizeof(TransactionId) * builder->committed.xcnt;
	memcpy(ondisk_c, builder->committed.xip, sz);
	COMP_CRC32C(ondisk->checksum, ondisk_c, sz);
	ondisk_c += sz;

	FIN_CRC32C(ondisk->checksum);

	/* we have valid data now, open tempfile and write it there */
	fd = OpenTransientFile(tmppath,
						   O_CREAT | O_EXCL | O_WRONLY | PG_BINARY);
	if (fd < 0)
		ereport(ERROR,
				(errcode_for_file_access(),
				 errmsg("could not open file \"%s\": %m", tmppath)));

	errno = 0;
<<<<<<< HEAD
=======
	pgstat_report_wait_start(WAIT_EVENT_SNAPBUILD_WRITE);
>>>>>>> 9e1c9f95
	if ((write(fd, ondisk, needed_length)) != needed_length)
	{
		int			save_errno = errno;

		CloseTransientFile(fd);

		/* if write didn't set errno, assume problem is no disk space */
		errno = save_errno ? save_errno : ENOSPC;
		ereport(ERROR,
				(errcode_for_file_access(),
				 errmsg("could not write to file \"%s\": %m", tmppath)));
	}
	pgstat_report_wait_end();

	/*
	 * fsync the file before renaming so that even if we crash after this we
	 * have either a fully valid file or nothing.
	 *
	 * It's safe to just ERROR on fsync() here because we'll retry the whole
	 * operation including the writes.
	 *
	 * TODO: Do the fsync() via checkpoints/restartpoints, doing it here has
	 * some noticeable overhead since it's performed synchronously during
	 * decoding?
	 */
	pgstat_report_wait_start(WAIT_EVENT_SNAPBUILD_SYNC);
	if (pg_fsync(fd) != 0)
	{
		int			save_errno = errno;

		CloseTransientFile(fd);
		errno = save_errno;
		ereport(ERROR,
				(errcode_for_file_access(),
				 errmsg("could not fsync file \"%s\": %m", tmppath)));
	}
	pgstat_report_wait_end();

	if (CloseTransientFile(fd))
		ereport(ERROR,
				(errcode_for_file_access(),
				 errmsg("could not close file \"%s\": %m", tmppath)));

	fsync_fname("pg_logical/snapshots", true);

	/*
	 * We may overwrite the work from some other backend, but that's ok, our
	 * snapshot is valid as well, we'll just have done some superfluous work.
	 */
	if (rename(tmppath, path) != 0)
	{
		ereport(ERROR,
				(errcode_for_file_access(),
				 errmsg("could not rename file \"%s\" to \"%s\": %m",
						tmppath, path)));
	}

	/* make sure we persist */
	fsync_fname(path, false);
	fsync_fname("pg_logical/snapshots", true);

	/*
	 * Now there's no way we can loose the dumped state anymore, remember this
	 * as a serialization point.
	 */
	builder->last_serialized_snapshot = lsn;

out:
	ReorderBufferSetRestartPoint(builder->reorder,
								 builder->last_serialized_snapshot);
}

/*
 * Restore a snapshot into 'builder' if previously one has been stored at the
 * location indicated by 'lsn'. Returns true if successful, false otherwise.
 */
static bool
SnapBuildRestore(SnapBuild *builder, XLogRecPtr lsn)
{
	SnapBuildOnDisk ondisk;
	int			fd;
	char		path[MAXPGPATH];
	Size		sz;
	int			readBytes;
	pg_crc32c	checksum;

	/* no point in loading a snapshot if we're already there */
	if (builder->state == SNAPBUILD_CONSISTENT)
		return false;

	sprintf(path, "pg_logical/snapshots/%X-%X.snap",
			(uint32) (lsn >> 32), (uint32) lsn);

	fd = OpenTransientFile(path, O_RDONLY | PG_BINARY);

	if (fd < 0 && errno == ENOENT)
		return false;
	else if (fd < 0)
		ereport(ERROR,
				(errcode_for_file_access(),
				 errmsg("could not open file \"%s\": %m", path)));

	/* ----
	 * Make sure the snapshot had been stored safely to disk, that's normally
	 * cheap.
	 * Note that we do not need PANIC here, nobody will be able to use the
	 * slot without fsyncing, and saving it won't succeed without an fsync()
	 * either...
	 * ----
	 */
	fsync_fname(path, false);
	fsync_fname("pg_logical/snapshots", true);


	/* read statically sized portion of snapshot */
	pgstat_report_wait_start(WAIT_EVENT_SNAPBUILD_READ);
	readBytes = read(fd, &ondisk, SnapBuildOnDiskConstantSize);
	pgstat_report_wait_end();
	if (readBytes != SnapBuildOnDiskConstantSize)
	{
		int			save_errno = errno;

		CloseTransientFile(fd);
<<<<<<< HEAD
		errno = save_errno;
		ereport(ERROR,
				(errcode_for_file_access(),
				 errmsg("could not read file \"%s\", read %d of %d: %m",
						path, readBytes, (int) SnapBuildOnDiskConstantSize)));
=======

		if (readBytes < 0)
		{
			errno = save_errno;
			ereport(ERROR,
					(errcode_for_file_access(),
					 errmsg("could not read file \"%s\": %m", path)));
		}
		else
			ereport(ERROR,
					(errcode(ERRCODE_DATA_CORRUPTED),
					 errmsg("could not read file \"%s\": read %d of %zu",
							path, readBytes,
							(Size) SnapBuildOnDiskConstantSize)));
>>>>>>> 9e1c9f95
	}

	if (ondisk.magic != SNAPBUILD_MAGIC)
		ereport(ERROR,
				(errcode(ERRCODE_DATA_CORRUPTED),
				 errmsg("snapbuild state file \"%s\" has wrong magic number: %u instead of %u",
						path, ondisk.magic, SNAPBUILD_MAGIC)));

	if (ondisk.version != SNAPBUILD_VERSION)
		ereport(ERROR,
				(errcode(ERRCODE_DATA_CORRUPTED),
				 errmsg("snapbuild state file \"%s\" has unsupported version: %u instead of %u",
						path, ondisk.version, SNAPBUILD_VERSION)));

	INIT_CRC32C(checksum);
	COMP_CRC32C(checksum,
				((char *) &ondisk) + SnapBuildOnDiskNotChecksummedSize,
				SnapBuildOnDiskConstantSize - SnapBuildOnDiskNotChecksummedSize);

	/* read SnapBuild */
	pgstat_report_wait_start(WAIT_EVENT_SNAPBUILD_READ);
	readBytes = read(fd, &ondisk.builder, sizeof(SnapBuild));
	pgstat_report_wait_end();
	if (readBytes != sizeof(SnapBuild))
	{
		int			save_errno = errno;

		CloseTransientFile(fd);
<<<<<<< HEAD
		errno = save_errno;
		ereport(ERROR,
				(errcode_for_file_access(),
				 errmsg("could not read file \"%s\", read %d of %d: %m",
						path, readBytes, (int) sizeof(SnapBuild))));
=======

		if (readBytes < 0)
		{
			errno = save_errno;
			ereport(ERROR,
					(errcode_for_file_access(),
					 errmsg("could not read file \"%s\": %m", path)));
		}
		else
			ereport(ERROR,
					(errcode(ERRCODE_DATA_CORRUPTED),
					 errmsg("could not read file \"%s\": read %d of %zu",
							path, readBytes, sizeof(SnapBuild))));
>>>>>>> 9e1c9f95
	}
	COMP_CRC32C(checksum, &ondisk.builder, sizeof(SnapBuild));

	/* restore running xacts (dead, but kept for backward compat) */
	sz = sizeof(TransactionId) * ondisk.builder.was_running.was_xcnt_space;
	ondisk.builder.was_running.was_xip =
		MemoryContextAllocZero(builder->context, sz);
<<<<<<< HEAD
	readBytes = read(fd, ondisk.builder.was_running.was_xip, sz);
=======
	pgstat_report_wait_start(WAIT_EVENT_SNAPBUILD_READ);
	readBytes = read(fd, ondisk.builder.was_running.was_xip, sz);
	pgstat_report_wait_end();
>>>>>>> 9e1c9f95
	if (readBytes != sz)
	{
		int			save_errno = errno;

		CloseTransientFile(fd);
<<<<<<< HEAD
		errno = save_errno;
		ereport(ERROR,
				(errcode_for_file_access(),
				 errmsg("could not read file \"%s\", read %d of %d: %m",
						path, readBytes, (int) sz)));
=======

		if (readBytes < 0)
		{
			errno = save_errno;
			ereport(ERROR,
					(errcode_for_file_access(),
					 errmsg("could not read file \"%s\": %m", path)));
		}
		else
			ereport(ERROR,
					(errcode(ERRCODE_DATA_CORRUPTED),
					 errmsg("could not read file \"%s\": read %d of %zu",
							path, readBytes, sz)));
>>>>>>> 9e1c9f95
	}
	COMP_CRC32C(checksum, ondisk.builder.was_running.was_xip, sz);

	/* restore committed xacts information */
	sz = sizeof(TransactionId) * ondisk.builder.committed.xcnt;
	ondisk.builder.committed.xip = MemoryContextAllocZero(builder->context, sz);
	pgstat_report_wait_start(WAIT_EVENT_SNAPBUILD_READ);
	readBytes = read(fd, ondisk.builder.committed.xip, sz);
	pgstat_report_wait_end();
	if (readBytes != sz)
	{
		int			save_errno = errno;

		CloseTransientFile(fd);
<<<<<<< HEAD
		errno = save_errno;
		ereport(ERROR,
				(errcode_for_file_access(),
				 errmsg("could not read file \"%s\", read %d of %d: %m",
						path, readBytes, (int) sz)));
=======

		if (readBytes < 0)
		{
			errno = save_errno;
			ereport(ERROR,
					(errcode_for_file_access(),
					 errmsg("could not read file \"%s\": %m", path)));
		}
		else
			ereport(ERROR,
					(errcode(ERRCODE_DATA_CORRUPTED),
					 errmsg("could not read file \"%s\": read %d of %zu",
							path, readBytes, sz)));
>>>>>>> 9e1c9f95
	}
	COMP_CRC32C(checksum, ondisk.builder.committed.xip, sz);

	if (CloseTransientFile(fd))
		ereport(ERROR,
				(errcode_for_file_access(),
				 errmsg("could not close file \"%s\": %m", path)));

	FIN_CRC32C(checksum);

	/* verify checksum of what we've read */
	if (!EQ_CRC32C(checksum, ondisk.checksum))
		ereport(ERROR,
				(errcode(ERRCODE_DATA_CORRUPTED),
				 errmsg("checksum mismatch for snapbuild state file \"%s\": is %u, should be %u",
						path, checksum, ondisk.checksum)));

	/*
	 * ok, we now have a sensible snapshot here, figure out if it has more
	 * information than we have.
	 */

	/*
	 * We are only interested in consistent snapshots for now, comparing
	 * whether one incomplete snapshot is more "advanced" seems to be
	 * unnecessarily complex.
	 */
	if (ondisk.builder.state < SNAPBUILD_CONSISTENT)
		goto snapshot_not_interesting;

	/*
	 * Don't use a snapshot that requires an xmin that we cannot guarantee to
	 * be available.
	 */
	if (TransactionIdPrecedes(ondisk.builder.xmin, builder->initial_xmin_horizon))
		goto snapshot_not_interesting;


	/* ok, we think the snapshot is sensible, copy over everything important */
	builder->xmin = ondisk.builder.xmin;
	builder->xmax = ondisk.builder.xmax;
	builder->state = ondisk.builder.state;

	builder->committed.xcnt = ondisk.builder.committed.xcnt;
	/* We only allocated/stored xcnt, not xcnt_space xids ! */
	/* don't overwrite preallocated xip, if we don't have anything here */
	if (builder->committed.xcnt > 0)
	{
		pfree(builder->committed.xip);
		builder->committed.xcnt_space = ondisk.builder.committed.xcnt;
		builder->committed.xip = ondisk.builder.committed.xip;
	}
	ondisk.builder.committed.xip = NULL;

	/* our snapshot is not interesting anymore, build a new one */
	if (builder->snapshot != NULL)
	{
		SnapBuildSnapDecRefcount(builder->snapshot);
	}
	builder->snapshot = SnapBuildBuildSnapshot(builder);
	SnapBuildSnapIncRefcount(builder->snapshot);

	ReorderBufferSetRestartPoint(builder->reorder, lsn);

	Assert(builder->state == SNAPBUILD_CONSISTENT);

	ereport(LOG,
			(errmsg("logical decoding found consistent point at %X/%X",
					(uint32) (lsn >> 32), (uint32) lsn),
			 errdetail("Logical decoding will begin using saved snapshot.")));
	return true;

snapshot_not_interesting:
	if (ondisk.builder.committed.xip != NULL)
		pfree(ondisk.builder.committed.xip);
	return false;
}

/*
 * Remove all serialized snapshots that are not required anymore because no
 * slot can need them. This doesn't actually have to run during a checkpoint,
 * but it's a convenient point to schedule this.
 *
 * NB: We run this during checkpoints even if logical decoding is disabled so
 * we cleanup old slots at some point after it got disabled.
 */
void
CheckPointSnapBuild(void)
{
	XLogRecPtr	cutoff;
	XLogRecPtr	redo;
	DIR		   *snap_dir;
	struct dirent *snap_de;
	char		path[MAXPGPATH + 21];

	/*
	 * We start off with a minimum of the last redo pointer. No new
	 * replication slot will start before that, so that's a safe upper bound
	 * for removal.
	 */
	redo = GetRedoRecPtr();

	/* now check for the restart ptrs from existing slots */
	cutoff = ReplicationSlotsComputeLogicalRestartLSN();

	/* don't start earlier than the restart lsn */
	if (redo < cutoff)
		cutoff = redo;

	snap_dir = AllocateDir("pg_logical/snapshots");
	while ((snap_de = ReadDir(snap_dir, "pg_logical/snapshots")) != NULL)
	{
		uint32		hi;
		uint32		lo;
		XLogRecPtr	lsn;
		struct stat statbuf;

		if (strcmp(snap_de->d_name, ".") == 0 ||
			strcmp(snap_de->d_name, "..") == 0)
			continue;

		snprintf(path, sizeof(path), "pg_logical/snapshots/%s", snap_de->d_name);

		if (lstat(path, &statbuf) == 0 && !S_ISREG(statbuf.st_mode))
		{
			elog(DEBUG1, "only regular files expected: %s", path);
			continue;
		}

		/*
		 * temporary filenames from SnapBuildSerialize() include the LSN and
		 * everything but are postfixed by .$pid.tmp. We can just remove them
		 * the same as other files because there can be none that are
		 * currently being written that are older than cutoff.
		 *
		 * We just log a message if a file doesn't fit the pattern, it's
		 * probably some editors lock/state file or similar...
		 */
		if (sscanf(snap_de->d_name, "%X-%X.snap", &hi, &lo) != 2)
		{
			ereport(LOG,
					(errmsg("could not parse file name \"%s\"", path)));
			continue;
		}

		lsn = ((uint64) hi) << 32 | lo;

		/* check whether we still need it */
		if (lsn < cutoff || cutoff == InvalidXLogRecPtr)
		{
			elog(DEBUG1, "removing snapbuild snapshot %s", path);

			/*
			 * It's not particularly harmful, though strange, if we can't
			 * remove the file here. Don't prevent the checkpoint from
			 * completing, that'd be a cure worse than the disease.
			 */
			if (unlink(path) < 0)
			{
				ereport(LOG,
						(errcode_for_file_access(),
						 errmsg("could not remove file \"%s\": %m",
								path)));
				continue;
			}
		}
	}
	FreeDir(snap_dir);
}<|MERGE_RESOLUTION|>--- conflicted
+++ resolved
@@ -59,11 +59,7 @@
  * by the following graph describing the SnapBuild->state transitions:
  *
  *		   +-------------------------+
-<<<<<<< HEAD
- *	  +----|         START			 |-------------+
-=======
  *	  +----|		 START			 |-------------+
->>>>>>> 9e1c9f95
  *	  |    +-------------------------+			   |
  *	  |					|						   |
  *	  |					|						   |
@@ -72,38 +68,22 @@
  *	  |					|						   |
  *	  |					v						   |
  *	  |    +-------------------------+			   v
-<<<<<<< HEAD
- *	  |    |   BUILDING_SNAPSHOT     |------------>|
- *	  |    +-------------------------+			   |
- *	  |					|						   |
- *	  |					|						   |
- *	  |	running_xacts #2, xacts from #1 finished   |
-=======
  *	  |    |   BUILDING_SNAPSHOT	 |------------>|
  *	  |    +-------------------------+			   |
  *	  |					|						   |
  *	  |					|						   |
  *	  | running_xacts #2, xacts from #1 finished   |
->>>>>>> 9e1c9f95
  *	  |					|						   |
  *	  |					|						   |
  *	  |					v						   |
  *	  |    +-------------------------+			   v
-<<<<<<< HEAD
- *	  |    |       FULL_SNAPSHOT     |------------>|
-=======
  *	  |    |	   FULL_SNAPSHOT	 |------------>|
->>>>>>> 9e1c9f95
  *	  |    +-------------------------+			   |
  *	  |					|						   |
  * running_xacts		|					   saved snapshot
  * with zero xacts		|				  at running_xacts's lsn
  *	  |					|						   |
-<<<<<<< HEAD
- *	  |	running_xacts with xacts from #2 finished  |
-=======
  *	  | running_xacts with xacts from #2 finished  |
->>>>>>> 9e1c9f95
  *	  |					|						   |
  *	  |					v						   |
  *	  |    +-------------------------+			   |
@@ -195,11 +175,7 @@
 	 */
 	TransactionId initial_xmin_horizon;
 
-<<<<<<< HEAD
-	/* Indicates if we are building full snapshot or just catalog one .*/
-=======
 	/* Indicates if we are building full snapshot or just catalog one. */
->>>>>>> 9e1c9f95
 	bool		building_full_snapshot;
 
 	/*
@@ -232,15 +208,9 @@
 		TransactionId was_xmin;
 		TransactionId was_xmax;
 
-<<<<<<< HEAD
-		size_t		was_xcnt;		/* number of used xip entries */
-		size_t		was_xcnt_space; /* allocated size of xip */
-		TransactionId *was_xip;		/* running xacts array, xidComparator-sorted */
-=======
 		size_t		was_xcnt;	/* number of used xip entries */
 		size_t		was_xcnt_space; /* allocated size of xip */
 		TransactionId *was_xip; /* running xacts array, xidComparator-sorted */
->>>>>>> 9e1c9f95
 	}			was_running;
 
 	/*
@@ -647,11 +617,7 @@
 	}
 
 	/* adjust remaining snapshot fields as needed */
-<<<<<<< HEAD
-	snap->satisfies = HeapTupleSatisfiesMVCC;
-=======
 	snap->snapshot_type = SNAPSHOT_MVCC;
->>>>>>> 9e1c9f95
 	snap->xcnt = newxcnt;
 	snap->xip = newxip;
 
@@ -714,11 +680,7 @@
 	/* only build a new snapshot if we don't have a prebuilt one */
 	if (builder->snapshot == NULL)
 	{
-<<<<<<< HEAD
-		builder->snapshot = SnapBuildBuildSnapshot(builder, xid);
-=======
 		builder->snapshot = SnapBuildBuildSnapshot(builder);
->>>>>>> 9e1c9f95
 		/* increase refcount for the snapshot builder */
 		SnapBuildSnapIncRefcount(builder->snapshot);
 	}
@@ -782,11 +744,7 @@
 		/* only build a new snapshot if we don't have a prebuilt one */
 		if (builder->snapshot == NULL)
 		{
-<<<<<<< HEAD
-			builder->snapshot = SnapBuildBuildSnapshot(builder, xid);
-=======
 			builder->snapshot = SnapBuildBuildSnapshot(builder);
->>>>>>> 9e1c9f95
 			/* increase refcount for the snapshot builder */
 			SnapBuildSnapIncRefcount(builder->snapshot);
 		}
@@ -1029,6 +987,7 @@
 			if (NormalTransactionIdFollows(subxid, xmax))
 				xmax = subxid;
 		}
+
 		/*
 		 * If we're forcing timetravel we also need visibility information
 		 * about subtransaction, so keep track of subtransaction's state, even
@@ -1050,7 +1009,6 @@
 			 xid);
 		needs_snapshot = true;
 		needs_timetravel = true;
-<<<<<<< HEAD
 		SnapBuildAddCommittedTxn(builder, xid);
 	}
 	else if (sub_needs_timetravel)
@@ -1075,8 +1033,8 @@
 
 	/*
 	 * Adjust xmax of the snapshot builder, we only do that for committed,
-	 * catalog modifying, transactions, everything else isn't interesting
-	 * for us since we'll never look at the respective rows.
+	 * catalog modifying, transactions, everything else isn't interesting for
+	 * us since we'll never look at the respective rows.
 	 */
 	if (needs_timetravel &&
 		(!TransactionIdIsValid(builder->xmax) ||
@@ -1086,43 +1044,6 @@
 		TransactionIdAdvance(builder->xmax);
 	}
 
-=======
-		SnapBuildAddCommittedTxn(builder, xid);
-	}
-	else if (sub_needs_timetravel)
-	{
-		/* track toplevel txn as well, subxact alone isn't meaningful */
-		SnapBuildAddCommittedTxn(builder, xid);
-	}
-	else if (needs_timetravel)
-	{
-		elog(DEBUG2, "forced transaction %u to do timetravel", xid);
-
-		SnapBuildAddCommittedTxn(builder, xid);
-	}
-
-	if (!needs_timetravel)
-	{
-		/* record that we cannot export a general snapshot anymore */
-		builder->committed.includes_all_transactions = false;
-	}
-
-	Assert(!needs_snapshot || needs_timetravel);
-
-	/*
-	 * Adjust xmax of the snapshot builder, we only do that for committed,
-	 * catalog modifying, transactions, everything else isn't interesting for
-	 * us since we'll never look at the respective rows.
-	 */
-	if (needs_timetravel &&
-		(!TransactionIdIsValid(builder->xmax) ||
-		 TransactionIdFollowsOrEquals(xmax, builder->xmax)))
-	{
-		builder->xmax = xmax;
-		TransactionIdAdvance(builder->xmax);
-	}
-
->>>>>>> 9e1c9f95
 	/* if there's any reason to build a historic snapshot, do so now */
 	if (needs_snapshot)
 	{
@@ -1290,19 +1211,11 @@
 	 *	  modifying transactions.
 	 *
 	 * c) First incrementally build a snapshot for catalog tuples
-<<<<<<< HEAD
-	 *    (BUILDING_SNAPSHOT), that requires all, already in-progress,
-	 *    transactions to finish.  Every transaction starting after that
-	 *    (FULL_SNAPSHOT state), has enough information to be decoded.  But
-	 *    for older running transactions no viable snapshot exists yet, so
-	 *    CONSISTENT will only be reached once all of those have finished.
-=======
 	 *	  (BUILDING_SNAPSHOT), that requires all, already in-progress,
 	 *	  transactions to finish.  Every transaction starting after that
 	 *	  (FULL_SNAPSHOT state), has enough information to be decoded.  But
 	 *	  for older running transactions no viable snapshot exists yet, so
 	 *	  CONSISTENT will only be reached once all of those have finished.
->>>>>>> 9e1c9f95
 	 * ---
 	 */
 
@@ -1317,13 +1230,8 @@
 		ereport(DEBUG1,
 				(errmsg_internal("skipping snapshot at %X/%X while building logical decoding snapshot, xmin horizon too low",
 								 (uint32) (lsn >> 32), (uint32) lsn),
-<<<<<<< HEAD
-		errdetail_internal("initial xmin horizon of %u vs the snapshot's %u",
-				 builder->initial_xmin_horizon, running->oldestRunningXid)));
-=======
 				 errdetail_internal("initial xmin horizon of %u vs the snapshot's %u",
 									builder->initial_xmin_horizon, running->oldestRunningXid)));
->>>>>>> 9e1c9f95
 
 
 		SnapBuildWaitSnapshot(running, builder->initial_xmin_horizon);
@@ -1401,15 +1309,15 @@
 		Assert(TransactionIdIsNormal(builder->xmin));
 		Assert(TransactionIdIsNormal(builder->xmax));
 
-<<<<<<< HEAD
 		ereport(LOG,
-			(errmsg("logical decoding found initial starting point at %X/%X",
-					(uint32) (lsn >> 32), (uint32) lsn),
-			 errdetail("Waiting for transactions (approximately %d) older than %u to end.",
-					   running->xcnt, running->nextXid)));
+				(errmsg("logical decoding found initial starting point at %X/%X",
+						(uint32) (lsn >> 32), (uint32) lsn),
+				 errdetail("Waiting for transactions (approximately %d) older than %u to end.",
+						   running->xcnt, running->nextXid)));
 
 		SnapBuildWaitSnapshot(running, running->nextXid);
 	}
+
 	/*
 	 * c) transition from BUILDING_SNAPSHOT to FULL_SNAPSHOT.
 	 *
@@ -1433,41 +1341,7 @@
 
 		SnapBuildWaitSnapshot(running, running->nextXid);
 	}
-=======
-		ereport(LOG,
-				(errmsg("logical decoding found initial starting point at %X/%X",
-						(uint32) (lsn >> 32), (uint32) lsn),
-				 errdetail("Waiting for transactions (approximately %d) older than %u to end.",
-						   running->xcnt, running->nextXid)));
-
-		SnapBuildWaitSnapshot(running, running->nextXid);
-	}
-
-	/*
-	 * c) transition from BUILDING_SNAPSHOT to FULL_SNAPSHOT.
-	 *
-	 * In BUILDING_SNAPSHOT state, and this xl_running_xacts' oldestRunningXid
-	 * is >= than nextXid from when we switched to BUILDING_SNAPSHOT.  This
-	 * means all transactions starting afterwards have enough information to
-	 * be decoded.  Switch to FULL_SNAPSHOT.
-	 */
-	else if (builder->state == SNAPBUILD_BUILDING_SNAPSHOT &&
-			 TransactionIdPrecedesOrEquals(SnapBuildNextPhaseAt(builder),
-										   running->oldestRunningXid))
-	{
-		builder->state = SNAPBUILD_FULL_SNAPSHOT;
-		SnapBuildStartNextPhaseAt(builder, running->nextXid);
-
-		ereport(LOG,
-				(errmsg("logical decoding found initial consistent point at %X/%X",
-						(uint32) (lsn >> 32), (uint32) lsn),
-				 errdetail("Waiting for transactions (approximately %d) older than %u to end.",
-						   running->xcnt, running->nextXid)));
-
-		SnapBuildWaitSnapshot(running, running->nextXid);
-	}
-
->>>>>>> 9e1c9f95
+
 	/*
 	 * c) transition from FULL_SNAPSHOT to CONSISTENT.
 	 *
@@ -1505,15 +1379,9 @@
  *
  * This isn't required for the correctness of decoding, but to:
  * a) allow isolationtester to notice that we're currently waiting for
-<<<<<<< HEAD
- *    something.
- * b) log a new xl_running_xacts record where it'd be helpful, without having
- *    to write for bgwriter or checkpointer.
-=======
  *	  something.
  * b) log a new xl_running_xacts record where it'd be helpful, without having
  *	  to write for bgwriter or checkpointer.
->>>>>>> 9e1c9f95
  * ---
  */
 static void
@@ -1526,15 +1394,9 @@
 		TransactionId xid = running->xids[off];
 
 		/*
-<<<<<<< HEAD
-		 * Upper layers should prevent that we ever need to wait on
-		 * ourselves. Check anyway, since failing to do so would either
-		 * result in an endless wait or an Assert() failure.
-=======
 		 * Upper layers should prevent that we ever need to wait on ourselves.
 		 * Check anyway, since failing to do so would either result in an
 		 * endless wait or an Assert() failure.
->>>>>>> 9e1c9f95
 		 */
 		if (TransactionIdIsCurrentTransactionId(xid))
 			elog(ERROR, "waiting for ourselves");
@@ -1750,10 +1612,7 @@
 				 errmsg("could not open file \"%s\": %m", tmppath)));
 
 	errno = 0;
-<<<<<<< HEAD
-=======
 	pgstat_report_wait_start(WAIT_EVENT_SNAPBUILD_WRITE);
->>>>>>> 9e1c9f95
 	if ((write(fd, ondisk, needed_length)) != needed_length)
 	{
 		int			save_errno = errno;
@@ -1877,13 +1736,6 @@
 		int			save_errno = errno;
 
 		CloseTransientFile(fd);
-<<<<<<< HEAD
-		errno = save_errno;
-		ereport(ERROR,
-				(errcode_for_file_access(),
-				 errmsg("could not read file \"%s\", read %d of %d: %m",
-						path, readBytes, (int) SnapBuildOnDiskConstantSize)));
-=======
 
 		if (readBytes < 0)
 		{
@@ -1898,7 +1750,6 @@
 					 errmsg("could not read file \"%s\": read %d of %zu",
 							path, readBytes,
 							(Size) SnapBuildOnDiskConstantSize)));
->>>>>>> 9e1c9f95
 	}
 
 	if (ondisk.magic != SNAPBUILD_MAGIC)
@@ -1927,13 +1778,6 @@
 		int			save_errno = errno;
 
 		CloseTransientFile(fd);
-<<<<<<< HEAD
-		errno = save_errno;
-		ereport(ERROR,
-				(errcode_for_file_access(),
-				 errmsg("could not read file \"%s\", read %d of %d: %m",
-						path, readBytes, (int) sizeof(SnapBuild))));
-=======
 
 		if (readBytes < 0)
 		{
@@ -1947,7 +1791,6 @@
 					(errcode(ERRCODE_DATA_CORRUPTED),
 					 errmsg("could not read file \"%s\": read %d of %zu",
 							path, readBytes, sizeof(SnapBuild))));
->>>>>>> 9e1c9f95
 	}
 	COMP_CRC32C(checksum, &ondisk.builder, sizeof(SnapBuild));
 
@@ -1955,25 +1798,14 @@
 	sz = sizeof(TransactionId) * ondisk.builder.was_running.was_xcnt_space;
 	ondisk.builder.was_running.was_xip =
 		MemoryContextAllocZero(builder->context, sz);
-<<<<<<< HEAD
-	readBytes = read(fd, ondisk.builder.was_running.was_xip, sz);
-=======
 	pgstat_report_wait_start(WAIT_EVENT_SNAPBUILD_READ);
 	readBytes = read(fd, ondisk.builder.was_running.was_xip, sz);
 	pgstat_report_wait_end();
->>>>>>> 9e1c9f95
 	if (readBytes != sz)
 	{
 		int			save_errno = errno;
 
 		CloseTransientFile(fd);
-<<<<<<< HEAD
-		errno = save_errno;
-		ereport(ERROR,
-				(errcode_for_file_access(),
-				 errmsg("could not read file \"%s\", read %d of %d: %m",
-						path, readBytes, (int) sz)));
-=======
 
 		if (readBytes < 0)
 		{
@@ -1987,7 +1819,6 @@
 					(errcode(ERRCODE_DATA_CORRUPTED),
 					 errmsg("could not read file \"%s\": read %d of %zu",
 							path, readBytes, sz)));
->>>>>>> 9e1c9f95
 	}
 	COMP_CRC32C(checksum, ondisk.builder.was_running.was_xip, sz);
 
@@ -2002,13 +1833,6 @@
 		int			save_errno = errno;
 
 		CloseTransientFile(fd);
-<<<<<<< HEAD
-		errno = save_errno;
-		ereport(ERROR,
-				(errcode_for_file_access(),
-				 errmsg("could not read file \"%s\", read %d of %d: %m",
-						path, readBytes, (int) sz)));
-=======
 
 		if (readBytes < 0)
 		{
@@ -2022,7 +1846,6 @@
 					(errcode(ERRCODE_DATA_CORRUPTED),
 					 errmsg("could not read file \"%s\": read %d of %zu",
 							path, readBytes, sz)));
->>>>>>> 9e1c9f95
 	}
 	COMP_CRC32C(checksum, ondisk.builder.committed.xip, sz);
 
