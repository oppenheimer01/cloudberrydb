/*-------------------------------------------------------------------------
 *
 * walreceiverfuncs.c
 *
 * This file contains functions used by the startup process to communicate
 * with the walreceiver process. Functions implementing walreceiver itself
 * are in walreceiver.c.
 *
 * Portions Copyright (c) 2010-2021, PostgreSQL Global Development Group
 *
 *
 * IDENTIFICATION
 *	  src/backend/replication/walreceiverfuncs.c
 *
 *-------------------------------------------------------------------------
 */
#include "postgres.h"

#include <sys/stat.h>
#include <sys/time.h>
#include <time.h>
#include <unistd.h>
#include <signal.h>

#include "access/xlog_internal.h"
#include "pgstat.h"
#include "postmaster/startup.h"
#include "replication/walreceiver.h"
#include "storage/pmsignal.h"
#include "storage/shmem.h"
#include "utils/timestamp.h"
#include "utils/guc.h"

WalRcvData *WalRcv = NULL;

extern volatile bool *pm_launch_walreceiver;

/*
 * How long to wait for walreceiver to start up after requesting
 * postmaster to launch it. In seconds.
 */
#define WALRCV_STARTUP_TIMEOUT 10

/* Report shared memory space needed by WalRcvShmemInit */
Size
WalRcvShmemSize(void)
{
	Size		size = 0;

	size = add_size(size, sizeof(WalRcvData));
	size = add_size(size, sizeof(*pm_launch_walreceiver));

	return size;
}

/* Allocate and initialize walreceiver-related shared memory */
void
WalRcvShmemInit(void)
{
	bool		found;

	WalRcv = (WalRcvData *)
		ShmemInitStruct("Wal Receiver Ctl", WalRcvShmemSize(), &found);
	pm_launch_walreceiver = (bool *) (WalRcv + 1);

	if (!found)
	{
		/* First time through, so initialize */
		MemSet(WalRcv, 0, WalRcvShmemSize());
		WalRcv->walRcvState = WALRCV_STOPPED;
		ConditionVariableInit(&WalRcv->walRcvStoppedCV);
		SpinLockInit(&WalRcv->mutex);
		pg_atomic_init_u64(&WalRcv->writtenUpto, 0);
		WalRcv->latch = NULL;

		*pm_launch_walreceiver = false;
	}
}

/* Is walreceiver running (or starting up)? */
bool
WalRcvRunning(void)
{
	WalRcvData *walrcv = WalRcv;
	WalRcvState state;
	pg_time_t	startTime;

	SpinLockAcquire(&walrcv->mutex);

	state = walrcv->walRcvState;
	startTime = walrcv->startTime;

	SpinLockRelease(&walrcv->mutex);

	/*
	 * If it has taken too long for walreceiver to start up, give up. Setting
	 * the state to STOPPED ensures that if walreceiver later does start up
	 * after all, it will see that it's not supposed to be running and die
	 * without doing anything.
	 */
	if (state == WALRCV_STARTING)
	{
		pg_time_t	now = (pg_time_t) time(NULL);

		if ((now - startTime) > WALRCV_STARTUP_TIMEOUT)
		{
			bool		stopped = false;

			SpinLockAcquire(&walrcv->mutex);
			if (walrcv->walRcvState == WALRCV_STARTING)
			{
				state = walrcv->walRcvState = WALRCV_STOPPED;
<<<<<<< HEAD

				elogif(debug_xlog_record_read, LOG,
					   "Set walreceiver state to %s as it has taken too"
					   "long to start up",
					   WalRcvGetStateString(walrcv->walRcvState));
			}

=======
				stopped = true;
			}
>>>>>>> d457cb4e
			SpinLockRelease(&walrcv->mutex);

			if (stopped)
				ConditionVariableBroadcast(&walrcv->walRcvStoppedCV);
		}
	}

	if (state != WALRCV_STOPPED)
		return true;
	else
		return false;
}

/*
 * Is walreceiver running and streaming (or at least attempting to connect,
 * or starting up)?
 */
bool
WalRcvStreaming(void)
{
	WalRcvData *walrcv = WalRcv;
	WalRcvState state;
	pg_time_t	startTime;

	SpinLockAcquire(&walrcv->mutex);

	state = walrcv->walRcvState;
	startTime = walrcv->startTime;

	SpinLockRelease(&walrcv->mutex);

	/*
	 * If it has taken too long for walreceiver to start up, give up. Setting
	 * the state to STOPPED ensures that if walreceiver later does start up
	 * after all, it will see that it's not supposed to be running and die
	 * without doing anything.
	 */
	if (state == WALRCV_STARTING)
	{
		pg_time_t	now = (pg_time_t) time(NULL);

		if ((now - startTime) > WALRCV_STARTUP_TIMEOUT)
		{
			bool		stopped = false;

			SpinLockAcquire(&walrcv->mutex);
			if (walrcv->walRcvState == WALRCV_STARTING)
			{
				state = walrcv->walRcvState = WALRCV_STOPPED;
				stopped = true;
			}
			SpinLockRelease(&walrcv->mutex);

			if (stopped)
				ConditionVariableBroadcast(&walrcv->walRcvStoppedCV);
		}
	}

	if (state == WALRCV_STREAMING || state == WALRCV_STARTING ||
		state == WALRCV_RESTARTING)
		return true;
	else
		return false;
}

/*
 * Stop walreceiver (if running) and wait for it to die.
 * Executed by the Startup process.
 */
void
ShutdownWalRcv(void)
{
	WalRcvData *walrcv = WalRcv;
	pid_t		walrcvpid = 0;
	bool		stopped = false;

	elogif(debug_xlog_record_read, LOG,
		   "walrcv shutdown -- Shutdown request with current walrcv state %s",
		   WalRcvGetStateString(walrcv->walRcvState));

	/*
	 * Request walreceiver to stop. Walreceiver will switch to WALRCV_STOPPED
	 * mode once it's finished, and will also request postmaster to not
	 * restart itself.
	 */
	SpinLockAcquire(&walrcv->mutex);
	switch (walrcv->walRcvState)
	{
		case WALRCV_STOPPED:
			break;
		case WALRCV_STARTING:
			walrcv->walRcvState = WALRCV_STOPPED;
			stopped = true;
			break;

		case WALRCV_STREAMING:
		case WALRCV_WAITING:
		case WALRCV_RESTARTING:
			walrcv->walRcvState = WALRCV_STOPPING;
			/* fall through */
		case WALRCV_STOPPING:
			walrcvpid = walrcv->pid;
			break;
	}
	SpinLockRelease(&walrcv->mutex);

	/* Unnecessary but consistent. */
	if (stopped)
		ConditionVariableBroadcast(&walrcv->walRcvStoppedCV);

	/*
	 * Signal walreceiver process if it was still running.
	 */
	if (walrcvpid != 0)
		kill(walrcvpid, SIGTERM);

	/*
	 * Wait for walreceiver to acknowledge its death by setting state to
	 * WALRCV_STOPPED.
	 */
	ConditionVariablePrepareToSleep(&walrcv->walRcvStoppedCV);
	while (WalRcvRunning())
<<<<<<< HEAD
	{
		/*
		 * This possibly-long loop needs to handle interrupts of startup
		 * process.
		 */
		HandleStartupProcInterrupts();

		pg_usleep(100000);		/* 100ms */
	}

	elogif(debug_xlog_record_read, LOG,
		   "walrcv shutdown -- Shutdown performed with current walrcv state %s",
		   WalRcvGetStateString(walrcv->walRcvState));
=======
		ConditionVariableSleep(&walrcv->walRcvStoppedCV,
							   WAIT_EVENT_WAL_RECEIVER_EXIT);
	ConditionVariableCancelSleep();
>>>>>>> d457cb4e
}

/*
 * Request postmaster to start walreceiver.
 *
 * "recptr" indicates the position where streaming should begin.  "conninfo"
 * is a libpq connection string to use.  "slotname" is, optionally, the name
 * of a replication slot to acquire.  "create_temp_slot" indicates to create
 * a temporary slot when no "slotname" is given.
 *
 * WAL receivers do not directly load GUC parameters used for the connection
 * to the primary, and rely on the values passed down by the caller of this
 * routine instead.  Hence, the addition of any new parameters should happen
 * through this code path.
 */
void
RequestXLogStreaming(TimeLineID tli, XLogRecPtr recptr, const char *conninfo,
					 const char *slotname, bool create_temp_slot)
{
	WalRcvData *walrcv = WalRcv;
	bool		launch = false;
	pg_time_t	now = (pg_time_t) time(NULL);
	Latch	   *latch;

	/*
	 * We always start at the beginning of the segment. That prevents a broken
	 * segment (i.e., with no records in the first half of a segment) from
	 * being created by XLOG streaming, which might cause trouble later on if
	 * the segment is e.g archived.
	 */
	if (XLogSegmentOffset(recptr, wal_segment_size) != 0)
		recptr -= XLogSegmentOffset(recptr, wal_segment_size);

	SpinLockAcquire(&walrcv->mutex);

	/* It better be stopped if we try to restart it */
	Assert(walrcv->walRcvState == WALRCV_STOPPED ||
		   walrcv->walRcvState == WALRCV_WAITING);

	if (conninfo != NULL)
		strlcpy((char *) walrcv->conninfo, conninfo, MAXCONNINFO);
	else
		walrcv->conninfo[0] = '\0';

	/*
	 * Use configured replication slot if present, and ignore the value of
	 * create_temp_slot as the slot name should be persistent.  Otherwise, use
	 * create_temp_slot to determine whether this WAL receiver should create a
	 * temporary slot by itself and use it, or not.
	 */
	if (slotname != NULL && slotname[0] != '\0')
	{
		strlcpy((char *) walrcv->slotname, slotname, NAMEDATALEN);
		walrcv->is_temp_slot = false;
	}
	else
	{
		walrcv->slotname[0] = '\0';
		walrcv->is_temp_slot = create_temp_slot;
	}

	if (walrcv->walRcvState == WALRCV_STOPPED)
	{
		launch = true;
		walrcv->walRcvState = WALRCV_STARTING;
	}
	else
		walrcv->walRcvState = WALRCV_RESTARTING;
	walrcv->startTime = now;

	/*
	 * If this is the first startup of walreceiver (on this timeline),
	 * initialize flushedUpto and latestChunkStart to the starting point.
	 */
	if (walrcv->receiveStart == 0 || walrcv->receivedTLI != tli)
	{
		walrcv->flushedUpto = recptr;
		walrcv->receivedTLI = tli;
		walrcv->latestChunkStart = recptr;
	}
	walrcv->receiveStart = recptr;
	walrcv->receiveStartTLI = tli;

	latch = walrcv->latch;

	SpinLockRelease(&walrcv->mutex);

	if (launch)
		SendPostmasterSignal(PMSIGNAL_START_WALRECEIVER);
	else if (latch)
		SetLatch(latch);
}

/*
 * Returns the last+1 byte position that walreceiver has flushed.
 *
 * Optionally, returns the previous chunk start, that is the first byte
 * written in the most recent walreceiver flush cycle.  Callers not
 * interested in that value may pass NULL for latestChunkStart. Same for
 * receiveTLI.
 */
XLogRecPtr
GetWalRcvFlushRecPtr(XLogRecPtr *latestChunkStart, TimeLineID *receiveTLI)
{
	WalRcvData *walrcv = WalRcv;
	XLogRecPtr	recptr;

	SpinLockAcquire(&walrcv->mutex);
	recptr = walrcv->flushedUpto;
	if (latestChunkStart)
		*latestChunkStart = walrcv->latestChunkStart;
	if (receiveTLI)
		*receiveTLI = walrcv->receivedTLI;
	SpinLockRelease(&walrcv->mutex);

	return recptr;
}

/*
 * Returns the last+1 byte position that walreceiver has written.
 * This returns a recently written value without taking a lock.
 */
XLogRecPtr
GetWalRcvWriteRecPtr(void)
{
	WalRcvData *walrcv = WalRcv;

	return pg_atomic_read_u64(&walrcv->writtenUpto);
}

/*
 * Returns the replication apply delay in ms or -1
 * if the apply delay info is not available
 */
int
GetReplicationApplyDelay(void)
{
	WalRcvData *walrcv = WalRcv;
	XLogRecPtr	receivePtr;
	XLogRecPtr	replayPtr;
	TimestampTz chunkReplayStartTime;

	SpinLockAcquire(&walrcv->mutex);
	receivePtr = walrcv->flushedUpto;
	SpinLockRelease(&walrcv->mutex);

	replayPtr = GetXLogReplayRecPtr(NULL);

	if (receivePtr == replayPtr)
		return 0;

	chunkReplayStartTime = GetCurrentChunkReplayStartTime();

	if (chunkReplayStartTime == 0)
		return -1;

	return TimestampDifferenceMilliseconds(chunkReplayStartTime,
										   GetCurrentTimestamp());
}

/*
 * Returns the network latency in ms, note that this includes any
 * difference in clock settings between the servers, as well as timezone.
 */
int
GetReplicationTransferLatency(void)
{
	WalRcvData *walrcv = WalRcv;
	TimestampTz lastMsgSendTime;
	TimestampTz lastMsgReceiptTime;

	SpinLockAcquire(&walrcv->mutex);
	lastMsgSendTime = walrcv->lastMsgSendTime;
	lastMsgReceiptTime = walrcv->lastMsgReceiptTime;
	SpinLockRelease(&walrcv->mutex);

	return TimestampDifferenceMilliseconds(lastMsgSendTime,
										   lastMsgReceiptTime);
}<|MERGE_RESOLUTION|>--- conflicted
+++ resolved
@@ -110,18 +110,15 @@
 			if (walrcv->walRcvState == WALRCV_STARTING)
 			{
 				state = walrcv->walRcvState = WALRCV_STOPPED;
-<<<<<<< HEAD
 
 				elogif(debug_xlog_record_read, LOG,
 					   "Set walreceiver state to %s as it has taken too"
 					   "long to start up",
 					   WalRcvGetStateString(walrcv->walRcvState));
-			}
-
-=======
+
 				stopped = true;
 			}
->>>>>>> d457cb4e
+
 			SpinLockRelease(&walrcv->mutex);
 
 			if (stopped)
@@ -244,25 +241,12 @@
 	 */
 	ConditionVariablePrepareToSleep(&walrcv->walRcvStoppedCV);
 	while (WalRcvRunning())
-<<<<<<< HEAD
-	{
-		/*
-		 * This possibly-long loop needs to handle interrupts of startup
-		 * process.
-		 */
-		HandleStartupProcInterrupts();
-
-		pg_usleep(100000);		/* 100ms */
-	}
-
-	elogif(debug_xlog_record_read, LOG,
-		   "walrcv shutdown -- Shutdown performed with current walrcv state %s",
-		   WalRcvGetStateString(walrcv->walRcvState));
-=======
 		ConditionVariableSleep(&walrcv->walRcvStoppedCV,
 							   WAIT_EVENT_WAL_RECEIVER_EXIT);
+	elogif(debug_xlog_record_read, LOG,
+			"walrcv shutdown -- Shutdown performed with current walrcv state %s",
+			WalRcvGetStateString(walrcv->walRcvState));
 	ConditionVariableCancelSleep();
->>>>>>> d457cb4e
 }
 
 /*
