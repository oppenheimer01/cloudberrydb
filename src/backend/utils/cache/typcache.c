--- conflicted
+++ resolved
@@ -36,11 +36,7 @@
  * Portions Copyright (c) 1994, Regents of the University of California
  *
  * IDENTIFICATION
-<<<<<<< HEAD
- *	  $PostgreSQL: pgsql/src/backend/utils/cache/typcache.c,v 1.27.2.1 2010/09/02 03:17:06 tgl Exp $
-=======
  *	  $PostgreSQL: pgsql/src/backend/utils/cache/typcache.c,v 1.28 2008/06/19 00:46:05 alvherre Exp $
->>>>>>> 49f001d8
  *
  *-------------------------------------------------------------------------
  */
