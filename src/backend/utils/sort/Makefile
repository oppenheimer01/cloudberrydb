#-------------------------------------------------------------------------
#
# Makefile--
#    Makefile for utils/sort
#
# IDENTIFICATION
#    src/backend/utils/sort/Makefile
#
#-------------------------------------------------------------------------

subdir = src/backend/utils/sort
top_builddir = ../../../..
include $(top_builddir)/src/Makefile.global

override CPPFLAGS := -I. -I$(srcdir) $(CPPFLAGS)

<<<<<<< HEAD
OBJS = logtape.o sortsupport.o tuplesort.o tuplestore.o tuplesort_mk.o tuplesort_mkheap.o tuplesort_mkqsort.o
=======
OBJS = logtape.o sharedtuplestore.o sortsupport.o tuplesort.o tuplestore.o
>>>>>>> 9e1c9f95

tuplesort.o: qsort_tuple.c

qsort_tuple.c: gen_qsort_tuple.pl
	$(PERL) $(srcdir)/gen_qsort_tuple.pl $< > $@

include $(top_srcdir)/src/backend/common.mk

maintainer-clean:
	rm -f qsort_tuple.c<|MERGE_RESOLUTION|>--- conflicted
+++ resolved
@@ -14,11 +14,7 @@
 
 override CPPFLAGS := -I. -I$(srcdir) $(CPPFLAGS)
 
-<<<<<<< HEAD
-OBJS = logtape.o sortsupport.o tuplesort.o tuplestore.o tuplesort_mk.o tuplesort_mkheap.o tuplesort_mkqsort.o
-=======
 OBJS = logtape.o sharedtuplestore.o sortsupport.o tuplesort.o tuplestore.o
->>>>>>> 9e1c9f95
 
 tuplesort.o: qsort_tuple.c
 
