/*-------------------------------------------------------------------------
 *
 * mcxt.c
 *	  POSTGRES memory context management code.
 *
 * This module handles context management operations that are independent
 * of the particular kind of context being operated on.  It calls
 * context-type-specific operations via the function pointers in a
 * context's MemoryContextMethods struct.
 *
 *
<<<<<<< HEAD
 * Portions Copyright (c) 2007-2008, Greenplum inc
 * Portions Copyright (c) 2012-Present Pivotal Software, Inc.
 * Portions Copyright (c) 1996-2010, PostgreSQL Global Development Group
=======
 * Portions Copyright (c) 1996-2011, PostgreSQL Global Development Group
>>>>>>> a4bebdd9
 * Portions Copyright (c) 1994, Regents of the University of California
 *
 *
 * IDENTIFICATION
 *	  src/backend/utils/mmgr/mcxt.c
 *
 *-------------------------------------------------------------------------
 */

#include "postgres.h"

#include "miscadmin.h"                      /* MyProcPid */
#include "utils/memutils.h"
#include "utils/memaccounting.h"

#include "cdb/cdbvars.h"                    /* gp_process_memory_cutoff_bytes */
#include "inttypes.h"

#ifdef HAVE_STDINT_H
#include <stdint.h>                         /* SIZE_MAX (C99) */
#endif
#ifndef SIZE_MAX
#define SIZE_MAX ((Size)0-(Size)1)          /* for Solaris */
#endif

#ifdef CDB_PALLOC_CALLER_ID
#define CDB_MCXT_WHERE(context) (context)->callerFile, (context)->callerLine
#else
#define CDB_MCXT_WHERE(context) __FILE__, __LINE__
#endif

#if defined(CDB_PALLOC_TAGS) && !defined(CDB_PALLOC_CALLER_ID)
#error "If CDB_PALLOC_TAGS is defined, CDB_PALLOC_CALLER_ID must be defined too"
#endif

/* Maximum allowed length of the name of a context including the parent names prepended */
#define MAX_CONTEXT_NAME_SIZE 200

/*****************************************************************************
 *	  GLOBAL MEMORY															 *
 *****************************************************************************/

/*
 * CurrentMemoryContext
 *		Default memory context for allocations.
 */
MemoryContext CurrentMemoryContext = NULL;

/*
 * Standard top-level contexts. For a description of the purpose of each
 * of these contexts, refer to src/backend/utils/mmgr/README
 */
MemoryContext TopMemoryContext = NULL;
MemoryContext ErrorContext = NULL;
MemoryContext PostmasterContext = NULL;
MemoryContext CacheMemoryContext = NULL;
MemoryContext MessageContext = NULL;
MemoryContext TopTransactionContext = NULL;
MemoryContext CurTransactionContext = NULL;
MemoryContext MemoryAccountMemoryContext = NULL;
MemoryContext DispatcherContext = NULL;
MemoryContext InterconnectContext = NULL;

/* This is a transient link to the active portal's memory context: */
MemoryContext PortalContext = NULL;


/*****************************************************************************
 *	  EXPORTED ROUTINES														 *
 *****************************************************************************/


/*
 * MemoryContextInit
 *		Start up the memory-context subsystem.
 *
 * This must be called before creating contexts or allocating memory in
 * contexts.  TopMemoryContext and ErrorContext are initialized here;
 * other contexts must be created afterwards.
 *
 * In normal multi-backend operation, this is called once during
 * postmaster startup, and not at all by individual backend startup
 * (since the backends inherit an already-initialized context subsystem
 * by virtue of being forked off the postmaster).
 *
 * In a standalone backend this must be called during backend startup.
 */
void
MemoryContextInit(void)
{
	AssertState(TopMemoryContext == NULL);
	AssertState(CurrentMemoryContext == NULL);
	AssertState(MemoryAccountMemoryContext == NULL);

	/*
	 * Initialize TopMemoryContext as an AllocSetContext with slow growth rate
	 * --- we don't really expect much to be allocated in it.
	 *
	 * (There is special-case code in MemoryContextCreate() for this call.)
	 */
	TopMemoryContext = AllocSetContextCreate((MemoryContext) NULL,
											 "TopMemoryContext",
											 0,
											 8 * 1024,
											 8 * 1024);

	/*
	 * Not having any other place to point CurrentMemoryContext, make it point
	 * to TopMemoryContext.  Caller should change this soon!
	 */
	CurrentMemoryContext = TopMemoryContext;

	/*
	 * Initialize ErrorContext as an AllocSetContext with slow growth rate ---
	 * we don't really expect much to be allocated in it. More to the point,
	 * require it to contain at least 8K at all times. This is the only case
	 * where retained memory in a context is *essential* --- we want to be
	 * sure ErrorContext still has some memory even if we've run out
	 * elsewhere!
	 */
	ErrorContext = AllocSetContextCreate(TopMemoryContext,
										 "ErrorContext",
										 8 * 1024,
										 8 * 1024,
										 8 * 1024);

	MemoryAccounting_Reset();
}

/*
 * MemoryContextReset
 *		Release all space allocated within a context and its descendants,
 *		but don't delete the contexts themselves.
 *
 * The type-specific reset routine handles the context itself, but we
 * have to do the recursion for the children.
 */
void
MemoryContextReset(MemoryContext context)
{
	AssertArg(MemoryContextIsValid(context));

	/* save a function call in common case where there are no children */
	if (context->firstchild != NULL)
		MemoryContextResetChildren(context);

<<<<<<< HEAD
	(*context->methods.reset) (context);
=======
	/* Nothing to do if no pallocs since startup or last reset */
	if (!context->isReset)
	{
		(*context->methods->reset) (context);
		context->isReset = true;
	}
>>>>>>> a4bebdd9
}

/*
 * MemoryContextResetChildren
 *		Release all space allocated within a context's descendants,
 *		but don't delete the contexts themselves.  The named context
 *		itself is not touched.
 */
void
MemoryContextResetChildren(MemoryContext context)
{
	MemoryContext child;

	AssertArg(MemoryContextIsValid(context));

	for (child = context->firstchild; child != NULL; child = child->nextchild)
		MemoryContextReset(child);
}

/*
 * MemoryContextDelete
 *		Delete a context and its descendants, and release all space
 *		allocated therein.
 *
 * The type-specific delete routine removes all subsidiary storage
 * for the context, but we have to delete the context node itself,
 * as well as recurse to get the children.	We must also delink the
 * node from its parent, if it has one.
 */
void
MemoryContextDeleteImpl(MemoryContext context, const char* sfile, const char *func, int sline)
{
	AssertArg(MemoryContextIsValid(context));
	/* We had better not be deleting TopMemoryContext ... */
	Assert(context != TopMemoryContext);
	/* And not CurrentMemoryContext, either */
	Assert(context != CurrentMemoryContext);

#ifdef CDB_PALLOC_CALLER_ID
	context->callerFile = sfile;
	context->callerLine = sline;
#endif

	MemoryContextDeleteChildren(context);

	/*
	 * We delink the context from its parent before deleting it, so that if
	 * there's an error we won't have deleted/busted contexts still attached
	 * to the context tree.  Better a leak than a crash.
	 */
	if (context->parent)
	{
		MemoryContext parent = context->parent;

		if (context == parent->firstchild)
			parent->firstchild = context->nextchild;
		else
		{
			MemoryContext child;

			for (child = parent->firstchild; child; child = child->nextchild)
			{
				if (context == child->nextchild)
				{
					child->nextchild = context->nextchild;
					break;
				}
			}
		}
	}
	(*context->methods.delete_context)(context);
	pfree(context);
}

/*
 * MemoryContextDeleteChildren
 *		Delete all the descendants of the named context and release all
 *		space allocated therein.  The named context itself is not touched.
 */
void
MemoryContextDeleteChildren(MemoryContext context)
{
	AssertArg(MemoryContextIsValid(context));

	/*
	 * MemoryContextDelete will delink the child from me, so just iterate as
	 * long as there is a child.
	 */
	while (context->firstchild != NULL)
		MemoryContextDelete(context->firstchild);
}

/*
 * MemoryContextResetAndDeleteChildren
 *		Release all space allocated within a context and delete all
 *		its descendants.
 *
 * This is a common combination case where we want to preserve the
 * specific context but get rid of absolutely everything under it.
 */
void
MemoryContextResetAndDeleteChildren(MemoryContext context)
{
	AssertArg(MemoryContextIsValid(context));

	MemoryContextDeleteChildren(context);
<<<<<<< HEAD
	(*context->methods.reset) (context);
=======
	MemoryContextReset(context);
>>>>>>> a4bebdd9
}

/*
 * GetMemoryChunkSpace
 *		Given a currently-allocated chunk, determine the total space
 *		it occupies (including all memory-allocation overhead).
 *
 * This is useful for measuring the total space occupied by a set of
 * allocated chunks.
 */
Size
GetMemoryChunkSpace(void *pointer)
{
	StandardChunkHeader *header;

	/*
	 * Try to detect bogus pointers handed to us, poorly though we can.
	 * Presumably, a pointer that isn't MAXALIGNED isn't pointing at an
	 * allocated chunk.
	 */
	Assert(pointer != NULL);
	Assert(pointer == (void *) MAXALIGN(pointer));

	/*
	 * OK, it's probably safe to look at the chunk header.
	 */
	header = (StandardChunkHeader *)
		((char *) pointer - STANDARDCHUNKHEADERSIZE);

	AssertArg(MemoryContextIsValid(header->sharedHeader->context));

	return (*header->sharedHeader->context->methods.get_chunk_space) (header->sharedHeader->context,
														 pointer);
}

/*
 * GetMemoryChunkContext
 *		Given a currently-allocated chunk, determine the context
 *		it belongs to.
 */
MemoryContext
GetMemoryChunkContext(void *pointer)
{
	StandardChunkHeader *header;

	/*
	 * Try to detect bogus pointers handed to us, poorly though we can.
	 * Presumably, a pointer that isn't MAXALIGNED isn't pointing at an
	 * allocated chunk.
	 */
	Assert(pointer != NULL);
	Assert(pointer == (void *) MAXALIGN(pointer));

	/*
	 * OK, it's probably safe to look at the chunk header.
	 */
	header = (StandardChunkHeader *)
		((char *) pointer - STANDARDCHUNKHEADERSIZE);

	AssertArg(MemoryContextIsValid(header->sharedHeader->context));

	return header->sharedHeader->context;
}

/*
 * MemoryContextIsEmpty
 *		Is a memory context empty of any allocated space?
 */
bool
MemoryContextIsEmpty(MemoryContext context)
{
	AssertArg(MemoryContextIsValid(context));

	/*
	 * For now, we consider a memory context nonempty if it has any children;
	 * perhaps this should be changed later.
	 */
	if (context->firstchild != NULL)
		return false;
	/* Otherwise use the type-specific inquiry */
	return (*context->methods.is_empty) (context);
}


/*
 * MemoryContextNoteAlloc
 *		Update lifetime cumulative statistics upon allocation from host mem mgr.
 *
 * Called by the context-type-specific memory manager upon successfully
 * obtaining a block of size 'nbytes' from its lower-level source (e.g. malloc).
 */
void
MemoryContextNoteAlloc(MemoryContext context, Size nbytes)
{
    Size            held;

    AssertArg(MemoryContextIsValid(context));

    for (;;)
    {
        Assert(context->allBytesAlloc >= context->allBytesFreed);
        Assert(context->allBytesAlloc - context->allBytesFreed < SIZE_MAX - nbytes);

        context->allBytesAlloc += nbytes;

        held = (Size)(context->allBytesAlloc - context->allBytesFreed);
        if (context->maxBytesHeld < held)
            context->maxBytesHeld = held;

        if (!context->parent)
            break;
        context = context->parent;
    }
}                               /* MemoryContextNoteAlloc */

/*
 * MemoryContextNoteFree
 *		Update lifetime cumulative statistics upon free to host memory manager.
 *
 * Called by the context-type-specific memory manager upon relinquishing a
 * block of size 'nbytes' back to its lower-level source (e.g. free()).
 */
void
MemoryContextNoteFree(MemoryContext context, Size nbytes)
{
    Size    held;

	AssertArg(MemoryContextIsValid(context));

    while (context)
    {
        Assert(context->allBytesAlloc >= context->allBytesFreed + nbytes);
        Assert(context->allBytesFreed + nbytes >= context->allBytesFreed);

        context->allBytesFreed += nbytes;

        held = (Size)(context->allBytesAlloc - context->allBytesFreed);
        if (context->localMinHeld > held)
            context->localMinHeld = held;

        context = context->parent;
    }
}                               /* MemoryContextNoteFree */

/*
 * MemoryContextError
 *		Report failure of a memory context operation.  Does not return.
 */
void
MemoryContextError(int errorcode, MemoryContext context,
		const char *sfile, int sline,
		const char *fmt, ...)
{
	va_list args;
	char    buf[200];

	/*
	 * Don't use elog, as we might have a malloc problem.
	 * Also, don't use write_log, as this method might be
	 * called from syslogger, which does not support
	 * write_log calls
	 */
	write_stderr("Logging memory usage for memory context error");

	MemoryAccounting_SaveToLog();
	MemoryContextStats(TopMemoryContext);

	if(coredump_on_memerror)
	{
		/*
		 * Turn memory context into a SIGSEGV, so will generate
		 * a core dump.
		 *
		 * XXX What is the right way of doing this?
		 */
		((void(*)()) NULL)();
	}

	if(errorcode != ERRCODE_OUT_OF_MEMORY && errorcode != ERRCODE_INTERNAL_ERROR)
	{
		Assert(!"Memory context error: unknown error code.");
	}

	/* Format caller's message. */
	va_start(args, fmt);
	vsnprintf(buf, sizeof(buf)-32, fmt, args);
	va_end(args);

	/*
	 * This might fail if we run out of memory at the system level
	 * (i.e., malloc returned null), and the system is running so
	 * low in memory that ereport cannot format its parameter.
	 * However, we already dumped our usage information using
	 * write_stderr, so we are gonna take a chance by calling ereport.
	 * If we fail, we at least have OOM message in the log. If we succeed,
	 * we will also have the detail error code and location of the error.
	 * Note, ereport should switch to ErrorContext which should have
	 * some preallocated memory to handle this message. Therefore,
	 * our chance of success is quite high
	 */
	ereport(ERROR, (errcode(errorcode),
				errmsg("%s (context '%s') (%s:%d)",
					buf,
					context->name,
					sfile ? sfile : "",
					sline)
		       ));

	/* not reached */
	abort();
}                               /* MemoryContextError */


/*
 * MemoryContextGetCurrentSpace
 *		Return the number of bytes currently occupied by the memory context.
 *
 * This is the amount of space obtained from the lower-level source of the
 * memory (e.g. malloc) and not yet released back to that source.  Includes
 * overhead and free space held and managed within this context by the
 * context-type-specific memory manager.
 */
Size
MemoryContextGetCurrentSpace(MemoryContext context)
{
	AssertArg(MemoryContextIsValid(context));
    Assert(context->allBytesAlloc >= context->allBytesFreed);
    Assert(context->allBytesAlloc - context->allBytesFreed < SIZE_MAX);

    return (Size)(context->allBytesAlloc - context->allBytesFreed);
}                               /* MemoryContextGetCurrentSpace */

/*
 * MemoryContextGetPeakSpace
 *		Return the peak number of bytes occupied by the memory context.
 *
 * This is the maximum value reached by MemoryContextGetCurrentSpace() since
 * the context was created, or since reset by MemoryContextSetPeakSpace().
 */
Size
MemoryContextGetPeakSpace(MemoryContext context)
{
	AssertArg(MemoryContextIsValid(context));
    return context->maxBytesHeld;
}                               /* MemoryContextGetPeakSpace */

/*
 * MemoryContextSetPeakSpace
 *		Resets the peak space statistic to the space currently occupied or
 *      the specified value, whichever is greater.  Returns the former peak
 *      space value.
 *
 * Can be used to observe local maximum usage over an interval and then to
 * restore the overall maximum.
 */
Size
MemoryContextSetPeakSpace(MemoryContext context, Size nbytes)
{
    Size    held;
    Size    oldpeak;

	AssertArg(MemoryContextIsValid(context));
    Assert(context->allBytesAlloc >= context->allBytesFreed);
    Assert(context->allBytesAlloc - context->allBytesFreed < SIZE_MAX);

    oldpeak = context->maxBytesHeld;

    held = (Size)(context->allBytesAlloc - context->allBytesFreed);
    context->maxBytesHeld = Max(held, nbytes);

    return oldpeak;
}                               /* MemoryContextSetPeakSpace */


/*
 * MemoryContextName
 *		Format the name of the memory context into the caller's buffer.
 *
 * Returns ptr to the name string within the supplied buffer.  (The string
 * is built at the tail of the buffer from right to left.)
 */
char *
MemoryContextName(MemoryContext context, MemoryContext relativeTo,
                  char *buf, int bufsize)
{
    MemoryContext   ctx;
    char           *cbp = buf + bufsize - 1;

	AssertArg(MemoryContextIsValid(context));

    if (bufsize <= 0)
        return buf;

    for (ctx = context; ctx && ctx != relativeTo; ctx = ctx->parent)
    {
        const char *name = ctx->name ? ctx->name : "";
        int         len = strlen(name);

        if (cbp - buf < len + 1)
        {
            len = Min(3, cbp - buf);
            cbp -= len;
            memcpy(cbp, "...", len);
            break;
        }
        if (ctx != context)
            *--cbp = '/';
        cbp -= len;
        memcpy(cbp, name, len);
    }

    if (buf < cbp)
    {
        if (!ctx)
            *--cbp = '/';
        else if (ctx == context)
            *--cbp = '.';
    }

    buf[bufsize-1] = '\0';
    return cbp;
}                               /* MemoryContextName */

/*
 * MemoryContext_LogContextStats
 *		Logs memory consumption details of a given context.
 *
 *	Parameters:
 *		siblingCount: number of sibling context of this context in the memory context tree
 *		allAllocated: total bytes allocated in this context
 *		allFreed: total bytes freed in this context
 *		curAvailable: bytes that are allocated in blocks but are not used in any chunks
 *		contextName: name of the context
 */
static void
MemoryContext_LogContextStats(uint64 siblingCount, uint64 allAllocated,
		uint64 allFreed, uint64 curAvailable, const char *contextName)
{
	write_stderr("context: " UINT64_FORMAT ", " UINT64_FORMAT ", " UINT64_FORMAT ", " UINT64_FORMAT ", " UINT64_FORMAT ", %s\n", \
	siblingCount, (allAllocated - allFreed), curAvailable, \
	allAllocated, allFreed, contextName);
}


/*
 * MemoryContextStats_recur
 *		Print statistics about the named context and all its descendants.
 *
 * This is just a debugging utility, so it's not fancy.  The statistics
 * are merely sent to stderr.
 *
 * Parameters:
 * 		topContext: the top of the sub-tree where we start our processing
 * 		rootContext: the root context of the entire tree that can be used
 * 		to generate a bread crumb like context name
 *
 * 		topContexName: the name of the top context
 * 		nameBuffer: a buffer to format the name of any future context
 *		nameBufferSize: size of the nameBuffer
 *		nBlocksTop: number of blocks in the top context
 *		nChunksTop: number of chunks in the top context
 *
 *		currentAvailableTop: free space across all blocks in the top context
 *
 *		allAllocatedTop: total bytes allocated in the top context, including
 *		blocks that are already dropped
 *
 *		allFreedTop: total bytes that were freed in the top context
 *		maxHeldTop: maximum bytes held in the top context
 */
static void
MemoryContextStats_recur(MemoryContext topContext, MemoryContext rootContext,
                         char *topContextName, char *nameBuffer, int nameBufferSize,
                         uint64 nBlocksTop, uint64 nChunksTop,
                         uint64 currentAvailableTop, uint64 allAllocatedTop,
                         uint64 allFreedTop, uint64 maxHeldTop)
{
	MemoryContext   child;
    char*           name;

	AssertArg(MemoryContextIsValid(topContext));

	uint64 nBlocks = 0;
	uint64 nChunks = 0;
	uint64 currentAvailable = 0;
	uint64 allAllocated = 0;
	uint64 allFreed = 0;
	uint64 maxHeld = 0;

	/*
	 * The top context is always supposed to have children contexts. Therefore, it is not
	 * collapse-able with other siblings. So, the siblingCount is set to 1.
	 */
	MemoryContext_LogContextStats(1 /* siblingCount */, allAllocatedTop, allFreedTop, currentAvailableTop, topContextName);

    uint64 cumBlocks = 0;
    uint64 cumChunks = 0;
    uint64 cumCurAvailable = 0;
    uint64 cumAllAllocated = 0;
    uint64 cumAllFreed = 0;
    uint64 cumMaxHeld = 0;

    char prevChildName[MAX_CONTEXT_NAME_SIZE] = "";

    uint64 siblingCount = 0;

	for (child = topContext->firstchild; child != NULL; child = child->nextchild)
	{
		/* Get name and ancestry of this MemoryContext */
		name = MemoryContextName(child, rootContext, nameBuffer, nameBufferSize);

		(*child->methods.stats)(child, &nBlocks, &nChunks, &currentAvailable, &allAllocated, &allFreed, &maxHeld);

		if (child->firstchild == NULL)
		{
			/* To qualify for sibling collapsing the context must not have any child context */

			if (strcmp(name, prevChildName) == 0)
			{
				cumBlocks += nBlocks;
				cumChunks += nChunks;
				cumCurAvailable += currentAvailable;
				cumAllAllocated += allAllocated;
				cumAllFreed += allFreed;
				cumMaxHeld = Max(cumMaxHeld, maxHeld);

				siblingCount++;
			}
			else
			{
				if (siblingCount != 0)
				{
					/*
					 * Output the previous cumulative stat, and start a new run. Note: don't just
					 * pass the new one to MemoryContextStats_recur, as the new one might be the
					 * start of another run of duplicate contexts
					 */

					MemoryContext_LogContextStats(siblingCount, cumAllAllocated, cumAllFreed, cumCurAvailable, prevChildName);
				}

				cumBlocks = nBlocks;
				cumChunks = nChunks;
				cumCurAvailable = currentAvailable;
				cumAllAllocated = allAllocated;
				cumAllFreed = allFreed;
				cumMaxHeld = maxHeld;

				/* Move new name into previous name */
				strncpy(prevChildName, name, MAX_CONTEXT_NAME_SIZE - 1);

				/* The current one is the sole sibling */
				siblingCount = 1;
			}
		}
		else
		{
			/* Does not qualify for sibling collapsing as the context has child context */

			if (siblingCount != 0)
			{
				/*
				 * We have previously collapsed (one or more siblings with empty children) context
				 * stats that we want to print here. Output the previous cumulative stat.
				 */

				MemoryContext_LogContextStats(siblingCount, cumAllAllocated, cumAllFreed, cumCurAvailable, prevChildName);
			}

			MemoryContextStats_recur(child, rootContext, name, nameBuffer, nameBufferSize, nBlocks,
					nChunks, currentAvailable, allAllocated, allFreed, maxHeld);

			/*
			 * We just traversed a child node, so we need to make sure we don't carry over
			 * any child name from previous matching siblings. So, we reset prevChildName,
			 * and all cumulative stats
			 */
			prevChildName[0] = '\0';

			cumBlocks = 0;
			cumChunks = 0;
			cumCurAvailable = 0;
			cumAllAllocated = 0;
			cumAllFreed = 0;
			cumMaxHeld = 0;

			/*
			 * The current one doesn't qualify for collapsing, and we already
			 * printed it and its children by calling MemoryContextStats_recur
			 */
			siblingCount = 0;
		}
	}

	if (siblingCount != 0)
	{
		/* Output any unprinted cumulative stats */

		MemoryContext_LogContextStats(siblingCount, cumAllAllocated, cumAllFreed, cumCurAvailable, prevChildName);
	}
}

/*
 * MemoryContextStats
 *		Prints the usage details of a context.
 *
 * Parameters:
 * 		context: the context of interest.
 */
void
MemoryContextStats(MemoryContext context)
{
    char*     name;
    char      namebuf[MAX_CONTEXT_NAME_SIZE];

	AssertArg(MemoryContextIsValid(context));

    name = MemoryContextName(context, NULL, namebuf, sizeof(namebuf));
    write_stderr("pid %d: Memory statistics for %s/\n", MyProcPid, name);
    write_stderr("context: occurrences_count, currently_allocated, currently_available, total_allocated, total_freed, name\n");

	uint64 nBlocks = 0;
	uint64 nChunks = 0;
	uint64 currentAvailable = 0;
	uint64 allAllocated = 0;
	uint64 allFreed = 0;
	uint64 maxHeld = 0;
	int namebufsize = sizeof(namebuf);

	/* Get the root context's stat and pass it to the MemoryContextStats_recur for printing */
	(*context->methods.stats)(context, &nBlocks, &nChunks, &currentAvailable, &allAllocated, &allFreed, &maxHeld);
	name = MemoryContextName(context, context, namebuf, namebufsize);

    MemoryContextStats_recur(context, context, name, namebuf, namebufsize, nBlocks, nChunks,
    		currentAvailable, allAllocated, allFreed, maxHeld);
}

/*
 * MemoryContextCheck
 *		Check all chunks in the named context.
 *
 * This is just a debugging utility, so it's not fancy.
 */
#ifdef MEMORY_CONTEXT_CHECKING
void
MemoryContextCheck(MemoryContext context)
{
	MemoryContext child;

	AssertArg(MemoryContextIsValid(context));

	(*context->methods.check) (context);
	for (child = context->firstchild; child != NULL; child = child->nextchild)
		MemoryContextCheck(child);
}
#endif

/*
 * MemoryContextContains
 *		Detect whether an allocated chunk of memory belongs to a given
 *		context or not.
 *
 * Note: this test assumes that the pointer was allocated using palloc.
 * If unsure, please use the generic version (MemoryContextContainsGenericAllocation).
 *
 * Caution: this test is reliable as long as the 'pointer' does point to
 * a chunk of memory allocated from *some* context.  If 'pointer' points
 * at memory obtained in some other way, there is a small chance of a
 * false-positive result since the bits right before it might look like
 * a valid chunk header by chance. In the latter case (when the memory
 * was not palloc'ed), we are more likely to crash. Please use the generic
 * version of this method if you have any doubt that the tested memory
 * region may not be palloc'ed.
 */
bool
MemoryContextContains(MemoryContext context, void *pointer)
{
	StandardChunkHeader *header;

	/*
	 * Try to detect bogus pointers handed to us, poorly though we can.
	 * Presumably, a pointer that isn't MAXALIGNED isn't pointing at an
	 * allocated chunk.
	 */
	if (pointer == NULL || pointer != (void *) MAXALIGN(pointer))
	{
		return false;
	}

	/*
	 * OK, it's probably safe to look at the chunk header.
	 */
	header = (StandardChunkHeader *)
		((char *) pointer - STANDARDCHUNKHEADERSIZE);

	if (header->sharedHeader == NULL || (void*)header->sharedHeader != (void *) MAXALIGN(header->sharedHeader) || !AllocSizeIsValid(header->size))
	{
		return false;
	}

	SharedChunkHeader *sharedHeader = (SharedChunkHeader *)header->sharedHeader;

	/*
	 * If the context link doesn't match then we certainly have a non-member
	 * chunk.  Also check for a reasonable-looking size as extra guard against
	 * being fooled by bogus pointers.
	 */
	if (sharedHeader->context == context)
	{
		return true;
	}
	return false;
}

/*
 * MemoryContextContainsGenericAllocation
 *		Detects whether a generic (may or may not be allocated by
 *		palloc) chunk of memory belongs to a given context or not.
 *		Note, the "generic" means it will be ready to
 *		handle chunks not allocated using palloc.
 *
 * Caution: this test has the same problem as MemoryContextContains
 * 		where it can falsely detect a chunk belonging to a context,
 * 		while it does not. In addition, it can also falsely conclude
 * 		that a chunk does *not* belong to a context, while in reality
 * 		it does. The latter weakness stems from its versatility to
 * 		handle non-palloc'ed chunks.
 */
bool
MemoryContextContainsGenericAllocation(MemoryContext context, void *pointer)
{
	StandardChunkHeader *header;

	/*
	 * Try to detect bogus pointers handed to us, poorly though we can.
	 * Presumably, a pointer that isn't MAXALIGNED isn't pointing at an
	 * allocated chunk.
	 */
	if (pointer == NULL || pointer != (void *) MAXALIGN(pointer))
	{
		return false;
	}

	/*
	 * OK, it's probably safe to look at the chunk header.
	 */
	header = (StandardChunkHeader *)
		((char *) pointer - STANDARDCHUNKHEADERSIZE);

	AllocSet set = (AllocSet)context;

	if (header->sharedHeader == set->sharedHeaderList ||
			(set->sharedHeaderList != NULL && set->sharedHeaderList->next == header->sharedHeader) ||
			(set->sharedHeaderList != NULL && set->sharedHeaderList->next != NULL && set->sharedHeaderList->next->next == header->sharedHeader))
	{
		/*
		 * At this point we know that one of the sharedHeader pointers of the
		 * provided context (AllocSet) is the same as the sharedHeader
		 * pointer of the provided chunk. Therefore, the chunk should
		 * belong to the AllocSet (with a false positive chance coming
		 * from some third party allocated memory region having the
		 * same value as the sharedHeaderList pointer address
		 */
		return true;
	}

	/*
	 * We might falsely conclude that the chunk does not belong
	 * to the context, if we fail to match the chunk's sharedHeader
	 * pointer with one of the leading sharedHeader pointers in the
	 * context's sharedHeaderList.
	 */
	return false;
}

/*--------------------
 * MemoryContextCreate
 *		Context-type-independent part of context creation.
 *
 * This is only intended to be called by context-type-specific
 * context creation routines, not by the unwashed masses.
 *
 * The context creation procedure is a little bit tricky because
 * we want to be sure that we don't leave the context tree invalid
 * in case of failure (such as insufficient memory to allocate the
 * context node itself).  The procedure goes like this:
 *	1.	Context-type-specific routine first calls MemoryContextCreate(),
 *		passing the appropriate tag/size/methods values (the methods
 *		pointer will ordinarily point to statically allocated data).
 *		The parent and name parameters usually come from the caller.
 *	2.	MemoryContextCreate() attempts to allocate the context node,
 *		plus space for the name.  If this fails we can ereport() with no
 *		damage done.
 *	3.	We fill in all of the type-independent MemoryContext fields.
 *	4.	We call the type-specific init routine (using the methods pointer).
 *		The init routine is required to make the node minimally valid
 *		with zero chance of failure --- it can't allocate more memory,
 *		for example.
 *	5.	Now we have a minimally valid node that can behave correctly
 *		when told to reset or delete itself.  We link the node to its
 *		parent (if any), making the node part of the context tree.
 *	6.	We return to the context-type-specific routine, which finishes
 *		up type-specific initialization.  This routine can now do things
 *		that might fail (like allocate more memory), so long as it's
 *		sure the node is left in a state that delete will handle.
 *
 * This protocol doesn't prevent us from leaking memory if step 6 fails
 * during creation of a top-level context, since there's no parent link
 * in that case.  However, if you run out of memory while you're building
 * a top-level context, you might as well go home anyway...
 *
 * Normally, the context node and the name are allocated from
 * TopMemoryContext (NOT from the parent context, since the node must
 * survive resets of its parent context!).	However, this routine is itself
 * used to create TopMemoryContext!  If we see that TopMemoryContext is NULL,
 * we assume we are creating TopMemoryContext and use malloc() to allocate
 * the node.
 *
 * Note that the name field of a MemoryContext does not point to
 * separately-allocated storage, so it should not be freed at context
 * deletion.
 *--------------------
 */
MemoryContext
MemoryContextCreate(NodeTag tag, Size size,
					MemoryContextMethods *methods,
					MemoryContext parent,
					const char *name)
{
	MemoryContext node;
	Size		needed = size + strlen(name) + 1;

	/* Get space for node and name */
	if (TopMemoryContext != NULL)
	{
		/* Normal case: allocate the node in TopMemoryContext */
		node = (MemoryContext) MemoryContextAlloc(TopMemoryContext,
												  needed);
	}
	else
	{
		/* Special case for startup: use good ol' malloc */
		node = (MemoryContext) malloc(needed);
		if(!node)
			ereport(ERROR, (errcode(ERRCODE_OUT_OF_MEMORY),
				errmsg("Failed to create memory context: out of memory")
				));
	}

	/* Initialize the node as best we can */
	MemSet(node, 0, size);
	node->type = tag;
	node->methods = *methods;
	node->parent = parent;
	node->firstchild = NULL;
	node->nextchild = NULL;
	node->isReset = true;
	node->name = ((char *) node) + size;
	strcpy(node->name, name);

	/* Type-specific routine finishes any other essential initialization */
	(*node->methods.init) (node);

	/* OK to link node to parent (if any) */
	if (parent)
	{
		node->nextchild = parent->firstchild;
		parent->firstchild = node;
	}

	/* Return to type-specific creation routine to finish up */
	return node;
}

/*
 * MemoryContextAlloc
 *		Allocate space within the specified context.
 *
 * This could be turned into a macro, but we'd have to import
 * nodes/memnodes.h into postgres.h which seems a bad idea.
 */
void *
MemoryContextAllocImpl(MemoryContext context, Size size, const char* sfile, const char *sfunc, int sline)
{
	void *ret;

#ifdef PGTRACE_ENABLED
	StandardChunkHeader *header;
#endif
	AssertArg(MemoryContextIsValid(context));

#ifdef CDB_PALLOC_CALLER_ID
	context->callerFile = sfile;
	context->callerLine = sline;
#endif

	if (!AllocSizeIsValid(size))
		MemoryContextError(ERRCODE_INTERNAL_ERROR,
				context, CDB_MCXT_WHERE(context),
				"invalid memory alloc request size %lu",
				(unsigned long)size);

<<<<<<< HEAD
	ret = (*context->methods.alloc) (context, size);
#ifdef PGTRACE_ENABLED
	header = (StandardChunkHeader *)
		((char *) ret - STANDARDCHUNKHEADERSIZE);
	PG_TRACE5(memctxt__alloc, size, header->size, 0, 0, (long) context->name);
#endif

	return ret;
=======
	context->isReset = false;

	return (*context->methods->alloc) (context, size);
>>>>>>> a4bebdd9
}

/*
 * MemoryContextAllocZero
 *		Like MemoryContextAlloc, but clears allocated memory
 *
 *	We could just call MemoryContextAlloc then clear the memory, but this
 *	is a very common combination, so we provide the combined operation.
 */
void *
MemoryContextAllocZeroImpl(MemoryContext context, Size size, const char* sfile, const char *sfunc, int sline)
{
	void	   *ret;

#ifdef PGTRACE_ENABLED
	StandardChunkHeader *header;
#endif
	AssertArg(MemoryContextIsValid(context));

#ifdef CDB_PALLOC_CALLER_ID
	context->callerFile = sfile;
	context->callerLine = sline;
#endif

	if (!AllocSizeIsValid(size))
		MemoryContextError(ERRCODE_INTERNAL_ERROR,
				context, CDB_MCXT_WHERE(context),
				"invalid memory alloc request size %lu",
				(unsigned long)size);

<<<<<<< HEAD
	ret = (*context->methods.alloc) (context, size);
=======
	context->isReset = false;

	ret = (*context->methods->alloc) (context, size);
>>>>>>> a4bebdd9

	MemSetAligned(ret, 0, size);

#ifdef PGTRACE_ENABLED
	header = (StandardChunkHeader *)
		((char *) ret - STANDARDCHUNKHEADERSIZE);
	PG_TRACE5(memctxt__alloc, size, header->size, 0, 0, (long) context->name);
#endif

	return ret;
}

/*
 * MemoryContextAllocZeroAligned
 *		MemoryContextAllocZero where length is suitable for MemSetLoop
 *
 *	This might seem overly specialized, but it's not because newNode()
 *	is so often called with compile-time-constant sizes.
 */
void *
MemoryContextAllocZeroAlignedImpl(MemoryContext context, Size size, const char* sfile, const char *sfunc, int sline)
{
	void	   *ret;

#ifdef PGTRACE_ENABLED
	StandardChunkHeader *header;
#endif

	AssertArg(MemoryContextIsValid(context));

#ifdef CDB_PALLOC_CALLER_ID
	context->callerFile = sfile;
	context->callerLine = sline;
#endif

	if (!AllocSizeIsValid(size))
		MemoryContextError(ERRCODE_INTERNAL_ERROR,
				context, CDB_MCXT_WHERE(context),
				"invalid memory alloc request size %lu",
				(unsigned long)size);

<<<<<<< HEAD
	ret = (*context->methods.alloc) (context, size);
=======
	context->isReset = false;

	ret = (*context->methods->alloc) (context, size);
>>>>>>> a4bebdd9

	MemSetLoop(ret, 0, size);

#ifdef PGTRACE_ENABLED
	header = (StandardChunkHeader *)
		((char *) ret - STANDARDCHUNKHEADERSIZE);
	PG_TRACE5(memctxt__alloc, size, header->size, 0, 0, (long) context->name);
#endif

	return ret;
}

/*
 * pfree
 *		Release an allocated chunk.
 */
void
MemoryContextFreeImpl(void *pointer, const char *sfile, const char *sfunc, int sline)
{
	/*
	 * Try to detect bogus pointers handed to us, poorly though we can.
	 * Presumably, a pointer that isn't MAXALIGNED isn't pointing at an
	 * allocated chunk.
	 */
	Assert(pointer != NULL);
	Assert(pointer == (void *) MAXALIGN(pointer));

	/*
	 * OK, it's probably safe to look at the chunk header.
	 */
	StandardChunkHeader* header = (StandardChunkHeader *)
		((char *) pointer - STANDARDCHUNKHEADERSIZE);

	AssertArg(MemoryContextIsValid(header->sharedHeader->context));

#ifdef PGTRACE_ENABLED
	PG_TRACE5(memctxt__free, 0, 0, 
#ifdef MEMORY_CONTEXT_CHECKING
		header->requested_size, header->size,
#else
		0, header->size, 
#endif
		(long) header->sharedHeader->context->name);
#endif

#ifdef CDB_PALLOC_CALLER_ID
	header->sharedHeader->context->callerFile = sfile;
	header->sharedHeader->context->callerLine = sline;
#endif

	if (header->sharedHeader->context->methods.free_p)
		(*header->sharedHeader->context->methods.free_p) (header->sharedHeader->context, pointer);
	else
		Assert(header);   /* this assert never fails. Just here so we can set breakpoint in debugger. */
}

/*
 * repalloc
 *		Adjust the size of a previously allocated chunk.
 */
void *
MemoryContextReallocImpl(void *pointer, Size size, const char *sfile, const char *sfunc, int sline)
{
	StandardChunkHeader *header;
	void *ret;

#ifdef PGTRACE_ENABLED 
	long old_reqsize;
	long old_size;
#endif

	/*
	 * Try to detect bogus pointers handed to us, poorly though we can.
	 * Presumably, a pointer that isn't MAXALIGNED isn't pointing at an
	 * allocated chunk.
	 */
	Assert(pointer != NULL);
	Assert(pointer == (void *) MAXALIGN(pointer));

	/*
	 * OK, it's probably safe to look at the chunk header.
	 */
	header = (StandardChunkHeader *)
		((char *) pointer - STANDARDCHUNKHEADERSIZE);

	AssertArg(MemoryContextIsValid(header->sharedHeader->context));

#ifdef PGTRACE_ENABLED
#ifdef MEMORY_CONTEXT_CHECKING
	old_reqsize = header->requested_size;
#else
	old_reqsize = 0;
#endif
	old_size = header->size;
#endif

<<<<<<< HEAD
#ifdef CDB_PALLOC_CALLER_ID
	header->sharedHeader->context->callerFile = sfile;
	header->sharedHeader->context->callerLine = sline;
#endif
=======
	/* isReset must be false already */
	Assert(!header->context->isReset);

	return (*header->context->methods->realloc) (header->context,
												 pointer, size);
}
>>>>>>> a4bebdd9

	if (!AllocSizeIsValid(size))
		MemoryContextError(ERRCODE_INTERNAL_ERROR,
				header->sharedHeader->context, CDB_MCXT_WHERE(header->sharedHeader->context),
				"invalid memory alloc request size %lu",
				(unsigned long)size);

	ret = (*header->sharedHeader->context->methods.realloc) (header->sharedHeader->context, pointer, size);

#ifdef PGTRACE_ENABLED
	header = (StandardChunkHeader *)
		((char *) ret - STANDARDCHUNKHEADERSIZE);
	PG_TRACE5(memctxt__realloc, size, header->size, old_reqsize, old_size, (long) header->sharedHeader->context->name);
#endif

	return ret;
}


/*
 * MemoryContextStrdup
 *		Like strdup(), but allocate from the specified context
 */
char *
MemoryContextStrdup(MemoryContext context, const char *string)
{
	char	   *nstr;
	Size		len = strlen(string) + 1;

	nstr = (char *) MemoryContextAlloc(context, len);

	memcpy(nstr, string, len);

	return nstr;
}

/*
 * pnstrdup
 *		Like pstrdup(), but append null byte to a
 *		not-necessarily-null-terminated input string.
 */
char *
pnstrdup(const char *in, Size len)
{
	char	   *out = palloc(len + 1);

	memcpy(out, in, len);
	out[len] = '\0';
	return out;
}


/*
 * floor_log2_Size
 */
int floor_log2_Size(Size sz)
{
    return floor_log2_Size_inline(sz);
}

/*
 * ceil_log2_Size
 */
int ceil_log2_Size(Size sz)
{
    return ceil_log2_Size_inline(sz);
}


#if defined(WIN32) || defined(__CYGWIN__)
/*
 *	Memory support routines for libpgport on Win32
 *
 *	Win32 can't load a library that PGDLLIMPORTs a variable
 *	if the link object files also PGDLLIMPORT the same variable.
 *	For this reason, libpgport can't reference CurrentMemoryContext
 *	in the palloc macro calls.
 *
 *	To fix this, we create several functions here that allow us to
 *	manage memory without doing the inline in libpgport.
 */
void *
pgport_palloc(Size sz)
{
	return palloc(sz);
}


char *
pgport_pstrdup(const char *str)
{
	return pstrdup(str);
}


/* Doesn't reference a PGDLLIMPORT variable, but here for completeness. */
void
pgport_pfree(void *pointer)
{
	pfree(pointer);
}

#endif<|MERGE_RESOLUTION|>--- conflicted
+++ resolved
@@ -9,13 +9,9 @@
  * context's MemoryContextMethods struct.
  *
  *
-<<<<<<< HEAD
  * Portions Copyright (c) 2007-2008, Greenplum inc
  * Portions Copyright (c) 2012-Present Pivotal Software, Inc.
- * Portions Copyright (c) 1996-2010, PostgreSQL Global Development Group
-=======
  * Portions Copyright (c) 1996-2011, PostgreSQL Global Development Group
->>>>>>> a4bebdd9
  * Portions Copyright (c) 1994, Regents of the University of California
  *
  *
@@ -162,16 +158,12 @@
 	if (context->firstchild != NULL)
 		MemoryContextResetChildren(context);
 
-<<<<<<< HEAD
-	(*context->methods.reset) (context);
-=======
 	/* Nothing to do if no pallocs since startup or last reset */
 	if (!context->isReset)
 	{
-		(*context->methods->reset) (context);
+		(*context->methods.reset) (context);
 		context->isReset = true;
 	}
->>>>>>> a4bebdd9
 }
 
 /*
@@ -278,11 +270,7 @@
 	AssertArg(MemoryContextIsValid(context));
 
 	MemoryContextDeleteChildren(context);
-<<<<<<< HEAD
-	(*context->methods.reset) (context);
-=======
 	MemoryContextReset(context);
->>>>>>> a4bebdd9
 }
 
 /*
@@ -1085,7 +1073,8 @@
 				"invalid memory alloc request size %lu",
 				(unsigned long)size);
 
-<<<<<<< HEAD
+	context->isReset = false;
+
 	ret = (*context->methods.alloc) (context, size);
 #ifdef PGTRACE_ENABLED
 	header = (StandardChunkHeader *)
@@ -1094,11 +1083,6 @@
 #endif
 
 	return ret;
-=======
-	context->isReset = false;
-
-	return (*context->methods->alloc) (context, size);
->>>>>>> a4bebdd9
 }
 
 /*
@@ -1129,13 +1113,9 @@
 				"invalid memory alloc request size %lu",
 				(unsigned long)size);
 
-<<<<<<< HEAD
+	context->isReset = false;
+
 	ret = (*context->methods.alloc) (context, size);
-=======
-	context->isReset = false;
-
-	ret = (*context->methods->alloc) (context, size);
->>>>>>> a4bebdd9
 
 	MemSetAligned(ret, 0, size);
 
@@ -1177,13 +1157,9 @@
 				"invalid memory alloc request size %lu",
 				(unsigned long)size);
 
-<<<<<<< HEAD
+	context->isReset = false;
+
 	ret = (*context->methods.alloc) (context, size);
-=======
-	context->isReset = false;
-
-	ret = (*context->methods->alloc) (context, size);
->>>>>>> a4bebdd9
 
 	MemSetLoop(ret, 0, size);
 
@@ -1280,19 +1256,10 @@
 	old_size = header->size;
 #endif
 
-<<<<<<< HEAD
 #ifdef CDB_PALLOC_CALLER_ID
 	header->sharedHeader->context->callerFile = sfile;
 	header->sharedHeader->context->callerLine = sline;
 #endif
-=======
-	/* isReset must be false already */
-	Assert(!header->context->isReset);
-
-	return (*header->context->methods->realloc) (header->context,
-												 pointer, size);
-}
->>>>>>> a4bebdd9
 
 	if (!AllocSizeIsValid(size))
 		MemoryContextError(ERRCODE_INTERNAL_ERROR,
@@ -1300,6 +1267,9 @@
 				"invalid memory alloc request size %lu",
 				(unsigned long)size);
 
+	/* isReset must be false already */
+	Assert(!header->sharedHeader->context->isReset);
+
 	ret = (*header->sharedHeader->context->methods.realloc) (header->sharedHeader->context, pointer, size);
 
 #ifdef PGTRACE_ENABLED
