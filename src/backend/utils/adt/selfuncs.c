/*-------------------------------------------------------------------------
 *
 * selfuncs.c
 *	  Selectivity functions and index cost estimation functions for
 *	  standard operators and index access methods.
 *
 *	  Selectivity routines are registered in the pg_operator catalog
 *	  in the "oprrest" and "oprjoin" attributes.
 *
 *	  Index cost functions are registered in the pg_am catalog
 *	  in the "amcostestimate" attribute.
 *
 * Portions Copyright (c) 2006-2009, Greenplum inc
 * Portions Copyright (c) 2012-Present Pivotal Software, Inc.
 * Portions Copyright (c) 1996-2009, PostgreSQL Global Development Group
 * Portions Copyright (c) 1994, Regents of the University of California
 *
 *
 * IDENTIFICATION
<<<<<<< HEAD
 *	  $PostgreSQL: pgsql/src/backend/utils/adt/selfuncs.c,v 1.256 2008/10/21 20:42:53 tgl Exp $
=======
 *	  $PostgreSQL: pgsql/src/backend/utils/adt/selfuncs.c,v 1.250 2008/07/07 20:24:55 tgl Exp $
>>>>>>> 49f001d8
 *
 *-------------------------------------------------------------------------
 */

/*----------
 * Operator selectivity estimation functions are called to estimate the
 * selectivity of WHERE clauses whose top-level operator is their operator.
 * We divide the problem into two cases:
 *		Restriction clause estimation: the clause involves vars of just
 *			one relation.
 *		Join clause estimation: the clause involves vars of multiple rels.
 * Join selectivity estimation is far more difficult and usually less accurate
 * than restriction estimation.
 *
 * When dealing with the inner scan of a nestloop join, we consider the
 * join's joinclauses as restriction clauses for the inner relation, and
 * treat vars of the outer relation as parameters (a/k/a constants of unknown
 * values).  So, restriction estimators need to be able to accept an argument
 * telling which relation is to be treated as the variable.
 *
 * The call convention for a restriction estimator (oprrest function) is
 *
 *		Selectivity oprrest (PlannerInfo *root,
 *							 Oid operator,
 *							 List *args,
 *							 int varRelid);
 *
 * root: general information about the query (rtable and RelOptInfo lists
 * are particularly important for the estimator).
 * operator: OID of the specific operator in question.
 * args: argument list from the operator clause.
 * varRelid: if not zero, the relid (rtable index) of the relation to
 * be treated as the variable relation.  May be zero if the args list
 * is known to contain vars of only one relation.
 *
 * This is represented at the SQL level (in pg_proc) as
 *
 *		float8 oprrest (internal, oid, internal, int4);
 *
 * The call convention for a join estimator (oprjoin function) is similar
 * except that varRelid is not needed, and instead the join type is
 * supplied:
 *
 *		Selectivity oprjoin (PlannerInfo *root,
 *							 Oid operator,
 *							 List *args,
 *							 JoinType jointype);
 *
 *		float8 oprjoin (internal, oid, internal, int2);
 *
 * (We deliberately make the SQL signature different to facilitate
 * catching errors.)
 *----------
 */

#include "postgres.h"

#include <ctype.h>
#include <math.h>

#include "access/sysattr.h"
#include "catalog/pg_opfamily.h"
#include "catalog/pg_statistic.h"
#include "catalog/pg_type.h"
#include "catalog/pg_constraint.h"
#include "mb/pg_wchar.h"
#include "nodes/makefuncs.h"
#include "nodes/nodeFuncs.h"
#include "optimizer/clauses.h"
#include "optimizer/cost.h"
#include "optimizer/pathnode.h"
#include "optimizer/paths.h"
#include "optimizer/plancat.h"
#include "optimizer/predtest.h"
#include "optimizer/restrictinfo.h"
#include "optimizer/var.h"
#include "parser/parse_coerce.h"
#include "parser/parsetree.h"
#include "utils/builtins.h"
#include "utils/bytea.h"
#include "utils/date.h"
#include "utils/datum.h"
#include "utils/fmgroids.h"
#include "utils/lsyscache.h"
#include "utils/nabstime.h"
#include "utils/pg_locale.h"
#include "utils/selfuncs.h"
#include "utils/syscache.h"

#include "cdb/cdbvars.h"                /* getgpsegmentCount */

static double var_eq_const(VariableStatData *vardata, Oid operator,
			 Datum constval, bool constisnull,
			 bool varonleft);
static double var_eq_non_const(VariableStatData *vardata, Oid operator,
				 Node *other,
				 bool varonleft);
static double ineq_histogram_selectivity(VariableStatData *vardata,
						   FmgrInfo *opproc, bool isgt,
						   Datum constval, Oid consttype);
static bool convert_to_scalar(Datum value, Oid valuetypid, double *scaledvalue,
				  Datum lobound, Datum hibound, Oid boundstypid,
				  double *scaledlobound, double *scaledhibound, bool isgt);
static double convert_numeric_to_scalar(Datum value, Oid typid);
static void convert_bytea_to_scalar(Datum value,
						double *scaledvalue,
						Datum lobound,
						double *scaledlobound,
						Datum hibound,
						double *scaledhibound);
static double convert_one_bytea_to_scalar(unsigned char *value, int valuelen,
							int rangelo, int rangehi);
static bool get_variable_range(PlannerInfo *root, VariableStatData *vardata,
					 Oid sortop, Datum *min, Datum *max);
static Selectivity prefix_selectivity(VariableStatData *vardata,
				   Oid vartype, Oid opfamily, Const *prefixcon);
static Selectivity like_selectivity(const char *patt, int pattlen,
									bool case_insensitive);
static Selectivity regex_selectivity(const char *patt, int pattlen,
									 bool case_insensitive,
									 int fixed_prefix_len);
static Datum string_to_datum(const char *str, Oid datatype);
static Const *string_to_const(const char *str, Oid datatype);
static Const *string_to_bytea_const(const char *str, size_t str_len);

static Selectivity
mcv_selectivity_cdb(VariableStatData   *vardata,
                    FmgrInfo           *opproc,
				    Datum               constval,
                    bool                varonleft,
				    Selectivity        *sumcommonp,     /* OUT */
                    double             *nvaluesp);      /* OUT */


/*
 *		eqsel			- Selectivity of "=" for any data types.
 *
 * Note: this routine is also used to estimate selectivity for some
 * operators that are not "=" but have comparable selectivity behavior,
 * such as "~=" (geometric approximate-match).	Even for "=", we must
 * keep in mind that the left and right datatypes may differ.
 */
Datum
eqsel(PG_FUNCTION_ARGS)
{
	PlannerInfo *root = (PlannerInfo *) PG_GETARG_POINTER(0);
	Oid			operator = PG_GETARG_OID(1);
	List	   *args = (List *) PG_GETARG_POINTER(2);
	int			varRelid = PG_GETARG_INT32(3);
	VariableStatData vardata;
	Node	   *other;
	bool		varonleft;
	double		selec;

	/*
	 * If expression is not variable = something or something = variable, then
	 * punt and return a default estimate.
	 */
	if (!get_restriction_variable(root, args, varRelid,
								  &vardata, &other, &varonleft))
		PG_RETURN_FLOAT8(DEFAULT_EQ_SEL);

	/*
	 * We can do a lot better if the something is a constant.  (Note: the
	 * Const might result from estimation rather than being a simple constant
	 * in the query.)
	 */
	if (IsA(other, Const))
		selec = var_eq_const(&vardata, operator,
							 ((Const *) other)->constvalue,
							 ((Const *) other)->constisnull,
							 varonleft);
	else
		selec = var_eq_non_const(&vardata, operator, other,
								 varonleft);

	ReleaseVariableStats(vardata);

	PG_RETURN_FLOAT8((float8) selec);
}

/*
 * var_eq_const --- eqsel for var = const case
 *
 * This is split out so that some other estimation functions can use it.
 */
static double
var_eq_const(VariableStatData *vardata, Oid operator,
			 Datum constval, bool constisnull,
			 bool varonleft)
{
	double		selec;

	/*
	 * If the constant is NULL, assume operator is strict and
	 * return zero, ie, operator will never return TRUE.
	 */
	if (constisnull)
		return 0.0;

	if (HeapTupleIsValid(vardata->statsTuple))
	{
		Form_pg_statistic stats;
		Datum	   *values;
		int			nvalues;
		float4	   *numbers;
		int			nnumbers;
		bool		match = false;
		int			i;

		stats = (Form_pg_statistic) GETSTRUCT(vardata->statsTuple);

		/*
		 * Is the constant "=" to any of the column's most common values?
		 * (Although the given operator may not really be "=", we will
		 * assume that seeing whether it returns TRUE is an appropriate
		 * test.  If you don't like this, maybe you shouldn't be using
		 * eqsel for your operator...)
		 */
		if (get_attstatsslot(vardata->statsTuple,
							 vardata->atttype, vardata->atttypmod,
							 STATISTIC_KIND_MCV, InvalidOid,
							 &values, &nvalues,
							 &numbers, &nnumbers))
		{
			FmgrInfo	eqproc;

			fmgr_info(get_opcode(operator), &eqproc);

			for (i = 0; i < nvalues; i++)
			{
				/* be careful to apply operator right way 'round */
				if (varonleft)
					match = DatumGetBool(FunctionCall2(&eqproc,
													   values[i],
													   constval));
				else
					match = DatumGetBool(FunctionCall2(&eqproc,
													   constval,
													   values[i]));
				if (match)
					break;
			}
		}
		else
		{
			/* no most-common-value info available */
			values = NULL;
			numbers = NULL;
			i = nvalues = nnumbers = 0;
		}

		if (match)
		{
			/*
			 * Constant is "=" to this common value.  We know selectivity
			 * exactly (or as exactly as ANALYZE could calculate it,
			 * anyway).
			 */
			selec = numbers[i];
		}
		else
		{
			/*
			 * Comparison is against a constant that is neither NULL nor
			 * any of the common values.  Its selectivity cannot be more
			 * than this:
			 */
			double		sumcommon = 0.0;
			double		otherdistinct;

			for (i = 0; i < nnumbers; i++)
				sumcommon += numbers[i];
			selec = 1.0 - sumcommon - stats->stanullfrac;
			CLAMP_PROBABILITY(selec);

			/*
			 * and in fact it's probably a good deal less. We approximate
			 * that all the not-common values share this remaining
			 * fraction equally, so we divide by the number of other
			 * distinct values.
			 */
			otherdistinct = get_variable_numdistinct(vardata) - nnumbers;
			if (otherdistinct > 1)
				selec /= otherdistinct;

			/*
			 * Another cross-check: selectivity shouldn't be estimated as
			 * more than the least common "most common value".
			 */
			if (nnumbers > 0 && selec > numbers[nnumbers - 1])
				selec = numbers[nnumbers - 1];
		}

		free_attstatsslot(vardata->atttype, values, nvalues,
						  numbers, nnumbers);
	}
	else
	{
		/*
		 * No ANALYZE stats available, so make a guess using estimated number
		 * of distinct values and assuming they are equally common. (The guess
		 * is unlikely to be very good, but we do know a few special cases.)
		 */
		selec = 1.0 / get_variable_numdistinct(vardata);
	}

	/* result should be in range, but make sure... */
	CLAMP_PROBABILITY(selec);

	return selec;
}

/*
 * var_eq_non_const --- eqsel for var = something-other-than-const case
 */
static double
var_eq_non_const(VariableStatData *vardata, Oid operator,
				 Node *other,
				 bool varonleft)
{
	double		selec;

	if (HeapTupleIsValid(vardata->statsTuple))
	{
		Form_pg_statistic stats;
		double		ndistinct;
		float4	   *numbers;
		int			nnumbers;

		stats = (Form_pg_statistic) GETSTRUCT(vardata->statsTuple);

		/*
		 * Search is for a value that we do not know a priori, but we will
		 * assume it is not NULL.  Estimate the selectivity as non-null
		 * fraction divided by number of distinct values, so that we get a
		 * result averaged over all possible values whether common or
		 * uncommon.  (Essentially, we are assuming that the not-yet-known
		 * comparison value is equally likely to be any of the possible
		 * values, regardless of their frequency in the table.	Is that a
		 * good idea?)
		 */
		selec = 1.0 - stats->stanullfrac;
		ndistinct = get_variable_numdistinct(vardata);
		if (ndistinct > 1)
			selec /= ndistinct;

		/*
		 * Cross-check: selectivity should never be estimated as more than
		 * the most common value's.
		 */
		if (get_attstatsslot(vardata->statsTuple,
							 vardata->atttype, vardata->atttypmod,
							 STATISTIC_KIND_MCV, InvalidOid,
							 NULL, NULL,
							 &numbers, &nnumbers))
		{
			if (nnumbers > 0 && selec > numbers[0])
				selec = numbers[0];
			free_attstatsslot(vardata->atttype, NULL, 0, numbers, nnumbers);
		}
	}
	else
	{
		/*
		 * No ANALYZE stats available, so make a guess using estimated number
		 * of distinct values and assuming they are equally common. (The guess
		 * is unlikely to be very good, but we do know a few special cases.)
		 */
		selec = 1.0 / get_variable_numdistinct(vardata);
	}

	/* result should be in range, but make sure... */
	CLAMP_PROBABILITY(selec);

	return selec;
}

/*
 *		neqsel			- Selectivity of "!=" for any data types.
 *
 * This routine is also used for some operators that are not "!="
 * but have comparable selectivity behavior.  See above comments
 * for eqsel().
 */
Datum
neqsel(PG_FUNCTION_ARGS)
{
	PlannerInfo *root = (PlannerInfo *) PG_GETARG_POINTER(0);
	Oid			operator = PG_GETARG_OID(1);
	List	   *args = (List *) PG_GETARG_POINTER(2);
	int			varRelid = PG_GETARG_INT32(3);
	Oid			eqop;
	float8		result;

	/*
	 * We want 1 - eqsel() where the equality operator is the one associated
	 * with this != operator, that is, its negator.
	 */
	eqop = get_negator(operator);
	if (eqop)
	{
		result = DatumGetFloat8(DirectFunctionCall4(eqsel,
													PointerGetDatum(root),
													ObjectIdGetDatum(eqop),
													PointerGetDatum(args),
													Int32GetDatum(varRelid)));
	}
	else
	{
		/* Use default selectivity (should we raise an error instead?) */
		result = DEFAULT_EQ_SEL;
	}
	result = 1.0 - result;
	PG_RETURN_FLOAT8(result);
}

/*
 *	scalarineqsel		- Selectivity of "<", "<=", ">", ">=" for scalars.
 *
 * This is the guts of both scalarltsel and scalargtsel.  The caller has
 * commuted the clause, if necessary, so that we can treat the variable as
 * being on the left.  The caller must also make sure that the other side
 * of the clause is a non-null Const, and dissect same into a value and
 * datatype.
 *
 * This routine works for any datatype (or pair of datatypes) known to
 * convert_to_scalar().  If it is applied to some other datatype,
 * it will return a default estimate.
 */
static double
scalarineqsel(PlannerInfo *root, Oid operator, bool isgt,
			  VariableStatData *vardata, Datum constval, Oid consttype)
{
	Form_pg_statistic stats;
	FmgrInfo	opproc;
	double		mcv_selec,
				hist_selec,
				sumcommon;
	double		selec;
	HeapTuple	tp = getStatsTuple(vardata);

	if (!HeapTupleIsValid(getStatsTuple(vardata)))
	{
		/* no stats available, so default result */
		return DEFAULT_INEQ_SEL;
	}
	stats = (Form_pg_statistic) GETSTRUCT(tp);

	fmgr_info(get_opcode(operator), &opproc);

	/*
	 * If we have most-common-values info, add up the fractions of the MCV
	 * entries that satisfy MCV OP CONST.  These fractions contribute directly
	 * to the result selectivity.  Also add up the total fraction represented
	 * by MCV entries.
	 */
	mcv_selec = mcv_selectivity(vardata, &opproc, constval, true,
								&sumcommon);

	/*
	 * If there is a histogram, determine which bin the constant falls in, and
	 * compute the resulting contribution to selectivity.
	 */
	hist_selec = ineq_histogram_selectivity(vardata, &opproc, isgt,
											constval, consttype);

	/*
	 * Now merge the results from the MCV and histogram calculations,
	 * realizing that the histogram covers only the non-null values that are
	 * not listed in MCV.
	 */
	selec = 1.0 - stats->stanullfrac - sumcommon;

	if (hist_selec > 0.0)
		selec *= hist_selec;
	else
	{
		/*
		 * If no histogram but there are values not accounted for by MCV,
		 * arbitrarily assume half of them will match.
		 */
		selec *= 0.5;
	}

	selec += mcv_selec;

	/* result should be in range, but make sure... */
	CLAMP_PROBABILITY(selec);

	return selec;
}

/*
 *	mcv_selectivity			- Examine the MCV list for selectivity estimates
 *
 * Determine the fraction of the variable's MCV population that satisfies
 * the predicate (VAR OP CONST), or (CONST OP VAR) if !varonleft.  Also
 * compute the fraction of the total column population represented by the MCV
 * list.  This code will work for any boolean-returning predicate operator.
 *
 * The function result is the MCV selectivity, and the fraction of the
 * total population is returned into *sumcommonp.  Zeroes are returned
 * if there is no MCV list.
 *
 * CDB: The number of MCVs is returned into *nvaluesp.
 */
double
mcv_selectivity(VariableStatData *vardata, FmgrInfo *opproc,
				Datum constval, bool varonleft,
				double *sumcommonp)
{
    return mcv_selectivity_cdb(vardata, opproc, constval, varonleft,
                               sumcommonp, NULL);
}

static Selectivity
mcv_selectivity_cdb(VariableStatData   *vardata,
                    FmgrInfo           *opproc,
				    Datum               constval,
                    bool                varonleft,
				    Selectivity        *sumcommonp,     /* OUT */
                    double             *nvaluesp)       /* OUT */
{
	double		mcv_selec,
				sumcommon;
	Datum	   *values;
	int			nvalues = 0;
	float4	   *numbers;
	int			nnumbers;
	int			i;
	HeapTuple	tp = getStatsTuple(vardata);

	mcv_selec = 0.0;
	sumcommon = 0.0;

	if (HeapTupleIsValid(tp) &&
		get_attstatsslot(tp,
						 vardata->atttype, vardata->atttypmod,
						 STATISTIC_KIND_MCV, InvalidOid,
						 &values, &nvalues,
						 &numbers, &nnumbers))
	{
		for (i = 0; i < nvalues; i++)
		{
			if (varonleft ?
				DatumGetBool(FunctionCall2(opproc,
										   values[i],
										   constval)) :
				DatumGetBool(FunctionCall2(opproc,
										   constval,
										   values[i])))
				mcv_selec += numbers[i];
			sumcommon += numbers[i];
		}
		free_attstatsslot(vardata->atttype, values, nvalues,
						  numbers, nnumbers);
	}

	*sumcommonp = sumcommon;
	if (nvaluesp)
		*nvaluesp = nvalues;
	return mcv_selec;
}

/*
 *	histogram_selectivity	- Examine the histogram for selectivity estimates
 *
 * Determine the fraction of the variable's histogram entries that satisfy
 * the predicate (VAR OP CONST), or (CONST OP VAR) if !varonleft.
 *
 * This code will work for any boolean-returning predicate operator, whether
 * or not it has anything to do with the histogram sort operator.  We are
 * essentially using the histogram just as a representative sample.  However,
 * small histograms are unlikely to be all that representative, so the caller
 * should be prepared to fall back on some other estimation approach when the
 * histogram is missing or very small.  It may also be prudent to combine this
 * approach with another one when the histogram is small.
 *
 * If the actual histogram size is not at least min_hist_size, we won't bother
 * to do the calculation at all.  Also, if the n_skip parameter is > 0, we
 * ignore the first and last n_skip histogram elements, on the grounds that
 * they are outliers and hence not very representative.  Typical values for
 * these parameters are 10 and 1.
 *
 * The function result is the selectivity, or -1 if there is no histogram
 * or it's smaller than min_hist_size.
 *
 * The output parameter *hist_size receives the actual histogram size,
 * or zero if no histogram.  Callers may use this number to decide how
 * much faith to put in the function result.
 *
 * Note that the result disregards both the most-common-values (if any) and
 * null entries.  The caller is expected to combine this result with
 * statistics for those portions of the column population.	It may also be
 * prudent to clamp the result range, ie, disbelieve exact 0 or 1 outputs.
 */
double
histogram_selectivity(VariableStatData *vardata, FmgrInfo *opproc,
					  Datum constval, bool varonleft,
					  int min_hist_size, int n_skip,
					  int *hist_size)
{
	double		result;
	Datum	   *values;
	int			nvalues;
	HeapTuple	tp = getStatsTuple(vardata);

	/* check sanity of parameters */
	Assert(n_skip >= 0);
	Assert(min_hist_size > 2 * n_skip);

	if (HeapTupleIsValid(tp) &&
		get_attstatsslot(tp,
						 vardata->atttype, vardata->atttypmod,
						 STATISTIC_KIND_HISTOGRAM, InvalidOid,
						 &values, &nvalues,
						 NULL, NULL))
	{
		*hist_size = nvalues;
		if (nvalues >= min_hist_size)
		{
			int			nmatch = 0;
			int			i;

			for (i = n_skip; i < nvalues - n_skip; i++)
			{
				if (varonleft ?
					DatumGetBool(FunctionCall2(opproc,
											   values[i],
											   constval)) :
					DatumGetBool(FunctionCall2(opproc,
											   constval,
											   values[i])))
					nmatch++;
			}
			result = ((double) nmatch) / ((double) (nvalues - 2 * n_skip));
		}
		else
			result = -1;
		free_attstatsslot(vardata->atttype, values, nvalues, NULL, 0);
	}
	else
	{
		*hist_size = 0;
		result = -1;
	}

	return result;
}

/*
 *	ineq_histogram_selectivity	- Examine the histogram for scalarineqsel
 *
 * Determine the fraction of the variable's histogram population that
 * satisfies the inequality condition, ie, VAR < CONST or VAR > CONST.
 *
 * Returns zero if there is no histogram (valid results will always be
 * greater than zero).
 *
 * Note that the result disregards both the most-common-values (if any) and
 * null entries.  The caller is expected to combine this result with
 * statistics for those portions of the column population.
 */
static double
ineq_histogram_selectivity(VariableStatData *vardata,
						   FmgrInfo *opproc, bool isgt,
						   Datum constval, Oid consttype)
{
	double		hist_selec;
	Datum	   *values;
	int			nvalues;
	HeapTuple	tp = getStatsTuple(vardata);

	hist_selec = 0.0;

	/*
	 * Someday, ANALYZE might store more than one histogram per rel/att,
	 * corresponding to more than one possible sort ordering defined for the
	 * column type.  However, to make that work we will need to figure out
	 * which staop to search for --- it's not necessarily the one we have at
	 * hand!  (For example, we might have a '<=' operator rather than the '<'
	 * operator that will appear in staop.)  For now, assume that whatever
	 * appears in pg_statistic is sorted the same way our operator sorts, or
	 * the reverse way if isgt is TRUE.
	 */
	if (HeapTupleIsValid(tp) &&
		get_attstatsslot(tp,
						 vardata->atttype, vardata->atttypmod,
						 STATISTIC_KIND_HISTOGRAM, InvalidOid,
						 &values, &nvalues,
						 NULL, NULL))
	{
		if (nvalues > 1)
		{
			/*
			 * Use binary search to find proper location, ie, the first slot
			 * at which the comparison fails.  (If the given operator isn't
			 * actually sort-compatible with the histogram, you'll get garbage
			 * results ... but probably not any more garbage-y than you would
			 * from the old linear search.)
			 */
			double		histfrac;
			int			lobound = 0;	/* first possible slot to search */
			int			hibound = nvalues;		/* last+1 slot to search */

			while (lobound < hibound)
			{
				int			probe = (lobound + hibound) / 2;
				bool		ltcmp;

				ltcmp = DatumGetBool(FunctionCall2(opproc,
												   values[probe],
												   constval));
				if (isgt)
					ltcmp = !ltcmp;
				if (ltcmp)
					lobound = probe + 1;
				else
					hibound = probe;
			}

			if (lobound <= 0)
			{
				/* Constant is below lower histogram boundary. */
				histfrac = 0.0;
			}
			else if (lobound >= nvalues)
			{
				/* Constant is above upper histogram boundary. */
				histfrac = 1.0;
			}
			else
			{
				int			i = lobound;
				double		val,
							high,
							low;
				double		binfrac;

				/*
				 * We have values[i-1] < constant < values[i].
				 *
				 * Convert the constant and the two nearest bin boundary
				 * values to a uniform comparison scale, and do a linear
				 * interpolation within this bin.
				 */
				if (convert_to_scalar(constval, consttype, &val,
									  values[i - 1], values[i],
									  vardata->vartype,
									  &low, &high, isgt))
				{
					if (high <= low)
					{
						/* cope if bin boundaries appear identical */
						binfrac = 0.5;
					}
					else if (val <= low)
						binfrac = 0.0;
					else if (val >= high)
						binfrac = 1.0;
					else
					{
						binfrac = (val - low) / (high - low);

						/*
						 * Watch out for the possibility that we got a NaN or
						 * Infinity from the division.	This can happen
						 * despite the previous checks, if for example "low"
						 * is -Infinity.
						 */
						if (isnan(binfrac) ||
							binfrac < 0.0 || binfrac > 1.0)
							binfrac = 0.5;
					}
				}
				else
				{
					/*
					 * Ideally we'd produce an error here, on the grounds that
					 * the given operator shouldn't have scalarXXsel
					 * registered as its selectivity func unless we can deal
					 * with its operand types.	But currently, all manner of
					 * stuff is invoking scalarXXsel, so give a default
					 * estimate until that can be fixed.
					 */
					binfrac = 0.5;
				}

				/*
				 * Now, compute the overall selectivity across the values
				 * represented by the histogram.  We have i-1 full bins and
				 * binfrac partial bin below the constant.
				 */
				histfrac = (double) (i - 1) + binfrac;
				histfrac /= (double) (nvalues - 1);
			}

			/*
			 * Now histfrac = fraction of histogram entries below the
			 * constant.
			 *
			 * Account for "<" vs ">"
			 */
			hist_selec = isgt ? (1.0 - histfrac) : histfrac;

			/*
			 * The histogram boundaries are only approximate to begin with,
			 * and may well be out of date anyway.	Therefore, don't believe
			 * extremely small or large selectivity estimates.
			 */
			if (hist_selec < 0.0001)
				hist_selec = 0.0001;
			else if (hist_selec > 0.9999)
				hist_selec = 0.9999;
		}

		free_attstatsslot(vardata->atttype, values, nvalues, NULL, 0);
	}

	return hist_selec;
}

/*
 *		scalarltsel		- Selectivity of "<" (also "<=") for scalars.
 */
Datum
scalarltsel(PG_FUNCTION_ARGS)
{
	PlannerInfo *root = (PlannerInfo *) PG_GETARG_POINTER(0);
	Oid			operator = PG_GETARG_OID(1);
	List	   *args = (List *) PG_GETARG_POINTER(2);
	int			varRelid = PG_GETARG_INT32(3);
	VariableStatData vardata;
	Node	   *other = NULL;
	bool		varonleft = false;
	Datum		constval;
	Oid			consttype;
	bool		isgt;
	double		selec;

	/*
	 * If expression is not variable op something or something op variable,
	 * then punt and return a default estimate.
	 */
	if (!get_restriction_variable(root, args, varRelid,
								  &vardata, &other, &varonleft))
		PG_RETURN_FLOAT8(DEFAULT_INEQ_SEL);

	/*
	 * Can't do anything useful if the something is not a constant, either.
	 */
	if (!IsA(other, Const))
	{
		ReleaseVariableStats(vardata);
		PG_RETURN_FLOAT8(DEFAULT_INEQ_SEL);
	}

	/*
	 * If the constant is NULL, assume operator is strict and return zero, ie,
	 * operator will never return TRUE.
	 */
	if (((Const *) other)->constisnull)
	{
		ReleaseVariableStats(vardata);
		PG_RETURN_FLOAT8(0.0);
	}
	constval = ((Const *) other)->constvalue;
	consttype = ((Const *) other)->consttype;

	/*
	 * Force the var to be on the left to simplify logic in scalarineqsel.
	 */
	if (varonleft)
	{
		/* we have var < other */
		isgt = false;
	}
	else
	{
		/* we have other < var, commute to make var > other */
		operator = get_commutator(operator);
		if (!operator)
		{
			/* Use default selectivity (should we raise an error instead?) */
			ReleaseVariableStats(vardata);
			PG_RETURN_FLOAT8(DEFAULT_INEQ_SEL);
		}
		isgt = true;
	}

	selec = scalarineqsel(root, operator, isgt, &vardata, constval, consttype);

	ReleaseVariableStats(vardata);

	PG_RETURN_FLOAT8((float8) selec);
}

/*
 *		scalargtsel		- Selectivity of ">" (also ">=") for integers.
 */
Datum
scalargtsel(PG_FUNCTION_ARGS)
{
	PlannerInfo *root = (PlannerInfo *) PG_GETARG_POINTER(0);
	Oid			operator = PG_GETARG_OID(1);
	List	   *args = (List *) PG_GETARG_POINTER(2);
	int			varRelid = PG_GETARG_INT32(3);
	VariableStatData vardata;
	Node	   *other = NULL;
	bool		varonleft = false;
	Datum		constval;
	Oid			consttype;
	bool		isgt;
	double		selec;

	/*
	 * If expression is not variable op something or something op variable,
	 * then punt and return a default estimate.
	 */
	if (!get_restriction_variable(root, args, varRelid,
								  &vardata, &other, &varonleft))
		PG_RETURN_FLOAT8(DEFAULT_INEQ_SEL);

	/*
	 * Can't do anything useful if the something is not a constant, either.
	 */
	if (!IsA(other, Const))
	{
		ReleaseVariableStats(vardata);
		PG_RETURN_FLOAT8(DEFAULT_INEQ_SEL);
	}

	/*
	 * If the constant is NULL, assume operator is strict and return zero, ie,
	 * operator will never return TRUE.
	 */
	if (((Const *) other)->constisnull)
	{
		ReleaseVariableStats(vardata);
		PG_RETURN_FLOAT8(0.0);
	}
	constval = ((Const *) other)->constvalue;
	consttype = ((Const *) other)->consttype;

	/*
	 * Force the var to be on the left to simplify logic in scalarineqsel.
	 */
	if (varonleft)
	{
		/* we have var > other */
		isgt = true;
	}
	else
	{
		/* we have other > var, commute to make var < other */
		operator = get_commutator(operator);
		if (!operator)
		{
			/* Use default selectivity (should we raise an error instead?) */
			ReleaseVariableStats(vardata);
			PG_RETURN_FLOAT8(DEFAULT_INEQ_SEL);
		}
		isgt = false;
	}

	selec = scalarineqsel(root, operator, isgt, &vardata, constval, consttype);

	ReleaseVariableStats(vardata);

	PG_RETURN_FLOAT8((float8) selec);
}

/*
 * patternsel			- Generic code for pattern-match selectivity.
 */
static double
patternsel(PG_FUNCTION_ARGS, Pattern_Type ptype, bool negate)
{
	PlannerInfo *root = (PlannerInfo *) PG_GETARG_POINTER(0);
	Oid			operator = PG_GETARG_OID(1);
	List	   *args = (List *) PG_GETARG_POINTER(2);
	int			varRelid = PG_GETARG_INT32(3);
	VariableStatData vardata;
	Node	   *variable;
	Node	   *other=NULL;
	bool		varonleft=false;
	Datum		constval;
	Oid			consttype;
	Oid			vartype;
	Oid			opfamily;
	Pattern_Prefix_Status pstatus;
	Const	   *patt;
	Const	   *prefix = NULL;
	Selectivity	rest_selec = 0;
	double		result;

	/*
	 * If this is for a NOT LIKE or similar operator, get the corresponding
	 * positive-match operator and work with that.	Set result to the correct
	 * default estimate, too.
	 */
	if (negate)
	{
		operator = get_negator(operator);
		if (!OidIsValid(operator))
			elog(ERROR, "patternsel called for operator without a negator");
		result = 1.0 - DEFAULT_MATCH_SEL;
	}
	else
	{
		result = DEFAULT_MATCH_SEL;
	}

	/*
	 * If expression is not variable op constant, then punt and return a
	 * default estimate.
	 */
	if (!get_restriction_variable(root, args, varRelid,
								  &vardata, &other, &varonleft))
		return result;
	if (!varonleft || !IsA(other, Const))
	{
		ReleaseVariableStats(vardata);
		return result;
	}
	variable = (Node *) linitial(args);

	/*
	 * If the constant is NULL, assume operator is strict and return zero, ie,
	 * operator will never return TRUE.  (It's zero even for a negator op.)
	 */
	if (((Const *) other)->constisnull)
	{
		ReleaseVariableStats(vardata);
		return 0.0;
	}
	constval = ((Const *) other)->constvalue;
	consttype = ((Const *) other)->consttype;

	/*
	 * The right-hand const is type text or bytea for all supported operators.
	 * We do not expect to see binary-compatible types here, since
	 * const-folding should have relabeled the const to exactly match the
	 * operator's declared type.
	 */
	if (consttype != TEXTOID && consttype != BYTEAOID)
	{
		ReleaseVariableStats(vardata);
		return result;
	}

	/*
	 * Similarly, the exposed type of the left-hand side should be one of
	 * those we know.  (Do not look at vardata.atttype, which might be
	 * something binary-compatible but different.)	We can use it to choose
	 * the index opfamily from which we must draw the comparison operators.
	 *
	 * NOTE: It would be more correct to use the PATTERN opfamilies than the
	 * simple ones, but at the moment ANALYZE will not generate statistics for
	 * the PATTERN operators.  But our results are so approximate anyway that
	 * it probably hardly matters.
	 */
	vartype = vardata.vartype;

	switch (vartype)
	{
		case TEXTOID:
			opfamily = TEXT_BTREE_FAM_OID;
			break;
		case BPCHAROID:
			opfamily = BPCHAR_BTREE_FAM_OID;
			break;
		case NAMEOID:
			opfamily = NAME_BTREE_FAM_OID;
			break;
		case BYTEAOID:
			opfamily = BYTEA_BTREE_FAM_OID;
			break;
		default:
			ReleaseVariableStats(vardata);
			return result;
	}

	/*
	 * Pull out any fixed prefix implied by the pattern, and estimate the
	 * fractional selectivity of the remainder of the pattern.
	 */
	patt = (Const *) other;
	pstatus = pattern_fixed_prefix(patt, ptype, &prefix, &rest_selec);

	/*
	 * If necessary, coerce the prefix constant to the right type.
	 */
	if (prefix && prefix->consttype != vartype)
	{
		char	   *prefixstr;

		switch (prefix->consttype)
		{
			case TEXTOID:
				prefixstr = TextDatumGetCString(prefix->constvalue);
				break;
			case BYTEAOID:
				prefixstr = DatumGetCString(DirectFunctionCall1(byteaout,
														prefix->constvalue));
				break;
			default:
				elog(ERROR, "unrecognized consttype: %u",
					 prefix->consttype);
				ReleaseVariableStats(vardata);
				return result;
		}
		prefix = string_to_const(prefixstr, vartype);
		pfree(prefixstr);
	}

	if (pstatus == Pattern_Prefix_Exact)
	{
		/*
		 * Pattern specifies an exact match, so pretend operator is '='
		 */
		Oid			eqopr = get_opfamily_member(opfamily, vartype, vartype,
												BTEqualStrategyNumber);

		if (eqopr == InvalidOid)
			elog(ERROR, "no = operator for opfamily %u", opfamily);
		result = var_eq_const(&vardata, eqopr, prefix->constvalue,
							  false, true);
	}
	else
	{
		/*
		 * Not exact-match pattern.  If we have a sufficiently large
		 * histogram, estimate selectivity for the histogram part of the
		 * population by counting matches in the histogram.  If not, estimate
		 * selectivity of the fixed prefix and remainder of pattern
		 * separately, then combine the two to get an estimate of the
		 * selectivity for the part of the column population represented by
		 * the histogram.  (For small histograms, we combine these approaches.)
		 *
		 * We then add up data for any most-common-values values; these are
		 * not in the histogram population, and we can get exact answers for
		 * them by applying the pattern operator, so there's no reason to
		 * approximate.  (If the MCVs cover a significant part of the total
		 * population, this gives us a big leg up in accuracy.)
		 *
		 * GPDB_84_MERGE_FIXME: this entire function is a massive conflict
		 * because of the confusing backports and merges throughout its history.
		 * At Venky's suggestion we have replaced this section with the 8.4
		 * logic and removed CDB-specific pieces. Revisit.
		 */
		Selectivity selec;
		int			hist_size;
		FmgrInfo	opproc;
		double		nullfrac,
					mcv_selec,
					sumcommon;

		/* Try to use the histogram entries to get selectivity */
		fmgr_info(get_opcode(operator), &opproc);

		selec = histogram_selectivity(&vardata, &opproc, constval, true,
									  10, 1, &hist_size);

		/* If not at least 100 entries, use the heuristic method */
		if (hist_size < 100)
		{
			Selectivity heursel;
			Selectivity prefixsel;

			if (pstatus == Pattern_Prefix_Partial)
				prefixsel = prefix_selectivity(&vardata, vartype,
											   opfamily, prefix);
			else
				prefixsel = 1.0;

			heursel = prefixsel * rest_selec;

			if (selec < 0)			/* fewer than 10 histogram entries? */
				selec = heursel;
			else
			{
				/*
				 * For histogram sizes from 10 to 100, we combine the
				 * histogram and heuristic selectivities, putting increasingly
				 * more trust in the histogram for larger sizes.
				 */
				double	hist_weight = hist_size / 100.0;

				selec = selec * hist_weight + heursel * (1.0 - hist_weight);
			}
		}

		/* In any case, don't believe extremely small or large estimates. */
		if (selec < 0.0001)
			selec = 0.0001;
		else if (selec > 0.9999)
			selec = 0.9999;

		/*
		 * If we have most-common-values info, add up the fractions of the MCV
		 * entries that satisfy MCV OP PATTERN.  These fractions contribute
		 * directly to the result selectivity.	Also add up the total fraction
		 * represented by MCV entries.
		 */
		mcv_selec = mcv_selectivity(&vardata, &opproc, constval, true,
									&sumcommon);

		if (HeapTupleIsValid(getStatsTuple(&vardata)))
		{
			HeapTuple tp = getStatsTuple(&vardata);
			nullfrac = ((Form_pg_statistic) GETSTRUCT(tp))->stanullfrac;
		}
		else
			nullfrac = 0.0;

		/*
		 * Now merge the results from the MCV and histogram calculations,
		 * realizing that the histogram covers only the non-null values that
		 * are not listed in MCV.
		 */
		selec *= 1.0 - nullfrac - sumcommon;
		selec += mcv_selec;

		/* result should be in range, but make sure... */
		CLAMP_PROBABILITY(selec);
		result = selec;
	}

	if (prefix)
	{
		pfree(DatumGetPointer(prefix->constvalue));
		pfree(prefix);
	}

	ReleaseVariableStats(vardata);

	return negate ? (1.0 - result) : result;
}

/*
 *		regexeqsel		- Selectivity of regular-expression pattern match.
 */
Datum
regexeqsel(PG_FUNCTION_ARGS)
{
	PG_RETURN_FLOAT8(patternsel(fcinfo, Pattern_Type_Regex, false));
}

/*
 *		icregexeqsel	- Selectivity of case-insensitive regex match.
 */
Datum
icregexeqsel(PG_FUNCTION_ARGS)
{
	PG_RETURN_FLOAT8(patternsel(fcinfo, Pattern_Type_Regex_IC, false));
}

/*
 *		likesel			- Selectivity of LIKE pattern match.
 */
Datum
likesel(PG_FUNCTION_ARGS)
{
	PG_RETURN_FLOAT8(patternsel(fcinfo, Pattern_Type_Like, false));
}

/*
 *		iclikesel			- Selectivity of ILIKE pattern match.
 */
Datum
iclikesel(PG_FUNCTION_ARGS)
{
	PG_RETURN_FLOAT8(patternsel(fcinfo, Pattern_Type_Like_IC, false));
}

/*
 *		regexnesel		- Selectivity of regular-expression pattern non-match.
 */
Datum
regexnesel(PG_FUNCTION_ARGS)
{
	PG_RETURN_FLOAT8(patternsel(fcinfo, Pattern_Type_Regex, true));
}

/*
 *		icregexnesel	- Selectivity of case-insensitive regex non-match.
 */
Datum
icregexnesel(PG_FUNCTION_ARGS)
{
	PG_RETURN_FLOAT8(patternsel(fcinfo, Pattern_Type_Regex_IC, true));
}

/*
 *		nlikesel		- Selectivity of LIKE pattern non-match.
 */
Datum
nlikesel(PG_FUNCTION_ARGS)
{
	PG_RETURN_FLOAT8(patternsel(fcinfo, Pattern_Type_Like, true));
}

/*
 *		icnlikesel		- Selectivity of ILIKE pattern non-match.
 */
Datum
icnlikesel(PG_FUNCTION_ARGS)
{
	PG_RETURN_FLOAT8(patternsel(fcinfo, Pattern_Type_Like_IC, true));
}

/*
 *		booltestsel		- Selectivity of BooleanTest Node.
 */
Selectivity
booltestsel(PlannerInfo *root, BoolTestType booltesttype, Node *arg,
			int varRelid, JoinType jointype, SpecialJoinInfo *sjinfo)
{
	VariableStatData vardata;
	double		selec;

	examine_variable(root, arg, varRelid, &vardata);

	if (HeapTupleIsValid(getStatsTuple(&vardata)))
	{
		Form_pg_statistic stats;
		double		freq_null;
		Datum	   *values;
		int			nvalues;
		float4	   *numbers;
		int			nnumbers;
		HeapTuple	tp = getStatsTuple(&vardata);


		stats = (Form_pg_statistic) GETSTRUCT(tp);
		freq_null = stats->stanullfrac;

		if (get_attstatsslot(tp,
							 vardata.atttype, vardata.atttypmod,
							 STATISTIC_KIND_MCV, InvalidOid,
							 &values, &nvalues,
							 &numbers, &nnumbers)
			&& nnumbers > 0)
		{
			double		freq_true;
			double		freq_false;

			/*
			 * Get first MCV frequency and derive frequency for true.
			 */
			if (DatumGetBool(values[0]))
				freq_true = numbers[0];
			else
				freq_true = 1.0 - numbers[0] - freq_null;

			/*
			 * Next derive frequency for false. Then use these as appropriate
			 * to derive frequency for each case.
			 */
			freq_false = 1.0 - freq_true - freq_null;

			switch (booltesttype)
			{
				case IS_UNKNOWN:
					/* select only NULL values */
					selec = freq_null;
					break;
				case IS_NOT_UNKNOWN:
					/* select non-NULL values */
					selec = 1.0 - freq_null;
					break;
				case IS_TRUE:
					/* select only TRUE values */
					selec = freq_true;
					break;
				case IS_NOT_TRUE:
					/* select non-TRUE values */
					selec = 1.0 - freq_true;
					break;
				case IS_FALSE:
					/* select only FALSE values */
					selec = freq_false;
					break;
				case IS_NOT_FALSE:
					/* select non-FALSE values */
					selec = 1.0 - freq_false;
					break;
				default:
					elog(ERROR, "unrecognized booltesttype: %d",
						 (int) booltesttype);
					selec = 0.0;	/* Keep compiler quiet */
					break;
			}

			free_attstatsslot(vardata.atttype, values, nvalues,
							  numbers, nnumbers);
		}
		else
		{
			/*
			 * No most-common-value info available. Still have null fraction
			 * information, so use it for IS [NOT] UNKNOWN. Otherwise adjust
			 * for null fraction and assume an even split for boolean tests.
			 */
			switch (booltesttype)
			{
				case IS_UNKNOWN:

					/*
					 * Use freq_null directly.
					 */
					selec = freq_null;
					break;
				case IS_NOT_UNKNOWN:

					/*
					 * Select not unknown (not null) values. Calculate from
					 * freq_null.
					 */
					selec = 1.0 - freq_null;
					break;
				case IS_TRUE:
				case IS_NOT_TRUE:
				case IS_FALSE:
				case IS_NOT_FALSE:
					selec = (1.0 - freq_null) / 2.0;
					break;
				default:
					elog(ERROR, "unrecognized booltesttype: %d",
						 (int) booltesttype);
					selec = 0.0;	/* Keep compiler quiet */
					break;
			}
		}
	}
	else
	{
		/*
		 * If we can't get variable statistics for the argument, perhaps
		 * clause_selectivity can do something with it.  We ignore the
		 * possibility of a NULL value when using clause_selectivity, and just
		 * assume the value is either TRUE or FALSE.
		 */
		switch (booltesttype)
		{
			case IS_UNKNOWN:
				selec = DEFAULT_UNK_SEL;
				break;
			case IS_NOT_UNKNOWN:
				selec = DEFAULT_NOT_UNK_SEL;
				break;
			case IS_TRUE:
			case IS_NOT_FALSE:
				selec = (double) clause_selectivity(root, arg,
													varRelid, jointype,
													sjinfo,
													false /* use_damping */);
				break;
			case IS_FALSE:
			case IS_NOT_TRUE:
				selec = 1.0 - (double) clause_selectivity(root, arg,
														  varRelid, jointype,
														  sjinfo,
														  false /* use_damping */);
				break;
			default:
				elog(ERROR, "unrecognized booltesttype: %d",
					 (int) booltesttype);
				selec = 0.0;	/* Keep compiler quiet */
				break;
		}
	}

	ReleaseVariableStats(vardata);

	/* result should be in range, but make sure... */
	CLAMP_PROBABILITY(selec);

	return (Selectivity) selec;
}

/*
 *		nulltestsel		- Selectivity of NullTest Node.
 */
Selectivity
nulltestsel(PlannerInfo *root, NullTestType nulltesttype, Node *arg,
			int varRelid, JoinType jointype, SpecialJoinInfo *sjinfo)
{
	VariableStatData vardata;
	double		selec;

	/*
	 * GPDB_84_MERGE_NOTE: Following hack is removed in the upstream commit e006a24a.
	 * However, removing this causes cost differences for some ICG queries.
	 * Hence, keeping the hack in GPDB
	 * Special hack: an IS NULL test being applied at an outer join should not
	 * be taken at face value, since it's very likely being used to select the
	 * outer-side rows that don't have a match, and thus its selectivity has
	 * nothing whatever to do with the statistics of the original table
	 * column.	We do not have nearly enough context here to determine its
	 * true selectivity, so for the moment punt and guess at 0.5.  Eventually
	 * the planner should be made to provide enough info about the clause's
	 * context to let us do better.
	 */
	if (IS_OUTER_JOIN(jointype) && nulltesttype == IS_NULL)
		return (Selectivity) 0.5;


	examine_variable(root, arg, varRelid, &vardata);

	if (HeapTupleIsValid(getStatsTuple(&vardata)))
	{
		Form_pg_statistic stats;
		HeapTuple tp = getStatsTuple(&vardata);
		double		freq_null;

		stats = (Form_pg_statistic) GETSTRUCT(tp);
		freq_null = stats->stanullfrac;

		switch (nulltesttype)
		{
			case IS_NULL:

				/*
				 * Use freq_null directly.
				 */
				selec = freq_null;
				break;
			case IS_NOT_NULL:

				/*
				 * Select not unknown (not null) values. Calculate from
				 * freq_null.
				 */
				selec = 1.0 - freq_null;
				break;
			default:
				elog(ERROR, "unrecognized nulltesttype: %d",
					 (int) nulltesttype);
				return (Selectivity) 0; /* keep compiler quiet */
		}
	}
	else
	{
		/*
		 * No ANALYZE stats available, so make a guess
		 */
		switch (nulltesttype)
		{
			case IS_NULL:
				selec = DEFAULT_UNK_SEL;
				break;
			case IS_NOT_NULL:
				selec = DEFAULT_NOT_UNK_SEL;
				break;
			default:
				elog(ERROR, "unrecognized nulltesttype: %d",
					 (int) nulltesttype);
				return (Selectivity) 0; /* keep compiler quiet */
		}
	}

	ReleaseVariableStats(vardata);

	/* result should be in range, but make sure... */
	CLAMP_PROBABILITY(selec);

	return (Selectivity) selec;
}

/*
 * strip_array_coercion - strip binary-compatible relabeling from an array expr
 *
 * For array values, the parser normally generates ArrayCoerceExpr conversions,
 * but it seems possible that RelabelType might show up.  Also, the planner
 * is not currently tense about collapsing stacked ArrayCoerceExpr nodes,
 * so we need to be ready to deal with more than one level.
 */
static Node *
strip_array_coercion(Node *node)
{
	for (;;)
	{
		if (node && IsA(node, ArrayCoerceExpr) &&
			((ArrayCoerceExpr *) node)->elemfuncid == InvalidOid)
		{
			node = (Node *) ((ArrayCoerceExpr *) node)->arg;
		}
		else if (node && IsA(node, RelabelType))
		{
			/* We don't really expect this case, but may as well cope */
			node = (Node *) ((RelabelType *) node)->arg;
		}
		else
			break;
	}
	return node;
}

/*
 *		scalararraysel		- Selectivity of ScalarArrayOpExpr Node.
 */
Selectivity
scalararraysel(PlannerInfo *root,
			   ScalarArrayOpExpr *clause,
			   bool is_join_clause,
			   int varRelid,
			   JoinType jointype,
			   SpecialJoinInfo *sjinfo)
{
	Oid			operator = clause->opno;
	bool		useOr = clause->useOr;
	Node	   *leftop;
	Node	   *rightop;
	Oid			nominal_element_type;
	RegProcedure oprsel;
	FmgrInfo	oprselproc;
	Datum		selarg4;
	Selectivity s1;

	/*
	 * First, look up the underlying operator's selectivity estimator. Punt if
	 * it hasn't got one.
	 */
	if (is_join_clause)
	{
		oprsel = get_oprjoin(operator);
		selarg4 = Int16GetDatum(jointype);
	}
	else
	{
		oprsel = get_oprrest(operator);
		selarg4 = Int32GetDatum(varRelid);
	}
	if (!oprsel)
		return (Selectivity) 0.5;
	fmgr_info(oprsel, &oprselproc);

	/* deconstruct the expression */
	Assert(list_length(clause->args) == 2);
	leftop = (Node *) linitial(clause->args);
	rightop = (Node *) lsecond(clause->args);

	/* get nominal (after relabeling) element type of rightop */
	nominal_element_type = get_element_type(exprType(rightop));
	if (!OidIsValid(nominal_element_type))
		return (Selectivity) 0.5;		/* probably shouldn't happen */

	/* look through any binary-compatible relabeling of rightop */
	rightop = strip_array_coercion(rightop);

	/*
	 * We consider three cases:
	 *
	 * 1. rightop is an Array constant: deconstruct the array, apply the
	 * operator's selectivity function for each array element, and merge the
	 * results in the same way that clausesel.c does for AND/OR combinations.
	 *
	 * 2. rightop is an ARRAY[] construct: apply the operator's selectivity
	 * function for each element of the ARRAY[] construct, and merge.
	 *
	 * 3. otherwise, make a guess ...
	 */
	if (rightop && IsA(rightop, Const))
	{
		Datum		arraydatum = ((Const *) rightop)->constvalue;
		bool		arrayisnull = ((Const *) rightop)->constisnull;
		ArrayType  *arrayval;
		int16		elmlen;
		bool		elmbyval;
		char		elmalign;
		int			num_elems;
		Datum	   *elem_values;
		bool	   *elem_nulls;
		int			i;

		if (arrayisnull)		/* qual can't succeed if null array */
			return (Selectivity) 0.0;
		arrayval = DatumGetArrayTypeP(arraydatum);
		get_typlenbyvalalign(ARR_ELEMTYPE(arrayval),
							 &elmlen, &elmbyval, &elmalign);
		deconstruct_array(arrayval,
						  ARR_ELEMTYPE(arrayval),
						  elmlen, elmbyval, elmalign,
						  &elem_values, &elem_nulls, &num_elems);
		s1 = useOr ? 0.0 : 1.0;
		for (i = 0; i < num_elems; i++)
		{
			List	   *args;
			Selectivity s2;

			args = list_make2(leftop,
							  makeConst(nominal_element_type,
										-1,
										elmlen,
										elem_values[i],
										elem_nulls[i],
										elmbyval));
			s2 = DatumGetFloat8(FunctionCall4(&oprselproc,
											  PointerGetDatum(root),
											  ObjectIdGetDatum(operator),
											  PointerGetDatum(args),
											  selarg4));
			if (useOr)
				s1 = s1 + s2 - s1 * s2;
			else
				s1 = s1 * s2;
		}
	}
	else if (rightop && IsA(rightop, ArrayExpr) &&
			 !((ArrayExpr *) rightop)->multidims)
	{
		ArrayExpr  *arrayexpr = (ArrayExpr *) rightop;
		int16		elmlen;
		bool		elmbyval;
		ListCell   *l;

		get_typlenbyval(arrayexpr->element_typeid,
						&elmlen, &elmbyval);
		s1 = useOr ? 0.0 : 1.0;
		foreach(l, arrayexpr->elements)
		{
			Node	   *elem = (Node *) lfirst(l);
			List	   *args;
			Selectivity s2;

			/*
			 * Theoretically, if elem isn't of nominal_element_type we should
			 * insert a RelabelType, but it seems unlikely that any operator
			 * estimation function would really care ...
			 */
			args = list_make2(leftop, elem);
			s2 = DatumGetFloat8(FunctionCall4(&oprselproc,
											  PointerGetDatum(root),
											  ObjectIdGetDatum(operator),
											  PointerGetDatum(args),
											  selarg4));
			if (useOr)
				s1 = s1 + s2 - s1 * s2;
			else
				s1 = s1 * s2;
		}
	}
	else
	{
		CaseTestExpr *dummyexpr;
		List	   *args;
		Selectivity s2;
		int			i;

		/*
		 * We need a dummy rightop to pass to the operator selectivity
		 * routine.  It can be pretty much anything that doesn't look like a
		 * constant; CaseTestExpr is a convenient choice.
		 */
		dummyexpr = makeNode(CaseTestExpr);
		dummyexpr->typeId = nominal_element_type;
		dummyexpr->typeMod = -1;
		args = list_make2(leftop, dummyexpr);
		s2 = DatumGetFloat8(FunctionCall4(&oprselproc,
										  PointerGetDatum(root),
										  ObjectIdGetDatum(operator),
										  PointerGetDatum(args),
										  selarg4));
		s1 = useOr ? 0.0 : 1.0;

		/*
		 * Arbitrarily assume 10 elements in the eventual array value (see
		 * also estimate_array_length)
		 */
		for (i = 0; i < 10; i++)
		{
			if (useOr)
				s1 = s1 + s2 - s1 * s2;
			else
				s1 = s1 * s2;
		}
	}

	/* result should be in range, but make sure... */
	CLAMP_PROBABILITY(s1);

	return s1;
}

/*
 * Estimate number of elements in the array yielded by an expression.
 *
 * It's important that this agree with scalararraysel.
 */
int
estimate_array_length(Node *arrayexpr)
{
	/* look through any binary-compatible relabeling of arrayexpr */
	arrayexpr = strip_array_coercion(arrayexpr);

	if (arrayexpr && IsA(arrayexpr, Const))
	{
		Datum		arraydatum = ((Const *) arrayexpr)->constvalue;
		bool		arrayisnull = ((Const *) arrayexpr)->constisnull;
		ArrayType  *arrayval;

		if (arrayisnull)
			return 0;
		arrayval = DatumGetArrayTypeP(arraydatum);
		return ArrayGetNItems(ARR_NDIM(arrayval), ARR_DIMS(arrayval));
	}
	else if (arrayexpr && IsA(arrayexpr, ArrayExpr) &&
			 !((ArrayExpr *) arrayexpr)->multidims)
	{
		return list_length(((ArrayExpr *) arrayexpr)->elements);
	}
	else
	{
		/* default guess --- see also scalararraysel */
		return 10;
	}
}

/*
 *		rowcomparesel		- Selectivity of RowCompareExpr Node.
 *
 * We estimate RowCompare selectivity by considering just the first (high
 * order) columns, which makes it equivalent to an ordinary OpExpr.  While
 * this estimate could be refined by considering additional columns, it
 * seems unlikely that we could do a lot better without multi-column
 * statistics.
 */
Selectivity
rowcomparesel(PlannerInfo *root,
			  RowCompareExpr *clause,
			  int varRelid, JoinType jointype, SpecialJoinInfo *sjinfo)
{
	Selectivity s1;
	Oid			opno = linitial_oid(clause->opnos);
	List	   *opargs;
	bool		is_join_clause;

	/* Build equivalent arg list for single operator */
	opargs = list_make2(linitial(clause->largs), linitial(clause->rargs));

	/* Decide if it's a join clause, same as for OpExpr */
	if (varRelid != 0)
	{
		/*
		 * If we are considering a nestloop join then all clauses are
		 * restriction clauses, since we are only interested in the one
		 * relation.
		 */
		is_join_clause = false;
	}
	else
	{
		/*
		 * Otherwise, it's a join if there's more than one relation used.
		 * Notice we ignore the low-order columns here.
		 */
		is_join_clause = (NumRelids((Node *) opargs) > 1);
	}

	if (is_join_clause)
	{
		/* Estimate selectivity for a join clause. */
		s1 = join_selectivity(root, opno,
							  opargs,
							  jointype);
	}
	else
	{
		/* Estimate selectivity for a restriction clause. */
		s1 = restriction_selectivity(root, opno,
									 opargs,
									 varRelid);
	}

	return s1;
}

/*
 *		eqjoinsel		- Join selectivity of "="
 */
Datum
eqjoinsel(PG_FUNCTION_ARGS)
{
	PlannerInfo *root = (PlannerInfo *) PG_GETARG_POINTER(0);
	Oid			operator = PG_GETARG_OID(1);
	List	   *args = (List *) PG_GETARG_POINTER(2);
	JoinType	jointype = (JoinType) PG_GETARG_INT16(3);
	double		selec;
	VariableStatData vardata1;
	VariableStatData vardata2;
	double		nd1;
	double		nd2;
	Form_pg_statistic stats1 = NULL;
	Form_pg_statistic stats2 = NULL;
	bool		have_mcvs1 = false;
	Datum	   *values1 = NULL;
	int			nvalues1 = 0;
	float4	   *numbers1 = NULL;
	int			nnumbers1 = 0;
	bool		have_mcvs2 = false;
	Datum	   *values2 = NULL;
	int			nvalues2 = 0;
	float4	   *numbers2 = NULL;
	int			nnumbers2 = 0;

	get_join_variables(root, args, &vardata1, &vardata2);

	nd1 = get_variable_numdistinct(&vardata1);
	nd2 = get_variable_numdistinct(&vardata2);

	if (HeapTupleIsValid(getStatsTuple(&vardata1)))
	{
		HeapTuple tp = getStatsTuple(&vardata1);
		stats1 = (Form_pg_statistic) GETSTRUCT(tp);
		have_mcvs1 = get_attstatsslot(tp,
									  vardata1.atttype,
									  vardata1.atttypmod,
									  STATISTIC_KIND_MCV,
									  InvalidOid,
									  &values1, &nvalues1,
									  &numbers1, &nnumbers1);
	}

	if (HeapTupleIsValid(getStatsTuple(&vardata2)))
	{
		HeapTuple tp = getStatsTuple(&vardata2);
		stats2 = (Form_pg_statistic) GETSTRUCT(tp);
		have_mcvs2 = get_attstatsslot(tp,
									  vardata2.atttype,
									  vardata2.atttypmod,
									  STATISTIC_KIND_MCV,
									  InvalidOid,
									  &values2, &nvalues2,
									  &numbers2, &nnumbers2);
	}

	if (have_mcvs1 && have_mcvs2)
	{
		/*
		 * We have most-common-value lists for both relations.	Run through
		 * the lists to see which MCVs actually join to each other with the
		 * given operator.	This allows us to determine the exact join
		 * selectivity for the portion of the relations represented by the MCV
		 * lists.  We still have to estimate for the remaining population, but
		 * in a skewed distribution this gives us a big leg up in accuracy.
		 * For motivation see the analysis in Y. Ioannidis and S.
		 * Christodoulakis, "On the propagation of errors in the size of join
		 * results", Technical Report 1018, Computer Science Dept., University
		 * of Wisconsin, Madison, March 1991 (available from ftp.cs.wisc.edu).
		 */
		FmgrInfo	eqproc;
		bool	   *hasmatch1;
		bool	   *hasmatch2;
		double		nullfrac1 = stats1->stanullfrac;
		double		nullfrac2 = stats2->stanullfrac;
		double		matchprodfreq,
					matchfreq1,
					matchfreq2,
					unmatchfreq1,
					unmatchfreq2,
					otherfreq1,
					otherfreq2,
					totalsel1,
					totalsel2;
		int			i,
					nmatches;

		fmgr_info(get_opcode(operator), &eqproc);
		hasmatch1 = (bool *) palloc0(nvalues1 * sizeof(bool));
		hasmatch2 = (bool *) palloc0(nvalues2 * sizeof(bool));

		/*
		 * If we are doing any variant of JOIN_SEMI, pretend all the values of
		 * the righthand relation are unique (ie, act as if it's been
		 * DISTINCT'd).
		 *
		 * NOTE: it might seem that we should unique-ify the lefthand input
		 * when considering JOIN_REVERSE_IN.  But this is not so, because the
		 * join clause we've been handed has not been commuted from the way
		 * the parser originally wrote it.	We know that the unique side of
		 * the IN clause is *always* on the right.
		 *
		 * NOTE: it would be dangerous to try to be smart about JOIN_LEFT or
		 * JOIN_RIGHT here, because we do not have enough information to
		 * determine which var is really on which side of the join. Perhaps
		 * someday we should pass in more information.
		 */
		if (jointype == JOIN_SEMI)
		{
			float4		oneovern = 1.0 / nd2;

			for (i = 0; i < nvalues2; i++)
				numbers2[i] = oneovern;
			nullfrac2 = oneovern;
		}

		/*
		 * Note we assume that each MCV will match at most one member of the
		 * other MCV list.	If the operator isn't really equality, there could
		 * be multiple matches --- but we don't look for them, both for speed
		 * and because the math wouldn't add up...
		 */
		matchprodfreq = 0.0;
		nmatches = 0;
		for (i = 0; i < nvalues1; i++)
		{
			int			j;

			for (j = 0; j < nvalues2; j++)
			{
				if (hasmatch2[j])
					continue;
				if (DatumGetBool(FunctionCall2(&eqproc,
											   values1[i],
											   values2[j])))
				{
					hasmatch1[i] = hasmatch2[j] = true;
					matchprodfreq += numbers1[i] * numbers2[j];
					nmatches++;
					break;
				}
			}
		}
		CLAMP_PROBABILITY(matchprodfreq);
		/* Sum up frequencies of matched and unmatched MCVs */
		matchfreq1 = unmatchfreq1 = 0.0;
		for (i = 0; i < nvalues1; i++)
		{
			if (hasmatch1[i])
				matchfreq1 += numbers1[i];
			else
				unmatchfreq1 += numbers1[i];
		}
		CLAMP_PROBABILITY(matchfreq1);
		CLAMP_PROBABILITY(unmatchfreq1);
		matchfreq2 = unmatchfreq2 = 0.0;
		for (i = 0; i < nvalues2; i++)
		{
			if (hasmatch2[i])
				matchfreq2 += numbers2[i];
			else
				unmatchfreq2 += numbers2[i];
		}
		CLAMP_PROBABILITY(matchfreq2);
		CLAMP_PROBABILITY(unmatchfreq2);
		pfree(hasmatch1);
		pfree(hasmatch2);

		/*
		 * Compute total frequency of non-null values that are not in the MCV
		 * lists.
		 */
		otherfreq1 = 1.0 - nullfrac1 - matchfreq1 - unmatchfreq1;
		otherfreq2 = 1.0 - nullfrac2 - matchfreq2 - unmatchfreq2;
		CLAMP_PROBABILITY(otherfreq1);
		CLAMP_PROBABILITY(otherfreq2);

		/*
		 * We can estimate the total selectivity from the point of view of
		 * relation 1 as: the known selectivity for matched MCVs, plus
		 * unmatched MCVs that are assumed to match against random members of
		 * relation 2's non-MCV population, plus non-MCV values that are
		 * assumed to match against random members of relation 2's unmatched
		 * MCVs plus non-MCV values.
		 */
		totalsel1 = matchprodfreq;
		if (nd2 > nvalues2)
			totalsel1 += unmatchfreq1 * otherfreq2 / (nd2 - nvalues2);
		if (nd2 > nmatches)
			totalsel1 += otherfreq1 * (otherfreq2 + unmatchfreq2) /
				(nd2 - nmatches);
		/* Same estimate from the point of view of relation 2. */
		totalsel2 = matchprodfreq;
		if (nd1 > nvalues1)
			totalsel2 += unmatchfreq2 * otherfreq1 / (nd1 - nvalues1);
		if (nd1 > nmatches)
			totalsel2 += otherfreq2 * (otherfreq1 + unmatchfreq1) /
				(nd1 - nmatches);

		/*
		 * Use the smaller of the two estimates.  This can be justified in
		 * essentially the same terms as given below for the no-stats case: to
		 * a first approximation, we are estimating from the point of view of
		 * the relation with smaller nd.
		 */
		selec = (totalsel1 < totalsel2) ? totalsel1 : totalsel2;
	}
	else
	{
		/*
		 * We do not have MCV lists for both sides.  Estimate the join
		 * selectivity as MIN(1/nd1,1/nd2)*(1-nullfrac1)*(1-nullfrac2). This
		 * is plausible if we assume that the join operator is strict and the
		 * non-null values are about equally distributed: a given non-null
		 * tuple of rel1 will join to either zero or N2*(1-nullfrac2)/nd2 rows
		 * of rel2, so total join rows are at most
		 * N1*(1-nullfrac1)*N2*(1-nullfrac2)/nd2 giving a join selectivity of
		 * not more than (1-nullfrac1)*(1-nullfrac2)/nd2. By the same logic it
		 * is not more than (1-nullfrac1)*(1-nullfrac2)/nd1, so the expression
		 * with MIN() is an upper bound.  Using the MIN() means we estimate
		 * from the point of view of the relation with smaller nd (since the
		 * larger nd is determining the MIN).  It is reasonable to assume that
		 * most tuples in this rel will have join partners, so the bound is
		 * probably reasonably tight and should be taken as-is.
		 *
		 * XXX Can we be smarter if we have an MCV list for just one side? It
		 * seems that if we assume equal distribution for the other side, we
		 * end up with the same answer anyway.
		 */
		double		nullfrac1 = stats1 ? stats1->stanullfrac : 0.0;
		double		nullfrac2 = stats2 ? stats2->stanullfrac : 0.0;

		selec = (1.0 - nullfrac1) * (1.0 - nullfrac2);
		if (nd1 > nd2)
			selec /= nd1;
		else
			selec /= nd2;
	}

	if (have_mcvs1)
		free_attstatsslot(vardata1.atttype, values1, nvalues1,
						  numbers1, nnumbers1);
	if (have_mcvs2)
		free_attstatsslot(vardata2.atttype, values2, nvalues2,
						  numbers2, nnumbers2);

	ReleaseVariableStats(vardata1);
	ReleaseVariableStats(vardata2);

	CLAMP_PROBABILITY(selec);

	PG_RETURN_FLOAT8((float8) selec);
}

/*
 *		neqjoinsel		- Join selectivity of "!="
 */
Datum
neqjoinsel(PG_FUNCTION_ARGS)
{
	PlannerInfo *root = (PlannerInfo *) PG_GETARG_POINTER(0);
	Oid			operator = PG_GETARG_OID(1);
	List	   *args = (List *) PG_GETARG_POINTER(2);
	JoinType	jointype = (JoinType) PG_GETARG_INT16(3);
	Oid			eqop;
	float8		result;

	/*
	 * We want 1 - eqjoinsel() where the equality operator is the one
	 * associated with this != operator, that is, its negator.
	 */
	eqop = get_negator(operator);
	if (eqop)
	{
		result = DatumGetFloat8(DirectFunctionCall4(eqjoinsel,
													PointerGetDatum(root),
													ObjectIdGetDatum(eqop),
													PointerGetDatum(args),
													Int16GetDatum(jointype)));
	}
	else
	{
		/* Use default selectivity (should we raise an error instead?) */
		result = DEFAULT_EQ_SEL;
	}
	result = 1.0 - result;
	PG_RETURN_FLOAT8(result);
}

/*
 *		scalarltjoinsel - Join selectivity of "<" and "<=" for scalars
 */
Datum
scalarltjoinsel(PG_FUNCTION_ARGS)
{
	PG_RETURN_FLOAT8(DEFAULT_INEQ_SEL);
}

/*
 *		scalargtjoinsel - Join selectivity of ">" and ">=" for scalars
 */
Datum
scalargtjoinsel(PG_FUNCTION_ARGS)
{
	PG_RETURN_FLOAT8(DEFAULT_INEQ_SEL);
}

/*
 * patternjoinsel		- Generic code for pattern-match join selectivity.
 */
static double
patternjoinsel(PG_FUNCTION_ARGS, Pattern_Type ptype, bool negate)
{
	/* For the moment we just punt. */
	return negate ? (1.0 - DEFAULT_MATCH_SEL) : DEFAULT_MATCH_SEL;
}

/*
 *		regexeqjoinsel	- Join selectivity of regular-expression pattern match.
 */
Datum
regexeqjoinsel(PG_FUNCTION_ARGS)
{
	PG_RETURN_FLOAT8(patternjoinsel(fcinfo, Pattern_Type_Regex, false));
}

/*
 *		icregexeqjoinsel	- Join selectivity of case-insensitive regex match.
 */
Datum
icregexeqjoinsel(PG_FUNCTION_ARGS)
{
	PG_RETURN_FLOAT8(patternjoinsel(fcinfo, Pattern_Type_Regex_IC, false));
}

/*
 *		likejoinsel			- Join selectivity of LIKE pattern match.
 */
Datum
likejoinsel(PG_FUNCTION_ARGS)
{
	PG_RETURN_FLOAT8(patternjoinsel(fcinfo, Pattern_Type_Like, false));
}

/*
 *		iclikejoinsel			- Join selectivity of ILIKE pattern match.
 */
Datum
iclikejoinsel(PG_FUNCTION_ARGS)
{
	PG_RETURN_FLOAT8(patternjoinsel(fcinfo, Pattern_Type_Like_IC, false));
}

/*
 *		regexnejoinsel	- Join selectivity of regex non-match.
 */
Datum
regexnejoinsel(PG_FUNCTION_ARGS)
{
	PG_RETURN_FLOAT8(patternjoinsel(fcinfo, Pattern_Type_Regex, true));
}

/*
 *		icregexnejoinsel	- Join selectivity of case-insensitive regex non-match.
 */
Datum
icregexnejoinsel(PG_FUNCTION_ARGS)
{
	PG_RETURN_FLOAT8(patternjoinsel(fcinfo, Pattern_Type_Regex_IC, true));
}

/*
 *		nlikejoinsel		- Join selectivity of LIKE pattern non-match.
 */
Datum
nlikejoinsel(PG_FUNCTION_ARGS)
{
	PG_RETURN_FLOAT8(patternjoinsel(fcinfo, Pattern_Type_Like, true));
}

/*
 *		icnlikejoinsel		- Join selectivity of ILIKE pattern non-match.
 */
Datum
icnlikejoinsel(PG_FUNCTION_ARGS)
{
	PG_RETURN_FLOAT8(patternjoinsel(fcinfo, Pattern_Type_Like_IC, true));
}

/*
 * mergejoinscansel			- Scan selectivity of merge join.
 *
 * A merge join will stop as soon as it exhausts either input stream.
 * Therefore, if we can estimate the ranges of both input variables,
 * we can estimate how much of the input will actually be read.  This
 * can have a considerable impact on the cost when using indexscans.
 *
 * Also, we can estimate how much of each input has to be read before the
 * first join pair is found, which will affect the join's startup time.
 *
 * clause should be a clause already known to be mergejoinable.  opfamily,
 * strategy, and nulls_first specify the sort ordering being used.
 *
 * The outputs are:
 *		*leftstart is set to the fraction of the left-hand variable expected
 *		 to be scanned before the first join pair is found (0 to 1).
 *		*leftend is set to the fraction of the left-hand variable expected
 *		 to be scanned before the join terminates (0 to 1).
 *		*rightstart, *rightend similarly for the right-hand variable.
 */
void
mergejoinscansel(PlannerInfo *root, Node *clause,
				 Oid opfamily, int strategy, bool nulls_first,
				 Selectivity *leftstart, Selectivity *leftend,
				 Selectivity *rightstart, Selectivity *rightend)
{
	Node	   *left,
			   *right;
	VariableStatData leftvar,
				rightvar;
	int			op_strategy;
	Oid			op_lefttype;
	Oid			op_righttype;
	Oid			opno,
				lsortop,
				rsortop,
				lstatop,
				rstatop,
				ltop,
				leop,
				revltop,
				revleop;
	bool		isgt;
	Datum		leftmin,
				leftmax,
				rightmin,
				rightmax;
	double		selec;

	/* Set default results if we can't figure anything out. */
	/* XXX should default "start" fraction be a bit more than 0? */
	*leftstart = *rightstart = 0.0;
	*leftend = *rightend = 1.0;

	/* Deconstruct the merge clause */
	if (!is_opclause(clause))
		return;					/* shouldn't happen */
	opno = ((OpExpr *) clause)->opno;
	left = get_leftop((Expr *) clause);
	right = get_rightop((Expr *) clause);
	if (!right)
		return;					/* shouldn't happen */

	/* Look for stats for the inputs */
	examine_variable(root, left, 0, &leftvar);
	examine_variable(root, right, 0, &rightvar);

	/* Extract the operator's declared left/right datatypes */
	get_op_opfamily_properties(opno, opfamily,
							   &op_strategy,
							   &op_lefttype,
							   &op_righttype);
	Assert(op_strategy == BTEqualStrategyNumber);

	/*
	 * Look up the various operators we need.  If we don't find them all, it
	 * probably means the opfamily is broken, but we just fail silently.
	 *
	 * Note: we expect that pg_statistic histograms will be sorted by the
	 * '<' operator, regardless of which sort direction we are considering.
	 */
	switch (strategy)
	{
		case BTLessStrategyNumber:
			isgt = false;
			if (op_lefttype == op_righttype)
			{
				/* easy case */
				ltop = get_opfamily_member(opfamily,
										   op_lefttype, op_righttype,
										   BTLessStrategyNumber);
				leop = get_opfamily_member(opfamily,
										   op_lefttype, op_righttype,
										   BTLessEqualStrategyNumber);
				lsortop = ltop;
				rsortop = ltop;
				lstatop = lsortop;
				rstatop = rsortop;
				revltop = ltop;
				revleop = leop;
			}
			else
			{
				ltop = get_opfamily_member(opfamily,
										   op_lefttype, op_righttype,
										   BTLessStrategyNumber);
				leop = get_opfamily_member(opfamily,
										   op_lefttype, op_righttype,
										   BTLessEqualStrategyNumber);
				lsortop = get_opfamily_member(opfamily,
											  op_lefttype, op_lefttype,
											  BTLessStrategyNumber);
				rsortop = get_opfamily_member(opfamily,
											  op_righttype, op_righttype,
											  BTLessStrategyNumber);
				lstatop = lsortop;
				rstatop = rsortop;
				revltop = get_opfamily_member(opfamily,
											  op_righttype, op_lefttype,
											  BTLessStrategyNumber);
				revleop = get_opfamily_member(opfamily,
											  op_righttype, op_lefttype,
											  BTLessEqualStrategyNumber);
			}
			break;
		case BTGreaterStrategyNumber:
			/* descending-order case */
			isgt = true;
			if (op_lefttype == op_righttype)
			{
				/* easy case */
				ltop = get_opfamily_member(opfamily,
										   op_lefttype, op_righttype,
										   BTGreaterStrategyNumber);
				leop = get_opfamily_member(opfamily,
										   op_lefttype, op_righttype,
										   BTGreaterEqualStrategyNumber);
				lsortop = ltop;
				rsortop = ltop;
				lstatop = get_opfamily_member(opfamily,
											  op_lefttype, op_lefttype,
											  BTLessStrategyNumber);
				rstatop = lstatop;
				revltop = ltop;
				revleop = leop;
			}
			else
			{
				ltop = get_opfamily_member(opfamily,
										   op_lefttype, op_righttype,
										   BTGreaterStrategyNumber);
				leop = get_opfamily_member(opfamily,
										   op_lefttype, op_righttype,
										   BTGreaterEqualStrategyNumber);
				lsortop = get_opfamily_member(opfamily,
											  op_lefttype, op_lefttype,
											  BTGreaterStrategyNumber);
				rsortop = get_opfamily_member(opfamily,
											  op_righttype, op_righttype,
											  BTGreaterStrategyNumber);
				lstatop = get_opfamily_member(opfamily,
											  op_lefttype, op_lefttype,
											  BTLessStrategyNumber);
				rstatop = get_opfamily_member(opfamily,
											  op_righttype, op_righttype,
											  BTLessStrategyNumber);
				revltop = get_opfamily_member(opfamily,
											  op_righttype, op_lefttype,
											  BTGreaterStrategyNumber);
				revleop = get_opfamily_member(opfamily,
											  op_righttype, op_lefttype,
											  BTGreaterEqualStrategyNumber);
			}
			break;
		default:
			goto fail;			/* shouldn't get here */
	}

	if (!OidIsValid(lsortop) ||
		!OidIsValid(rsortop) ||
		!OidIsValid(lstatop) ||
		!OidIsValid(rstatop) ||
		!OidIsValid(ltop) ||
		!OidIsValid(leop) ||
		!OidIsValid(revltop) ||
		!OidIsValid(revleop))
		goto fail;				/* insufficient info in catalogs */

	/* Try to get ranges of both inputs */
	if (!isgt)
	{
		if (!get_variable_range(root, &leftvar, lstatop,
								&leftmin, &leftmax))
			goto fail;			/* no range available from stats */
		if (!get_variable_range(root, &rightvar, rstatop,
								&rightmin, &rightmax))
			goto fail;			/* no range available from stats */
	}
	else
	{
		/* need to swap the max and min */
		if (!get_variable_range(root, &leftvar, lstatop,
								&leftmax, &leftmin))
			goto fail;			/* no range available from stats */
		if (!get_variable_range(root, &rightvar, rstatop,
								&rightmax, &rightmin))
			goto fail;			/* no range available from stats */
	}

	/*
	 * Now, the fraction of the left variable that will be scanned is the
	 * fraction that's <= the right-side maximum value.  But only believe
	 * non-default estimates, else stick with our 1.0.
	 */
	selec = scalarineqsel(root, leop, isgt, &leftvar,
						  rightmax, op_righttype);
	if (selec != DEFAULT_INEQ_SEL)
		*leftend = selec;

	/* And similarly for the right variable. */
	selec = scalarineqsel(root, revleop, isgt, &rightvar,
						  leftmax, op_lefttype);
	if (selec != DEFAULT_INEQ_SEL)
		*rightend = selec;

	/*
	 * Only one of the two "end" fractions can really be less than 1.0;
	 * believe the smaller estimate and reset the other one to exactly 1.0.
	 * If we get exactly equal estimates (as can easily happen with
	 * self-joins), believe neither.
	 */
	if (*leftend > *rightend)
		*leftend = 1.0;
	else if (*leftend < *rightend)
		*rightend = 1.0;
	else
		*leftend = *rightend = 1.0;

	/*
	 * Also, the fraction of the left variable that will be scanned before
	 * the first join pair is found is the fraction that's < the right-side
	 * minimum value.  But only believe non-default estimates, else stick with
	 * our own default.
	 */
	selec = scalarineqsel(root, ltop, isgt, &leftvar,
						  rightmin, op_righttype);
	if (selec != DEFAULT_INEQ_SEL)
		*leftstart = selec;

	/* And similarly for the right variable. */
	selec = scalarineqsel(root, revltop, isgt, &rightvar,
						  leftmin, op_lefttype);
	if (selec != DEFAULT_INEQ_SEL)
		*rightstart = selec;

	/*
	 * Only one of the two "start" fractions can really be more than zero;
	 * believe the larger estimate and reset the other one to exactly 0.0.
	 * If we get exactly equal estimates (as can easily happen with
	 * self-joins), believe neither.
	 */
	if (*leftstart < *rightstart)
		*leftstart = 0.0;
	else if (*leftstart > *rightstart)
		*rightstart = 0.0;
	else
		*leftstart = *rightstart = 0.0;

	/*
	 * If the sort order is nulls-first, we're going to have to skip over any
	 * nulls too.  These would not have been counted by scalarineqsel, and
	 * we can safely add in this fraction regardless of whether we believe
	 * scalarineqsel's results or not.  But be sure to clamp the sum to 1.0!
	 */
	if (nulls_first)
	{
		Form_pg_statistic stats;
		HeapTuple leftStatsTuple;
		HeapTuple rightStatsTuple;

		leftStatsTuple = getStatsTuple(&leftvar);
		if (HeapTupleIsValid(leftStatsTuple))
		{
			stats = (Form_pg_statistic) GETSTRUCT(leftStatsTuple);
			*leftstart += stats->stanullfrac;
			CLAMP_PROBABILITY(*leftstart);
			*leftend += stats->stanullfrac;
			CLAMP_PROBABILITY(*leftend);
		}
		rightStatsTuple = getStatsTuple(&rightvar);
		if (HeapTupleIsValid(rightStatsTuple))
		{
			stats = (Form_pg_statistic) GETSTRUCT(rightStatsTuple);
			*rightstart += stats->stanullfrac;
			CLAMP_PROBABILITY(*rightstart);
			*rightend += stats->stanullfrac;
			CLAMP_PROBABILITY(*rightend);
		}
	}

	/* Disbelieve start >= end, just in case that can happen */
	if (*leftstart >= *leftend)
	{
		*leftstart = 0.0;
		*leftend = 1.0;
	}
	if (*rightstart >= *rightend)
	{
		*rightstart = 0.0;
		*rightend = 1.0;
	}

fail:
	ReleaseVariableStats(leftvar);
	ReleaseVariableStats(rightvar);
}


/*
 * Helper routine for estimate_num_groups: add an item to a list of
 * GroupVarInfos, but only if it's not known equal to any of the existing
 * entries.
 */
typedef struct
{
	Node	   *var;			/* might be an expression, not just a Var */
	RelOptInfo *rel;			/* relation it belongs to */
	double		ndistinct;		/* # distinct values */
} GroupVarInfo;

static List *
add_unique_group_var(PlannerInfo *root, List *varinfos,
					 Node *var, VariableStatData *vardata)
{
	GroupVarInfo *varinfo;
	double		ndistinct;
	ListCell   *lc;

	ndistinct = get_variable_numdistinct(vardata);

	/* cannot use foreach here because of possible list_delete */
	lc = list_head(varinfos);
	while (lc)
	{
		varinfo = (GroupVarInfo *) lfirst(lc);

		/* must advance lc before list_delete possibly pfree's it */
		lc = lnext(lc);

		/* Drop exact duplicates */
		if (equal(var, varinfo->var))
			return varinfos;

		/*
		 * Drop known-equal vars, but only if they belong to different
		 * relations (see comments for estimate_num_groups)
		 */
		if (vardata->rel != varinfo->rel &&
			exprs_known_equal(root, var, varinfo->var))
		{
			if (varinfo->ndistinct <= ndistinct)
			{
				/* Keep older item, forget new one */
				return varinfos;
			}
			else
			{
				/* Delete the older item */
				varinfos = list_delete_ptr(varinfos, varinfo);
			}
		}
	}

	varinfo = (GroupVarInfo *) palloc(sizeof(GroupVarInfo));

	varinfo->var = var;
	varinfo->rel = vardata->rel;
	varinfo->ndistinct = ndistinct;
	varinfos = lappend(varinfos, varinfo);
	return varinfos;
}

/*
 * estimate_num_groups		- Estimate number of groups in a grouped query
 *
 * Given a query having a GROUP BY clause, estimate how many groups there
 * will be --- ie, the number of distinct combinations of the GROUP BY
 * expressions.
 *
 * This routine is also used to estimate the number of rows emitted by
 * a DISTINCT filtering step; that is an isomorphic problem.  (Note:
 * actually, we only use it for DISTINCT when there's no grouping or
 * aggregation ahead of the DISTINCT.)
 *
 * Inputs:
 *	root - the query
 *	groupExprs - list of expressions being grouped by
 *	input_rows - number of rows estimated to arrive at the group/unique
 *		filter step
 *
 * Given the lack of any cross-correlation statistics in the system, it's
 * impossible to do anything really trustworthy with GROUP BY conditions
 * involving multiple Vars.  We should however avoid assuming the worst
 * case (all possible cross-product terms actually appear as groups) since
 * very often the grouped-by Vars are highly correlated.  Our current approach
 * is as follows:
 *	1.	Expressions yielding boolean are assumed to contribute two groups,
 *		independently of their content, and are ignored in the subsequent
 *		steps.  This is mainly because tests like "col IS NULL" break the
 *		heuristic used in step 2 especially badly.
 *	2.	Reduce the given expressions to a list of unique Vars used.  For
 *		example, GROUP BY a, a + b is treated the same as GROUP BY a, b.
 *		It is clearly correct not to count the same Var more than once.
 *		It is also reasonable to treat f(x) the same as x: f() cannot
 *		increase the number of distinct values (unless it is volatile,
 *		which we consider unlikely for grouping), but it probably won't
 *		reduce the number of distinct values much either.
 *		As a special case, if a GROUP BY expression can be matched to an
 *		expressional index for which we have statistics, then we treat the
 *		whole expression as though it were just a Var.
 *	3.	If the list contains Vars of different relations that are known equal
 *		due to equivalence classes, then drop all but one of the Vars from each
 *		known-equal set, keeping the one with smallest estimated # of values
 *		(since the extra values of the others can't appear in joined rows).
 *		Note the reason we only consider Vars of different relations is that
 *		if we considered ones of the same rel, we'd be double-counting the
 *		restriction selectivity of the equality in the next step.
 *	4.	For Vars within a single source rel, we multiply together the numbers
 *		of values, clamp to the number of rows in the rel (divided by 10 if
 *		more than one Var), and then multiply by the selectivity of the
 *		restriction clauses for that rel.  When there's more than one Var,
 *		the initial product is probably too high (it's the worst case) but
 *		clamping to a fraction of the rel's rows seems to be a helpful
 *		heuristic for not letting the estimate get out of hand.  (The factor
 *		of 10 is derived from pre-Postgres-7.4 practice.)  Multiplying
 *		by the restriction selectivity is effectively assuming that the
 *		restriction clauses are independent of the grouping, which is a crummy
 *		assumption, but it's hard to do better.
 *	5.	If there are Vars from multiple rels, we repeat step 4 for each such
 *		rel, and multiply the results together.
 * Note that rels not containing grouped Vars are ignored completely, as are
 * join clauses.  Such rels cannot increase the number of groups, and we
 * assume such clauses do not reduce the number either (somewhat bogus,
 * but we don't have the info to do better).
 */
double
estimate_num_groups(PlannerInfo *root, List *groupExprs, double input_rows)
{
	List	   *varinfos = NIL;
	double		numdistinct;
	ListCell   *l;

	/*
	 * If no grouping columns, there's exactly one group.  (This can't happen
	 * for normal cases with GROUP BY or DISTINCT, but it is possible for
	 * corner cases with set operations.)
	 */
	if (groupExprs == NIL)
		return 1.0;

	/*
	 * Count groups derived from boolean grouping expressions.  For other
	 * expressions, find the unique Vars used, treating an expression as a Var
	 * if we can find stats for it.  For each one, record the statistical
	 * estimate of number of distinct values (total in its table, without
	 * regard for filtering).
	 */
	numdistinct = 1.0;

	foreach(l, groupExprs)
	{
		Node	   *groupexpr = (Node *) lfirst(l);
		VariableStatData vardata;
		List	   *varshere;
		ListCell   *l2;

		/* Short-circuit for expressions returning boolean */
		if (exprType(groupexpr) == BOOLOID)
		{
			numdistinct *= 2.0;
			continue;
		}

		/*
		 * If examine_variable is able to deduce anything about the GROUP BY
		 * expression, treat it as a single variable even if it's really more
		 * complicated.
		 */
		examine_variable(root, groupexpr, 0, &vardata);

		if (HeapTupleIsValid(getStatsTuple(&vardata))
			|| vardata.isunique)
		{
			varinfos = add_unique_group_var(root, varinfos,
											groupexpr, &vardata);
			ReleaseVariableStats(vardata);
			continue;
		}
		ReleaseVariableStats(vardata);

		/*
		 * Else pull out the component Vars
		 */
		varshere = pull_var_clause(groupexpr, true);

		/*
		 * If we find any variable-free GROUP BY item, then either it is a
		 * constant (and we can ignore it) or it contains a volatile function;
		 * in the latter case we punt and assume that each input row will
		 * yield a distinct group.
		 */
		if (varshere == NIL)
		{
			if (contain_volatile_functions(groupexpr))
				return input_rows;
			continue;
		}

		/*
		 * Else add variables to varinfos list
		 */
		foreach(l2, varshere)
		{
			Node	   *var = (Node *) lfirst(l2);

			examine_variable(root, var, 0, &vardata);
			varinfos = add_unique_group_var(root, varinfos, var, &vardata);
			ReleaseVariableStats(vardata);
		}
	}

	/*
	 * If now no Vars, we must have an all-constant or all-boolean GROUP BY
	 * list.
	 */
	if (varinfos == NIL)
	{
		/* Guard against out-of-range answers */
		if (numdistinct > input_rows)
			numdistinct = input_rows;
		return numdistinct;
	}

	/*
	 * Group Vars by relation and estimate total numdistinct.
	 *
	 * For each iteration of the outer loop, we process the frontmost Var in
	 * varinfos, plus all other Vars in the same relation.	We remove these
	 * Vars from the newvarinfos list for the next iteration. This is the
	 * easiest way to group Vars of same rel together.
	 */
	do
	{
		GroupVarInfo *varinfo1 = (GroupVarInfo *) linitial(varinfos);
		RelOptInfo *rel = varinfo1->rel;
		double		reldistinct = varinfo1->ndistinct;
		double		relmaxndistinct = reldistinct;
		int			relvarcount = 1;
		List	   *newvarinfos = NIL;

		/*
		 * Get the product of numdistinct estimates of the Vars for this rel.
		 * Also, construct new varinfos list of remaining Vars.
		 */
		for_each_cell(l, lnext(list_head(varinfos)))
		{
			GroupVarInfo *varinfo2 = (GroupVarInfo *) lfirst(l);

			if (varinfo2->rel == varinfo1->rel)
			{
				reldistinct *= varinfo2->ndistinct;
				if (relmaxndistinct < varinfo2->ndistinct)
					relmaxndistinct = varinfo2->ndistinct;
				relvarcount++;
			}
			else
			{
				/* not time to process varinfo2 yet */
				newvarinfos = lcons(varinfo2, newvarinfos);
			}
		}

		/*
		 * Sanity check --- don't divide by zero if empty relation.
		 */
		Assert(rel->reloptkind == RELOPT_BASEREL ||
			   (rel->reloptkind == RELOPT_OTHER_MEMBER_REL &&
				rel->rtekind == RTE_RELATION));
		if (rel->tuples > 0)
		{
			/*
			 * Clamp to size of rel, or size of rel / 10 if multiple Vars. The
			 * fudge factor is because the Vars are probably correlated but we
			 * don't know by how much.  We should never clamp to less than the
			 * largest ndistinct value for any of the Vars, though, since
			 * there will surely be at least that many groups.
			 */
			double		clamp = rel->tuples;

			if (relvarcount > 1)
			{
				clamp *= 0.1;
				if (clamp < relmaxndistinct)
				{
					clamp = relmaxndistinct;
					/* for sanity in case some ndistinct is too large: */
					if (clamp > rel->tuples)
						clamp = rel->tuples;
				}
			}
			if (reldistinct > clamp)
				reldistinct = clamp;

			/*
			 * Multiply by restriction selectivity.
			 */
			reldistinct *= rel->rows / rel->tuples;

			/*
			 * Update estimate of total distinct groups.
			 */
			numdistinct *= reldistinct;
		}

		varinfos = newvarinfos;
	} while (varinfos != NIL);

	numdistinct = ceil(numdistinct);

	/* Guard against out-of-range answers */
	if (numdistinct > input_rows)
		numdistinct = input_rows;
	if (numdistinct < 1.0)
		numdistinct = 1.0;

	return numdistinct;
}

/*
 * Estimate hash bucketsize fraction (ie, number of entries in a bucket
 * divided by total tuples in relation) if the specified expression is used
 * as a hash key.
 *
 * XXX This is really pretty bogus since we're effectively assuming that the
 * distribution of hash keys will be the same after applying restriction
 * clauses as it was in the underlying relation.  However, we are not nearly
 * smart enough to figure out how the restrict clauses might change the
 * distribution, so this will have to do for now.
 *
 * We are passed the number of buckets the executor will use for the given
 * input relation.	If the data were perfectly distributed, with the same
 * number of tuples going into each available bucket, then the bucketsize
 * fraction would be 1/nbuckets.  But this happy state of affairs will occur
 * only if (a) there are at least nbuckets distinct data values, and (b)
 * we have a not-too-skewed data distribution.	Otherwise the buckets will
 * be nonuniformly occupied.  If the other relation in the join has a key
 * distribution similar to this one's, then the most-loaded buckets are
 * exactly those that will be probed most often.  Therefore, the "average"
 * bucket size for costing purposes should really be taken as something close
 * to the "worst case" bucket size.  We try to estimate this by adjusting the
 * fraction if there are too few distinct data values, and then scaling up
 * by the ratio of the most common value's frequency to the average frequency.
 *
 * If no statistics are available, use a default estimate of 0.1.  This will
 * discourage use of a hash rather strongly if the inner relation is large,
 * which is what we want.  We do not want to hash unless we know that the
 * inner rel is well-dispersed (or the alternatives seem much worse).
 */
Selectivity
estimate_hash_bucketsize(PlannerInfo *root, Node *hashkey, double nbuckets)
{
	VariableStatData vardata;
	double		estfract,
				ndistinct,
				stanullfrac,
				mcvfreq,
				avgfreq;
	float4	   *numbers;
	int			nnumbers;

	examine_variable(root, hashkey, 0, &vardata);

	/* Get number of distinct values and fraction that are null */
	ndistinct = get_variable_numdistinct(&vardata);

	if (HeapTupleIsValid(getStatsTuple(&vardata)))
	{
		HeapTuple tp = getStatsTuple(&vardata);
		Form_pg_statistic stats;

		stats = (Form_pg_statistic) GETSTRUCT(tp);
		stanullfrac = stats->stanullfrac;
	}
	else
	{
		/*
		 * Believe a default ndistinct only if it came from stats. Otherwise
		 * punt and return 0.1, per comments above.
		 */
		if (ndistinct == DEFAULT_NUM_DISTINCT)
		{
			ReleaseVariableStats(vardata);
			return (Selectivity) 0.1;
		}

		stanullfrac = 0.0;
	}

	/* Compute avg freq of all distinct data values in raw relation */
	avgfreq = (1.0 - stanullfrac) / ndistinct;

	/*
	 * Adjust ndistinct to account for restriction clauses.  Observe we are
	 * assuming that the data distribution is affected uniformly by the
	 * restriction clauses!
	 *
	 * XXX Possibly better way, but much more expensive: multiply by
	 * selectivity of rel's restriction clauses that mention the target Var.
	 */
	if (vardata.rel)
		ndistinct *= vardata.rel->rows / vardata.rel->tuples;

	/*
	 * Initial estimate of bucketsize fraction is 1/nbuckets as long as the
	 * number of buckets is less than the expected number of distinct values;
	 * otherwise it is 1/ndistinct.
	 */
	if (ndistinct > nbuckets)
		estfract = 1.0 / nbuckets;
	else
		estfract = 1.0 / ndistinct;

	/*
	 * Look up the frequency of the most common value, if available.
	 */
	mcvfreq = 0.0;

	if (HeapTupleIsValid(getStatsTuple(&vardata)))
	{
		HeapTuple tp = getStatsTuple(&vardata);

		if (get_attstatsslot(tp,
							 vardata.atttype, vardata.atttypmod,
							 STATISTIC_KIND_MCV, InvalidOid,
							 NULL, NULL, &numbers, &nnumbers))
		{
			/*
			 * The first MCV stat is for the most common value.
			 */
			if (nnumbers > 0)
				mcvfreq = numbers[0];
			free_attstatsslot(vardata.atttype, NULL, 0,
							  numbers, nnumbers);
		}
	}

	/*
	 * Adjust estimated bucketsize upward to account for skewed distribution.
	 */
	if (avgfreq > 0.0 && mcvfreq > avgfreq)
		estfract *= mcvfreq / avgfreq;

	/*
	 * Clamp bucketsize to sane range (the above adjustment could easily
	 * produce an out-of-range result).  We set the lower bound a little above
	 * zero, since zero isn't a very sane result.
	 */
	if (estfract < 1.0e-6)
		estfract = 1.0e-6;
	else if (estfract > 1.0)
		estfract = 1.0;

	ReleaseVariableStats(vardata);

	return (Selectivity) estfract;
}


/*-------------------------------------------------------------------------
 *
 * Support routines
 *
 *-------------------------------------------------------------------------
 */

/*
 * convert_to_scalar
 *	  Convert non-NULL values of the indicated types to the comparison
 *	  scale needed by scalarineqsel().
 *	  Returns "true" if successful.
 *
 * XXX this routine is a hack: ideally we should look up the conversion
 * subroutines in pg_type.
 *
 * All numeric datatypes are simply converted to their equivalent
 * "double" values.  (NUMERIC values that are outside the range of "double"
 * are clamped to +/- HUGE_VAL.)
 *
 * String datatypes are converted to have hi and lo bound be constants, with
 *    the scaledvalue equally either hi or lo, depending on the value of isgt
 *    (done so that the caller will include the entire bucket in the final
 *     computed selectivity, even after inverting for the isgt case)
 *
 * The bytea datatype is just enough different from strings that it has
 * to be treated separately.
 *
 * The several datatypes representing absolute times are all converted
 * to Timestamp, which is actually a double, and then we just use that
 * double value.  Note this will give correct results even for the "special"
 * values of Timestamp, since those are chosen to compare correctly;
 * see timestamp_cmp.
 *
 * The several datatypes representing relative times (intervals) are all
 * converted to measurements expressed in seconds.
 *
 * isgt can be used by datatypes which cannot interpolate and instead must
 *   return an appropriate default
 *
 */
static bool
convert_to_scalar(Datum value, Oid valuetypid, double *scaledvalue,
				  Datum lobound, Datum hibound, Oid boundstypid,
				  double *scaledlobound, double *scaledhibound,
				  bool isgt)
{
	/*
	 * Both the valuetypid and the boundstypid should exactly match the
	 * declared input type(s) of the operator we are invoked for, so we just
	 * error out if either is not recognized.
	 *
	 * XXX The histogram we are interpolating between points of could belong
	 * to a column that's only binary-compatible with the declared type. In
	 * essence we are assuming that the semantics of binary-compatible types
	 * are enough alike that we can use a histogram generated with one type's
	 * operators to estimate selectivity for the other's.  This is outright
	 * wrong in some cases --- in particular signed versus unsigned
	 * interpretation could trip us up.  But it's useful enough in the
	 * majority of cases that we do it anyway.	Should think about more
	 * rigorous ways to do it.
	 */
	switch (valuetypid)
	{
			/*
			 * Built-in numeric types
			 */
		case BOOLOID:
		case INT2OID:
		case INT4OID:
		case INT8OID:
		case FLOAT4OID:
		case FLOAT8OID:
		case NUMERICOID:
		case OIDOID:
		case REGPROCOID:
		case REGPROCEDUREOID:
		case REGOPEROID:
		case REGOPERATOROID:
		case REGCLASSOID:
		case REGTYPEOID:
		case REGCONFIGOID:
		case REGDICTIONARYOID:
			*scaledvalue = convert_numeric_to_scalar(value, valuetypid);
			*scaledlobound = convert_numeric_to_scalar(lobound, boundstypid);
			*scaledhibound = convert_numeric_to_scalar(hibound, boundstypid);
			return true;

			/*
			 * Built-in string types
			 */
		case CHAROID:
		case BPCHAROID:
		case VARCHAROID:
		case TEXTOID:
		case NAMEOID:
			{
			    *scaledlobound = 1;
			    *scaledhibound = 2;
			    *scaledvalue = isgt ? 1 : 2;
				return true;
			}

			/*
			 * Built-in bytea type
			 */
		case BYTEAOID:
			{
				convert_bytea_to_scalar(value, scaledvalue,
										lobound, scaledlobound,
										hibound, scaledhibound);
				return true;
			}

			/*
			 * Built-in time types
			 */
		case TIMESTAMPOID:
		case TIMESTAMPTZOID:
		case ABSTIMEOID:
		case DATEOID:
		case INTERVALOID:
		case RELTIMEOID:
		case TINTERVALOID:
		case TIMEOID:
		case TIMETZOID:
			*scaledvalue = convert_timevalue_to_scalar(value, valuetypid);
			*scaledlobound = convert_timevalue_to_scalar(lobound, boundstypid);
			*scaledhibound = convert_timevalue_to_scalar(hibound, boundstypid);
			return true;

			/*
			 * Built-in network types
			 */
		case INETOID:
		case CIDROID:
		case MACADDROID:
			*scaledvalue = convert_network_to_scalar(value, valuetypid);
			*scaledlobound = convert_network_to_scalar(lobound, boundstypid);
			*scaledhibound = convert_network_to_scalar(hibound, boundstypid);
			return true;
	}
	/* Don't know how to convert */
	*scaledvalue = *scaledlobound = *scaledhibound = 0;
	return false;
}

/*
 * Do convert_to_scalar()'s work for any numeric data type.
 */
static double
convert_numeric_to_scalar(Datum value, Oid typid)
{
	switch (typid)
	{
		case BOOLOID:
			return (double) DatumGetBool(value);
		case INT2OID:
			return (double) DatumGetInt16(value);
		case INT4OID:
			return (double) DatumGetInt32(value);
		case INT8OID:
			return (double) DatumGetInt64(value);
		case FLOAT4OID:
			return (double) DatumGetFloat4(value);
		case FLOAT8OID:
			return (double) DatumGetFloat8(value);
		case NUMERICOID:
			/* Note: out-of-range values will be clamped to +-HUGE_VAL */
			return (double)
				DatumGetFloat8(DirectFunctionCall1(numeric_float8_no_overflow,
												   value));
		case OIDOID:
		case REGPROCOID:
		case REGPROCEDUREOID:
		case REGOPEROID:
		case REGOPERATOROID:
		case REGCLASSOID:
		case REGTYPEOID:
		case REGCONFIGOID:
		case REGDICTIONARYOID:
			/* we can treat OIDs as integers... */
			return (double) DatumGetObjectId(value);
	}

	/*
	 * Can't get here unless someone tries to use scalarltsel/scalargtsel on
	 * an operator with one numeric and one non-numeric operand.
	 */
	elog(ERROR, "unsupported type: %u", typid);
	return 0;
}

/*
 * Do convert_to_scalar()'s work for any bytea data type.
 *
 * Very similar to the old convert_string_to_scalar except we can't assume
 * null-termination and therefore pass explicit lengths around.
 *
 * Also, assumptions about likely "normal" ranges of characters have been
 * removed - a data range of 0..255 is always used, for now.  (Perhaps
 * someday we will add information about actual byte data range to
 * pg_statistic.)
 */
static void
convert_bytea_to_scalar(Datum value,
						double *scaledvalue,
						Datum lobound,
						double *scaledlobound,
						Datum hibound,
						double *scaledhibound)
{
	int			rangelo,
				rangehi,
				valuelen = VARSIZE(DatumGetPointer(value)) - VARHDRSZ,
				loboundlen = VARSIZE(DatumGetPointer(lobound)) - VARHDRSZ,
				hiboundlen = VARSIZE(DatumGetPointer(hibound)) - VARHDRSZ,
				i,
				minlen;
	unsigned char *valstr = (unsigned char *) VARDATA(DatumGetPointer(value)),
			   *lostr = (unsigned char *) VARDATA(DatumGetPointer(lobound)),
			   *histr = (unsigned char *) VARDATA(DatumGetPointer(hibound));

	/*
	 * Assume bytea data is uniformly distributed across all byte values.
	 */
	rangelo = 0;
	rangehi = 255;

	/*
	 * Now strip any common prefix of the three strings.
	 */
	minlen = Min(Min(valuelen, loboundlen), hiboundlen);
	for (i = 0; i < minlen; i++)
	{
		if (*lostr != *histr || *lostr != *valstr)
			break;
		lostr++, histr++, valstr++;
		loboundlen--, hiboundlen--, valuelen--;
	}

	/*
	 * Now we can do the conversions.
	 */
	*scaledvalue = convert_one_bytea_to_scalar(valstr, valuelen, rangelo, rangehi);
	*scaledlobound = convert_one_bytea_to_scalar(lostr, loboundlen, rangelo, rangehi);
	*scaledhibound = convert_one_bytea_to_scalar(histr, hiboundlen, rangelo, rangehi);
}

static double
convert_one_bytea_to_scalar(unsigned char *value, int valuelen,
							int rangelo, int rangehi)
{
	double		num,
				denom,
				base;

	if (valuelen <= 0)
		return 0.0;				/* empty string has scalar value 0 */

	/*
	 * Since base is 256, need not consider more than about 10 chars (even
	 * this many seems like overkill)
	 */
	if (valuelen > 10)
		valuelen = 10;

	/* Convert initial characters to fraction */
	base = rangehi - rangelo + 1;
	num = 0.0;
	denom = base;
	while (valuelen-- > 0)
	{
		int			ch = *value++;

		if (ch < rangelo)
			ch = rangelo - 1;
		else if (ch > rangehi)
			ch = rangehi + 1;
		num += ((double) (ch - rangelo)) / denom;
		denom *= base;
	}

	return num;
}

/*
 * Do convert_to_scalar()'s work for any timevalue data type.
 */
double
convert_timevalue_to_scalar(Datum value, Oid typid)
{
	switch (typid)
	{
		case TIMESTAMPOID:
			return DatumGetTimestamp(value);
		case TIMESTAMPTZOID:
			return DatumGetTimestampTz(value);
		case ABSTIMEOID:
			return DatumGetTimestamp(DirectFunctionCall1(abstime_timestamp,
														 value));
		case DATEOID:
			return date2timestamp_no_overflow(DatumGetDateADT(value));
		case INTERVALOID:
			{
				Interval   *interval = DatumGetIntervalP(value);

				/*
				 * Convert the month part of Interval to days using assumed
				 * average month length of 365.25/12.0 days.  Not too
				 * accurate, but plenty good enough for our purposes.
				 */
#ifdef HAVE_INT64_TIMESTAMP
				return interval->time + interval->day * (double) USECS_PER_DAY +
					interval->month * ((DAYS_PER_YEAR / (double) MONTHS_PER_YEAR) * USECS_PER_DAY);
#else
				return interval->time + interval->day * SECS_PER_DAY +
					interval->month * ((DAYS_PER_YEAR / (double) MONTHS_PER_YEAR) * (double) SECS_PER_DAY);
#endif
			}
		case RELTIMEOID:
#ifdef HAVE_INT64_TIMESTAMP
			return (DatumGetRelativeTime(value) * 1000000.0);
#else
			return DatumGetRelativeTime(value);
#endif
		case TINTERVALOID:
			{
				TimeInterval tinterval = DatumGetTimeInterval(value);

#ifdef HAVE_INT64_TIMESTAMP
				if (tinterval->status != 0)
					return ((tinterval->data[1] - tinterval->data[0]) * 1000000.0);
#else
				if (tinterval->status != 0)
					return tinterval->data[1] - tinterval->data[0];
#endif
				return 0;		/* for lack of a better idea */
			}
		case TIMEOID:
			return DatumGetTimeADT(value);
		case TIMETZOID:
			{
				TimeTzADT  *timetz = DatumGetTimeTzADTP(value);

				/* use GMT-equivalent time */
#ifdef HAVE_INT64_TIMESTAMP
				return (double) (timetz->time + (timetz->zone * 1000000.0));
#else
				return (double) (timetz->time + timetz->zone);
#endif
			}
	}

	/*
	 * Can't get here unless someone tries to use scalarltsel/scalargtsel on
	 * an operator with one timevalue and one non-timevalue operand.
	 */
	elog(ERROR, "unsupported type: %u", typid);
	return 0;
}


/*
 * get_restriction_variable
 *		Examine the args of a restriction clause to see if it's of the
 *		form (variable op pseudoconstant) or (pseudoconstant op variable),
 *		where "variable" could be either a Var or an expression in vars of a
 *		single relation.  If so, extract information about the variable,
 *		and also indicate which side it was on and the other argument.
 *
 * Inputs:
 *	root: the planner info
 *	args: clause argument list
 *	varRelid: see specs for restriction selectivity functions
 *
 * Outputs: (these are valid only if TRUE is returned)
 *	*vardata: gets information about variable (see examine_variable)
 *	*other: gets other clause argument, aggressively reduced to a constant
 *	*varonleft: set TRUE if variable is on the left, FALSE if on the right
 *
 * Returns TRUE if a variable is identified, otherwise FALSE.
 *
 * Note: if there are Vars on both sides of the clause, we must fail, because
 * callers are expecting that the other side will act like a pseudoconstant.
 */
bool
get_restriction_variable(PlannerInfo *root, List *args, int varRelid,
						 VariableStatData *vardata, Node **other,
						 bool *varonleft)
{
	Node	   *left,
			   *right;
	VariableStatData rdata;

	/* Fail if not a binary opclause (probably shouldn't happen) */
	if (list_length(args) != 2)
		return false;

	left = (Node *) linitial(args);
	right = (Node *) lsecond(args);

	/*
	 * Examine both sides.	Note that when varRelid is nonzero, Vars of other
	 * relations will be treated as pseudoconstants.
	 */
	examine_variable(root, left, varRelid, vardata);
	examine_variable(root, right, varRelid, &rdata);

	/*
	 * If one side is a variable and the other not, we win.
	 */
	if (vardata->rel && rdata.rel == NULL)
	{
		*varonleft = true;
		*other = estimate_expression_value(root, rdata.var);
		/* Assume we need no ReleaseVariableStats(rdata) here */
		return true;
	}

	if (vardata->rel == NULL && rdata.rel)
	{
		*varonleft = false;
		*other = estimate_expression_value(root, vardata->var);
		/* Assume we need no ReleaseVariableStats(*vardata) here */
		*vardata = rdata;
		return true;
	}

	/* Ooops, clause has wrong structure (probably var op var) */
	ReleaseVariableStats(*vardata);
	ReleaseVariableStats(rdata);

	return false;
}

/*
 * get_join_variables
 *		Apply examine_variable() to each side of a join clause.
 */
void
get_join_variables(PlannerInfo *root, List *args,
				   VariableStatData *vardata1, VariableStatData *vardata2)
{
	Node	   *left,
			   *right;

	if (list_length(args) != 2)
		elog(ERROR, "join operator should take two arguments");

	left = (Node *) linitial(args);
	right = (Node *) lsecond(args);

	examine_variable(root, left, 0, vardata1);
	examine_variable(root, right, 0, vardata2);
}

/*
 * This method returns a pointer to the largest child relation for an inherited (incl partitioned)
 * relation. If there are multiple levels in the hierarchy, we delve down recursively till we
 * find the largest (as determined from the path structure).
 * Input: a partitioned table
 * Output: largest child partition. If there are no child partition because all of them have been eliminated, then
 *         returns NULL.
 */
static RelOptInfo* largest_child_relation(PlannerInfo *root, RelOptInfo *rel)
{
	AppendPath *append_path = NULL;
	ListCell *subpath_lc = NULL;
	RelOptInfo *largest_child_in_subpath = NULL;
	double max_rows = -1.0;

	Assert(IsA(rel->cheapest_total_path, AppendPath));

	append_path = (AppendPath *) rel->cheapest_total_path;

	foreach(subpath_lc, append_path->subpaths)
	{
		RelOptInfo *candidate_child = NULL;
		Path *subpath = lfirst(subpath_lc);

		if (IsA(subpath, AppendPath))
		{
			candidate_child = largest_child_relation(root, subpath->parent);
		}
		else
		{
			candidate_child = subpath->parent;
		}

		if (candidate_child && candidate_child->rows > max_rows)
		{
			max_rows = candidate_child->rows;
			largest_child_in_subpath = candidate_child;
		}
	}

	return largest_child_in_subpath;
}

/*
 * The purpose of this method is to make the statistics (on a specific column) of a child partition
 * representative of the parent relation. This entails the following assumptions:
 * 1.  if ndistinct<=-1.0 in child partition, the column is a unique column in the child partition. We
 * 	   expect the column to remain distinct in the master as well.
 * 2.  if -1.0 < ndistinct < 0.0, the absolute number of ndistinct values in the child partition is a fraction
 *     of the number of rows in the partition. We expect that the absolute number of ndistinct in the master
 *     to stay the same. Therefore, we convert this to a positive number.
 *     The method get_variable_numdistinct will multiply this by the number of tuples in the master relation.
 * 3.  if ndistinct is positive, it indicates a small absolute number of distinct values. We expect these
 * 	   values to be repeated in all partitions. Therefore, we expect no change in the ndistinct in the master.
 *
 * Input:
 * 	   statsTuple, which is a heaptuple representing statistics on a child relation. It expects statstuple to be non-null.
 * 	   scalefactor, which is in the range (0.0,1.0]
 *
 * Output:
 * 	   This method modifies the tuple passed to it.
 */
static void inline adjust_partition_table_statistic_for_parent(HeapTuple statsTuple, double childtuples)
{
	Form_pg_statistic stats;

	Assert(HeapTupleIsValid(statsTuple));

	stats = (Form_pg_statistic) GETSTRUCT(statsTuple);

	if (stats->stadistinct <= -1.0)
	{
		/*
		 * Case 1 as described above.
		 */

		return;
	}
	else if (stats->stadistinct < 0.0)
	{
		/*
		 * Case 2 as described above.
		 */

		stats->stadistinct = ((double) -1.0) * stats->stadistinct * childtuples;
	}
	else
	{
		/**
		 * Case 3 as described above.
		 */

		return;
	}
}

/*
 * examine_variable
 *		Try to look up statistical data about an expression.
 *		Fill in a VariableStatData struct to describe the expression.
 *
 * Inputs:
 *	root: the planner info
 *	node: the expression tree to examine
 *	varRelid: see specs for restriction selectivity functions
 *
 * Outputs: *vardata is filled as follows:
 *	var: the input expression (with any binary relabeling stripped, if
 *		it is or contains a variable; but otherwise the type is preserved)
 *	rel: RelOptInfo for relation containing variable; NULL if expression
 *		contains no Vars (NOTE this could point to a RelOptInfo of a
 *		subquery, not one in the current query).
 *	statsTuple: the pg_statistic entry for the variable, if one exists;
 *		otherwise NULL.
 *	vartype: exposed type of the expression; this should always match
 *		the declared input type of the operator we are estimating for.
 *	atttype, atttypmod: type data to pass to get_attstatsslot().  This is
 *		commonly the same as the exposed type of the variable argument,
 *		but can be different in binary-compatible-type cases.
 *
 * Caller is responsible for doing ReleaseVariableStats() before exiting.
 */
void
examine_variable(PlannerInfo *root, Node *node, int varRelid,
				 VariableStatData *vardata)
{
	Node	   *basenode;
	Relids		varnos;
	RelOptInfo *onerel;

	/* Make sure we don't return dangling pointers in vardata */
	MemSet(vardata, 0, sizeof(VariableStatData));

	/* Save the exposed type of the expression */
	vardata->vartype = exprType(node);

	vardata->numdistinctFromPrimaryKey = -1.0; /* ignore by default*/

	/* Look inside any binary-compatible relabeling */

	if (IsA(node, RelabelType))
		basenode = (Node *) ((RelabelType *) node)->arg;
	else
		basenode = node;

	/* Fast path for a simple Var */

	if (IsA(basenode, Var) &&
		(varRelid == 0 || varRelid == ((Var *) basenode)->varno))
	{
		Var		   *var = (Var *) basenode;
		RangeTblEntry *rte;

		vardata->var = basenode;	/* return Var without relabeling */
		vardata->rel = find_base_rel(root, var->varno);
		vardata->atttype = var->vartype;
		vardata->atttypmod = var->vartypmod;

		rte = rt_fetch(var->varno, root->parse->rtable);

		/*
		 * If this attribute has a foreign key relationship, then first look
		 * at primary key statistics. If there exist stats on that attribute,
		 * we utilize those. If not, continue.
		 */

		if (gp_statistics_use_fkeys)
		{
			Oid         pkrelid = InvalidOid;
			AttrNumber  pkattno = -1;

			if (ConstraintGetPrimaryKeyOf(rte->relid, var->varattno, &pkrelid, &pkattno))
			{
				HeapTuple	pkStatsTuple;

				/* SELECT reltuples FROM pg_class */

				pkStatsTuple = SearchSysCache1(RELOID, ObjectIdGetDatum(pkrelid));
				if (HeapTupleIsValid(pkStatsTuple))
				{
					Form_pg_class classForm = (Form_pg_class) GETSTRUCT(pkStatsTuple);
					if (classForm->reltuples > 0)
					{
						vardata->numdistinctFromPrimaryKey = classForm->reltuples;
					}
				}

				ReleaseSysCache(pkStatsTuple);
			}
		}
		if (rte->inh)
		{
			/*
			 * If gp_statistics_pullup_from_child_partition is set, we attempt to pull up statistics from
			 * the largest child partition in an inherited or a partitioned table.
			 */
			if (gp_statistics_pullup_from_child_partition  &&
				vardata->rel->cheapest_total_path != NULL)
			{
				RelOptInfo *childrel = largest_child_relation(root, vardata->rel);
				vardata->statsTuple = NULL;

				if (childrel)
				{
					RangeTblEntry *child_rte = NULL;

					child_rte = rt_fetch(childrel->relid, root->parse->rtable);

					Assert(child_rte != NULL);

					/*
					 * Get statistics from the child partition.
					 */
					vardata->statsTuple = SearchSysCache(STATRELATT,
														 ObjectIdGetDatum(child_rte->relid),
														 Int16GetDatum(var->varattno),
														 0, 0);

					if (vardata->statsTuple != NULL)
					{
						adjust_partition_table_statistic_for_parent(vardata->statsTuple, childrel->tuples);
					}
				}
			}
		}
		else if (rte->rtekind == RTE_RELATION)
		{
			vardata->statsTuple = SearchSysCache(STATRELATT,
												 ObjectIdGetDatum(rte->relid),
												 Int16GetDatum(var->varattno),
												 0, 0);
		}
		else
		{
			/*
			 * XXX This means the Var comes from a JOIN or sub-SELECT. Later
			 * add code to dig down into the join etc and see if we can trace
			 * the variable to something with stats.  (But beware of
			 * sub-SELECTs with DISTINCT/GROUP BY/etc.	Perhaps there are no
			 * cases where this would really be useful, because we'd have
			 * flattened the subselect if it is??)
			 */
		}

		return;
	}

	/*
	 * Okay, it's a more complicated expression.  Determine variable
	 * membership.	Note that when varRelid isn't zero, only vars of that
	 * relation are considered "real" vars.
	 */
	varnos = pull_varnos(basenode);

	onerel = NULL;

	switch (bms_membership(varnos))
	{
		case BMS_EMPTY_SET:
			/* No Vars at all ... must be pseudo-constant clause */
			break;
		case BMS_SINGLETON:
			if (varRelid == 0 || bms_is_member(varRelid, varnos))
			{
				onerel = find_base_rel(root,
					   (varRelid ? varRelid : bms_singleton_member(varnos)));
				vardata->rel = onerel;
				node = basenode;	/* strip any relabeling */
			}
			/* else treat it as a constant */
			break;
		case BMS_MULTIPLE:
			if (varRelid == 0)
			{
				/* treat it as a variable of a join relation */
				vardata->rel = find_join_rel(root, varnos);
				node = basenode;	/* strip any relabeling */
			}
			else if (bms_is_member(varRelid, varnos))
			{
				/* ignore the vars belonging to other relations */
				vardata->rel = find_base_rel(root, varRelid);
				node = basenode;	/* strip any relabeling */
				/* note: no point in expressional-index search here */
			}
			/* else treat it as a constant */
			break;
	}

	bms_free(varnos);

	vardata->var = node;
	vardata->atttype = exprType(node);
	vardata->atttypmod = exprTypmod(node);

	if (onerel)
	{
		/*
		 * We have an expression in vars of a single relation.	Try to match
		 * it to expressional index columns, in hopes of finding some
		 * statistics.
		 *
		 * XXX it's conceivable that there are multiple matches with different
		 * index opfamilies; if so, we need to pick one that matches the
		 * operator we are estimating for.	FIXME later.
		 */
		ListCell   *ilist;

		foreach(ilist, onerel->indexlist)
		{
			IndexOptInfo *index = (IndexOptInfo *) lfirst(ilist);
			ListCell   *indexpr_item;
			int			pos;

			indexpr_item = list_head(index->indexprs);
			if (indexpr_item == NULL)
				continue;		/* no expressions here... */

			/*
			 * Ignore partial indexes since they probably don't reflect
			 * whole-relation statistics.  Possibly reconsider this later.
			 */
			if (index->indpred)
				continue;

			for (pos = 0; pos < index->ncolumns; pos++)
			{
				if (index->indexkeys[pos] == 0)
				{
					Node	   *indexkey;

					if (indexpr_item == NULL)
						elog(ERROR, "too few entries in indexprs list");
					indexkey = (Node *) lfirst(indexpr_item);
					if (indexkey && IsA(indexkey, RelabelType))
						indexkey = (Node *) ((RelabelType *) indexkey)->arg;
					if (equal(node, indexkey))
					{
						/*
						 * Found a match ... is it a unique index? Tests here
						 * should match has_unique_index().
						 */
						if (index->unique &&
							index->ncolumns == 1 &&
							index->indpred == NIL)
							vardata->isunique = true;
						/* Has it got stats? */
						vardata->statsTuple = SearchSysCache(STATRELATT,
										   ObjectIdGetDatum(index->indexoid),
													  Int16GetDatum(pos + 1),
															 0, 0);
						if (vardata->statsTuple)
							break;
					}
					indexpr_item = lnext(indexpr_item);
				}
			}
			if (HeapTupleIsValid(getStatsTuple(vardata)))
				break;
		}
	}
}

/*
 * get_variable_numdistinct
 *	  Estimate the number of distinct values of a variable.
 *
 * vardata: results of examine_variable
 *
 * NB: be careful to produce an integral result, since callers may compare
 * the result to exact integer counts.
 */
double
get_variable_numdistinct(VariableStatData *vardata)
{
	double		stadistinct;
	double		ntuples;

	/**
	 * If we have an estimate from the primary key, then that is the most accurate value.
	 */
	if (gp_statistics_use_fkeys &&
			vardata->numdistinctFromPrimaryKey > 0.0)
	{
		return vardata->numdistinctFromPrimaryKey;
	}

	/*
	 * Determine the stadistinct value to use.	There are cases where we can
	 * get an estimate even without a pg_statistic entry, or can get a better
	 * value than is in pg_statistic.
	 */
	if (HeapTupleIsValid(getStatsTuple(vardata)))
	{
		/* Use the pg_statistic entry */
		Form_pg_statistic stats;
		HeapTuple tp = getStatsTuple(vardata);

		stats = (Form_pg_statistic) GETSTRUCT(tp);
		stadistinct = stats->stadistinct;
	}
	else if (vardata->vartype == BOOLOID)
	{
		/*
		 * Special-case boolean columns: presumably, two distinct values.
		 *
		 * Are there any other datatypes we should wire in special estimates
		 * for?
		 */
		stadistinct = 2.0;
	}
	else
	{
		/*
		 * We don't keep statistics for system columns, but in some cases we
		 * can infer distinctness anyway.
		 */
		if (vardata->var && IsA(vardata->var, Var))
		{
			switch (((Var *) vardata->var)->varattno)
			{
				case ObjectIdAttributeNumber:
				case SelfItemPointerAttributeNumber:
					stadistinct = -1.0; /* unique */
					break;
				case TableOidAttributeNumber:
					stadistinct = 1.0;	/* only 1 value */
					break;
				case GpSegmentIdAttributeNumber:   /*CDB*/
					stadistinct = getgpsegmentCount();
					break;
				default:
					stadistinct = 0.0;	/* means "unknown" */
					break;
			}
		}
		else
			stadistinct = 0.0;	/* means "unknown" */

		/*
		 * XXX consider using estimate_num_groups on expressions?
		 */
	}

	/*
	 * If there is a unique index for the variable, assume it is unique no
	 * matter what pg_statistic says (the statistics could be out of date).
	 * Can skip search if we already think it's unique.
	 */
	if (stadistinct != -1.0)
	{
		if (vardata->isunique)
			stadistinct = -1.0;
		else if (vardata->var && IsA(vardata->var, Var) &&
				 vardata->rel &&
				 has_unique_index(vardata->rel,
								  ((Var *) vardata->var)->varattno))
			stadistinct = -1.0;
	}

	/*
	 * If we had an absolute estimate, use that.
	 */
	if (stadistinct > 0.0)
		return stadistinct;

	/*
	 * Otherwise we need to get the relation size; punt if not available.
	 */
	if (vardata->rel == NULL)
		return DEFAULT_NUM_DISTINCT;
	ntuples = vardata->rel->tuples;
	if (ntuples <= 0.0)
		return DEFAULT_NUM_DISTINCT;

	/*
	 * If we had a relative estimate, use that.
	 */
	if (stadistinct < 0.0)
		return floor((-stadistinct * ntuples) + 0.5);

	/*
	 * With no data, estimate ndistinct = ntuples if the table is small, else
	 * use default.
	 */
	if (ntuples < DEFAULT_NUM_DISTINCT)
		return ntuples;

	return DEFAULT_NUM_DISTINCT;
}

/*
 * get_variable_range
 *		Estimate the minimum and maximum value of the specified variable.
 *		If successful, store values in *min and *max, and return TRUE.
 *		If no data available, return FALSE.
 *
 * sortop is the "<" comparison operator to use.  This should generally
 * be "<" not ">", as only the former is likely to be found in pg_statistic.
 */
static bool
get_variable_range(PlannerInfo *root, VariableStatData *vardata, Oid sortop,
				   Datum *min, Datum *max)
{
	Datum		tmin = 0;
	Datum		tmax = 0;
	bool		have_data = false;
	Form_pg_statistic stats;
	int16		typLen;
	bool		typByVal;
	Datum	   *values;
	int			nvalues;
	int			i;
	HeapTuple	tp = getStatsTuple(vardata);

	if (!HeapTupleIsValid(tp))
	{
		/* no stats available, so default result */
		return false;
	}
	stats = (Form_pg_statistic) GETSTRUCT(tp);

	get_typlenbyval(vardata->atttype, &typLen, &typByVal);

	/*
	 * If there is a histogram, grab the first and last values.
	 *
	 * If there is a histogram that is sorted with some other operator than
	 * the one we want, fail --- this suggests that there is data we can't
	 * use.
	 */
	if (get_attstatsslot(tp,
						 vardata->atttype, vardata->atttypmod,
						 STATISTIC_KIND_HISTOGRAM, sortop,
						 &values, &nvalues,
						 NULL, NULL))
	{
		if (nvalues > 0)
		{
			tmin = datumCopy(values[0], typByVal, typLen);
			tmax = datumCopy(values[nvalues - 1], typByVal, typLen);
			have_data = true;
		}
		free_attstatsslot(vardata->atttype, values, nvalues, NULL, 0);
	}
	else if (get_attstatsslot(tp,
							  vardata->atttype, vardata->atttypmod,
							  STATISTIC_KIND_HISTOGRAM, InvalidOid,
							  &values, &nvalues,
							  NULL, NULL))
	{
		free_attstatsslot(vardata->atttype, values, nvalues, NULL, 0);
		return false;
	}

	/*
	 * If we have most-common-values info, look for extreme MCVs.  This is
	 * needed even if we also have a histogram, since the histogram excludes
	 * the MCVs.  However, usually the MCVs will not be the extreme values, so
	 * avoid unnecessary data copying.
	 */
	if (get_attstatsslot(tp,
						 vardata->atttype, vardata->atttypmod,
						 STATISTIC_KIND_MCV, InvalidOid,
						 &values, &nvalues,
						 NULL, NULL))
	{
		bool		tmin_is_mcv = false;
		bool		tmax_is_mcv = false;
		FmgrInfo	opproc;

		fmgr_info(get_opcode(sortop), &opproc);

		for (i = 0; i < nvalues; i++)
		{
			if (!have_data)
			{
				tmin = tmax = values[i];
				tmin_is_mcv = tmax_is_mcv = have_data = true;
				continue;
			}
			if (DatumGetBool(FunctionCall2(&opproc, values[i], tmin)))
			{
				tmin = values[i];
				tmin_is_mcv = true;
			}
			if (DatumGetBool(FunctionCall2(&opproc, tmax, values[i])))
			{
				tmax = values[i];
				tmax_is_mcv = true;
			}
		}
		if (tmin_is_mcv)
			tmin = datumCopy(tmin, typByVal, typLen);
		if (tmax_is_mcv)
			tmax = datumCopy(tmax, typByVal, typLen);
		free_attstatsslot(vardata->atttype, values, nvalues, NULL, 0);
	}

	*min = tmin;
	*max = tmax;
	return have_data;
}


/*-------------------------------------------------------------------------
 *
 * Pattern analysis functions
 *
 * These routines support analysis of LIKE and regular-expression patterns
 * by the planner/optimizer.  It's important that they agree with the
 * regular-expression code in backend/regex/ and the LIKE code in
 * backend/utils/adt/like.c.  Also, the computation of the fixed prefix
 * must be conservative: if we report a string longer than the true fixed
 * prefix, the query may produce actually wrong answers, rather than just
 * getting a bad selectivity estimate!
 *
 * Note that the prefix-analysis functions are called from
 * backend/optimizer/path/indxpath.c as well as from routines in this file.
 *
 *-------------------------------------------------------------------------
 */

/*
 * Extract the fixed prefix, if any, for a pattern.
 *
 * *prefix is set to a palloc'd prefix string (in the form of a Const node),
 *	or to NULL if no fixed prefix exists for the pattern.
 * If rest_selec is not NULL, *rest_selec is set to an estimate of the
 *	selectivity of the remainder of the pattern (without any fixed prefix).
 * The prefix Const has the same type (TEXT or BYTEA) as the input pattern.
 *
 * The return value distinguishes no fixed prefix, a partial prefix,
 * or an exact-match-only pattern.
 */

static Pattern_Prefix_Status
like_fixed_prefix(Const *patt_const, bool case_insensitive,
				  Const **prefix_const, Selectivity *rest_selec)
{
	char	   *match;
	char	   *patt;
	int			pattlen;
	Oid			typeid = patt_const->consttype;
	int			pos,
				match_pos;
	bool		is_multibyte = (pg_database_encoding_max_length() > 1);

	/* the right-hand const is type text or bytea */
	Assert(typeid == BYTEAOID || typeid == TEXTOID);

	if (typeid == BYTEAOID && case_insensitive)
		ereport(ERROR,
				(errcode(ERRCODE_FEATURE_NOT_SUPPORTED),
		   errmsg("case insensitive matching not supported on type bytea")));

	if (typeid != BYTEAOID)
	{
		patt = TextDatumGetCString(patt_const->constvalue);
		pattlen = strlen(patt);
	}
	else
	{
		bytea	   *bstr = DatumGetByteaP(patt_const->constvalue);

		pattlen = VARSIZE(bstr) - VARHDRSZ;
		patt = (char *) palloc(pattlen);
		memcpy(patt, VARDATA(bstr), pattlen);
		if ((Pointer) bstr != DatumGetPointer(patt_const->constvalue))
			pfree(bstr);
	}

	match = palloc(pattlen + 1);
	match_pos = 0;
	for (pos = 0; pos < pattlen; pos++)
	{
		/* % and _ are wildcard characters in LIKE */
		if (patt[pos] == '%' ||
			patt[pos] == '_')
			break;

		/* Backslash escapes the next character */
		if (patt[pos] == '\\')
		{
			pos++;
			if (pos >= pattlen)
				break;
		}

		/*
		 * XXX In multibyte character sets, we can't trust isalpha, so assume
		 * any multibyte char is potentially case-varying.
		 */
		if (case_insensitive)
		{
			if (is_multibyte && (unsigned char) patt[pos] >= 0x80)
				break;
			if (isalpha((unsigned char) patt[pos]))
				break;
		}

		/*
		 * NOTE: this code used to think that %% meant a literal %, but
		 * textlike() itself does not think that, and the SQL92 spec doesn't
		 * say any such thing either.
		 */
		match[match_pos++] = patt[pos];
	}

	match[match_pos] = '\0';

	if (typeid != BYTEAOID)
		*prefix_const = string_to_const(match, typeid);
	else
		*prefix_const = string_to_bytea_const(match, match_pos);

	if (rest_selec != NULL)
		*rest_selec = like_selectivity(&patt[pos], pattlen - pos,
									   case_insensitive);

	pfree(patt);
	pfree(match);

	/* in LIKE, an empty pattern is an exact match! */
	if (pos == pattlen)
		return Pattern_Prefix_Exact;	/* reached end of pattern, so exact */

	if (match_pos > 0)
		return Pattern_Prefix_Partial;

	return Pattern_Prefix_None;
}

static Pattern_Prefix_Status
regex_fixed_prefix(Const *patt_const, bool case_insensitive,
				   Const **prefix_const, Selectivity *rest_selec)
{
	Oid			typeid = patt_const->consttype;
	char	   *prefix;
	bool		exact;

	/*
	 * Should be unnecessary, there are no bytea regex operators defined. As
	 * such, it should be noted that the rest of this function has *not* been
	 * made safe for binary (possibly NULL containing) strings.
	 */
	if (typeid == BYTEAOID)
		ereport(ERROR,
				(errcode(ERRCODE_FEATURE_NOT_SUPPORTED),
		 errmsg("regular-expression matching not supported on type bytea")));

	/* Use the regexp machinery to extract the prefix, if any */
	prefix = regexp_fixed_prefix(DatumGetTextPP(patt_const->constvalue),
								 case_insensitive,
								 &exact);

	if (prefix == NULL)
	{
		*prefix_const = NULL;

		if (rest_selec != NULL)
		{
			char   *patt = DatumGetCString(DirectFunctionCall1(textout, patt_const->constvalue));

			*rest_selec = regex_selectivity(patt, strlen(patt),
											case_insensitive,
											0);
			pfree(patt);
		}

		return Pattern_Prefix_None;
	}

	*prefix_const = string_to_const(prefix, typeid);

	if (rest_selec != NULL)
	{
		if (exact)
		{
			/* Exact match, so there's no additional selectivity */
			*rest_selec = 1.0;
		}
		else
		{
			char   *patt = DatumGetCString(DirectFunctionCall1(textout, patt_const->constvalue));

			*rest_selec = regex_selectivity(patt, strlen(patt),
											case_insensitive,
											strlen(prefix));
			pfree(patt);
		}
	}

	pfree(prefix);

	if (exact)
		return Pattern_Prefix_Exact;	/* pattern specifies exact match */
	else
		return Pattern_Prefix_Partial;
}

Pattern_Prefix_Status
pattern_fixed_prefix(Const *patt, Pattern_Type ptype,
					 Const **prefix, Selectivity *rest_selec)
{
	Pattern_Prefix_Status result;

	switch (ptype)
	{
		case Pattern_Type_Like:
			result = like_fixed_prefix(patt, false, prefix, rest_selec);
			break;
		case Pattern_Type_Like_IC:
			result = like_fixed_prefix(patt, true, prefix, rest_selec);
			break;
		case Pattern_Type_Regex:
			result = regex_fixed_prefix(patt, false, prefix, rest_selec);
			break;
		case Pattern_Type_Regex_IC:
			result = regex_fixed_prefix(patt, true, prefix, rest_selec);
			break;
		default:
			elog(ERROR, "unrecognized ptype: %d", (int) ptype);
			result = Pattern_Prefix_None;		/* keep compiler quiet */
			break;
	}
	return result;
}

/*
 * Estimate the selectivity of a fixed prefix for a pattern match.
 *
 * A fixed prefix "foo" is estimated as the selectivity of the expression
 * "variable >= 'foo' AND variable < 'fop'" (see also indxpath.c).
 *
 * The selectivity estimate is with respect to the portion of the column
 * population represented by the histogram --- the caller must fold this
 * together with info about MCVs and NULLs.
 *
 * We use the >= and < operators from the specified btree opfamily to do the
 * estimation.	The given variable and Const must be of the associated
 * datatype.
 *
 * XXX Note: we make use of the upper bound to estimate operator selectivity
 * even if the locale is such that we cannot rely on the upper-bound string.
 * The selectivity only needs to be approximately right anyway, so it seems
 * more useful to use the upper-bound code than not.
 */
static Selectivity
prefix_selectivity(VariableStatData *vardata,
				   Oid vartype, Oid opfamily, Const *prefixcon)
{
	Selectivity prefixsel;
	Oid			cmpopr;
	FmgrInfo	opproc;
	Const	   *greaterstrcon;
	Selectivity	eq_sel;

	cmpopr = get_opfamily_member(opfamily, vartype, vartype,
								 BTGreaterEqualStrategyNumber);
	if (cmpopr == InvalidOid)
		elog(ERROR, "no >= operator for opfamily %u", opfamily);
	fmgr_info(get_opcode(cmpopr), &opproc);

	prefixsel = ineq_histogram_selectivity(vardata, &opproc, true,
										   prefixcon->constvalue,
										   prefixcon->consttype);

	if (prefixsel <= 0.0)
	{
		/* No histogram is present ... return a suitable default estimate */
		return DEFAULT_MATCH_SEL;
	}

	/*-------
	 * If we can create a string larger than the prefix, say
	 *	"x < greaterstr".
	 *-------
	 */
	cmpopr = get_opfamily_member(opfamily, vartype, vartype,
								 BTLessStrategyNumber);
	if (cmpopr == InvalidOid)
		elog(ERROR, "no < operator for opfamily %u", opfamily);
	fmgr_info(get_opcode(cmpopr), &opproc);

	greaterstrcon = make_greater_string(prefixcon, &opproc);
	if (greaterstrcon)
	{
		Selectivity topsel;

		topsel = ineq_histogram_selectivity(vardata, &opproc, false,
											greaterstrcon->constvalue,
											greaterstrcon->consttype);

		/* ineq_histogram_selectivity worked before, it shouldn't fail now */
		Assert(topsel > 0.0);

		/*
		 * Merge the two selectivities in the same way as for a range query
		 * (see clauselist_selectivity()).	Note that we don't need to worry
		 * about double-exclusion of nulls, since ineq_histogram_selectivity
		 * doesn't count those anyway.
		 */
		prefixsel = topsel + prefixsel - 1.0;
	}

	/*
	 * If the prefix is long then the two bounding values might be too
	 * close together for the histogram to distinguish them usefully,
	 * resulting in a zero estimate (plus or minus roundoff error).
	 * To avoid returning a ridiculously small estimate, compute the
	 * estimated selectivity for "variable = 'foo'", and clamp to that.
	 * (Obviously, the resultant estimate should be at least that.)
	 *
	 * We apply this even if we couldn't make a greater string.  That case
	 * suggests that the prefix is near the maximum possible, and thus
	 * probably off the end of the histogram, and thus we probably got a
	 * very small estimate from the >= condition; so we still need to clamp.
	 */
	cmpopr = get_opfamily_member(opfamily, vartype, vartype,
								 BTEqualStrategyNumber);
	if (cmpopr == InvalidOid)
		elog(ERROR, "no = operator for opfamily %u", opfamily);
	eq_sel = var_eq_const(vardata, cmpopr, prefixcon->constvalue,
						  false, true);

	prefixsel = Max(prefixsel, eq_sel);

	return prefixsel;
}


/*
 * Estimate the selectivity of a pattern of the specified type.
 * Note that any fixed prefix of the pattern will have been removed already,
 * so actually we may be looking at just a fragment of the pattern.
 *
 * For now, we use a very simplistic approach: fixed characters reduce the
 * selectivity a good deal, character ranges reduce it a little,
 * wildcards (such as % for LIKE or .* for regex) increase it.
 *
 * CDB: There is a gradual lessening of the change in selectivity as more
 * fixed characters or character ranges are added.
 */

#define FIXED_CHAR_SEL	0.20	/* about 1/5 */
#define CHAR_RANGE_SEL	0.25
#define ANY_CHAR_SEL	0.99	/* not 1, since it won't match end-of-string */
#define FULL_WILDCARD_SEL 5.0
#define CDB_RANCHOR_SEL 0.95
#define CDB_ROLLOFF_SEL 0.14

static Selectivity
like_selectivity(const char *patt, int pattlen, bool case_insensitive)
{
	Selectivity sel = 1.0;
    Selectivity fixed_char_sel = FIXED_CHAR_SEL;
	int			pos;

	/* Skip any leading wildcard; it's already factored into initial sel */
	for (pos = 0; pos < pattlen; pos++)
	{
		if (patt[pos] != '%' && patt[pos] != '_')
			break;
	}

	for (; pos < pattlen; pos++)
	{
		/* % and _ are wildcard characters in LIKE */
		if (patt[pos] == '%')
        {}
		else if (patt[pos] == '_')
			sel *= ANY_CHAR_SEL;
		else
        {
            if (patt[pos] == '\\')
		    {
			    /* Backslash quotes the next character */
			    pos++;
			    if (pos >= pattlen)
				    break;
		    }

			sel *= fixed_char_sel;
            fixed_char_sel += (1.0 - fixed_char_sel) * CDB_ROLLOFF_SEL;
        }
	}

	/* CDB: If no trailing wildcard, reduce selectivity slightly. */
	if (pos > 0 && patt[pos-1] != '%')
		sel *= CDB_RANCHOR_SEL;
	else if (pos >= 2 && patt[pos-2] == '\\')
		sel *= CDB_RANCHOR_SEL;

	return sel;
}

static Selectivity
regex_selectivity_sub(const char *patt, int pattlen, bool case_insensitive)
{
	Selectivity sel = 1.0;
    Selectivity fixed_char_sel = FIXED_CHAR_SEL;
    Selectivity csel;
    int			paren_depth = 0;
	int			paren_pos = 0;	/* dummy init to keep compiler quiet */
	int			pos;

	for (pos = 0; pos < pattlen; pos++)
	{
		if (patt[pos] == '(')
		{
			if (paren_depth == 0)
				paren_pos = pos;	/* remember start of parenthesized item */
			paren_depth++;
		}
		else if (patt[pos] == ')' && paren_depth > 0)
		{
			paren_depth--;
			if (paren_depth == 0)
				sel *= regex_selectivity_sub(patt + (paren_pos + 1),
											 pos - (paren_pos + 1),
											 case_insensitive);
		}
		else if (patt[pos] == '|' && paren_depth == 0)
		{
			/*
			 * If unquoted | is present at paren level 0 in pattern, we have
			 * multiple alternatives; sum their probabilities.
			 */
			sel += regex_selectivity_sub(patt + (pos + 1),
										 pattlen - (pos + 1),
										 case_insensitive);
			break;				/* rest of pattern is now processed */
		}
		else if (patt[pos] == '[')
		{
			bool		negclass = false;

			if (patt[++pos] == '^')
			{
				negclass = true;
				pos++;
			}
			if (patt[pos] == ']')		/* ']' at start of class is not
										 * special */
				pos++;
			while (pos < pattlen && patt[pos] != ']')
				pos++;
			if (paren_depth == 0)
            {
                csel = CHAR_RANGE_SEL / FIXED_CHAR_SEL * fixed_char_sel;
                sel *= (negclass ? (1.0 - csel) : csel);
                fixed_char_sel += (1.0 - fixed_char_sel) * CDB_ROLLOFF_SEL;
            }
		}
		else if (patt[pos] == '.')
		{
			if (paren_depth == 0)
                sel *= Max(ANY_CHAR_SEL, fixed_char_sel);
		}
		else if (patt[pos] == '*' ||
				 patt[pos] == '?' ||
				 patt[pos] == '+')
        {}
		else if (patt[pos] == '{')
		{
			while (pos < pattlen && patt[pos] != '}')
				pos++;
		}
		else
		{
			/* backslash quotes the next character */
            if (patt[pos] == '\\')
            {
                pos++;
                if (pos >= pattlen)
                    break;
            }
			if (paren_depth == 0)
            {
                sel *= fixed_char_sel;
                fixed_char_sel += (1.0 - fixed_char_sel) * CDB_ROLLOFF_SEL;
            }
		}
	}
	if (sel > 1.0)
		sel = 1.0;
	return sel;
}

static Selectivity
regex_selectivity(const char *patt, int pattlen, bool case_insensitive,
				  int fixed_prefix_len)
{
	Selectivity sel;

	/* If patt doesn't end with $, consider it to have a trailing wildcard */
	if (pattlen > 0 && patt[pattlen - 1] == '$' &&
		(pattlen == 1 || patt[pattlen - 2] != '\\'))
	{
		/* has trailing $ */
		sel = regex_selectivity_sub(patt, pattlen - 1, case_insensitive);
        sel *= CDB_RANCHOR_SEL;
    }
	else
	{
		/* no trailing $ */
		sel = regex_selectivity_sub(patt, pattlen, case_insensitive);
		sel *= FULL_WILDCARD_SEL;
	}

	/* If there's a fixed prefix, discount its selectivity */
	if (fixed_prefix_len > 0)
		sel /= pow(FIXED_CHAR_SEL, fixed_prefix_len);

	/* Make sure result stays in range */
	CLAMP_PROBABILITY(sel);
	return sel;
}


/*
 * Try to generate a string greater than the given string or any
 * string it is a prefix of.  If successful, return a palloc'd string
 * in the form of a Const node; else return NULL.
 *
 * The caller must provide the appropriate "less than" comparison function
 * for testing the strings.
 *
 * The key requirement here is that given a prefix string, say "foo",
 * we must be able to generate another string "fop" that is greater than
 * all strings "foobar" starting with "foo".  We can test that we have
 * generated a string greater than the prefix string, but in non-C locales
 * that is not a bulletproof guarantee that an extension of the string might
 * not sort after it; an example is that "foo " is less than "foo!", but it
 * is not clear that a "dictionary" sort ordering will consider "foo!" less
 * than "foo bar".	CAUTION: Therefore, this function should be used only for
 * estimation purposes when working in a non-C locale.
 *
 * To try to catch most cases where an extended string might otherwise sort
 * before the result value, we determine which of the strings "Z", "z", "y",
 * and "9" is seen as largest by the locale, and append that to the given
 * prefix before trying to find a string that compares as larger.
 *
 * If we max out the righthand byte, truncate off the last character
 * and start incrementing the next.  For example, if "z" were the last
 * character in the sort order, then we could produce "foo" as a
 * string greater than "fonz".
 *
 * This could be rather slow in the worst case, but in most cases we
 * won't have to try more than one or two strings before succeeding.
 */
Const *
make_greater_string(const Const *str_const, FmgrInfo *ltproc)
{
	Oid			datatype = str_const->consttype;
	char	   *workstr;
	int			len;
	Datum		cmpstr;
	text	   *cmptxt = NULL;

	/*
	 * Get a modifiable copy of the prefix string in C-string format, and set
	 * up the string we will compare to as a Datum.  In C locale this can just
	 * be the given prefix string, otherwise we need to add a suffix.  Types
	 * NAME and BYTEA sort bytewise so they don't need a suffix either.
	 */
	if (datatype == NAMEOID)
	{
		workstr = DatumGetCString(DirectFunctionCall1(nameout,
													  str_const->constvalue));
		len = strlen(workstr);
		cmpstr = str_const->constvalue;
	}
	else if (datatype == BYTEAOID)
	{
		bytea	   *bstr = DatumGetByteaP(str_const->constvalue);

		len = VARSIZE(bstr) - VARHDRSZ;
		workstr = (char *) palloc(len);
		memcpy(workstr, VARDATA(bstr), len);
		if ((Pointer) bstr != DatumGetPointer(str_const->constvalue))
			pfree(bstr);
		cmpstr = str_const->constvalue;
	}
	else
	{
		workstr = TextDatumGetCString(str_const->constvalue);
		len = strlen(workstr);
		if (lc_collate_is_c() || len == 0)
			cmpstr = str_const->constvalue;
		else
		{
			/* If first time through, determine the suffix to use */
			static char suffixchar = 0;

			if (!suffixchar)
			{
				char	   *best;

				best = "Z";
				if (varstr_cmp(best, 1, "z", 1) < 0)
					best = "z";
				if (varstr_cmp(best, 1, "y", 1) < 0)
					best = "y";
				if (varstr_cmp(best, 1, "9", 1) < 0)
					best = "9";
				suffixchar = *best;
			}

			/* And build the string to compare to */
			cmptxt = (text *) palloc(VARHDRSZ + len + 1);
			SET_VARSIZE(cmptxt, VARHDRSZ + len + 1);
			memcpy(VARDATA(cmptxt), workstr, len);
			*(VARDATA(cmptxt) + len) = suffixchar;
			cmpstr = PointerGetDatum(cmptxt);
		}
	}

	while (len > 0)
	{
		unsigned char *lastchar = (unsigned char *) (workstr + len - 1);
		unsigned char savelastchar = *lastchar;

		/*
		 * Try to generate a larger string by incrementing the last byte.
		 */
		while (*lastchar < (unsigned char) 255)
		{
			Const	   *workstr_const;

			(*lastchar)++;

			if (datatype != BYTEAOID)
			{
				/* do not generate invalid encoding sequences */
				if (!pg_verifymbstr(workstr, len, true))
					continue;
				workstr_const = string_to_const(workstr, datatype);
			}
			else
				workstr_const = string_to_bytea_const(workstr, len);

			if (DatumGetBool(FunctionCall2(ltproc,
										   cmpstr,
										   workstr_const->constvalue)))
			{
				/* Successfully made a string larger than cmpstr */
				if (cmptxt)
					pfree(cmptxt);
				pfree(workstr);
				return workstr_const;
			}

			/* No good, release unusable value and try again */
			pfree(DatumGetPointer(workstr_const->constvalue));
			pfree(workstr_const);
		}

		/* restore last byte so we don't confuse pg_mbcliplen */
		*lastchar = savelastchar;

		/*
		 * Truncate off the last character, which might be more than 1 byte,
		 * depending on the character encoding.
		 */
		if (datatype != BYTEAOID && pg_database_encoding_max_length() > 1)
			len = pg_mbcliplen(workstr, len, len - 1);
		else
			len -= 1;

		if (datatype != BYTEAOID)
			workstr[len] = '\0';
	}

	/* Failed... */
	if (cmptxt)
		pfree(cmptxt);
	pfree(workstr);

	return NULL;
}

/*
 * Generate a Datum of the appropriate type from a C string.
 * Note that all of the supported types are pass-by-ref, so the
 * returned value should be pfree'd if no longer needed.
 */
static Datum
string_to_datum(const char *str, Oid datatype)
{
	Assert(str != NULL);

	/*
	 * We cheat a little by assuming that CStringGetTextDatum() will do for
	 * bpchar and varchar constants too...
	 */
	if (datatype == NAMEOID)
		return DirectFunctionCall1(namein, CStringGetDatum((char *) str));
	else if (datatype == BYTEAOID)
		return DirectFunctionCall1(byteain, CStringGetDatum((char *) str));
	else
		return CStringGetTextDatum(str);
}

/*
 * Generate a Const node of the appropriate type from a C string.
 */
static Const *
string_to_const(const char *str, Oid datatype)
{
	Datum		conval = string_to_datum(str, datatype);

	return makeConst(datatype, -1,
					 ((datatype == NAMEOID) ? NAMEDATALEN : -1),
					 conval, false, false);
}

/*
 * Generate a Const node of bytea type from a binary C string and a length.
 */
static Const *
string_to_bytea_const(const char *str, size_t str_len)
{
	bytea	   *bstr = palloc(VARHDRSZ + str_len);
	Datum		conval;

	memcpy(VARDATA(bstr), str, str_len);
	SET_VARSIZE(bstr, VARHDRSZ + str_len);
	conval = PointerGetDatum(bstr);

	return makeConst(BYTEAOID, -1, -1, conval, false, false);
}

/*-------------------------------------------------------------------------
 *
 * Index cost estimation functions
 *
 * genericcostestimate is a general-purpose estimator for use when we
 * don't have any better idea about how to estimate.  Index-type-specific
 * knowledge can be incorporated in the type-specific routines.
 *
 * One bit of index-type-specific knowledge we can relatively easily use
 * in genericcostestimate is the estimate of the number of index tuples
 * visited.  If numIndexTuples is not 0 then it is used as the estimate,
 * otherwise we compute a generic estimate.
 *
 *-------------------------------------------------------------------------
 */

static void
genericcostestimate(PlannerInfo *root,
					IndexOptInfo *index, List *indexQuals,
					RelOptInfo *outer_rel,
					double numIndexTuples,
					Cost *indexStartupCost,
					Cost *indexTotalCost,
					Selectivity *indexSelectivity,
					double *indexCorrelation)
{
	double		numIndexPages;
	double		num_sa_scans;
	double		num_outer_scans;
	double		num_scans;
	QualCost	index_qual_cost;
	double		qual_op_cost;
	double		qual_arg_cost;
	List	   *selectivityQuals;
	ListCell   *l;

	/*----------
	 * If the index is partial, AND the index predicate with the explicitly
	 * given indexquals to produce a more accurate idea of the index
	 * selectivity.  However, we need to be careful not to insert redundant
	 * clauses, because clauselist_selectivity() is easily fooled into
	 * computing a too-low selectivity estimate.  Our approach is to add
	 * only the index predicate clause(s) that cannot be proven to be implied
	 * by the given indexquals.  This successfully handles cases such as a
	 * qual "x = 42" used with a partial index "WHERE x >= 40 AND x < 50".
	 * There are many other cases where we won't detect redundancy, leading
	 * to a too-low selectivity estimate, which will bias the system in favor
	 * of using partial indexes where possible.  That is not necessarily bad
	 * though.
	 *
	 * Note that indexQuals contains RestrictInfo nodes while the indpred
	 * does not.  This is OK for both predicate_implied_by() and
	 * clauselist_selectivity().
	 *----------
	 */
	if (index->indpred != NIL)
	{
		List	   *predExtraQuals = NIL;

		foreach(l, index->indpred)
		{
			Node	   *predQual = (Node *) lfirst(l);
			List	   *oneQual = list_make1(predQual);

			if (!predicate_implied_by(oneQual, indexQuals))
				predExtraQuals = list_concat(predExtraQuals, oneQual);
		}
		/* list_concat avoids modifying the passed-in indexQuals list */
		selectivityQuals = list_concat(predExtraQuals, indexQuals);
	}
	else
		selectivityQuals = indexQuals;

	/*
	 * Check for ScalarArrayOpExpr index quals, and estimate the number of
	 * index scans that will be performed.
	 */
	num_sa_scans = 1;
	foreach(l, indexQuals)
	{
		RestrictInfo *rinfo = (RestrictInfo *) lfirst(l);

		if (IsA(rinfo->clause, ScalarArrayOpExpr))
		{
			ScalarArrayOpExpr *saop = (ScalarArrayOpExpr *) rinfo->clause;
			int			alength = estimate_array_length(lsecond(saop->args));

			if (alength > 1)
				num_sa_scans *= alength;
		}
	}

	/* Estimate the fraction of main-table tuples that will be visited */
	*indexSelectivity = clauselist_selectivity(root, selectivityQuals,
											   index->rel->relid,
											   JOIN_INNER,
											   NULL,
											   false /* use_damping */);

	/*
	 * If caller didn't give us an estimate, estimate the number of index
	 * tuples that will be visited.  We do it in this rather peculiar-looking
	 * way in order to get the right answer for partial indexes.
	 */
	if (numIndexTuples <= 0.0)
	{
		numIndexTuples = *indexSelectivity * index->rel->tuples;

		/*
		 * The above calculation counts all the tuples visited across all
		 * scans induced by ScalarArrayOpExpr nodes.  We want to consider the
		 * average per-indexscan number, so adjust.  This is a handy place to
		 * round to integer, too.  (If caller supplied tuple estimate, it's
		 * responsible for handling these considerations.)
		 */
		numIndexTuples = rint(numIndexTuples / num_sa_scans);
	}

	/*
	 * We can bound the number of tuples by the index size in any case. Also,
	 * always estimate at least one tuple is touched, even when
	 * indexSelectivity estimate is tiny.
	 */
	if (numIndexTuples > index->tuples)
		numIndexTuples = index->tuples;
	if (numIndexTuples < 1.0)
		numIndexTuples = 1.0;

	/*
	 * Estimate the number of index pages that will be retrieved.
	 *
	 * We use the simplistic method of taking a pro-rata fraction of the total
	 * number of index pages.  In effect, this counts only leaf pages and not
	 * any overhead such as index metapage or upper tree levels. In practice
	 * this seems a better approximation than charging for access to the upper
	 * levels, perhaps because those tend to stay in cache under load.
	 */
	if (index->pages > 1 && index->tuples > 1)
		numIndexPages = ceil(numIndexTuples * index->pages / index->tuples);
	else
		numIndexPages = 1.0;

	/*
	 * Now compute the disk access costs.
	 *
	 * The above calculations are all per-index-scan.  However, if we are in a
	 * nestloop inner scan, we can expect the scan to be repeated (with
	 * different search keys) for each row of the outer relation.  Likewise,
	 * ScalarArrayOpExpr quals result in multiple index scans.	This creates
	 * the potential for cache effects to reduce the number of disk page
	 * fetches needed.	We want to estimate the average per-scan I/O cost in
	 * the presence of caching.
	 *
	 * We use the Mackert-Lohman formula (see costsize.c for details) to
	 * estimate the total number of page fetches that occur.  While this
	 * wasn't what it was designed for, it seems a reasonable model anyway.
	 * Note that we are counting pages not tuples anymore, so we take N = T =
	 * index size, as if there were one "tuple" per page.
	 */
	if (outer_rel != NULL && outer_rel->rows > 1)
	{
		num_outer_scans = outer_rel->rows;
		num_scans = num_sa_scans * num_outer_scans;
	}
	else
	{
		num_outer_scans = 1;
		num_scans = num_sa_scans;
	}

	if (num_scans > 1)
	{
		double		pages_fetched;

		/* total page fetches ignoring cache effects */
		pages_fetched = numIndexPages * num_scans;

		/* use Mackert and Lohman formula to adjust for cache effects */
		pages_fetched = index_pages_fetched(pages_fetched,
											index->pages,
											(double) index->pages,
											root);

		/*
		 * Now compute the total disk access cost, and then report a pro-rated
		 * share for each outer scan.  (Don't pro-rate for ScalarArrayOpExpr,
		 * since that's internal to the indexscan.)
		 */
		*indexTotalCost = (pages_fetched * random_page_cost) / num_outer_scans;
	}
	else
	{
		/*
		 * For a single index scan, we just charge random_page_cost per page
		 * touched.
		 */
		*indexTotalCost = numIndexPages * random_page_cost;
	}

	/*
	 * A difficulty with the leaf-pages-only cost approach is that for small
	 * selectivities (eg, single index tuple fetched) all indexes will look
	 * equally attractive because we will estimate exactly 1 leaf page to be
	 * fetched.  All else being equal, we should prefer physically smaller
	 * indexes over larger ones.  (An index might be smaller because it is
	 * partial or because it contains fewer columns; presumably the other
	 * columns in the larger index aren't useful to the query, or the larger
	 * index would have better selectivity.)
	 *
	 * We can deal with this by adding a very small "fudge factor" that
	 * depends on the index size.  The fudge factor used here is one
	 * random_page_cost per 100000 index pages, which should be small enough
	 * to not alter index-vs-seqscan decisions, but will prevent indexes of
	 * different sizes from looking exactly equally attractive.
	 */
	*indexTotalCost += index->pages * random_page_cost / 100000.0;

	/*
	 * CPU cost: any complex expressions in the indexquals will need to be
	 * evaluated once at the start of the scan to reduce them to runtime keys
	 * to pass to the index AM (see nodeIndexscan.c).  We model the per-tuple
	 * CPU costs as cpu_index_tuple_cost plus one cpu_operator_cost per
	 * indexqual operator.	Because we have numIndexTuples as a per-scan
	 * number, we have to multiply by num_sa_scans to get the correct result
	 * for ScalarArrayOpExpr cases.
	 *
	 * Note: this neglects the possible costs of rechecking lossy operators
	 * and OR-clause expressions.  Detecting that that might be needed seems
	 * more expensive than it's worth, though, considering all the other
	 * inaccuracies here ...
	 */
	cost_qual_eval(&index_qual_cost, indexQuals, root);
	qual_op_cost = cpu_operator_cost * list_length(indexQuals);
	qual_arg_cost = index_qual_cost.startup +
		index_qual_cost.per_tuple - qual_op_cost;
	if (qual_arg_cost < 0)		/* just in case... */
		qual_arg_cost = 0;
	*indexStartupCost = qual_arg_cost;
	*indexTotalCost += qual_arg_cost;
	*indexTotalCost += numIndexTuples * num_sa_scans * (cpu_index_tuple_cost + qual_op_cost);

	/*
	 * We also add a CPU-cost component to represent the general costs of
	 * starting an indexscan, such as analysis of btree index keys and initial
	 * tree descent.  This is estimated at 100x cpu_operator_cost, which is a
	 * bit arbitrary but seems the right order of magnitude. (As noted above,
	 * we don't charge any I/O for touching upper tree levels, but charging
	 * nothing at all has been found too optimistic.)
	 *
	 * Although this is startup cost with respect to any one scan, we add it
	 * to the "total" cost component because it's only very interesting in the
	 * many-ScalarArrayOpExpr-scan case, and there it will be paid over the
	 * life of the scan node.
	 */
	*indexTotalCost += num_sa_scans * 100.0 * cpu_operator_cost;

	/*
	 * Generic assumption about index correlation: there isn't any.
	 */
	*indexCorrelation = 0.0;
}


Datum
btcostestimate(PG_FUNCTION_ARGS)
{
	PlannerInfo *root = (PlannerInfo *) PG_GETARG_POINTER(0);
	IndexOptInfo *index = (IndexOptInfo *) PG_GETARG_POINTER(1);
	List	   *indexQuals = (List *) PG_GETARG_POINTER(2);
	RelOptInfo *outer_rel = (RelOptInfo *) PG_GETARG_POINTER(3);
	Cost	   *indexStartupCost = (Cost *) PG_GETARG_POINTER(4);
	Cost	   *indexTotalCost = (Cost *) PG_GETARG_POINTER(5);
	Selectivity *indexSelectivity = (Selectivity *) PG_GETARG_POINTER(6);
	double	   *indexCorrelation = (double *) PG_GETARG_POINTER(7);
	Oid			relid;
	AttrNumber	colnum;
	HeapTuple	tuple;
	double		numIndexTuples;
	List	   *indexBoundQuals;
	int			indexcol;
	bool		eqQualHere;
	bool		found_saop;
	bool		found_null_op;
	double		num_sa_scans;
	ListCell   *l;

    /*
     * CDB: Tell caller how many leading indexcols are matched by '=' quals.
     *
     * CDB TODO: The num_leading_eq field doesn't really belong in IndexOptInfo.
     * It's just a kludgy way to return an extra result parameter, because we
     * don't have access here to the IndexPath node where this info should go.
     */
    index->num_leading_eq = 0;

	/*
	 * For a btree scan, only leading '=' quals plus inequality quals for the
	 * immediately next attribute contribute to index selectivity (these are
	 * the "boundary quals" that determine the starting and stopping points of
	 * the index scan).  Additional quals can suppress visits to the heap, so
	 * it's OK to count them in indexSelectivity, but they should not count
	 * for estimating numIndexTuples.  So we must examine the given indexQuals
	 * to find out which ones count as boundary quals.	We rely on the
	 * knowledge that they are given in index column order.
	 *
	 * For a RowCompareExpr, we consider only the first column, just as
	 * rowcomparesel() does.
	 *
	 * If there's a ScalarArrayOpExpr in the quals, we'll actually perform N
	 * index scans not one, but the ScalarArrayOpExpr's operator can be
	 * considered to act the same as it normally does.
	 */
	indexBoundQuals = NIL;
	indexcol = 0;
	eqQualHere = false;
	found_saop = false;
	found_null_op = false;
	num_sa_scans = 1;
	foreach(l, indexQuals)
	{
		RestrictInfo *rinfo = (RestrictInfo *) lfirst(l);
		Expr	   *clause;
		Node	   *leftop,
				   *rightop;
		Oid			clause_op;
		int			op_strategy;
		bool		is_null_op = false;

		Assert(IsA(rinfo, RestrictInfo));
		clause = rinfo->clause;
		if (IsA(clause, OpExpr))
		{
			leftop = get_leftop(clause);
			rightop = get_rightop(clause);
			clause_op = ((OpExpr *) clause)->opno;
		}
		else if (IsA(clause, RowCompareExpr))
		{
			RowCompareExpr *rc = (RowCompareExpr *) clause;

			leftop = (Node *) linitial(rc->largs);
			rightop = (Node *) linitial(rc->rargs);
			clause_op = linitial_oid(rc->opnos);
		}
		else if (IsA(clause, ScalarArrayOpExpr))
		{
			ScalarArrayOpExpr *saop = (ScalarArrayOpExpr *) clause;

			leftop = (Node *) linitial(saop->args);
			rightop = (Node *) lsecond(saop->args);
			clause_op = saop->opno;
			found_saop = true;
		}
		else if (IsA(clause, NullTest))
		{
			NullTest   *nt = (NullTest *) clause;

			Assert(nt->nulltesttype == IS_NULL);
			leftop = (Node *) nt->arg;
			rightop = NULL;
			clause_op = InvalidOid;
			found_null_op = true;
			is_null_op = true;
		}
		else
		{
			elog(ERROR, "unsupported indexqual type: %d",
				 (int) nodeTag(clause));
			continue;			/* keep compiler quiet */
		}
		if (match_index_to_operand(leftop, indexcol, index))
		{
			/* clause_op is correct */
		}
		else if (match_index_to_operand(rightop, indexcol, index))
		{
			/* Must flip operator to get the opfamily member */
			clause_op = get_commutator(clause_op);
		}
		else
		{
			/* Must be past the end of quals for indexcol, try next */
			if (!eqQualHere)
				break;			/* done if no '=' qual for indexcol */
			indexcol++;
			eqQualHere = false;
			if (match_index_to_operand(leftop, indexcol, index))
			{
				/* clause_op is correct */
			}
			else if (match_index_to_operand(rightop, indexcol, index))
			{
				/* Must flip operator to get the opfamily member */
				clause_op = get_commutator(clause_op);
			}
			else
			{
				/* No quals for new indexcol, so we are done */
				break;
			}
		}
		/* check for equality operator */
		if (is_null_op)
		{
			/* IS NULL is like = for purposes of selectivity determination */
			eqQualHere = true;

            /* CDB: Count leading indexcols having '=' quals. */
            if (!IsA(clause, ScalarArrayOpExpr))
                index->num_leading_eq = indexcol + 1;
		}
		else
		{
			op_strategy = get_op_opfamily_strategy(clause_op,
												   index->opfamily[indexcol]);
			Assert(op_strategy != 0);	/* not a member of opfamily?? */
			if (op_strategy == BTEqualStrategyNumber)
			{
				eqQualHere = true;

				/* CDB: Count leading indexcols having '=' quals. */
				if (!IsA(clause, ScalarArrayOpExpr))
					index->num_leading_eq = indexcol + 1;
			}
		}
		/* count up number of SA scans induced by indexBoundQuals only */
		if (IsA(clause, ScalarArrayOpExpr))
		{
			ScalarArrayOpExpr *saop = (ScalarArrayOpExpr *) clause;
			int			alength = estimate_array_length(lsecond(saop->args));

			if (alength > 1)
				num_sa_scans *= alength;
		}
		indexBoundQuals = lappend(indexBoundQuals, rinfo);
	}

	/*
	 * If index is unique and we found an '=' clause for each column, we can
	 * just assume numIndexTuples = 1 and skip the expensive
	 * clauselist_selectivity calculations.  However, a ScalarArrayOp or
	 * NullTest invalidates that theory, even though it sets eqQualHere.
	 */
	if (index->unique &&
        index->num_leading_eq == index->ncolumns &&
		eqQualHere &&
		!found_saop &&
		!found_null_op)
		numIndexTuples = 1.0;
	else
	{
		Selectivity btreeSelectivity;

		btreeSelectivity = clauselist_selectivity(root, indexBoundQuals,
												  index->rel->relid,
												  JOIN_INNER,
												  NULL,
												  false /* use_damping */);
		numIndexTuples = btreeSelectivity * index->rel->tuples;

		/*
		 * As in genericcostestimate(), we have to adjust for any
		 * ScalarArrayOpExpr quals included in indexBoundQuals, and then round
		 * to integer.
		 */
		numIndexTuples = rint(numIndexTuples / num_sa_scans);
	}

	genericcostestimate(root, index, indexQuals, outer_rel, numIndexTuples,
						indexStartupCost, indexTotalCost,
						indexSelectivity, indexCorrelation);

	/*
	 * If we can get an estimate of the first column's ordering correlation C
	 * from pg_statistic, estimate the index correlation as C for a
	 * single-column index, or C * 0.75 for multiple columns. (The idea here
	 * is that multiple columns dilute the importance of the first column's
	 * ordering, but don't negate it entirely.  Before 8.0 we divided the
	 * correlation by the number of columns, but that seems too strong.)
	 *
	 * We can skip all this if we found a ScalarArrayOpExpr, because then the
	 * call must be for a bitmap index scan, and the caller isn't going to
	 * care what the index correlation is.
	 */
	if (found_saop)
		PG_RETURN_VOID();

	if (index->indexkeys[0] != 0)
	{
		/* Simple variable --- look to stats for the underlying table */
		relid = getrelid(index->rel->relid, root->parse->rtable);
		Assert(relid != InvalidOid);
		colnum = index->indexkeys[0];
	}
	else
	{
		/* Expression --- maybe there are stats for the index itself */
		relid = index->indexoid;
		colnum = 1;
	}

	tuple = SearchSysCache(STATRELATT,
						   ObjectIdGetDatum(relid),
						   Int16GetDatum(colnum),
						   0, 0);

	if (HeapTupleIsValid(tuple))
	{
		float4	   *numbers;
		int			nnumbers;

		if (get_attstatsslot(tuple, InvalidOid, 0,
							 STATISTIC_KIND_CORRELATION,
							 index->fwdsortop[0],
							 NULL, NULL, &numbers, &nnumbers))
		{
			double		varCorrelation;

			Assert(nnumbers == 1);
			varCorrelation = numbers[0];

			if (index->ncolumns > 1)
				*indexCorrelation = varCorrelation * 0.75;
			else
				*indexCorrelation = varCorrelation;

			free_attstatsslot(InvalidOid, NULL, 0, numbers, nnumbers);
		}
		else if (get_attstatsslot(tuple, InvalidOid, 0,
								  STATISTIC_KIND_CORRELATION,
								  index->revsortop[0],
								  NULL, NULL, &numbers, &nnumbers))
		{
			double		varCorrelation;

			Assert(nnumbers == 1);
			varCorrelation = numbers[0];

			if (index->ncolumns > 1)
				*indexCorrelation = -varCorrelation * 0.75;
			else
				*indexCorrelation = -varCorrelation;

			free_attstatsslot(InvalidOid, NULL, 0, numbers, nnumbers);
		}
		ReleaseSysCache(tuple);
	}

	PG_RETURN_VOID();
}

Datum
hashcostestimate(PG_FUNCTION_ARGS)
{
	PlannerInfo *root = (PlannerInfo *) PG_GETARG_POINTER(0);
	IndexOptInfo *index = (IndexOptInfo *) PG_GETARG_POINTER(1);
	List	   *indexQuals = (List *) PG_GETARG_POINTER(2);
	RelOptInfo *outer_rel = (RelOptInfo *) PG_GETARG_POINTER(3);
	Cost	   *indexStartupCost = (Cost *) PG_GETARG_POINTER(4);
	Cost	   *indexTotalCost = (Cost *) PG_GETARG_POINTER(5);
	Selectivity *indexSelectivity = (Selectivity *) PG_GETARG_POINTER(6);
	double	   *indexCorrelation = (double *) PG_GETARG_POINTER(7);

	genericcostestimate(root, index, indexQuals, outer_rel, 0.0,
						indexStartupCost, indexTotalCost,
						indexSelectivity, indexCorrelation);

	PG_RETURN_VOID();
}

Datum
gistcostestimate(PG_FUNCTION_ARGS)
{
	PlannerInfo *root = (PlannerInfo *) PG_GETARG_POINTER(0);
	IndexOptInfo *index = (IndexOptInfo *) PG_GETARG_POINTER(1);
	List	   *indexQuals = (List *) PG_GETARG_POINTER(2);
	RelOptInfo *outer_rel = (RelOptInfo *) PG_GETARG_POINTER(3);
	Cost	   *indexStartupCost = (Cost *) PG_GETARG_POINTER(4);
	Cost	   *indexTotalCost = (Cost *) PG_GETARG_POINTER(5);
	Selectivity *indexSelectivity = (Selectivity *) PG_GETARG_POINTER(6);
	double	   *indexCorrelation = (double *) PG_GETARG_POINTER(7);

	genericcostestimate(root, index, indexQuals, outer_rel, 0.0,
						indexStartupCost, indexTotalCost,
						indexSelectivity, indexCorrelation);

	PG_RETURN_VOID();
}

Datum
gincostestimate(PG_FUNCTION_ARGS)
{
	PlannerInfo *root = (PlannerInfo *) PG_GETARG_POINTER(0);
	IndexOptInfo *index = (IndexOptInfo *) PG_GETARG_POINTER(1);
	List	   *indexQuals = (List *) PG_GETARG_POINTER(2);
	RelOptInfo *outer_rel = (RelOptInfo *) PG_GETARG_POINTER(3);
	Cost	   *indexStartupCost = (Cost *) PG_GETARG_POINTER(4);
	Cost	   *indexTotalCost = (Cost *) PG_GETARG_POINTER(5);
	Selectivity *indexSelectivity = (Selectivity *) PG_GETARG_POINTER(6);
	double	   *indexCorrelation = (double *) PG_GETARG_POINTER(7);

	genericcostestimate(root, index, indexQuals, outer_rel, 0.0,
						indexStartupCost, indexTotalCost,
						indexSelectivity, indexCorrelation);

	PG_RETURN_VOID();
}

Datum
bmcostestimate(PG_FUNCTION_ARGS)
{
	PlannerInfo *root = (PlannerInfo *) PG_GETARG_POINTER(0);
	IndexOptInfo *index = (IndexOptInfo *) PG_GETARG_POINTER(1);
	List	   *indexQuals = (List *) PG_GETARG_POINTER(2);
	RelOptInfo *outer_rel = (RelOptInfo *) PG_GETARG_POINTER(3);
	Cost	   *indexStartupCost = (Cost *) PG_GETARG_POINTER(4);
	Cost	   *indexTotalCost = (Cost *) PG_GETARG_POINTER(5);
	Selectivity *indexSelectivity = (Selectivity *) PG_GETARG_POINTER(6);
	double	   *indexCorrelation = (double *) PG_GETARG_POINTER(7);

	List *selectivityQuals;
	double numIndexTuples;
	List *groupExprs = NIL;
	int i;
	double numDistinctValues;

	/*
	 * Estimate the number of index tuples. This is basically the same
	 * as the one in genericcostestimate(), except that
	 * (1) We don't consider ScalarArrayOpExpr in the calculation, since
	 *     each value has its own bit vector.
	 * (2) since the bitmap index stores bit vectors, one for each distinct
	 *     value, we adjust the number of index tuples by dividing the
	 *     value with the number of distinct values.
	 */
	if (index->indpred != NIL)
	{
		List	   *strippedQuals;
		List	   *predExtraQuals;

		strippedQuals = get_actual_clauses(indexQuals);
		predExtraQuals = list_difference(index->indpred, strippedQuals);
		selectivityQuals = list_concat(predExtraQuals, indexQuals);
	}
	else
		selectivityQuals = indexQuals;

	/* Estimate the fraction of main-table tuples that will be visited */
	*indexSelectivity = clauselist_selectivity(root, selectivityQuals,
											   index->rel->relid,
											   JOIN_INNER,
											   NULL,
											   false /* use_damping */);

	/*
	 * Construct a list of index keys, so that we can estimate the number
	 * of distinct values for those keys.
	 */
	for (i = 0; i < index->ncolumns; i ++)
	{
		if (index->indexkeys[i] > 0)
		{
			Var *var = find_indexkey_var(root, index->rel, (AttrNumber) index->indexkeys[i]);

			groupExprs = lappend(groupExprs, var);
		}
	}
	if (index->indexprs != NULL)
		groupExprs = list_concat_unique(groupExprs, index->indexprs);

	Assert(groupExprs != NULL);
	numDistinctValues = estimate_num_groups(root, groupExprs, index->rel->rows);
	if (numDistinctValues == 0)
		numDistinctValues = 1;

	numIndexTuples = *indexSelectivity * index->rel->tuples;
	numIndexTuples = rint(numIndexTuples / numDistinctValues);

	genericcostestimate(root, index, indexQuals, outer_rel, numIndexTuples,
						indexStartupCost, indexTotalCost,
						indexSelectivity, indexCorrelation);

	PG_RETURN_VOID();
}<|MERGE_RESOLUTION|>--- conflicted
+++ resolved
@@ -17,11 +17,7 @@
  *
  *
  * IDENTIFICATION
-<<<<<<< HEAD
- *	  $PostgreSQL: pgsql/src/backend/utils/adt/selfuncs.c,v 1.256 2008/10/21 20:42:53 tgl Exp $
-=======
  *	  $PostgreSQL: pgsql/src/backend/utils/adt/selfuncs.c,v 1.250 2008/07/07 20:24:55 tgl Exp $
->>>>>>> 49f001d8
  *
  *-------------------------------------------------------------------------
  */
