/*-------------------------------------------------------------------------
 *
 * float.c
 *	  Functions for the built-in floating-point types.
 *
 * Portions Copyright (c) 1996-2009, PostgreSQL Global Development Group
 * Portions Copyright (c) 1994, Regents of the University of California
 *
 *
 * IDENTIFICATION
 *	  $PostgreSQL: pgsql/src/backend/utils/adt/float.c,v 1.141 2007/01/05 03:19:26 momjian Exp $
 *
 *-------------------------------------------------------------------------
 */
#include "postgres.h"

#include <ctype.h>
#include <float.h>
#include <math.h>
#include <limits.h>

#include "catalog/pg_type.h"
#include "libpq/pqformat.h"
#include "utils/array.h"
#include "utils/builtins.h"


#ifndef M_PI
/* from my RH5.2 gcc math.h file - thomas 2000-04-03 */
#define M_PI 3.14159265358979323846
#endif

/* Visual C++ etc lacks NAN, and won't accept 0.0/0.0.  NAN definition from
 * http://msdn.microsoft.com/library/default.asp?url=/library/en-us/vclang/html/vclrfNotNumberNANItems.asp
 */
#if defined(WIN32) && !defined(NAN)
static const uint32 nan[2] = {0xffffffff, 0x7fffffff};

#define NAN (*(const double *) nan)
#endif

/* not sure what the following should be, but better to make it over-sufficient */
#define MAXFLOATWIDTH	64
#define MAXDOUBLEWIDTH	128

/*
 * check to see if a float4/8 val has underflowed or overflowed
 */
#define CHECKFLOATVAL(val, inf_is_valid, zero_is_valid)			\
do {															\
	if (isinf(val) && !(inf_is_valid))							\
		ereport(ERROR,											\
				(errcode(ERRCODE_NUMERIC_VALUE_OUT_OF_RANGE),	\
		  errmsg("value out of range: overflow")));				\
																\
	if ((val) == 0.0 && !(zero_is_valid))						\
		ereport(ERROR,											\
				(errcode(ERRCODE_NUMERIC_VALUE_OUT_OF_RANGE),	\
		 errmsg("value out of range: underflow")));				\
} while(0)


/* ========== USER I/O ROUTINES ========== */


/* Configurable GUC parameter */
int			extra_float_digits = 0;		/* Added to DBL_DIG or FLT_DIG */


static int	float4_cmp_internal(float4 a, float4 b);
static int	float8_cmp_internal(float8 a, float8 b);

#ifndef HAVE_CBRT
/*
 * Some machines (in particular, some versions of AIX) have an extern
 * declaration for cbrt() in <math.h> but fail to provide the actual
 * function, which causes configure to not set HAVE_CBRT.  Furthermore,
 * their compilers spit up at the mismatch between extern declaration
 * and static definition.  We work around that here by the expedient
 * of a #define to make the actual name of the static function different.
 */
#define cbrt my_cbrt
static double cbrt(double x);
#endif   /* HAVE_CBRT */

static ArrayType *float8_amalg_demalg(ArrayType *aTransArray, ArrayType *bTransArray,
									  FunctionCallInfo fcinfo, bool is_amalg);

/*
 * Routines to provide reasonably platform-independent handling of
 * infinity and NaN.  We assume that isinf() and isnan() are available
 * and work per spec.  (On some platforms, we have to supply our own;
 * see src/port.)  However, generating an Infinity or NaN in the first
 * place is less well standardized; pre-C99 systems tend not to have C99's
 * INFINITY and NAN macros.  We centralize our workarounds for this here.
 */

double
get_float8_infinity(void)
{
#ifdef INFINITY
	/* C99 standard way */
	return (double) INFINITY;
#else

	/*
	 * On some platforms, HUGE_VAL is an infinity, elsewhere it's just the
	 * largest normal double.  We assume forcing an overflow will get us a
	 * true infinity.
	 */
	return (double) (HUGE_VAL * HUGE_VAL);
#endif
}

float
get_float4_infinity(void)
{
#ifdef INFINITY
	/* C99 standard way */
	return (float) INFINITY;
#else

	/*
	 * On some platforms, HUGE_VAL is an infinity, elsewhere it's just the
	 * largest normal double.  We assume forcing an overflow will get us a
	 * true infinity.
	 */
	return (float) (HUGE_VAL * HUGE_VAL);
#endif
}

double
get_float8_nan(void)
{
#ifdef NAN
	/* C99 standard way */
	return (double) NAN;
#else
	/* Assume we can get a NAN via zero divide */
	return (double) (0.0 / 0.0);
#endif
}

float
get_float4_nan(void)
{
#ifdef NAN
	/* C99 standard way */
	return (float) NAN;
#else
	/* Assume we can get a NAN via zero divide */
	return (float) (0.0 / 0.0);
#endif
}


/*
 * Returns -1 if 'val' represents negative infinity, 1 if 'val'
 * represents (positive) infinity, and 0 otherwise. On some platforms,
 * this is equivalent to the isinf() macro, but not everywhere: C99
 * does not specify that isinf() needs to distinguish between positive
 * and negative infinity.
 */
int
is_infinite(double val)
{
	int			inf = isinf(val);

	if (inf == 0)
		return 0;
	else if (val > 0)
		return 1;
	else
		return -1;
}


/*
 *		float4in		- converts "num" to float
 *						  restricted syntax:
 *						  {<sp>} [+|-] {digit} [.{digit}] [<exp>]
 *						  where <sp> is a space, digit is 0-9,
 *						  <exp> is "e" or "E" followed by an integer.
 */
Datum
float4in(PG_FUNCTION_ARGS)
{
	char	   *num = PG_GETARG_CSTRING(0);
	char	   *orig_num;
	double		val;
	char	   *endptr;

	/*
	 * endptr points to the first character _after_ the sequence we recognized
	 * as a valid floating point number. orig_num points to the original input
	 * string.
	 */
	orig_num = num;

	/*
	 * Check for an empty-string input to begin with, to avoid the vagaries of
	 * strtod() on different platforms.
	 */
	if (*num == '\0')
		ereport(ERROR,
				(errcode(ERRCODE_INVALID_TEXT_REPRESENTATION),
				 errmsg("invalid input syntax for type real: \"%s\"",
						orig_num)));

	/* skip leading whitespace */
	while (*num != '\0' && isspace((unsigned char) *num))
		num++;

	errno = 0;
	val = strtod(num, &endptr);

	/* did we not see anything that looks like a double? */
	if (endptr == num || errno != 0)
	{
		/*
		 * C99 requires that strtod() accept NaN and [-]Infinity, but not all
		 * platforms support that yet (and some accept them but set ERANGE
		 * anyway...)  Therefore, we check for these inputs ourselves.
		 */
		if (pg_strncasecmp(num, "NaN", 3) == 0)
		{
			val = get_float4_nan();
			endptr = num + 3;
		}
		else if (pg_strncasecmp(num, "Infinity", 8) == 0)
		{
			val = get_float4_infinity();
			endptr = num + 8;
		}
		else if (pg_strncasecmp(num, "-Infinity", 9) == 0)
		{
			val = -get_float4_infinity();
			endptr = num + 9;
		}
		else if (errno == ERANGE)
			ereport(ERROR,
					(errcode(ERRCODE_NUMERIC_VALUE_OUT_OF_RANGE),
					 errmsg("\"%s\" is out of range for type real",
							orig_num)));
		else
			ereport(ERROR,
					(errcode(ERRCODE_INVALID_TEXT_REPRESENTATION),
					 errmsg("invalid input syntax for type real: \"%s\"",
							orig_num)));
	}
#ifdef HAVE_BUGGY_SOLARIS_STRTOD
	else
	{
		/*
		 * Many versions of Solaris have a bug wherein strtod sets endptr to
		 * point one byte beyond the end of the string when given "inf" or
		 * "infinity".
		 */
		if (endptr != num && endptr[-1] == '\0')
			endptr--;
	}
#endif   /* HAVE_BUGGY_SOLARIS_STRTOD */

#ifdef HAVE_BUGGY_IRIX_STRTOD

	/*
	 * In some IRIX versions, strtod() recognizes only "inf", so if the input
	 * is "infinity" we have to skip over "inity".	Also, it may return
	 * positive infinity for "-inf".
	 */
	if (isinf(val))
	{
		if (pg_strncasecmp(num, "Infinity", 8) == 0)
		{
			val = get_float4_infinity();
			endptr = num + 8;
		}
		else if (pg_strncasecmp(num, "-Infinity", 9) == 0)
		{
			val = -get_float4_infinity();
			endptr = num + 9;
		}
		else if (pg_strncasecmp(num, "-inf", 4) == 0)
		{
			val = -get_float4_infinity();
			endptr = num + 4;
		}
	}
#endif   /* HAVE_BUGGY_IRIX_STRTOD */

	/* skip trailing whitespace */
	while (*endptr != '\0' && isspace((unsigned char) *endptr))
		endptr++;

	/* if there is any junk left at the end of the string, bail out */
	if (*endptr != '\0')
		ereport(ERROR,
				(errcode(ERRCODE_INVALID_TEXT_REPRESENTATION),
				 errmsg("invalid input syntax for type real: \"%s\"",
						orig_num)));

	/*
	 * if we get here, we have a legal double, still need to check to see if
	 * it's a legal float4
	 */
	CHECKFLOATVAL((float4) val, isinf(val), val == 0);

	PG_RETURN_FLOAT4((float4) val);
}

/*
 *		float4out		- converts a float4 number to a string
 *						  using a standard output format
 */
Datum
float4out(PG_FUNCTION_ARGS)
{
	float4		num = PG_GETARG_FLOAT4(0);
	char	   *ascii = (char *) palloc(MAXFLOATWIDTH + 1);

	if (isnan(num))
		PG_RETURN_CSTRING(strcpy(ascii, "NaN"));

	switch (is_infinite(num))
	{
		case 1:
			strcpy(ascii, "Infinity");
			break;
		case -1:
			strcpy(ascii, "-Infinity");
			break;
		default:
			{
				int			ndig = FLT_DIG + extra_float_digits;

				if (ndig < 1)
					ndig = 1;

				sprintf(ascii, "%.*g", ndig, num);
			}
	}

	PG_RETURN_CSTRING(ascii);
}

/*
 *		float4recv			- converts external binary format to float4
 */
Datum
float4recv(PG_FUNCTION_ARGS)
{
	StringInfo	buf = (StringInfo) PG_GETARG_POINTER(0);

	PG_RETURN_FLOAT4(pq_getmsgfloat4(buf));
}

/*
 *		float4send			- converts float4 to binary format
 */
Datum
float4send(PG_FUNCTION_ARGS)
{
	float4		num = PG_GETARG_FLOAT4(0);
	StringInfoData buf;

	pq_begintypsend(&buf);
	pq_sendfloat4(&buf, num);
	PG_RETURN_BYTEA_P(pq_endtypsend(&buf));
}

/*
 *		float8in		- converts "num" to float8
 *						  restricted syntax:
 *						  {<sp>} [+|-] {digit} [.{digit}] [<exp>]
 *						  where <sp> is a space, digit is 0-9,
 *						  <exp> is "e" or "E" followed by an integer.
 */
Datum
float8in(PG_FUNCTION_ARGS)
{
	char			*num = PG_GETARG_CSTRING(0);
	char			*orig_num;
	long double		val;
	char			*endptr;
	bool 			literal_inf = true;

	/*
	 * endptr points to the first character _after_ the sequence we recognized
	 * as a valid floating point number. orig_num points to the original input
	 * string.
	 */
	orig_num = num;

	/*
	 * Check for an empty-string input to begin with, to avoid the vagaries of
	 * strtod() on different platforms.
	 */
	if (*num == '\0')
		ereport(ERROR,
				(errcode(ERRCODE_INVALID_TEXT_REPRESENTATION),
			 errmsg("invalid input syntax for type double precision: \"%s\"",
					orig_num)));

	/* skip leading whitespace */
	while (*num != '\0' && isspace((unsigned char) *num))
		num++;

	errno = 0;
	val = strtold(num, &endptr);

	/* did we not see anything that looks like a double? */
	if (endptr == num || errno != 0)
	{
		/*
		 * C99 requires that strtod() accept NaN and [-]Infinity, but not all
		 * platforms support that yet (and some accept them but set ERANGE
		 * anyway...)  Therefore, we check for these inputs ourselves.
		 */
		if (pg_strncasecmp(num, "NaN", 3) == 0)
		{
			val = get_float8_nan();
			endptr = num + 3;
		}
		else if (pg_strncasecmp(num, "Infinity", 8) == 0 || pg_strncasecmp(num, "+Infinity", 9) == 0)
		{
			val = get_float8_infinity();
			endptr = num + 8;
		}
		else if (pg_strncasecmp(num, "-Infinity", 9) == 0)
		{
			val = -get_float8_infinity();
			endptr = num + 9;
		}
		else if (errno == ERANGE)
			ereport(ERROR,
					(errcode(ERRCODE_NUMERIC_VALUE_OUT_OF_RANGE),
				   errmsg("\"%s\" is out of range for type double precision",
						  orig_num)));
		else
			ereport(ERROR,
					(errcode(ERRCODE_INVALID_TEXT_REPRESENTATION),
			 errmsg("invalid input syntax for type double precision: \"%s\"",
					orig_num)));
	}
#ifdef HAVE_BUGGY_SOLARIS_STRTOD
	else
	{
		/*
		 * Many versions of Solaris have a bug wherein strtod sets endptr to
		 * point one byte beyond the end of the string when given "inf" or
		 * "infinity".
		 */
		if (endptr != num && endptr[-1] == '\0')
			endptr--;
	}
#endif   /* HAVE_BUGGY_SOLARIS_STRTOD */

#ifdef HAVE_BUGGY_IRIX_STRTOD

	/*
	 * In some IRIX versions, strtod() recognizes only "inf", so if the input
	 * is "infinity" we have to skip over "inity".	Also, it may return
	 * positive infinity for "-inf".
	 */
	if (isinf(val))
	{
		if (pg_strncasecmp(num, "Infinity", 8) == 0 || pg_strncasecmp(num, "+Infinity", 9) == 0)
		{
			val = get_float8_infinity();
			endptr = num + 8;
		}
		else if (pg_strncasecmp(num, "-Infinity", 9) == 0)
		{
			val = -get_float8_infinity();
			endptr = num + 9;
		}
		else if (pg_strncasecmp(num, "-inf", 4) == 0)
		{
			val = -get_float8_infinity();
			endptr = num + 4;
		}
	}
#endif   /* HAVE_BUGGY_IRIX_STRTOD */

	/* skip trailing whitespace */
	while (*endptr != '\0' && isspace((unsigned char) *endptr))
		endptr++;

	/* if there is any junk left at the end of the string, bail out */
	if (*endptr != '\0')
		ereport(ERROR,
				(errcode(ERRCODE_INVALID_TEXT_REPRESENTATION),
			 errmsg("invalid input syntax for type double precision: \"%s\"",
					orig_num)));

	/*
	 * strtod does not support values from 1e-323 to 1e-308 for double datatype in rhel6
	 * due to changes in glibc. In order to overcome this issue we use strtold to parse
	 * the string and store it in long double so that we get higher precision. We check if
	 * this value is within allowed range for double using the below two checks:- 
	 *
	 * 1) Overflow - When we try to store a value > 1e308 in a double datatype, it gets represented 
	 * internally as "inf". Hence in order to check for overflow, we use the isinf() method in order
	 * to check if (double) val has overflowed. But "inf" is a legitimate value for float8, hence if the
	 * user entered "inf"/"Infinity" we allow it. Otherwise we treat it as overflow.
	 *
	 * 2) Underflow - When we try to store a value < 1e-323, it gets converted to a 0.0. But "0.0" is a 
	 * legitimate value allowed by float8 datatype. Hence we examine if the val is > 0 or < 0 with higher 
	 * precision (as long double). Again, 0.0 is allowed for float8. If the user entered 0.0, val will be 0.0
	 * in both higher precision and when rounded down and we allow it. Otherwise in higher precision, 
	 * val will be > 0 or < 0 and when rounded down to double it will be 0 which is treated as underflow.
	 */

	if ( pg_strncasecmp(num, "Infinity", 8) != 0  && pg_strncasecmp(num, "-Infinity", 9) != 0 &&\
		 pg_strncasecmp(num, "Inf", 3) != 0 && pg_strncasecmp(num, "-Inf", 4) != 0 &&\
		 pg_strncasecmp(num, "+Infinity", 9) != 0 && pg_strncasecmp(num, "+Inf", 4) != 0 )
		literal_inf = false;

	CHECKFLOATVAL((double) val, literal_inf, !(val > 0 || val < 0));

	PG_RETURN_FLOAT8((double) val);
}

/*
 *		float8out		- converts float8 number to a string
 *						  using a standard output format
 */
Datum
float8out(PG_FUNCTION_ARGS)
{
	float8		num = PG_GETARG_FLOAT8(0);
	char	   *ascii = (char *) palloc(MAXDOUBLEWIDTH + 1);

	if (isnan(num))
		PG_RETURN_CSTRING(strcpy(ascii, "NaN"));

	switch (is_infinite(num))
	{
		case 1:
			strcpy(ascii, "Infinity");
			break;
		case -1:
			strcpy(ascii, "-Infinity");
			break;
		default:
			{
				int			ndig = DBL_DIG + extra_float_digits;

				if (ndig < 1)
					ndig = 1;

				sprintf(ascii, "%.*g", ndig, num);
			}
	}

	PG_RETURN_CSTRING(ascii);
}

/*
 *		float8recv			- converts external binary format to float8
 */
Datum
float8recv(PG_FUNCTION_ARGS)
{
	StringInfo	buf = (StringInfo) PG_GETARG_POINTER(0);

	PG_RETURN_FLOAT8(pq_getmsgfloat8(buf));
}

/*
 *		float8send			- converts float8 to binary format
 */
Datum
float8send(PG_FUNCTION_ARGS)
{
	float8		num = PG_GETARG_FLOAT8(0);
	StringInfoData buf;

	pq_begintypsend(&buf);
	pq_sendfloat8(&buf, num);
	PG_RETURN_BYTEA_P(pq_endtypsend(&buf));
}


/* ========== PUBLIC ROUTINES ========== */


/*
 *		======================
 *		FLOAT4 BASE OPERATIONS
 *		======================
 */

/*
 *		float4abs		- returns |arg1| (absolute value)
 */
Datum
float4abs(PG_FUNCTION_ARGS)
{
	float4		arg1 = PG_GETARG_FLOAT4(0);

	PG_RETURN_FLOAT4((float4) fabs(arg1));
}

/*
 *		float4um		- returns -arg1 (unary minus)
 */
Datum
float4um(PG_FUNCTION_ARGS)
{
	float4		arg1 = PG_GETARG_FLOAT4(0);
	float4		result;

	result = ((arg1 != 0) ? -(arg1) : arg1);

	CHECKFLOATVAL(result, isinf(arg1), true);
	PG_RETURN_FLOAT4(result);
}

Datum
float4up(PG_FUNCTION_ARGS)
{
	float4		arg = PG_GETARG_FLOAT4(0);

	PG_RETURN_FLOAT4(arg);
}

Datum
float4larger(PG_FUNCTION_ARGS)
{
	float4		arg1 = PG_GETARG_FLOAT4(0);
	float4		arg2 = PG_GETARG_FLOAT4(1);
	float4		result;

	if (float4_cmp_internal(arg1, arg2) > 0)
		result = arg1;
	else
		result = arg2;
	PG_RETURN_FLOAT4(result);
}

Datum
float4smaller(PG_FUNCTION_ARGS)
{
	float4		arg1 = PG_GETARG_FLOAT4(0);
	float4		arg2 = PG_GETARG_FLOAT4(1);
	float4		result;

	if (float4_cmp_internal(arg1, arg2) < 0)
		result = arg1;
	else
		result = arg2;
	PG_RETURN_FLOAT4(result);
}

/*
 *		======================
 *		FLOAT8 BASE OPERATIONS
 *		======================
 */

/*
 *		float8abs		- returns |arg1| (absolute value)
 */
Datum
float8abs(PG_FUNCTION_ARGS)
{
	float8		arg1 = PG_GETARG_FLOAT8(0);

	PG_RETURN_FLOAT8(fabs(arg1));
}


/*
 *		float8um		- returns -arg1 (unary minus)
 */
Datum
float8um(PG_FUNCTION_ARGS)
{
	float8		arg1 = PG_GETARG_FLOAT8(0);
	float8		result;

	result = ((arg1 != 0) ? -(arg1) : arg1);

	CHECKFLOATVAL(result, isinf(arg1), true);
	PG_RETURN_FLOAT8(result);
}

Datum
float8up(PG_FUNCTION_ARGS)
{
	float8		arg = PG_GETARG_FLOAT8(0);

	PG_RETURN_FLOAT8(arg);
}

Datum
float8larger(PG_FUNCTION_ARGS)
{
	float8		arg1 = PG_GETARG_FLOAT8(0);
	float8		arg2 = PG_GETARG_FLOAT8(1);
	float8		result;

	if (float8_cmp_internal(arg1, arg2) > 0)
		result = arg1;
	else
		result = arg2;
	PG_RETURN_FLOAT8(result);
}

Datum
float8smaller(PG_FUNCTION_ARGS)
{
	float8		arg1 = PG_GETARG_FLOAT8(0);
	float8		arg2 = PG_GETARG_FLOAT8(1);
	float8		result;

	if (float8_cmp_internal(arg1, arg2) < 0)
		result = arg1;
	else
		result = arg2;
	PG_RETURN_FLOAT8(result);
}


/*
 *		====================
 *		ARITHMETIC OPERATORS
 *		====================
 */

/*
 *		float4pl		- returns arg1 + arg2
 *		float4mi		- returns arg1 - arg2
 *		float4mul		- returns arg1 * arg2
 *		float4div		- returns arg1 / arg2
 */
Datum
float4pl(PG_FUNCTION_ARGS)
{
	float8		arg1 = PG_GETARG_FLOAT4(0);
	float8		arg2 = PG_GETARG_FLOAT4(1);
	float4		result;

	result = arg1 + arg2;

	/*
	 * There isn't any way to check for underflow of addition/subtraction
	 * because numbers near the underflow value have been already been to the
	 * point where we can't detect the that the two values were originally
	 * different, e.g. on x86, '1e-45'::float4 == '2e-45'::float4 ==
	 * 1.4013e-45.
	 */
	CHECKFLOATVAL(result, isinf(arg1) || isinf(arg2), true);
	PG_RETURN_FLOAT4(result);
}

Datum
float4mi(PG_FUNCTION_ARGS)
{
	float4		arg1 = PG_GETARG_FLOAT4(0);
	float4		arg2 = PG_GETARG_FLOAT4(1);
	float4		result;

	result = arg1 - arg2;
	CHECKFLOATVAL(result, isinf(arg1) || isinf(arg2), true);
	PG_RETURN_FLOAT4(result);
}

Datum
float4mul(PG_FUNCTION_ARGS)
{
	float4		arg1 = PG_GETARG_FLOAT4(0);
	float4		arg2 = PG_GETARG_FLOAT4(1);
	float4		result;

	result = arg1 * arg2;
	CHECKFLOATVAL(result, isinf(arg1) || isinf(arg2),
				  arg1 == 0 || arg2 == 0);
	PG_RETURN_FLOAT4(result);
}

Datum
float4div(PG_FUNCTION_ARGS)
{
	float4		arg1 = PG_GETARG_FLOAT4(0);
	float4		arg2 = PG_GETARG_FLOAT4(1);
	float4		result;

	if (arg2 == 0.0)
		ereport(ERROR,
				(errcode(ERRCODE_DIVISION_BY_ZERO),
				 errmsg("division by zero")));

	result = arg1 / arg2;

	CHECKFLOATVAL(result, isinf(arg1) || isinf(arg2), arg1 == 0);
	PG_RETURN_FLOAT4(result);
}

/*
 *		float8pl		- returns arg1 + arg2
 *		float8mi		- returns arg1 - arg2
 *		float8mul		- returns arg1 * arg2
 *		float8div		- returns arg1 / arg2
 */
Datum
float8pl(PG_FUNCTION_ARGS)
{
	float8		arg1 = PG_GETARG_FLOAT8(0);
	float8		arg2 = PG_GETARG_FLOAT8(1);
	float8		result;

	result = arg1 + arg2;

	CHECKFLOATVAL(result, isinf(arg1) || isinf(arg2), true);
	PG_RETURN_FLOAT8(result);
}

Datum
float8mi(PG_FUNCTION_ARGS)
{
	float8		arg1 = PG_GETARG_FLOAT8(0);
	float8		arg2 = PG_GETARG_FLOAT8(1);
	float8		result;

	result = arg1 - arg2;

	CHECKFLOATVAL(result, isinf(arg1) || isinf(arg2), true);
	PG_RETURN_FLOAT8(result);
}

Datum
float8mul(PG_FUNCTION_ARGS)
{
	float8		arg1 = PG_GETARG_FLOAT8(0);
	float8		arg2 = PG_GETARG_FLOAT8(1);
	float8		result;

	result = arg1 * arg2;

	CHECKFLOATVAL(result, isinf(arg1) || isinf(arg2),
				  arg1 == 0 || arg2 == 0);
	PG_RETURN_FLOAT8(result);
}

Datum
float8div(PG_FUNCTION_ARGS)
{
	float8		arg1 = PG_GETARG_FLOAT8(0);
	float8		arg2 = PG_GETARG_FLOAT8(1);
	float8		result;

	if (arg2 == 0.0)
		ereport(ERROR,
				(errcode(ERRCODE_DIVISION_BY_ZERO),
				 errmsg("division by zero")));

	result = arg1 / arg2;

	CHECKFLOATVAL(result, isinf(arg1) || isinf(arg2), arg1 == 0);
	PG_RETURN_FLOAT8(result);
}


/*
 *		====================
 *		COMPARISON OPERATORS
 *		====================
 */

/*
 *		float4{eq,ne,lt,le,gt,ge}		- float4/float4 comparison operations
 */
static int
float4_cmp_internal(float4 a, float4 b)
{
	/*
	 * We consider all NANs to be equal and larger than any non-NAN. This is
	 * somewhat arbitrary; the important thing is to have a consistent sort
	 * order.
	 */
	if (isnan(a))
	{
		if (isnan(b))
			return 0;			/* NAN = NAN */
		else
			return 1;			/* NAN > non-NAN */
	}
	else if (isnan(b))
	{
		return -1;				/* non-NAN < NAN */
	}
	else
	{
		if (a > b)
			return 1;
		else if (a < b)
			return -1;
		else
			return 0;
	}
}

Datum
float4eq(PG_FUNCTION_ARGS)
{
	float4		arg1 = PG_GETARG_FLOAT4(0);
	float4		arg2 = PG_GETARG_FLOAT4(1);

	PG_RETURN_BOOL(float4_cmp_internal(arg1, arg2) == 0);
}

Datum
float4ne(PG_FUNCTION_ARGS)
{
	float4		arg1 = PG_GETARG_FLOAT4(0);
	float4		arg2 = PG_GETARG_FLOAT4(1);

	PG_RETURN_BOOL(float4_cmp_internal(arg1, arg2) != 0);
}

Datum
float4lt(PG_FUNCTION_ARGS)
{
	float4		arg1 = PG_GETARG_FLOAT4(0);
	float4		arg2 = PG_GETARG_FLOAT4(1);

	PG_RETURN_BOOL(float4_cmp_internal(arg1, arg2) < 0);
}

Datum
float4le(PG_FUNCTION_ARGS)
{
	float4		arg1 = PG_GETARG_FLOAT4(0);
	float4		arg2 = PG_GETARG_FLOAT4(1);

	PG_RETURN_BOOL(float4_cmp_internal(arg1, arg2) <= 0);
}

Datum
float4gt(PG_FUNCTION_ARGS)
{
	float4		arg1 = PG_GETARG_FLOAT4(0);
	float4		arg2 = PG_GETARG_FLOAT4(1);

	PG_RETURN_BOOL(float4_cmp_internal(arg1, arg2) > 0);
}

Datum
float4ge(PG_FUNCTION_ARGS)
{
	float4		arg1 = PG_GETARG_FLOAT4(0);
	float4		arg2 = PG_GETARG_FLOAT4(1);

	PG_RETURN_BOOL(float4_cmp_internal(arg1, arg2) >= 0);
}

Datum
btfloat4cmp(PG_FUNCTION_ARGS)
{
	float4		arg1 = PG_GETARG_FLOAT4(0);
	float4		arg2 = PG_GETARG_FLOAT4(1);

	PG_RETURN_INT32(float4_cmp_internal(arg1, arg2));
}

/*
 *		float8{eq,ne,lt,le,gt,ge}		- float8/float8 comparison operations
 */
static int
float8_cmp_internal(float8 a, float8 b)
{
	/*
	 * We consider all NANs to be equal and larger than any non-NAN. This is
	 * somewhat arbitrary; the important thing is to have a consistent sort
	 * order.
	 */
	if (isnan(a))
	{
		if (isnan(b))
			return 0;			/* NAN = NAN */
		else
			return 1;			/* NAN > non-NAN */
	}
	else if (isnan(b))
	{
		return -1;				/* non-NAN < NAN */
	}
	else
	{
		if (a > b)
			return 1;
		else if (a < b)
			return -1;
		else
			return 0;
	}
}

Datum
float8eq(PG_FUNCTION_ARGS)
{
	float8		arg1 = PG_GETARG_FLOAT8(0);
	float8		arg2 = PG_GETARG_FLOAT8(1);

	PG_RETURN_BOOL(float8_cmp_internal(arg1, arg2) == 0);
}

Datum
float8ne(PG_FUNCTION_ARGS)
{
	float8		arg1 = PG_GETARG_FLOAT8(0);
	float8		arg2 = PG_GETARG_FLOAT8(1);

	PG_RETURN_BOOL(float8_cmp_internal(arg1, arg2) != 0);
}

Datum
float8lt(PG_FUNCTION_ARGS)
{
	float8		arg1 = PG_GETARG_FLOAT8(0);
	float8		arg2 = PG_GETARG_FLOAT8(1);

	PG_RETURN_BOOL(float8_cmp_internal(arg1, arg2) < 0);
}

Datum
float8le(PG_FUNCTION_ARGS)
{
	float8		arg1 = PG_GETARG_FLOAT8(0);
	float8		arg2 = PG_GETARG_FLOAT8(1);

	PG_RETURN_BOOL(float8_cmp_internal(arg1, arg2) <= 0);
}

Datum
float8gt(PG_FUNCTION_ARGS)
{
	float8		arg1 = PG_GETARG_FLOAT8(0);
	float8		arg2 = PG_GETARG_FLOAT8(1);

	PG_RETURN_BOOL(float8_cmp_internal(arg1, arg2) > 0);
}

Datum
float8ge(PG_FUNCTION_ARGS)
{
	float8		arg1 = PG_GETARG_FLOAT8(0);
	float8		arg2 = PG_GETARG_FLOAT8(1);

	PG_RETURN_BOOL(float8_cmp_internal(arg1, arg2) >= 0);
}

Datum
btfloat8cmp(PG_FUNCTION_ARGS)
{
	float8		arg1 = PG_GETARG_FLOAT8(0);
	float8		arg2 = PG_GETARG_FLOAT8(1);

	PG_RETURN_INT32(float8_cmp_internal(arg1, arg2));
}

Datum
btfloat48cmp(PG_FUNCTION_ARGS)
{
	float4		arg1 = PG_GETARG_FLOAT4(0);
	float8		arg2 = PG_GETARG_FLOAT8(1);

	/* widen float4 to float8 and then compare */
	PG_RETURN_INT32(float8_cmp_internal(arg1, arg2));
}

Datum
btfloat84cmp(PG_FUNCTION_ARGS)
{
	float8		arg1 = PG_GETARG_FLOAT8(0);
	float4		arg2 = PG_GETARG_FLOAT4(1);

	/* widen float4 to float8 and then compare */
	PG_RETURN_INT32(float8_cmp_internal(arg1, arg2));
}


/*
 *		===================
 *		CONVERSION ROUTINES
 *		===================
 */

/*
 *		ftod			- converts a float4 number to a float8 number
 */
Datum
ftod(PG_FUNCTION_ARGS)
{
	float4		num = PG_GETARG_FLOAT4(0);

	PG_RETURN_FLOAT8((float8) num);
}


/*
 *		dtof			- converts a float8 number to a float4 number
 */
Datum
dtof(PG_FUNCTION_ARGS)
{
	float8		num = PG_GETARG_FLOAT8(0);

	CHECKFLOATVAL((float4) num, isinf(num), num == 0);

	PG_RETURN_FLOAT4((float4) num);
}


/*
 *		dtoi4			- converts a float8 number to an int4 number
 */
Datum
dtoi4(PG_FUNCTION_ARGS)
{
	float8		num = PG_GETARG_FLOAT8(0);
	int32		result;

	/* 'Inf' is handled by INT_MAX */
	if (num < INT_MIN || num > INT_MAX || isnan(num))
		ereport(ERROR,
				(errcode(ERRCODE_NUMERIC_VALUE_OUT_OF_RANGE),
				 errmsg("integer out of range")));

	result = (int32) rint(num);
	PG_RETURN_INT32(result);
}


/*
 *		dtoi2			- converts a float8 number to an int2 number
 */
Datum
dtoi2(PG_FUNCTION_ARGS)
{
	float8		num = PG_GETARG_FLOAT8(0);

	if (num < SHRT_MIN || num > SHRT_MAX || isnan(num))
		ereport(ERROR,
				(errcode(ERRCODE_NUMERIC_VALUE_OUT_OF_RANGE),
				 errmsg("smallint out of range")));

	PG_RETURN_INT16((int16) rint(num));
}


/*
 *		i4tod			- converts an int4 number to a float8 number
 */
Datum
i4tod(PG_FUNCTION_ARGS)
{
	int32		num = PG_GETARG_INT32(0);

	PG_RETURN_FLOAT8((float8) num);
}


/*
 *		i2tod			- converts an int2 number to a float8 number
 */
Datum
i2tod(PG_FUNCTION_ARGS)
{
	int16		num = PG_GETARG_INT16(0);

	PG_RETURN_FLOAT8((float8) num);
}


/*
 *		ftoi4			- converts a float4 number to an int4 number
 */
Datum
ftoi4(PG_FUNCTION_ARGS)
{
	float4		num = PG_GETARG_FLOAT4(0);

	if (num < INT_MIN || num > INT_MAX || isnan(num))
		ereport(ERROR,
				(errcode(ERRCODE_NUMERIC_VALUE_OUT_OF_RANGE),
				 errmsg("integer out of range")));

	PG_RETURN_INT32((int32) rint(num));
}


/*
 *		ftoi2			- converts a float4 number to an int2 number
 */
Datum
ftoi2(PG_FUNCTION_ARGS)
{
	float4		num = PG_GETARG_FLOAT4(0);

	if (num < SHRT_MIN || num > SHRT_MAX || isnan(num))
		ereport(ERROR,
				(errcode(ERRCODE_NUMERIC_VALUE_OUT_OF_RANGE),
				 errmsg("smallint out of range")));

	PG_RETURN_INT16((int16) rint(num));
}


/*
 *		i4tof			- converts an int4 number to a float4 number
 */
Datum
i4tof(PG_FUNCTION_ARGS)
{
	int32		num = PG_GETARG_INT32(0);

	PG_RETURN_FLOAT4((float4) num);
}


/*
 *		i2tof			- converts an int2 number to a float4 number
 */
Datum
i2tof(PG_FUNCTION_ARGS)
{
	int16		num = PG_GETARG_INT16(0);

	PG_RETURN_FLOAT4((float4) num);
}


/*
 *		float8_text		- converts a float8 number to a text string
 */
Datum
float8_text(PG_FUNCTION_ARGS)
{
	float8		num = PG_GETARG_FLOAT8(0);
	text	   *result;
	int			len;
	char	   *str;

	str = DatumGetCString(DirectFunctionCall1(float8out,
											  Float8GetDatum(num)));

	len = strlen(str) + VARHDRSZ;

	result = (text *) palloc(len);

	SET_VARSIZE(result, len);
	memcpy(VARDATA(result), str, (len - VARHDRSZ));

	pfree(str);

	PG_RETURN_TEXT_P(result);
}


/*
 *		text_float8		- converts a text string to a float8 number
 */
Datum
text_float8(PG_FUNCTION_ARGS)
{
	text	   *string = PG_GETARG_TEXT_P(0);
	Datum		result;
	int			len;
	char	   *str;

	len = (VARSIZE(string) - VARHDRSZ);
	str = palloc(len + 1);
	memcpy(str, VARDATA(string), len);
	*(str + len) = '\0';

	result = DirectFunctionCall1(float8in, CStringGetDatum(str));

	pfree(str);

	PG_RETURN_DATUM(result);
}


/*
 *		float4_text		- converts a float4 number to a text string
 */
Datum
float4_text(PG_FUNCTION_ARGS)
{
	float4		num = PG_GETARG_FLOAT4(0);
	text	   *result;
	int			len;
	char	   *str;

	str = DatumGetCString(DirectFunctionCall1(float4out,
											  Float4GetDatum(num)));

	len = strlen(str) + VARHDRSZ;

	result = (text *) palloc(len);

	SET_VARSIZE(result, len);
	memcpy(VARDATA(result), str, (len - VARHDRSZ));

	pfree(str);

	PG_RETURN_TEXT_P(result);
}


/*
 *		text_float4		- converts a text string to a float4 number
 */
Datum
text_float4(PG_FUNCTION_ARGS)
{
	text	   *string = PG_GETARG_TEXT_P(0);
	Datum		result;
	int			len;
	char	   *str;

	len = (VARSIZE(string) - VARHDRSZ);
	str = palloc(len + 1);
	memcpy(str, VARDATA(string), len);
	*(str + len) = '\0';

	result = DirectFunctionCall1(float4in, CStringGetDatum(str));

	pfree(str);

	PG_RETURN_DATUM(result);
}

/*
 *		=======================
 *		RANDOM FLOAT8 OPERATORS
 *		=======================
 */

/*
 *		dround			- returns	ROUND(arg1)
 */
Datum
dround(PG_FUNCTION_ARGS)
{
	float8		arg1 = PG_GETARG_FLOAT8(0);

	PG_RETURN_FLOAT8(rint(arg1));
}

/*
 *		dceil			- returns the smallest integer greater than or
 *						  equal to the specified float
 */
Datum
dceil(PG_FUNCTION_ARGS)
{
	float8		arg1 = PG_GETARG_FLOAT8(0);

	PG_RETURN_FLOAT8(ceil(arg1));
}

/*
 *		dfloor			- returns the largest integer lesser than or
 *						  equal to the specified float
 */
Datum
dfloor(PG_FUNCTION_ARGS)
{
	float8		arg1 = PG_GETARG_FLOAT8(0);

	PG_RETURN_FLOAT8(floor(arg1));
}

/*
 *		dsign			- returns -1 if the argument is less than 0, 0
 *						  if the argument is equal to 0, and 1 if the
 *						  argument is greater than zero.
 */
Datum
dsign(PG_FUNCTION_ARGS)
{
	float8		arg1 = PG_GETARG_FLOAT8(0);
	float8		result;

	if (arg1 > 0)
		result = 1.0;
	else if (arg1 < 0)
		result = -1.0;
	else
		result = 0.0;

	PG_RETURN_FLOAT8(result);
}

/*
 *		dtrunc			- returns truncation-towards-zero of arg1,
 *						  arg1 >= 0 ... the greatest integer less
 *										than or equal to arg1
 *						  arg1 < 0	... the least integer greater
 *										than or equal to arg1
 */
Datum
dtrunc(PG_FUNCTION_ARGS)
{
	float8		arg1 = PG_GETARG_FLOAT8(0);
	float8		result;

	if (arg1 >= 0)
		result = floor(arg1);
	else
		result = -floor(-arg1);

	PG_RETURN_FLOAT8(result);
}


/*
 *		dsqrt			- returns square root of arg1
 */
Datum
dsqrt(PG_FUNCTION_ARGS)
{
	float8		arg1 = PG_GETARG_FLOAT8(0);
	float8		result;

	if (arg1 < 0)
		ereport(ERROR,
				(errcode(ERRCODE_INVALID_ARGUMENT_FOR_POWER_FUNCTION),
				 errmsg("cannot take square root of a negative number")));

	result = sqrt(arg1);

	CHECKFLOATVAL(result, isinf(arg1), arg1 == 0);
	PG_RETURN_FLOAT8(result);
}


/*
 *		dcbrt			- returns cube root of arg1
 */
Datum
dcbrt(PG_FUNCTION_ARGS)
{
	float8		arg1 = PG_GETARG_FLOAT8(0);
	float8		result;

	result = cbrt(arg1);
	CHECKFLOATVAL(result, isinf(arg1), arg1 == 0);
	PG_RETURN_FLOAT8(result);
}


/*
 *		dpow			- returns pow(arg1,arg2)
 */
Datum
dpow(PG_FUNCTION_ARGS)
{
	float8		arg1 = PG_GETARG_FLOAT8(0);
	float8		arg2 = PG_GETARG_FLOAT8(1);
	float8		result;

	/*
	 * The SQL spec requires that we emit a particular SQLSTATE error code for
	 * certain error conditions.  Specifically, we don't return a
	 * divide-by-zero error code for 0 ^ -1.
	 */
	if (arg1 == 0 && arg2 < 0)
		ereport(ERROR,
				(errcode(ERRCODE_INVALID_ARGUMENT_FOR_POWER_FUNCTION),
				 errmsg("zero raised to a negative power is undefined")));
	if (arg1 < 0 && floor(arg2) != arg2)
		ereport(ERROR,
				(errcode(ERRCODE_INVALID_ARGUMENT_FOR_POWER_FUNCTION),
				 errmsg("a negative number raised to a non-integer power yields a complex result")));

	/*
	 * pow() sets errno only on some platforms, depending on whether it
<<<<<<< HEAD
	 * follows _IEEE_, _POSIX_, _XOPEN_, or _SVID_, so we try to avoid using
	 * errno.  However, some platform/CPU combinations return errno == EDOM
	 * and result == Nan for negative arg1 and very large arg2 (they must be
	 * using something different from our floor() test to decide it's
	 * invalid).  Other platforms (HPPA) return errno == ERANGE and a large
	 * (HUGE_VAL) but finite result to signal overflow.
=======
	 * follows _IEEE_, _POSIX_, _XOPEN_, or _SVID_, so we try to avoid
	 * using errno.  However, some platform/CPU combinations return
	 * errno == EDOM and result == Nan, so we have to check for that and
	 * set result properly.  For example, Linux on 32-bit x86 hardware
	 * returns EDOM/Nan for (-1) ^ 1e19, but (-1) ^ 1e18 returns
	 * 1 -- basically a negative base raised to a very high power causes
	 * it on some CPUs.
>>>>>>> 5a2a527b
	 */
	errno = 0;
	result = pow(arg1, arg2);
	if (errno == EDOM && isnan(result))
	{
		if ((fabs(arg1) > 1 && arg2 >= 0) || (fabs(arg1) < 1 && arg2 < 0))
<<<<<<< HEAD
			/* The sign of Inf is not significant in this case. */
=======
			/* The sign if Inf is not significant in this case. */
>>>>>>> 5a2a527b
			result = get_float8_infinity();
		else if (fabs(arg1) != 1)
			result = 0;
		else
			result = 1;
	}
	else if (errno == ERANGE && result != 0 && !isinf(result))
		result = get_float8_infinity();

	CHECKFLOATVAL(result, isinf(arg1) || isinf(arg2), arg1 == 0);
	PG_RETURN_FLOAT8(result);
}


/*
 *		dexp			- returns the exponential function of arg1
 */
Datum
dexp(PG_FUNCTION_ARGS)
{
	float8		arg1 = PG_GETARG_FLOAT8(0);
	float8		result;

<<<<<<< HEAD
	errno = 0;
	result = exp(arg1);
	if (errno == ERANGE && result != 0 && !isinf(result))
		result = get_float8_infinity();
=======
	result = exp(arg1);
>>>>>>> 5a2a527b

	CHECKFLOATVAL(result, isinf(arg1), false);
	PG_RETURN_FLOAT8(result);
}


/*
 *		dlog1			- returns the natural logarithm of arg1
 */
Datum
dlog1(PG_FUNCTION_ARGS)
{
	float8		arg1 = PG_GETARG_FLOAT8(0);
	float8		result;

	/*
	 * Emit particular SQLSTATE error codes for ln(). This is required by the
	 * SQL standard.
	 */
	if (arg1 == 0.0)
		ereport(ERROR,
				(errcode(ERRCODE_INVALID_ARGUMENT_FOR_LOG),
				 errmsg("cannot take logarithm of zero")));
	if (arg1 < 0)
		ereport(ERROR,
				(errcode(ERRCODE_INVALID_ARGUMENT_FOR_LOG),
				 errmsg("cannot take logarithm of a negative number")));

	result = log(arg1);

	CHECKFLOATVAL(result, isinf(arg1), arg1 == 1);
	PG_RETURN_FLOAT8(result);
}


/*
 *		dlog10			- returns the base 10 logarithm of arg1
 */
Datum
dlog10(PG_FUNCTION_ARGS)
{
	float8		arg1 = PG_GETARG_FLOAT8(0);
	float8		result;

	/*
	 * Emit particular SQLSTATE error codes for log(). The SQL spec doesn't
	 * define log(), but it does define ln(), so it makes sense to emit the
	 * same error code for an analogous error condition.
	 */
	if (arg1 == 0.0)
		ereport(ERROR,
				(errcode(ERRCODE_INVALID_ARGUMENT_FOR_LOG),
				 errmsg("cannot take logarithm of zero")));
	if (arg1 < 0)
		ereport(ERROR,
				(errcode(ERRCODE_INVALID_ARGUMENT_FOR_LOG),
				 errmsg("cannot take logarithm of a negative number")));

	result = log10(arg1);

	CHECKFLOATVAL(result, isinf(arg1), arg1 == 1);
	PG_RETURN_FLOAT8(result);
}


/*
 *		dacos			- returns the arccos of arg1 (radians)
 */
Datum
dacos(PG_FUNCTION_ARGS)
{
	float8		arg1 = PG_GETARG_FLOAT8(0);
	float8		result;

	/*
	 * We use errno here because the trigonometric functions are cyclic and
	 * hard to check for underflow.
	 */
	errno = 0;
	result = acos(arg1);
	if (errno != 0)
		ereport(ERROR,
				(errcode(ERRCODE_NUMERIC_VALUE_OUT_OF_RANGE),
				 errmsg("input is out of range")));

	CHECKFLOATVAL(result, isinf(arg1), true);
	PG_RETURN_FLOAT8(result);
}


/*
 *		dasin			- returns the arcsin of arg1 (radians)
 */
Datum
dasin(PG_FUNCTION_ARGS)
{
	float8		arg1 = PG_GETARG_FLOAT8(0);
	float8		result;

	errno = 0;
	result = asin(arg1);
	if (errno != 0)
		ereport(ERROR,
				(errcode(ERRCODE_NUMERIC_VALUE_OUT_OF_RANGE),
				 errmsg("input is out of range")));

	CHECKFLOATVAL(result, isinf(arg1), true);
	PG_RETURN_FLOAT8(result);
}


/*
 *		datan			- returns the arctan of arg1 (radians)
 */
Datum
datan(PG_FUNCTION_ARGS)
{
	float8		arg1 = PG_GETARG_FLOAT8(0);
	float8		result;

	errno = 0;
	result = atan(arg1);
	if (errno != 0)
		ereport(ERROR,
				(errcode(ERRCODE_NUMERIC_VALUE_OUT_OF_RANGE),
				 errmsg("input is out of range")));

	CHECKFLOATVAL(result, isinf(arg1), true);
	PG_RETURN_FLOAT8(result);
}


/*
 *		atan2			- returns the arctan2 of arg1 (radians)
 */
Datum
datan2(PG_FUNCTION_ARGS)
{
	float8		arg1 = PG_GETARG_FLOAT8(0);
	float8		arg2 = PG_GETARG_FLOAT8(1);
	float8		result;

	errno = 0;
	result = atan2(arg1, arg2);
	if (errno != 0)
		ereport(ERROR,
				(errcode(ERRCODE_NUMERIC_VALUE_OUT_OF_RANGE),
				 errmsg("input is out of range")));

	CHECKFLOATVAL(result, isinf(arg1) || isinf(arg2), true);
	PG_RETURN_FLOAT8(result);
}


/*
 *		dcos			- returns the cosine of arg1 (radians)
 */
Datum
dcos(PG_FUNCTION_ARGS)
{
	float8		arg1 = PG_GETARG_FLOAT8(0);
	float8		result;

	errno = 0;
	result = cos(arg1);
	if (errno != 0)
		ereport(ERROR,
				(errcode(ERRCODE_NUMERIC_VALUE_OUT_OF_RANGE),
				 errmsg("input is out of range")));

	CHECKFLOATVAL(result, isinf(arg1), true);
	PG_RETURN_FLOAT8(result);
}

/*
 * cosh
 */
Datum
dcosh(PG_FUNCTION_ARGS)
{
	PG_RETURN_FLOAT8(cosh(PG_GETARG_FLOAT8(0)));
}

/*
 *		dcot			- returns the cotangent of arg1 (radians)
 */
Datum
dcot(PG_FUNCTION_ARGS)
{
	float8		arg1 = PG_GETARG_FLOAT8(0);
	float8		result;

	errno = 0;
	result = tan(arg1);
	if (errno != 0)
		ereport(ERROR,
				(errcode(ERRCODE_NUMERIC_VALUE_OUT_OF_RANGE),
				 errmsg("input is out of range")));

	result = 1.0 / result;
	CHECKFLOATVAL(result, true /* cotan(pi/2) == inf */ , true);
	PG_RETURN_FLOAT8(result);
}


/*
 *		dsin			- returns the sine of arg1 (radians)
 */
Datum
dsin(PG_FUNCTION_ARGS)
{
	float8		arg1 = PG_GETARG_FLOAT8(0);
	float8		result;

	errno = 0;
	result = sin(arg1);
	if (errno != 0)
		ereport(ERROR,
				(errcode(ERRCODE_NUMERIC_VALUE_OUT_OF_RANGE),
				 errmsg("input is out of range")));

	CHECKFLOATVAL(result, isinf(arg1), true);
	PG_RETURN_FLOAT8(result);
}

Datum
dsinh(PG_FUNCTION_ARGS)
{
	PG_RETURN_FLOAT8(sinh(PG_GETARG_FLOAT8(0)));
}

/*
 *		dtan			- returns the tangent of arg1 (radians)
 */
Datum
dtan(PG_FUNCTION_ARGS)
{
	float8		arg1 = PG_GETARG_FLOAT8(0);
	float8		result;

	errno = 0;
	result = tan(arg1);
	if (errno != 0)
		ereport(ERROR,
				(errcode(ERRCODE_NUMERIC_VALUE_OUT_OF_RANGE),
				 errmsg("input is out of range")));

	CHECKFLOATVAL(result, true /* tan(pi/2) == Inf */ , true);
	PG_RETURN_FLOAT8(result);
}

Datum
dtanh(PG_FUNCTION_ARGS)
{
	PG_RETURN_FLOAT8(tanh(PG_GETARG_FLOAT8(0)));
}

/*
 *		degrees		- returns degrees converted from radians
 */
Datum
degrees(PG_FUNCTION_ARGS)
{
	float8		arg1 = PG_GETARG_FLOAT8(0);
	float8		result;

	result = arg1 * (180.0 / M_PI);

	CHECKFLOATVAL(result, isinf(arg1), arg1 == 0);
	PG_RETURN_FLOAT8(result);
}


/*
 *		dpi				- returns the constant PI
 */
Datum
dpi(PG_FUNCTION_ARGS)
{
	PG_RETURN_FLOAT8(M_PI);
}


/*
 *		radians		- returns radians converted from degrees
 */
Datum
radians(PG_FUNCTION_ARGS)
{
	float8		arg1 = PG_GETARG_FLOAT8(0);
	float8		result;

	result = arg1 * (M_PI / 180.0);

	CHECKFLOATVAL(result, isinf(arg1), arg1 == 0);
	PG_RETURN_FLOAT8(result);
}


/*
 *		drandom		- returns a random number
 */
Datum
drandom(PG_FUNCTION_ARGS)
{
	float8		result;

	/* result [0.0 - 1.0) */
	result = (double) random() / ((double) MAX_RANDOM_VALUE + 1);

	PG_RETURN_FLOAT8(result);
}


/*
 *		setseed		- set seed for the random number generator
 */
Datum
setseed(PG_FUNCTION_ARGS)
{
	float8		seed = PG_GETARG_FLOAT8(0);
	int			iseed;

	if (seed < -1 || seed > 1)
		elog(ERROR, "setseed parameter %f out of range [-1,1]", seed);

	iseed = (int) (seed * MAX_RANDOM_VALUE);
	srandom((unsigned int) iseed);

	PG_RETURN_VOID();
}



/*
 *		=========================
 *		FLOAT AGGREGATE OPERATORS
 *		=========================
 *
 *		float8_accum		- accumulate for AVG(), variance aggregates, etc.
 *		float4_accum		- same, but input data is float4
 *		float8_avg			- produce final result for float AVG()
 *		float8_var_samp		- produce final result for float VAR_SAMP()
 *		float8_var_pop		- produce final result for float VAR_POP()
 *		float8_stddev_samp	- produce final result for float STDDEV_SAMP()
 *		float8_stddev_pop	- produce final result for float STDDEV_POP()
 *
 * The transition datatype for all these aggregates is a 3-element array
 * of float8, holding the values N, sum(X), sum(X*X) in that order.
 *
 * Note that we represent N as a float to avoid having to build a special
 * datatype.  Given a reasonable floating-point implementation, there should
 * be no accuracy loss unless N exceeds 2 ^ 52 or so (by which time the
 * user will have doubtless lost interest anyway...)
 */

static float8 *
check_float8_array(ArrayType *transarray, const char *caller, int n)
{
	/*
	 * We expect the input to be an N-element float array; verify that. We
	 * don't need to use deconstruct_array() since the array data is just
	 * going to look like a C array of N float8 values.
	 */
	if (ARR_NDIM(transarray) != 1 ||
		ARR_DIMS(transarray)[0] != n ||
		ARR_HASNULL(transarray) ||
		ARR_ELEMTYPE(transarray) != FLOAT8OID)
		elog(ERROR, "%s: expected %d-element float8 array", caller, n);
	return (float8 *) ARR_DATA_PTR(transarray);
}

Datum
float8_accum(PG_FUNCTION_ARGS)
{
	ArrayType  *transarray = PG_GETARG_ARRAYTYPE_P(0);
	float8		newval = PG_GETARG_FLOAT8(1);
	float8	   *transvalues;
	float8		N,
				sumX,
				sumX2;

	transvalues = check_float8_array(transarray, "float8_accum", 3);
	N = transvalues[0];
	sumX = transvalues[1];
	sumX2 = transvalues[2];

	N += 1.0;
	sumX += newval;
	CHECKFLOATVAL(sumX, isinf(transvalues[1]) || isinf(newval), true);
	sumX2 += newval * newval;
	CHECKFLOATVAL(sumX2, isinf(transvalues[2]) || isinf(newval), true);

	/*
	 * If we're invoked by nodeAgg, we can cheat and modify our first
	 * parameter in-place to reduce palloc overhead. Otherwise we construct a
	 * new array with the updated transition data and return it.
	 */
	if (fcinfo->context && IS_AGG_EXECUTION_NODE(fcinfo->context))
	{
		transvalues[0] = N;
		transvalues[1] = sumX;
		transvalues[2] = sumX2;

		PG_RETURN_ARRAYTYPE_P(transarray);
	}
	else
	{
		Datum		transdatums[3];
		ArrayType  *result;

		transdatums[0] = Float8GetDatumFast(N);
		transdatums[1] = Float8GetDatumFast(sumX);
		transdatums[2] = Float8GetDatumFast(sumX2);

		result = construct_array(transdatums, 3,
								 FLOAT8OID,
								 sizeof(float8), FLOAT8PASSBYVAL, 'd');

		PG_RETURN_ARRAYTYPE_P(result);
	}
}


Datum
float8_decum(PG_FUNCTION_ARGS)
{
	ArrayType  *transarray = PG_GETARG_ARRAYTYPE_P(0);
	float8		newval = PG_GETARG_FLOAT8(1);
	float8	   *transvalues;
	float8		N,
				miX,
				miX2;

	transvalues = check_float8_array(transarray, "float8_decum", 3);
	N = transvalues[0];
	miX = transvalues[1];
	miX2 = transvalues[2];

	N -= 1.0;
	miX -= newval;
	miX2 -= newval * newval;

	/*
	 * If we're invoked by nodeAgg, we can cheat and modify our first
	 * parameter in-place to reduce palloc overhead. Otherwise we construct a
	 * new array with the updated transition data and return it.
	 */
	if (fcinfo->context && IS_AGG_EXECUTION_NODE(fcinfo->context))
	{
		transvalues[0] = N;
		transvalues[1] = miX;
		transvalues[2] = miX2;

		PG_RETURN_ARRAYTYPE_P(transarray);
	}
	else
	{
		Datum		transdatums[3];
		ArrayType  *result;

		transdatums[0] = Float8GetDatumFast(N);
		transdatums[1] = Float8GetDatumFast(miX);
		transdatums[2] = Float8GetDatumFast(miX2);

		result = construct_array(transdatums, 3,
								 FLOAT8OID,
							 sizeof(float8), true /* float8 byval */ , 'd');

		PG_RETURN_ARRAYTYPE_P(result);
	}
}


Datum
float4_accum(PG_FUNCTION_ARGS)
{
	ArrayType  *transarray = PG_GETARG_ARRAYTYPE_P(0);

	/* do computations as float8 */
	float8		newval = PG_GETARG_FLOAT4(1);
	float8	   *transvalues;
	float8		N,
				sumX,
				sumX2;

	transvalues = check_float8_array(transarray, "float4_accum", 3);
	N = transvalues[0];
	sumX = transvalues[1];
	sumX2 = transvalues[2];

	N += 1.0;
	sumX += newval;
	CHECKFLOATVAL(sumX, isinf(transvalues[1]) || isinf(newval), true);
	sumX2 += newval * newval;
	CHECKFLOATVAL(sumX2, isinf(transvalues[2]) || isinf(newval), true);

	/*
	 * If we're invoked by nodeAgg, we can cheat and modify our first
	 * parameter in-place to reduce palloc overhead. Otherwise we construct a
	 * new array with the updated transition data and return it.
	 */
	if (fcinfo->context && IS_AGG_EXECUTION_NODE(fcinfo->context))
	{
		transvalues[0] = N;
		transvalues[1] = sumX;
		transvalues[2] = sumX2;

		PG_RETURN_ARRAYTYPE_P(transarray);
	}
	else
	{
		Datum		transdatums[3];
		ArrayType  *result;

		transdatums[0] = Float8GetDatumFast(N);
		transdatums[1] = Float8GetDatumFast(sumX);
		transdatums[2] = Float8GetDatumFast(sumX2);

		result = construct_array(transdatums, 3,
								 FLOAT8OID,
								 sizeof(float8), FLOAT8PASSBYVAL, 'd');

		PG_RETURN_ARRAYTYPE_P(result);
	}
}


Datum
float4_decum(PG_FUNCTION_ARGS)
{
	ArrayType  *transarray = PG_GETARG_ARRAYTYPE_P(0);
	float4		newval4 = PG_GETARG_FLOAT4(1);
	float8	   *transvalues;
	float8		N,
				miX,
				miX2,
				newval;

	transvalues = check_float8_array(transarray, "float4_decum", 3);
	N = transvalues[0];
	miX = transvalues[1];
	miX2 = transvalues[2];

	/* Do arithmetic in float8 for best accuracy */
	newval = newval4;

	N -= 1.0;
	miX -= newval;
	miX2 -= newval * newval;

	/*
	 * If we're invoked by nodeAgg, we can cheat and modify our first
	 * parameter in-place to reduce palloc overhead. Otherwise we construct a
	 * new array with the updated transition data and return it.
	 */
	if (fcinfo->context && IS_AGG_EXECUTION_NODE(fcinfo->context))
	{
		transvalues[0] = N;
		transvalues[1] = miX;
		transvalues[2] = miX2;

		PG_RETURN_ARRAYTYPE_P(transarray);
	}
	else
	{
		Datum		transdatums[3];
		ArrayType  *result;

		transdatums[0] = Float8GetDatumFast(N);
		transdatums[1] = Float8GetDatumFast(miX);
		transdatums[2] = Float8GetDatumFast(miX2);

		result = construct_array(transdatums, 3,
								 FLOAT8OID,
							 sizeof(float8), true /* float8 byval */ , 'd');

		PG_RETURN_ARRAYTYPE_P(result);
	}
}

Datum
float8_var_pop(PG_FUNCTION_ARGS)
{
	ArrayType  *transarray = PG_GETARG_ARRAYTYPE_P(0);
	float8	   *transvalues;
	float8		N,
				sumX,
				sumX2,
				numerator;

	transvalues = check_float8_array(transarray, "float8_var_pop", 3);
	N = transvalues[0];
	sumX = transvalues[1];
	sumX2 = transvalues[2];

	/* Population variance is undefined when N is 0, so return NULL */
	if (N == 0.0)
		PG_RETURN_NULL();

	numerator = N * sumX2 - sumX * sumX;
	CHECKFLOATVAL(numerator, isinf(sumX2) || isinf(sumX), true);

	/* Watch out for roundoff error producing a negative numerator */
	if (numerator <= 0.0)
		PG_RETURN_FLOAT8(0.0);

	PG_RETURN_FLOAT8(numerator / (N * N));
}

Datum
float8_var_samp(PG_FUNCTION_ARGS)
{
	ArrayType  *transarray = PG_GETARG_ARRAYTYPE_P(0);
	float8	   *transvalues;
	float8		N,
				sumX,
				sumX2,
				numerator;

	transvalues = check_float8_array(transarray, "float8_var_samp", 3);
	N = transvalues[0];
	sumX = transvalues[1];
	sumX2 = transvalues[2];

	/* Sample variance is undefined when N is 0 or 1, so return NULL */
	if (N <= 1.0)
		PG_RETURN_NULL();

	numerator = N * sumX2 - sumX * sumX;
	CHECKFLOATVAL(numerator, isinf(sumX2) || isinf(sumX), true);

	/* Watch out for roundoff error producing a negative numerator */
	if (numerator <= 0.0)
		PG_RETURN_FLOAT8(0.0);

	PG_RETURN_FLOAT8(numerator / (N * (N - 1.0)));
}

Datum
float8_stddev_pop(PG_FUNCTION_ARGS)
{
	ArrayType  *transarray = PG_GETARG_ARRAYTYPE_P(0);
	float8	   *transvalues;
	float8		N,
				sumX,
				sumX2,
				numerator;

	transvalues = check_float8_array(transarray, "float8_stddev_pop", 3);
	N = transvalues[0];
	sumX = transvalues[1];
	sumX2 = transvalues[2];

	/* Population stddev is undefined when N is 0, so return NULL */
	if (N == 0.0)
		PG_RETURN_NULL();

	numerator = N * sumX2 - sumX * sumX;
	CHECKFLOATVAL(numerator, isinf(sumX2) || isinf(sumX), true);

	/* Watch out for roundoff error producing a negative numerator */
	if (numerator <= 0.0)
		PG_RETURN_FLOAT8(0.0);

	PG_RETURN_FLOAT8(sqrt(numerator / (N * N)));
}

Datum
float8_stddev_samp(PG_FUNCTION_ARGS)
{
	ArrayType  *transarray = PG_GETARG_ARRAYTYPE_P(0);
	float8	   *transvalues;
	float8		N,
				sumX,
				sumX2,
				numerator;

	transvalues = check_float8_array(transarray, "float8_stddev_samp", 3);
	N = transvalues[0];
	sumX = transvalues[1];
	sumX2 = transvalues[2];

	/* Sample stddev is undefined when N is 0 or 1, so return NULL */
	if (N <= 1.0)
		PG_RETURN_NULL();

	numerator = N * sumX2 - sumX * sumX;
	CHECKFLOATVAL(numerator, isinf(sumX2) || isinf(sumX), true);

	/* Watch out for roundoff error producing a negative numerator */
	if (numerator <= 0.0)
		PG_RETURN_FLOAT8(0.0);

	PG_RETURN_FLOAT8(sqrt(numerator / (N * (N - 1.0))));
}

/*
 *		=========================
 *		SQL2003 BINARY AGGREGATES
 *		=========================
 *
 * The transition datatype for all these aggregates is a 6-element array of
 * float8, holding the values N, sum(X), sum(X*X), sum(Y), sum(Y*Y), sum(X*Y)
 * in that order.  Note that Y is the first argument to the aggregates!
 *
 * It might seem attractive to optimize this by having multiple accumulator
 * functions that only calculate the sums actually needed.	But on most
 * modern machines, a couple of extra floating-point multiplies will be
 * insignificant compared to the other per-tuple overhead, so I've chosen
 * to minimize code space instead.
 */

Datum
float8_regr_accum(PG_FUNCTION_ARGS)
{
	ArrayType  *transarray = PG_GETARG_ARRAYTYPE_P(0);
	float8		newvalY = PG_GETARG_FLOAT8(1);
	float8		newvalX = PG_GETARG_FLOAT8(2);
	float8	   *transvalues;
	float8		N,
				sumX,
				sumX2,
				sumY,
				sumY2,
				sumXY;

	transvalues = check_float8_array(transarray, "float8_regr_accum", 6);
	N = transvalues[0];
	sumX = transvalues[1];
	sumX2 = transvalues[2];
	sumY = transvalues[3];
	sumY2 = transvalues[4];
	sumXY = transvalues[5];

	N += 1.0;
	sumX += newvalX;
	CHECKFLOATVAL(sumX, isinf(transvalues[1]) || isinf(newvalX), true);
	sumX2 += newvalX * newvalX;
	CHECKFLOATVAL(sumX2, isinf(transvalues[2]) || isinf(newvalX), true);
	sumY += newvalY;
	CHECKFLOATVAL(sumY, isinf(transvalues[3]) || isinf(newvalY), true);
	sumY2 += newvalY * newvalY;
	CHECKFLOATVAL(sumY2, isinf(transvalues[4]) || isinf(newvalY), true);
	sumXY += newvalX * newvalY;
	CHECKFLOATVAL(sumXY, isinf(transvalues[5]) || isinf(newvalX) ||
				  isinf(newvalY), true);

	/*
	 * If we're invoked by nodeAgg, we can cheat and modify our first
	 * parameter in-place to reduce palloc overhead. Otherwise we construct a
	 * new array with the updated transition data and return it.
	 */
	if (fcinfo->context && IS_AGG_EXECUTION_NODE(fcinfo->context))
	{
		transvalues[0] = N;
		transvalues[1] = sumX;
		transvalues[2] = sumX2;
		transvalues[3] = sumY;
		transvalues[4] = sumY2;
		transvalues[5] = sumXY;

		PG_RETURN_ARRAYTYPE_P(transarray);
	}
	else
	{
		Datum		transdatums[6];
		ArrayType  *result;

		transdatums[0] = Float8GetDatumFast(N);
		transdatums[1] = Float8GetDatumFast(sumX);
		transdatums[2] = Float8GetDatumFast(sumX2);
		transdatums[3] = Float8GetDatumFast(sumY);
		transdatums[4] = Float8GetDatumFast(sumY2);
		transdatums[5] = Float8GetDatumFast(sumXY);

		result = construct_array(transdatums, 6,
								 FLOAT8OID,
								 sizeof(float8), true /* float8 byval */, 'd');

		PG_RETURN_ARRAYTYPE_P(result);
	}
}

Datum
float8_regr_sxx(PG_FUNCTION_ARGS)
{
	ArrayType  *transarray = PG_GETARG_ARRAYTYPE_P(0);
	float8	   *transvalues;
	float8		N,
				sumX,
				sumX2,
				numerator;

	transvalues = check_float8_array(transarray, "float8_regr_sxx", 6);
	N = transvalues[0];
	sumX = transvalues[1];
	sumX2 = transvalues[2];

	/* if N is 0 we should return NULL */
	if (N < 1.0)
		PG_RETURN_NULL();

	numerator = N * sumX2 - sumX * sumX;
	CHECKFLOATVAL(numerator, isinf(sumX2) || isinf(sumX), true);

	/* Watch out for roundoff error producing a negative numerator */
	if (numerator <= 0.0)
		PG_RETURN_FLOAT8(0.0);

	PG_RETURN_FLOAT8(numerator / N);
}

Datum
float8_regr_syy(PG_FUNCTION_ARGS)
{
	ArrayType  *transarray = PG_GETARG_ARRAYTYPE_P(0);
	float8	   *transvalues;
	float8		N,
				sumY,
				sumY2,
				numerator;

	transvalues = check_float8_array(transarray, "float8_regr_syy", 6);
	N = transvalues[0];
	sumY = transvalues[3];
	sumY2 = transvalues[4];

	/* if N is 0 we should return NULL */
	if (N < 1.0)
		PG_RETURN_NULL();

	numerator = N * sumY2 - sumY * sumY;
	CHECKFLOATVAL(numerator, isinf(sumY2) || isinf(sumY), true);

	/* Watch out for roundoff error producing a negative numerator */
	if (numerator <= 0.0)
		PG_RETURN_FLOAT8(0.0);

	PG_RETURN_FLOAT8(numerator / N);
}

Datum
float8_regr_sxy(PG_FUNCTION_ARGS)
{
	ArrayType  *transarray = PG_GETARG_ARRAYTYPE_P(0);
	float8	   *transvalues;
	float8		N,
				sumX,
				sumY,
				sumXY,
				numerator;

	transvalues = check_float8_array(transarray, "float8_regr_sxy", 6);
	N = transvalues[0];
	sumX = transvalues[1];
	sumY = transvalues[3];
	sumXY = transvalues[5];

	/* if N is 0 we should return NULL */
	if (N < 1.0)
		PG_RETURN_NULL();

	numerator = N * sumXY - sumX * sumY;
	CHECKFLOATVAL(numerator, isinf(sumXY) || isinf(sumX) ||
				  isinf(sumY), true);

	/* A negative result is valid here */

	PG_RETURN_FLOAT8(numerator / N);
}

Datum
float8_regr_avgx(PG_FUNCTION_ARGS)
{
	ArrayType  *transarray = PG_GETARG_ARRAYTYPE_P(0);
	float8	   *transvalues;
	float8		N,
				sumX;

	transvalues = check_float8_array(transarray, "float8_regr_avgx", 6);
	N = transvalues[0];
	sumX = transvalues[1];

	/* if N is 0 we should return NULL */
	if (N < 1.0)
		PG_RETURN_NULL();

	PG_RETURN_FLOAT8(sumX / N);
}

Datum
float8_regr_avgy(PG_FUNCTION_ARGS)
{
	ArrayType  *transarray = PG_GETARG_ARRAYTYPE_P(0);
	float8	   *transvalues;
	float8		N,
				sumY;

	transvalues = check_float8_array(transarray, "float8_regr_avgy", 6);
	N = transvalues[0];
	sumY = transvalues[3];

	/* if N is 0 we should return NULL */
	if (N < 1.0)
		PG_RETURN_NULL();

	PG_RETURN_FLOAT8(sumY / N);
}

Datum
float8_covar_pop(PG_FUNCTION_ARGS)
{
	ArrayType  *transarray = PG_GETARG_ARRAYTYPE_P(0);
	float8	   *transvalues;
	float8		N,
				sumX,
				sumY,
				sumXY,
				numerator;

	transvalues = check_float8_array(transarray, "float8_covar_pop", 6);
	N = transvalues[0];
	sumX = transvalues[1];
	sumY = transvalues[3];
	sumXY = transvalues[5];

	/* if N is 0 we should return NULL */
	if (N < 1.0)
		PG_RETURN_NULL();

	numerator = N * sumXY - sumX * sumY;
	CHECKFLOATVAL(numerator, isinf(sumXY) || isinf(sumX) ||
				  isinf(sumY), true);

	PG_RETURN_FLOAT8(numerator / (N * N));
}

Datum
float8_covar_samp(PG_FUNCTION_ARGS)
{
	ArrayType  *transarray = PG_GETARG_ARRAYTYPE_P(0);
	float8	   *transvalues;
	float8		N,
				sumX,
				sumY,
				sumXY,
				numerator;

	transvalues = check_float8_array(transarray, "float8_covar_samp", 6);
	N = transvalues[0];
	sumX = transvalues[1];
	sumY = transvalues[3];
	sumXY = transvalues[5];

	/* if N is <= 1 we should return NULL */
	if (N < 2.0)
		PG_RETURN_NULL();

	numerator = N * sumXY - sumX * sumY;
	CHECKFLOATVAL(numerator, isinf(sumXY) || isinf(sumX) ||
				  isinf(sumY), true);

	PG_RETURN_FLOAT8(numerator / (N * (N - 1.0)));
}

Datum
float8_corr(PG_FUNCTION_ARGS)
{
	ArrayType  *transarray = PG_GETARG_ARRAYTYPE_P(0);
	float8	   *transvalues;
	float8		N,
				sumX,
				sumX2,
				sumY,
				sumY2,
				sumXY,
				numeratorX,
				numeratorY,
				numeratorXY;

	transvalues = check_float8_array(transarray, "float8_corr", 6);
	N = transvalues[0];
	sumX = transvalues[1];
	sumX2 = transvalues[2];
	sumY = transvalues[3];
	sumY2 = transvalues[4];
	sumXY = transvalues[5];

	/* if N is 0 we should return NULL */
	if (N < 1.0)
		PG_RETURN_NULL();

	numeratorX = N * sumX2 - sumX * sumX;
	CHECKFLOATVAL(numeratorX, isinf(sumX2) || isinf(sumX), true);
	numeratorY = N * sumY2 - sumY * sumY;
	CHECKFLOATVAL(numeratorY, isinf(sumY2) || isinf(sumY), true);
	numeratorXY = N * sumXY - sumX * sumY;
	CHECKFLOATVAL(numeratorXY, isinf(sumXY) || isinf(sumX) ||
				  isinf(sumY), true);
	if (numeratorX <= 0 || numeratorY <= 0)
		PG_RETURN_NULL();

	PG_RETURN_FLOAT8(numeratorXY / sqrt(numeratorX * numeratorY));
}

Datum
float8_regr_r2(PG_FUNCTION_ARGS)
{
	ArrayType  *transarray = PG_GETARG_ARRAYTYPE_P(0);
	float8	   *transvalues;
	float8		N,
				sumX,
				sumX2,
				sumY,
				sumY2,
				sumXY,
				numeratorX,
				numeratorY,
				numeratorXY;

	transvalues = check_float8_array(transarray, "float8_regr_r2", 6);
	N = transvalues[0];
	sumX = transvalues[1];
	sumX2 = transvalues[2];
	sumY = transvalues[3];
	sumY2 = transvalues[4];
	sumXY = transvalues[5];

	/* if N is 0 we should return NULL */
	if (N < 1.0)
		PG_RETURN_NULL();

	numeratorX = N * sumX2 - sumX * sumX;
	CHECKFLOATVAL(numeratorX, isinf(sumX2) || isinf(sumX), true);
	numeratorY = N * sumY2 - sumY * sumY;
	CHECKFLOATVAL(numeratorY, isinf(sumY2) || isinf(sumY), true);
	numeratorXY = N * sumXY - sumX * sumY;
	CHECKFLOATVAL(numeratorXY, isinf(sumXY) || isinf(sumX) ||
				  isinf(sumY), true);
	if (numeratorX <= 0)
		PG_RETURN_NULL();
	/* per spec, horizontal line produces 1.0 */
	if (numeratorY <= 0)
		PG_RETURN_FLOAT8(1.0);

	PG_RETURN_FLOAT8((numeratorXY * numeratorXY) /
					 (numeratorX * numeratorY));
}

Datum
float8_regr_slope(PG_FUNCTION_ARGS)
{
	ArrayType  *transarray = PG_GETARG_ARRAYTYPE_P(0);
	float8	   *transvalues;
	float8		N,
				sumX,
				sumX2,
				sumY,
				sumXY,
				numeratorX,
				numeratorXY;

	transvalues = check_float8_array(transarray, "float8_regr_slope", 6);
	N = transvalues[0];
	sumX = transvalues[1];
	sumX2 = transvalues[2];
	sumY = transvalues[3];
	sumXY = transvalues[5];

	/* if N is 0 we should return NULL */
	if (N < 1.0)
		PG_RETURN_NULL();

	numeratorX = N * sumX2 - sumX * sumX;
	CHECKFLOATVAL(numeratorX, isinf(sumX2) || isinf(sumX), true);
	numeratorXY = N * sumXY - sumX * sumY;
	CHECKFLOATVAL(numeratorXY, isinf(sumXY) || isinf(sumX) ||
				  isinf(sumY), true);
	if (numeratorX <= 0)
		PG_RETURN_NULL();

	PG_RETURN_FLOAT8(numeratorXY / numeratorX);
}

Datum
float8_regr_intercept(PG_FUNCTION_ARGS)
{
	ArrayType  *transarray = PG_GETARG_ARRAYTYPE_P(0);
	float8	   *transvalues;
	float8		N,
				sumX,
				sumX2,
				sumY,
				sumXY,
				numeratorX,
				numeratorXXY;

	transvalues = check_float8_array(transarray, "float8_regr_intercept", 6);
	N = transvalues[0];
	sumX = transvalues[1];
	sumX2 = transvalues[2];
	sumY = transvalues[3];
	sumXY = transvalues[5];

	/* if N is 0 we should return NULL */
	if (N < 1.0)
		PG_RETURN_NULL();

	numeratorX = N * sumX2 - sumX * sumX;
	CHECKFLOATVAL(numeratorX, isinf(sumX2) || isinf(sumX), true);
	numeratorXXY = sumY * sumX2 - sumX * sumXY;
	CHECKFLOATVAL(numeratorXXY, isinf(sumY) || isinf(sumX2) ||
				  isinf(sumX) || isinf(sumXY), true);
	if (numeratorX <= 0)
		PG_RETURN_NULL();

	PG_RETURN_FLOAT8(numeratorXXY / numeratorX);
}


/*
 *		====================================
 *		MIXED-PRECISION ARITHMETIC OPERATORS
 *		====================================
 */

/*
 *		float48pl		- returns arg1 + arg2
 *		float48mi		- returns arg1 - arg2
 *		float48mul		- returns arg1 * arg2
 *		float48div		- returns arg1 / arg2
 */
Datum
float48pl(PG_FUNCTION_ARGS)
{
	float4		arg1 = PG_GETARG_FLOAT4(0);
	float8		arg2 = PG_GETARG_FLOAT8(1);
	float8		result;

	result = arg1 + arg2;
	CHECKFLOATVAL(result, isinf(arg1) || isinf(arg2), true);
	PG_RETURN_FLOAT8(result);
}

Datum
float48mi(PG_FUNCTION_ARGS)
{
	float4		arg1 = PG_GETARG_FLOAT4(0);
	float8		arg2 = PG_GETARG_FLOAT8(1);
	float8		result;

	result = arg1 - arg2;
	CHECKFLOATVAL(result, isinf(arg1) || isinf(arg2), true);
	PG_RETURN_FLOAT8(result);
}

Datum
float48mul(PG_FUNCTION_ARGS)
{
	float4		arg1 = PG_GETARG_FLOAT4(0);
	float8		arg2 = PG_GETARG_FLOAT8(1);
	float8		result;

	result = arg1 * arg2;
	CHECKFLOATVAL(result, isinf(arg1) || isinf(arg2),
				  arg1 == 0 || arg2 == 0);
	PG_RETURN_FLOAT8(result);
}

Datum
float48div(PG_FUNCTION_ARGS)
{
	float4		arg1 = PG_GETARG_FLOAT4(0);
	float8		arg2 = PG_GETARG_FLOAT8(1);
	float8		result;

	if (arg2 == 0.0)
		ereport(ERROR,
				(errcode(ERRCODE_DIVISION_BY_ZERO),
				 errmsg("division by zero")));

	result = arg1 / arg2;
	CHECKFLOATVAL(result, isinf(arg1) || isinf(arg2), arg1 == 0);
	PG_RETURN_FLOAT8(result);
}

/*
 *		float84pl		- returns arg1 + arg2
 *		float84mi		- returns arg1 - arg2
 *		float84mul		- returns arg1 * arg2
 *		float84div		- returns arg1 / arg2
 */
Datum
float84pl(PG_FUNCTION_ARGS)
{
	float8		arg1 = PG_GETARG_FLOAT8(0);
	float4		arg2 = PG_GETARG_FLOAT4(1);
	float8		result;

	result = arg1 + arg2;

	CHECKFLOATVAL(result, isinf(arg1) || isinf(arg2), true);
	PG_RETURN_FLOAT8(result);
}

Datum
float84mi(PG_FUNCTION_ARGS)
{
	float8		arg1 = PG_GETARG_FLOAT8(0);
	float4		arg2 = PG_GETARG_FLOAT4(1);
	float8		result;

	result = arg1 - arg2;

	CHECKFLOATVAL(result, isinf(arg1) || isinf(arg2), true);
	PG_RETURN_FLOAT8(result);
}

Datum
float84mul(PG_FUNCTION_ARGS)
{
	float8		arg1 = PG_GETARG_FLOAT8(0);
	float4		arg2 = PG_GETARG_FLOAT4(1);
	float8		result;

	result = arg1 * arg2;

	CHECKFLOATVAL(result, isinf(arg1) || isinf(arg2),
				  arg1 == 0 || arg2 == 0);
	PG_RETURN_FLOAT8(result);
}

Datum
float84div(PG_FUNCTION_ARGS)
{
	float8		arg1 = PG_GETARG_FLOAT8(0);
	float4		arg2 = PG_GETARG_FLOAT4(1);
	float8		result;

	if (arg2 == 0.0)
		ereport(ERROR,
				(errcode(ERRCODE_DIVISION_BY_ZERO),
				 errmsg("division by zero")));

	result = arg1 / arg2;

	CHECKFLOATVAL(result, isinf(arg1) || isinf(arg2), arg1 == 0);
	PG_RETURN_FLOAT8(result);
}

/*
 *		====================
 *		COMPARISON OPERATORS
 *		====================
 */

/*
 *		float48{eq,ne,lt,le,gt,ge}		- float4/float8 comparison operations
 */
Datum
float48eq(PG_FUNCTION_ARGS)
{
	float4		arg1 = PG_GETARG_FLOAT4(0);
	float8		arg2 = PG_GETARG_FLOAT8(1);

	PG_RETURN_BOOL(float8_cmp_internal(arg1, arg2) == 0);
}

Datum
float48ne(PG_FUNCTION_ARGS)
{
	float4		arg1 = PG_GETARG_FLOAT4(0);
	float8		arg2 = PG_GETARG_FLOAT8(1);

	PG_RETURN_BOOL(float8_cmp_internal(arg1, arg2) != 0);
}

Datum
float48lt(PG_FUNCTION_ARGS)
{
	float4		arg1 = PG_GETARG_FLOAT4(0);
	float8		arg2 = PG_GETARG_FLOAT8(1);

	PG_RETURN_BOOL(float8_cmp_internal(arg1, arg2) < 0);
}

Datum
float48le(PG_FUNCTION_ARGS)
{
	float4		arg1 = PG_GETARG_FLOAT4(0);
	float8		arg2 = PG_GETARG_FLOAT8(1);

	PG_RETURN_BOOL(float8_cmp_internal(arg1, arg2) <= 0);
}

Datum
float48gt(PG_FUNCTION_ARGS)
{
	float4		arg1 = PG_GETARG_FLOAT4(0);
	float8		arg2 = PG_GETARG_FLOAT8(1);

	PG_RETURN_BOOL(float8_cmp_internal(arg1, arg2) > 0);
}

Datum
float48ge(PG_FUNCTION_ARGS)
{
	float4		arg1 = PG_GETARG_FLOAT4(0);
	float8		arg2 = PG_GETARG_FLOAT8(1);

	PG_RETURN_BOOL(float8_cmp_internal(arg1, arg2) >= 0);
}

/*
 *		float84{eq,ne,lt,le,gt,ge}		- float8/float4 comparison operations
 */
Datum
float84eq(PG_FUNCTION_ARGS)
{
	float8		arg1 = PG_GETARG_FLOAT8(0);
	float4		arg2 = PG_GETARG_FLOAT4(1);

	PG_RETURN_BOOL(float8_cmp_internal(arg1, arg2) == 0);
}

Datum
float84ne(PG_FUNCTION_ARGS)
{
	float8		arg1 = PG_GETARG_FLOAT8(0);
	float4		arg2 = PG_GETARG_FLOAT4(1);

	PG_RETURN_BOOL(float8_cmp_internal(arg1, arg2) != 0);
}

Datum
float84lt(PG_FUNCTION_ARGS)
{
	float8		arg1 = PG_GETARG_FLOAT8(0);
	float4		arg2 = PG_GETARG_FLOAT4(1);

	PG_RETURN_BOOL(float8_cmp_internal(arg1, arg2) < 0);
}

Datum
float84le(PG_FUNCTION_ARGS)
{
	float8		arg1 = PG_GETARG_FLOAT8(0);
	float4		arg2 = PG_GETARG_FLOAT4(1);

	PG_RETURN_BOOL(float8_cmp_internal(arg1, arg2) <= 0);
}

Datum
float84gt(PG_FUNCTION_ARGS)
{
	float8		arg1 = PG_GETARG_FLOAT8(0);
	float4		arg2 = PG_GETARG_FLOAT4(1);

	PG_RETURN_BOOL(float8_cmp_internal(arg1, arg2) > 0);
}

Datum
float84ge(PG_FUNCTION_ARGS)
{
	float8		arg1 = PG_GETARG_FLOAT8(0);
	float4		arg2 = PG_GETARG_FLOAT4(1);

	PG_RETURN_BOOL(float8_cmp_internal(arg1, arg2) >= 0);
}

/*
 * Implements the float8 version of the width_bucket() function
 * defined by SQL2003. See also width_bucket_numeric().
 *
 * 'bound1' and 'bound2' are the lower and upper bounds of the
 * histogram's range, respectively. 'count' is the number of buckets
 * in the histogram. width_bucket() returns an integer indicating the
 * bucket number that 'operand' belongs to in an equiwidth histogram
 * with the specified characteristics. An operand smaller than the
 * lower bound is assigned to bucket 0. An operand greater than the
 * upper bound is assigned to an additional bucket (with number
 * count+1). We don't allow "NaN" for any of the float8 inputs, and we
 * don't allow either of the histogram bounds to be +/- infinity.
 */
Datum
width_bucket_float8(PG_FUNCTION_ARGS)
{
	float8		operand = PG_GETARG_FLOAT8(0);
	float8		bound1 = PG_GETARG_FLOAT8(1);
	float8		bound2 = PG_GETARG_FLOAT8(2);
	int32		count = PG_GETARG_INT32(3);
	int32		result;

	if (count <= 0.0)
		ereport(ERROR,
				(errcode(ERRCODE_INVALID_ARGUMENT_FOR_WIDTH_BUCKET_FUNCTION),
				 errmsg("count must be greater than zero")));

	if (isnan(operand) || isnan(bound1) || isnan(bound2))
		ereport(ERROR,
				(errcode(ERRCODE_INVALID_ARGUMENT_FOR_WIDTH_BUCKET_FUNCTION),
			  errmsg("operand, lower bound and upper bound cannot be NaN")));

	/* Note that we allow "operand" to be infinite */
	if (isinf(bound1) || isinf(bound2))
		ereport(ERROR,
				(errcode(ERRCODE_INVALID_ARGUMENT_FOR_WIDTH_BUCKET_FUNCTION),
				 errmsg("lower and upper bounds must be finite")));

	if (bound1 < bound2)
	{
		if (operand < bound1)
			result = 0;
		else if (operand >= bound2)
		{
			result = count + 1;
			/* check for overflow */
			if (result < count)
				ereport(ERROR,
						(errcode(ERRCODE_NUMERIC_VALUE_OUT_OF_RANGE),
						 errmsg("integer out of range")));
		}
		else
			result = ((float8) count * (operand - bound1) / (bound2 - bound1)) + 1;
	}
	else if (bound1 > bound2)
	{
		if (operand > bound1)
			result = 0;
		else if (operand <= bound2)
		{
			result = count + 1;
			/* check for overflow */
			if (result < count)
				ereport(ERROR,
						(errcode(ERRCODE_NUMERIC_VALUE_OUT_OF_RANGE),
						 errmsg("integer out of range")));
		}
		else
			result = ((float8) count * (bound1 - operand) / (bound1 - bound2)) + 1;
	}
	else
	{
		ereport(ERROR,
				(errcode(ERRCODE_INVALID_ARGUMENT_FOR_WIDTH_BUCKET_FUNCTION),
				 errmsg("lower bound cannot equal upper bound")));
		result = 0;				/* keep the compiler quiet */
	}

	PG_RETURN_INT32(result);
}

/* ========== PRIVATE ROUTINES ========== */

#ifndef HAVE_CBRT

static double
cbrt(double x)
{
	int			isneg = (x < 0.0);
	double		absx = fabs(x);
	double		tmpres = pow(absx, (double) 1.0 / (double) 3.0);

	/*
	 * The result is somewhat inaccurate --- not really pow()'s fault, as the
	 * exponent it's handed contains roundoff error.  We can improve the
	 * accuracy by doing one iteration of Newton's formula.  Beware of zero
	 * input however.
	 */
	if (tmpres > 0.0)
		tmpres -= (tmpres - absx / (tmpres * tmpres)) / (double) 3.0;

	return isneg ? -tmpres : tmpres;
}

#endif   /* !HAVE_CBRT */


Datum
float8_amalg(PG_FUNCTION_ARGS)
{
	ArrayType  *aTransArray = PG_GETARG_ARRAYTYPE_P(0);
	ArrayType  *bTransArray = PG_GETARG_ARRAYTYPE_P(1);

	PG_RETURN_ARRAYTYPE_P(float8_amalg_demalg(aTransArray, bTransArray,
											  fcinfo, true));
}

Datum
float8_demalg(PG_FUNCTION_ARGS)
{
	ArrayType  *aTransArray = PG_GETARG_ARRAYTYPE_P(0);
	ArrayType  *bTransArray = PG_GETARG_ARRAYTYPE_P(1);

	PG_RETURN_ARRAYTYPE_P(float8_amalg_demalg(aTransArray, bTransArray,
											  fcinfo, false));	
}

static ArrayType *
float8_amalg_demalg(ArrayType *aTransArray, ArrayType *bTransArray,
					FunctionCallInfo fcinfo, bool is_amalg)
{
	float8	   *transvalues;
	float8		aN, bN,
				aSumX, bSumX,
				aSumX2, bSumX2;

	if (is_amalg)
		transvalues = check_float8_array(bTransArray, "float8_amalg", 3);
	else
		transvalues = check_float8_array(bTransArray, "float8_demalg", 3);
	bN = transvalues[0];
	bSumX = transvalues[1];
	bSumX2 = transvalues[2];

	if (is_amalg)
		transvalues = check_float8_array(aTransArray, "float8_amalg", 3);
	else
		transvalues = check_float8_array(aTransArray, "float8_demalg", 3);
	aN = transvalues[0];
	aSumX = transvalues[1];
	aSumX2 = transvalues[2];

	if (is_amalg)
	{
		aN += bN;
		aSumX += bSumX;
		aSumX2 += bSumX2;
	}
	else
	{
		aN -= bN;
		aSumX -= bSumX;
		aSumX2 -= bSumX2;
	}

	/*
	 * If we're invoked by nodeAgg, we can cheat and modify our first
	 * parameter in-place to reduce palloc overhead. Otherwise we construct a
	 * new array with the updated transition data and return it.
	 */
	if (fcinfo->context && IS_AGG_EXECUTION_NODE(fcinfo->context))
	{
		transvalues[0] = aN;
		transvalues[1] = aSumX;
		transvalues[2] = aSumX2;

		return aTransArray;
	}
	else
	{
		Datum		transdatums[3];
		ArrayType  *result;

		transdatums[0] = Float8GetDatumFast(aN);
		transdatums[1] = Float8GetDatumFast(aSumX);
		transdatums[2] = Float8GetDatumFast(aSumX2);

		result = construct_array(transdatums, 3,
								 FLOAT8OID,
							 sizeof(float8), true /* float8 byval */ , 'd');

		return result;
	}
}

/* amalgamate values for linear regression functions */
Datum
float8_regr_amalg(PG_FUNCTION_ARGS)
{
	ArrayType  *aTransArray = PG_GETARG_ARRAYTYPE_P(0);
	ArrayType  *bTransArray = PG_GETARG_ARRAYTYPE_P(1);
	float8	   *transvalues;
	float8		aN, bN,
				aSumX, bSumX,
				aSumY, bSumY,
				aSumX2, bSumX2,
				aSumY2, bSumY2,
				aSumXY, bSumXY;

	transvalues = check_float8_array(bTransArray, "float8_regr_amalg", 6);
	bN = transvalues[0];
	bSumX = transvalues[1];
	bSumX2 = transvalues[2];
	bSumY = transvalues[3];
	bSumY2 = transvalues[4];
	bSumXY = transvalues[5];

	transvalues = check_float8_array(aTransArray, "float8_regr_amalg", 6);
	aN = transvalues[0];
	aSumX = transvalues[1];
	aSumX2 = transvalues[2];
	aSumY = transvalues[3];
	aSumY2 = transvalues[4];
	aSumXY = transvalues[5];

	aN += bN;
	aSumX += bSumX;
	aSumX2 += bSumX2;
	aSumY += bSumY;
	aSumY2 += bSumY2;
	aSumXY += bSumXY;

	/*
	 * If we're invoked by nodeAgg, we can cheat and modify our first
	 * parameter in-place to reduce palloc overhead. Otherwise we construct a
	 * new array with the updated transition data and return it.
	 */
	if (fcinfo->context && IS_AGG_EXECUTION_NODE(fcinfo->context))
	{
		transvalues[0] = aN;
		transvalues[1] = aSumX;
		transvalues[2] = aSumX2;
		transvalues[3] = aSumY;
		transvalues[4] = aSumY2;
		transvalues[5] = aSumXY;

		PG_RETURN_ARRAYTYPE_P(aTransArray);
	}
	else
	{
		Datum		transdatums[6];
		ArrayType  *result;

		transdatums[0] = Float8GetDatumFast(aN);
		transdatums[1] = Float8GetDatumFast(aSumX);
		transdatums[2] = Float8GetDatumFast(aSumX2);
		transdatums[3] = Float8GetDatumFast(aSumY);
		transdatums[4] = Float8GetDatumFast(aSumY2);
		transdatums[5] = Float8GetDatumFast(aSumXY);

		result = construct_array(transdatums, 6,
								 FLOAT8OID,
							 sizeof(float8), true /* float8 byval */ , 'd');

		PG_RETURN_ARRAYTYPE_P(result);
	}
}
<|MERGE_RESOLUTION|>--- conflicted
+++ resolved
@@ -1480,33 +1480,19 @@
 
 	/*
 	 * pow() sets errno only on some platforms, depending on whether it
-<<<<<<< HEAD
 	 * follows _IEEE_, _POSIX_, _XOPEN_, or _SVID_, so we try to avoid using
 	 * errno.  However, some platform/CPU combinations return errno == EDOM
 	 * and result == Nan for negative arg1 and very large arg2 (they must be
 	 * using something different from our floor() test to decide it's
 	 * invalid).  Other platforms (HPPA) return errno == ERANGE and a large
 	 * (HUGE_VAL) but finite result to signal overflow.
-=======
-	 * follows _IEEE_, _POSIX_, _XOPEN_, or _SVID_, so we try to avoid
-	 * using errno.  However, some platform/CPU combinations return
-	 * errno == EDOM and result == Nan, so we have to check for that and
-	 * set result properly.  For example, Linux on 32-bit x86 hardware
-	 * returns EDOM/Nan for (-1) ^ 1e19, but (-1) ^ 1e18 returns
-	 * 1 -- basically a negative base raised to a very high power causes
-	 * it on some CPUs.
->>>>>>> 5a2a527b
 	 */
 	errno = 0;
 	result = pow(arg1, arg2);
 	if (errno == EDOM && isnan(result))
 	{
 		if ((fabs(arg1) > 1 && arg2 >= 0) || (fabs(arg1) < 1 && arg2 < 0))
-<<<<<<< HEAD
 			/* The sign of Inf is not significant in this case. */
-=======
-			/* The sign if Inf is not significant in this case. */
->>>>>>> 5a2a527b
 			result = get_float8_infinity();
 		else if (fabs(arg1) != 1)
 			result = 0;
@@ -1530,14 +1516,10 @@
 	float8		arg1 = PG_GETARG_FLOAT8(0);
 	float8		result;
 
-<<<<<<< HEAD
 	errno = 0;
 	result = exp(arg1);
 	if (errno == ERANGE && result != 0 && !isinf(result))
 		result = get_float8_infinity();
-=======
-	result = exp(arg1);
->>>>>>> 5a2a527b
 
 	CHECKFLOATVAL(result, isinf(arg1), false);
 	PG_RETURN_FLOAT8(result);
