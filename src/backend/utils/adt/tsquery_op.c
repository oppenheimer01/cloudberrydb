/*-------------------------------------------------------------------------
 *
 * tsquery_op.c
 *	  Various operations with tsquery
 *
 * Portions Copyright (c) 1996-2015, PostgreSQL Global Development Group
 *
 *
 * IDENTIFICATION
 *	  src/backend/utils/adt/tsquery_op.c
 *
 *-------------------------------------------------------------------------
 */

#include "postgres.h"

#include "tsearch/ts_utils.h"

Datum
tsquery_numnode(PG_FUNCTION_ARGS)
{
	TSQuery		query = PG_GETARG_TSQUERY(0);
	int			nnode = query->size;

	PG_FREE_IF_COPY(query, 0);
	PG_RETURN_INT32(nnode);
}

static QTNode *
join_tsqueries(TSQuery a, TSQuery b, int8 operator)
{
	QTNode	   *res = (QTNode *) palloc0(sizeof(QTNode));

	res->flags |= QTN_NEEDFREE;

	res->valnode = (QueryItem *) palloc0(sizeof(QueryItem));
	res->valnode->type = QI_OPR;
	res->valnode->qoperator.oper = operator;

	res->child = (QTNode **) palloc0(sizeof(QTNode *) * 2);
	res->child[0] = QT2QTN(GETQUERY(b), GETOPERAND(b));
	res->child[1] = QT2QTN(GETQUERY(a), GETOPERAND(a));
	res->nchild = 2;

	return res;
}

Datum
tsquery_and(PG_FUNCTION_ARGS)
{
	TSQuery		a = PG_GETARG_TSQUERY_COPY(0);
	TSQuery		b = PG_GETARG_TSQUERY_COPY(1);
	QTNode	   *res;
	TSQuery		query;

	if (a->size == 0)
	{
		PG_FREE_IF_COPY(a, 1);
		PG_RETURN_POINTER(b);
	}
	else if (b->size == 0)
	{
		PG_FREE_IF_COPY(b, 1);
		PG_RETURN_POINTER(a);
	}

	res = join_tsqueries(a, b, OP_AND);

	query = QTN2QT(res);

	QTNFree(res);
	PG_FREE_IF_COPY(a, 0);
	PG_FREE_IF_COPY(b, 1);

	PG_RETURN_TSQUERY(query);
}

Datum
tsquery_or(PG_FUNCTION_ARGS)
{
	TSQuery		a = PG_GETARG_TSQUERY_COPY(0);
	TSQuery		b = PG_GETARG_TSQUERY_COPY(1);
	QTNode	   *res;
	TSQuery		query;

	if (a->size == 0)
	{
		PG_FREE_IF_COPY(a, 1);
		PG_RETURN_POINTER(b);
	}
	else if (b->size == 0)
	{
		PG_FREE_IF_COPY(b, 1);
		PG_RETURN_POINTER(a);
	}

	res = join_tsqueries(a, b, OP_OR);

	query = QTN2QT(res);

	QTNFree(res);
	PG_FREE_IF_COPY(a, 0);
	PG_FREE_IF_COPY(b, 1);

	PG_RETURN_POINTER(query);
}

Datum
tsquery_not(PG_FUNCTION_ARGS)
{
	TSQuery		a = PG_GETARG_TSQUERY_COPY(0);
	QTNode	   *res;
	TSQuery		query;

	if (a->size == 0)
		PG_RETURN_POINTER(a);

	res = (QTNode *) palloc0(sizeof(QTNode));

	res->flags |= QTN_NEEDFREE;

	res->valnode = (QueryItem *) palloc0(sizeof(QueryItem));
	res->valnode->type = QI_OPR;
	res->valnode->qoperator.oper = OP_NOT;

	res->child = (QTNode **) palloc0(sizeof(QTNode *));
	res->child[0] = QT2QTN(GETQUERY(a), GETOPERAND(a));
	res->nchild = 1;

	query = QTN2QT(res);

	QTNFree(res);
	PG_FREE_IF_COPY(a, 0);

	PG_RETURN_POINTER(query);
}

static int
CompareTSQ(TSQuery a, TSQuery b)
{
	if (a->size != b->size)
	{
		return (a->size < b->size) ? -1 : 1;
	}
	else if (VARSIZE(a) != VARSIZE(b))
	{
		return (VARSIZE(a) < VARSIZE(b)) ? -1 : 1;
	}
	else if (a->size != 0)
	{
		QTNode	   *an = QT2QTN(GETQUERY(a), GETOPERAND(a));
		QTNode	   *bn = QT2QTN(GETQUERY(b), GETOPERAND(b));
		int			res = QTNodeCompare(an, bn);

		QTNFree(an);
		QTNFree(bn);

		return res;
	}

	return 0;
}

Datum
tsquery_cmp(PG_FUNCTION_ARGS)
{
	TSQuery		a = PG_GETARG_TSQUERY_COPY(0);
	TSQuery		b = PG_GETARG_TSQUERY_COPY(1);
	int			res = CompareTSQ(a, b);

	PG_FREE_IF_COPY(a, 0);
	PG_FREE_IF_COPY(b, 1);

	PG_RETURN_INT32(res);
}

#define CMPFUNC( NAME, CONDITION )				\
Datum											\
NAME(PG_FUNCTION_ARGS) {						\
	TSQuery  a = PG_GETARG_TSQUERY_COPY(0);		\
	TSQuery  b = PG_GETARG_TSQUERY_COPY(1);		\
	int res = CompareTSQ(a,b);					\
												\
	PG_FREE_IF_COPY(a,0);						\
	PG_FREE_IF_COPY(b,1);						\
												\
	PG_RETURN_BOOL( CONDITION );				\
}	\
/* keep compiler quiet - no extra ; */			\
extern int no_such_variable

CMPFUNC(tsquery_lt, res < 0);
CMPFUNC(tsquery_le, res <= 0);
CMPFUNC(tsquery_eq, res == 0);
CMPFUNC(tsquery_ge, res >= 0);
CMPFUNC(tsquery_gt, res > 0);
CMPFUNC(tsquery_ne, res != 0);

TSQuerySign
makeTSQuerySign(TSQuery a)
{
	int			i;
	QueryItem  *ptr = GETQUERY(a);
	TSQuerySign sign = 0;

	for (i = 0; i < a->size; i++)
	{
		if (ptr->type == QI_VAL)
			sign |= ((TSQuerySign) 1) << (((unsigned int) ptr->qoperand.valcrc) % TSQS_SIGLEN);
		ptr++;
	}

	return sign;
}

static char **
collectTSQueryValues(TSQuery a, int *nvalues_p)
{
	QueryItem  *ptr = GETQUERY(a);
	char	   *operand = GETOPERAND(a);
	char	  **values;
	int			nvalues = 0;
	int			i;

	values = (char **) palloc(sizeof(char *) * a->size);

	for (i = 0; i < a->size; i++)
	{
		if (ptr->type == QI_VAL)
		{
			int			len = ptr->qoperand.length;
			char	   *val;

			val = palloc(len + 1);
			memcpy(val, operand + ptr->qoperand.distance, len);
			val[len] = '\0';

			values[nvalues++] = val;
		}
		ptr++;
	}

	*nvalues_p = nvalues;
	return values;
}
<<<<<<< HEAD

static int
cmp_string(const void *a, const void *b)
{
	const char *sa = *((const char **) a);
	const char *sb = *((const char **) b);
	return strcmp(sa, sb);
}

static int
=======

static int
cmp_string(const void *a, const void *b)
{
	const char *sa = *((const char **) a);
	const char *sb = *((const char **) b);

	return strcmp(sa, sb);
}

static int
>>>>>>> ab93f90c
remove_duplicates(char **strings, int n)
{
	if (n <= 1)
		return n;
	else
	{
		int			i;
		char	   *prev = strings[0];
		int			new_n = 1;

		for (i = 1; i < n; i++)
		{
			if (strcmp(strings[i], prev) != 0)
			{
				strings[new_n++] = strings[i];
				prev = strings[i];
			}
		}
		return new_n;
	}
}

Datum
tsq_mcontains(PG_FUNCTION_ARGS)
{
	TSQuery		query = PG_GETARG_TSQUERY(0);
	TSQuery		ex = PG_GETARG_TSQUERY(1);
	char	  **query_values;
	int			query_nvalues;
	char	  **ex_values;
	int			ex_nvalues;
	bool		result = true;

	/* Extract the query terms into arrays */
	query_values = collectTSQueryValues(query, &query_nvalues);
	ex_values = collectTSQueryValues(ex, &ex_nvalues);

	/* Sort and remove duplicates from both arrays */
	qsort(query_values, query_nvalues, sizeof(char *), cmp_string);
	query_nvalues = remove_duplicates(query_values, query_nvalues);
	qsort(ex_values, ex_nvalues, sizeof(char *), cmp_string);
	ex_nvalues = remove_duplicates(ex_values, ex_nvalues);

	if (ex_nvalues > query_nvalues)
		result = false;
	else
	{
<<<<<<< HEAD
		int i;
		int j = 0;
=======
		int			i;
		int			j = 0;
>>>>>>> ab93f90c

		for (i = 0; i < ex_nvalues; i++)
		{
			for (; j < query_nvalues; j++)
			{
				if (strcmp(ex_values[i], query_values[j]) == 0)
					break;
			}
			if (j == query_nvalues)
			{
				result = false;
				break;
			}
		}
	}

	PG_RETURN_BOOL(result);
}

Datum
tsq_mcontained(PG_FUNCTION_ARGS)
{
	PG_RETURN_DATUM(
					DirectFunctionCall2(
										tsq_mcontains,
										PG_GETARG_DATUM(1),
										PG_GETARG_DATUM(0)
										)
		);
}<|MERGE_RESOLUTION|>--- conflicted
+++ resolved
@@ -243,30 +243,17 @@
 	*nvalues_p = nvalues;
 	return values;
 }
-<<<<<<< HEAD
 
 static int
 cmp_string(const void *a, const void *b)
 {
 	const char *sa = *((const char **) a);
 	const char *sb = *((const char **) b);
+
 	return strcmp(sa, sb);
 }
 
 static int
-=======
-
-static int
-cmp_string(const void *a, const void *b)
-{
-	const char *sa = *((const char **) a);
-	const char *sb = *((const char **) b);
-
-	return strcmp(sa, sb);
-}
-
-static int
->>>>>>> ab93f90c
 remove_duplicates(char **strings, int n)
 {
 	if (n <= 1)
@@ -314,13 +301,8 @@
 		result = false;
 	else
 	{
-<<<<<<< HEAD
-		int i;
-		int j = 0;
-=======
 		int			i;
 		int			j = 0;
->>>>>>> ab93f90c
 
 		for (i = 0; i < ex_nvalues; i++)
 		{
