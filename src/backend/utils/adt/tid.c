/*-------------------------------------------------------------------------
 *
 * tid.c
 *	  Functions for the built-in type tuple id
 *
<<<<<<< HEAD
 * Portions Copyright (c) 2006-2009, Greenplum inc
 * Portions Copyright (c) 2012-Present VMware, Inc. or its affiliates.
 * Portions Copyright (c) 1996-2019, PostgreSQL Global Development Group
=======
 * Portions Copyright (c) 1996-2021, PostgreSQL Global Development Group
>>>>>>> d457cb4e
 * Portions Copyright (c) 1994, Regents of the University of California
 *
 *
 * IDENTIFICATION
 *	  src/backend/utils/adt/tid.c
 *
 * NOTES
 *	  input routine largely stolen from boxin().
 *
 *-------------------------------------------------------------------------
 */
#include "postgres.h"

#include <math.h>
#include <limits.h>

#include "access/hash.h"
#include "access/heapam.h"
#include "access/sysattr.h"
#include "access/tableam.h"
#include "catalog/namespace.h"
#include "catalog/pg_type.h"
#include "common/hashfn.h"
#include "libpq/pqformat.h"
#include "miscadmin.h"
#include "parser/parsetree.h"
#include "utils/acl.h"
#include "utils/builtins.h"
#include "utils/lsyscache.h"
#include "utils/rel.h"
#include "utils/snapmgr.h"
#include "utils/varlena.h"

#define PG_GETARG_ITEMPOINTER(n) DatumGetItemPointer(PG_GETARG_DATUM(n))
#define PG_RETURN_ITEMPOINTER(x) return ItemPointerGetDatum(x)

#define LDELIM			'('
#define RDELIM			')'
#define DELIM			','
#define NTIDARGS		2

static ItemPointer currtid_for_view(Relation viewrel, ItemPointer tid);

/* ----------------------------------------------------------------
 *		tidin
 * ----------------------------------------------------------------
 */
Datum
tidin(PG_FUNCTION_ARGS)
{
	char	   *str = PG_GETARG_CSTRING(0);
	char	   *p,
			   *coord[NTIDARGS];
	int			i;
	ItemPointer result;
	BlockNumber blockNumber;
	OffsetNumber offsetNumber;
	char	   *badp;
	int			hold_offset;

	for (i = 0, p = str; *p && i < NTIDARGS && *p != RDELIM; p++)
		if (*p == DELIM || (*p == LDELIM && !i))
			coord[i++] = p + 1;

	if (i < NTIDARGS)
		ereport(ERROR,
				(errcode(ERRCODE_INVALID_TEXT_REPRESENTATION),
				 errmsg("invalid input syntax for type %s: \"%s\"",
						"tid", str)));

	errno = 0;
	blockNumber = strtoul(coord[0], &badp, 10);
	if (errno || *badp != DELIM)
		ereport(ERROR,
				(errcode(ERRCODE_INVALID_TEXT_REPRESENTATION),
				 errmsg("invalid input syntax for type %s: \"%s\"",
						"tid", str)));

	hold_offset = strtol(coord[1], &badp, 10);
	if (errno || *badp != RDELIM ||
		hold_offset > USHRT_MAX || hold_offset < 0)
		ereport(ERROR,
				(errcode(ERRCODE_INVALID_TEXT_REPRESENTATION),
				 errmsg("invalid input syntax for type %s: \"%s\"",
						"tid", str)));

	offsetNumber = hold_offset;

	result = (ItemPointer) palloc(sizeof(ItemPointerData));

	ItemPointerSet(result, blockNumber, offsetNumber);

	PG_RETURN_ITEMPOINTER(result);
}

/* ----------------------------------------------------------------
 *		tidout
 * ----------------------------------------------------------------
 */
Datum
tidout(PG_FUNCTION_ARGS)
{
	ItemPointer itemPtr = PG_GETARG_ITEMPOINTER(0);
	BlockNumber blockNumber;
	OffsetNumber offsetNumber;
	char		buf[32];

	blockNumber = ItemPointerGetBlockNumberNoCheck(itemPtr);
	offsetNumber = ItemPointerGetOffsetNumberNoCheck(itemPtr);

	/* Perhaps someday we should output this as a record. */
	snprintf(buf, sizeof(buf), "(%u,%u)", blockNumber, offsetNumber);

	PG_RETURN_CSTRING(pstrdup(buf));
}

/*
 *		tidrecv			- converts external binary format to tid
 */
Datum
tidrecv(PG_FUNCTION_ARGS)
{
	StringInfo	buf = (StringInfo) PG_GETARG_POINTER(0);
	ItemPointer result;
	BlockNumber blockNumber;
	OffsetNumber offsetNumber;

	blockNumber = pq_getmsgint(buf, sizeof(blockNumber));
	offsetNumber = pq_getmsgint(buf, sizeof(offsetNumber));

	result = (ItemPointer) palloc(sizeof(ItemPointerData));

	ItemPointerSet(result, blockNumber, offsetNumber);

	PG_RETURN_ITEMPOINTER(result);
}

/*
 *		tidsend			- converts tid to binary format
 */
Datum
tidsend(PG_FUNCTION_ARGS)
{
	ItemPointer itemPtr = PG_GETARG_ITEMPOINTER(0);
	StringInfoData buf;

	pq_begintypsend(&buf);
	pq_sendint32(&buf, ItemPointerGetBlockNumberNoCheck(itemPtr));
	pq_sendint16(&buf, ItemPointerGetOffsetNumberNoCheck(itemPtr));
	PG_RETURN_BYTEA_P(pq_endtypsend(&buf));
}

/*****************************************************************************
 *	 PUBLIC ROUTINES														 *
 *****************************************************************************/

Datum
tideq(PG_FUNCTION_ARGS)
{
	ItemPointer arg1 = PG_GETARG_ITEMPOINTER(0);
	ItemPointer arg2 = PG_GETARG_ITEMPOINTER(1);

	PG_RETURN_BOOL(ItemPointerCompare(arg1, arg2) == 0);
}

Datum
tidne(PG_FUNCTION_ARGS)
{
	ItemPointer arg1 = PG_GETARG_ITEMPOINTER(0);
	ItemPointer arg2 = PG_GETARG_ITEMPOINTER(1);

	PG_RETURN_BOOL(ItemPointerCompare(arg1, arg2) != 0);
}

Datum
tidlt(PG_FUNCTION_ARGS)
{
	ItemPointer arg1 = PG_GETARG_ITEMPOINTER(0);
	ItemPointer arg2 = PG_GETARG_ITEMPOINTER(1);

	PG_RETURN_BOOL(ItemPointerCompare(arg1, arg2) < 0);
}

Datum
tidle(PG_FUNCTION_ARGS)
{
	ItemPointer arg1 = PG_GETARG_ITEMPOINTER(0);
	ItemPointer arg2 = PG_GETARG_ITEMPOINTER(1);

	PG_RETURN_BOOL(ItemPointerCompare(arg1, arg2) <= 0);
}

Datum
tidgt(PG_FUNCTION_ARGS)
{
	ItemPointer arg1 = PG_GETARG_ITEMPOINTER(0);
	ItemPointer arg2 = PG_GETARG_ITEMPOINTER(1);

	PG_RETURN_BOOL(ItemPointerCompare(arg1, arg2) > 0);
}

Datum
tidge(PG_FUNCTION_ARGS)
{
	ItemPointer arg1 = PG_GETARG_ITEMPOINTER(0);
	ItemPointer arg2 = PG_GETARG_ITEMPOINTER(1);

	PG_RETURN_BOOL(ItemPointerCompare(arg1, arg2) >= 0);
}

Datum
bttidcmp(PG_FUNCTION_ARGS)
{
	ItemPointer arg1 = PG_GETARG_ITEMPOINTER(0);
	ItemPointer arg2 = PG_GETARG_ITEMPOINTER(1);

	PG_RETURN_INT32(ItemPointerCompare(arg1, arg2));
}

Datum
tidlarger(PG_FUNCTION_ARGS)
{
	ItemPointer arg1 = PG_GETARG_ITEMPOINTER(0);
	ItemPointer arg2 = PG_GETARG_ITEMPOINTER(1);

	PG_RETURN_ITEMPOINTER(ItemPointerCompare(arg1, arg2) >= 0 ? arg1 : arg2);
}

Datum
tidsmaller(PG_FUNCTION_ARGS)
{
	ItemPointer arg1 = PG_GETARG_ITEMPOINTER(0);
	ItemPointer arg2 = PG_GETARG_ITEMPOINTER(1);

	PG_RETURN_ITEMPOINTER(ItemPointerCompare(arg1, arg2) <= 0 ? arg1 : arg2);
}

Datum
hashtid(PG_FUNCTION_ARGS)
{
	ItemPointer key = PG_GETARG_ITEMPOINTER(0);

	/*
	 * While you'll probably have a lot of trouble with a compiler that
	 * insists on appending pad space to struct ItemPointerData, we can at
	 * least make this code work, by not using sizeof(ItemPointerData).
	 * Instead rely on knowing the sizes of the component fields.
	 */
	return hash_any((unsigned char *) key,
					sizeof(BlockIdData) + sizeof(OffsetNumber));
}

Datum
hashtidextended(PG_FUNCTION_ARGS)
{
	ItemPointer key = PG_GETARG_ITEMPOINTER(0);
	uint64		seed = PG_GETARG_INT64(1);

	/* As above */
	return hash_any_extended((unsigned char *) key,
							 sizeof(BlockIdData) + sizeof(OffsetNumber),
							 seed);
}


/*
 *	Functions to get latest tid of a specified tuple.
 *
 *	Maybe these implementations should be moved to another place
 */

/*
 * Utility wrapper for current CTID functions.
 *		Returns the latest version of a tuple pointing at "tid" for
 *		relation "rel".
 */
static ItemPointer
currtid_internal(Relation rel, ItemPointer tid)
{
	ItemPointer result;
	AclResult	aclresult;
	Snapshot	snapshot;
	TableScanDesc scan;

	result = (ItemPointer) palloc(sizeof(ItemPointerData));

	aclresult = pg_class_aclcheck(RelationGetRelid(rel), GetUserId(),
								  ACL_SELECT);
	if (aclresult != ACLCHECK_OK)
		aclcheck_error(aclresult, get_relkind_objtype(rel->rd_rel->relkind),
					   RelationGetRelationName(rel));

	if (rel->rd_rel->relkind == RELKIND_VIEW)
		return currtid_for_view(rel, tid);

	if (!RELKIND_HAS_STORAGE(rel->rd_rel->relkind))
		elog(ERROR, "cannot look at latest visible tid for relation \"%s.%s\"",
			 get_namespace_name(RelationGetNamespace(rel)),
			 RelationGetRelationName(rel));

	ItemPointerCopy(tid, result);

	snapshot = RegisterSnapshot(GetLatestSnapshot());
	scan = table_beginscan_tid(rel, snapshot);
	table_tuple_get_latest_tid(scan, result);
	table_endscan(scan);
	UnregisterSnapshot(snapshot);

	return result;
}

/*
 *	Handle CTIDs of views.
 *		CTID should be defined in the view and it must
 *		correspond to the CTID of a base relation.
 */
static ItemPointer
currtid_for_view(Relation viewrel, ItemPointer tid)
{
	TupleDesc	att = RelationGetDescr(viewrel);
	RuleLock   *rulelock;
	RewriteRule *rewrite;
	int			i,
				natts = att->natts,
				tididx = -1;

	for (i = 0; i < natts; i++)
	{
		Form_pg_attribute attr = TupleDescAttr(att, i);

		if (strcmp(NameStr(attr->attname), "ctid") == 0)
		{
			if (attr->atttypid != TIDOID)
				elog(ERROR, "ctid isn't of type TID");
			tididx = i;
			break;
		}
	}
	if (tididx < 0)
		elog(ERROR, "currtid cannot handle views with no CTID");
	rulelock = viewrel->rd_rules;
	if (!rulelock)
		elog(ERROR, "the view has no rules");
	for (i = 0; i < rulelock->numLocks; i++)
	{
		rewrite = rulelock->rules[i];
		if (rewrite->event == CMD_SELECT)
		{
			Query	   *query;
			TargetEntry *tle;

			if (list_length(rewrite->actions) != 1)
				elog(ERROR, "only one select rule is allowed in views");
			query = (Query *) linitial(rewrite->actions);
			tle = get_tle_by_resno(query->targetList, tididx + 1);
			if (tle && tle->expr && IsA(tle->expr, Var))
			{
				Var		   *var = (Var *) tle->expr;
				RangeTblEntry *rte;

				if (!IS_SPECIAL_VARNO(var->varno) &&
					var->varattno == SelfItemPointerAttributeNumber)
				{
					rte = rt_fetch(var->varno, query->rtable);
					if (rte)
					{
						ItemPointer result;
						Relation	rel;

						rel = table_open(rte->relid, AccessShareLock);
						result = currtid_internal(rel, tid);
						table_close(rel, AccessShareLock);
						return result;
					}
				}
			}
			break;
		}
	}
	elog(ERROR, "currtid cannot handle this view");
<<<<<<< HEAD
	return (Datum) 0;
}


/*
 * This function originates from PostgreSQL,
 * is currently not supported by GPDB - MPP-7886.
 * The problem is that calling function
 * heapam.c::heap_get_latest_tid below fails to return
 * the current number of blocks for the examined relation
 */

Datum
currtid_byreloid(PG_FUNCTION_ARGS)
{
	Oid			reloid = PG_GETARG_OID(0);
	ItemPointer tid = PG_GETARG_ITEMPOINTER(1);
	ItemPointer result;
	Relation	rel;
	AclResult	aclresult;
	Snapshot	snapshot;
	TableScanDesc scan;

	/*
	 * Immediately inform client that the function is not supported
	 */
	ereport(ERROR,
			(errcode(ERRCODE_FEATURE_NOT_SUPPORTED),
			 errmsg("function currtid is not supported by GPDB")));

	result = (ItemPointer) palloc(sizeof(ItemPointerData));
	if (!reloid)
	{
		*result = Current_last_tid;
		PG_RETURN_ITEMPOINTER(result);
	}

	rel = table_open(reloid, AccessShareLock);

	aclresult = pg_class_aclcheck(RelationGetRelid(rel), GetUserId(),
								  ACL_SELECT);
	if (aclresult != ACLCHECK_OK)
		aclcheck_error(aclresult, get_relkind_objtype(rel->rd_rel->relkind),
					   RelationGetRelationName(rel));

	if (rel->rd_rel->relkind == RELKIND_VIEW)
		return currtid_for_view(rel, tid);

	ItemPointerCopy(tid, result);

	snapshot = RegisterSnapshot(GetLatestSnapshot());
	scan = table_beginscan(rel, snapshot, 0, NULL);
	table_tuple_get_latest_tid(scan, result);
	table_endscan(scan);
	UnregisterSnapshot(snapshot);

	table_close(rel, AccessShareLock);

	PG_RETURN_ITEMPOINTER(result);
}


/*
 * This function originates from PostgreSQL,
 * is currently not supported by GPDB - MPP-7886.
 * The problem is that calling function
 * heapam.c::heap_get_latest_tid below fails to return
 * the current number of blocks for the examined relation
 */

=======
	return NULL;
}

/*
 * currtid_byrelname
 *		Get the latest tuple version of the tuple pointing at a CTID, for a
 *		given relation name.
 */
>>>>>>> d457cb4e
Datum
currtid_byrelname(PG_FUNCTION_ARGS)
{
	text	   *relname = PG_GETARG_TEXT_PP(0);
	ItemPointer tid = PG_GETARG_ITEMPOINTER(1);
	ItemPointer result;
	RangeVar   *relrv;
	Relation	rel;

	/*
	 * Immediately inform client that the function is not supported
	 */
	ereport(ERROR,
			(errcode(ERRCODE_FEATURE_NOT_SUPPORTED),
			 errmsg("function currtid2 is not supported by GPDB")));

	relrv = makeRangeVarFromNameList(textToQualifiedNameList(relname));
	rel = table_openrv(relrv, AccessShareLock);

	/* grab the latest tuple version associated to this CTID */
	result = currtid_internal(rel, tid);

	table_close(rel, AccessShareLock);

	PG_RETURN_ITEMPOINTER(result);
}<|MERGE_RESOLUTION|>--- conflicted
+++ resolved
@@ -3,13 +3,9 @@
  * tid.c
  *	  Functions for the built-in type tuple id
  *
-<<<<<<< HEAD
- * Portions Copyright (c) 2006-2009, Greenplum inc
+ * Portions Copyright (c) 2006-2009, Cloudberry inc
  * Portions Copyright (c) 2012-Present VMware, Inc. or its affiliates.
- * Portions Copyright (c) 1996-2019, PostgreSQL Global Development Group
-=======
  * Portions Copyright (c) 1996-2021, PostgreSQL Global Development Group
->>>>>>> d457cb4e
  * Portions Copyright (c) 1994, Regents of the University of California
  *
  *
@@ -390,87 +386,11 @@
 		}
 	}
 	elog(ERROR, "currtid cannot handle this view");
-<<<<<<< HEAD
-	return (Datum) 0;
-}
-
-
-/*
- * This function originates from PostgreSQL,
- * is currently not supported by GPDB - MPP-7886.
- * The problem is that calling function
- * heapam.c::heap_get_latest_tid below fails to return
- * the current number of blocks for the examined relation
- */
-
-Datum
-currtid_byreloid(PG_FUNCTION_ARGS)
-{
-	Oid			reloid = PG_GETARG_OID(0);
-	ItemPointer tid = PG_GETARG_ITEMPOINTER(1);
-	ItemPointer result;
-	Relation	rel;
-	AclResult	aclresult;
-	Snapshot	snapshot;
-	TableScanDesc scan;
-
-	/*
-	 * Immediately inform client that the function is not supported
-	 */
-	ereport(ERROR,
-			(errcode(ERRCODE_FEATURE_NOT_SUPPORTED),
-			 errmsg("function currtid is not supported by GPDB")));
-
-	result = (ItemPointer) palloc(sizeof(ItemPointerData));
-	if (!reloid)
-	{
-		*result = Current_last_tid;
-		PG_RETURN_ITEMPOINTER(result);
-	}
-
-	rel = table_open(reloid, AccessShareLock);
-
-	aclresult = pg_class_aclcheck(RelationGetRelid(rel), GetUserId(),
-								  ACL_SELECT);
-	if (aclresult != ACLCHECK_OK)
-		aclcheck_error(aclresult, get_relkind_objtype(rel->rd_rel->relkind),
-					   RelationGetRelationName(rel));
-
-	if (rel->rd_rel->relkind == RELKIND_VIEW)
-		return currtid_for_view(rel, tid);
-
-	ItemPointerCopy(tid, result);
-
-	snapshot = RegisterSnapshot(GetLatestSnapshot());
-	scan = table_beginscan(rel, snapshot, 0, NULL);
-	table_tuple_get_latest_tid(scan, result);
-	table_endscan(scan);
-	UnregisterSnapshot(snapshot);
-
-	table_close(rel, AccessShareLock);
-
-	PG_RETURN_ITEMPOINTER(result);
-}
-
-
-/*
- * This function originates from PostgreSQL,
- * is currently not supported by GPDB - MPP-7886.
- * The problem is that calling function
- * heapam.c::heap_get_latest_tid below fails to return
- * the current number of blocks for the examined relation
- */
-
-=======
 	return NULL;
 }
 
-/*
- * currtid_byrelname
- *		Get the latest tuple version of the tuple pointing at a CTID, for a
- *		given relation name.
- */
->>>>>>> d457cb4e
+
+
 Datum
 currtid_byrelname(PG_FUNCTION_ARGS)
 {
