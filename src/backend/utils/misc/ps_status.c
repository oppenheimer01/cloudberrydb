--- conflicted
+++ resolved
@@ -7,13 +7,9 @@
  *
  * src/backend/utils/misc/ps_status.c
  *
-<<<<<<< HEAD
- * Portions Copyright (c) 2005-2009, Greenplum inc
+ * Portions Copyright (c) 2005-2009, Cloudberry inc
  * Portions Copyright (c) 2012-Present VMware, Inc. or its affiliates.
- * Copyright (c) 2000-2019, PostgreSQL Global Development Group
-=======
  * Copyright (c) 2000-2021, PostgreSQL Global Development Group
->>>>>>> d457cb4e
  * various details abducted from various places
  *--------------------------------------------------------------------
  */
@@ -283,8 +279,6 @@
 	if (!fixed_part)
 		fixed_part = GetBackendTypeDesc(MyBackendType);
 
-	StrNCpy(ps_username, username, sizeof(ps_username));    /*CDB*/
-
 #ifndef PS_USE_NONE
 	/* no ps display for stand-alone backend */
 	if (!IsUnderPostmaster)
@@ -337,24 +331,14 @@
 	if (*cluster_name == '\0')
 	{
 		snprintf(ps_buffer, ps_buffer_size,
-<<<<<<< HEAD
-				 PROGRAM_NAME_PREFIX "%5d, %s %s %s ",
-				 PostPortNumber, username, dbname, host_info);
-=======
-				 PROGRAM_NAME_PREFIX "%s ",
-				 fixed_part);
->>>>>>> d457cb4e
+				 PROGRAM_NAME_PREFIX "%5d, %s ",
+				 PostPortNumber, fixed_part);
 	}
 	else
 	{
 		snprintf(ps_buffer, ps_buffer_size,
-<<<<<<< HEAD
-				 PROGRAM_NAME_PREFIX "%5d, %s: %s %s %s ",
-				 PostPortNumber, cluster_name, username, dbname, host_info);
-=======
-				 PROGRAM_NAME_PREFIX "%s: %s ",
-				 cluster_name, fixed_part);
->>>>>>> d457cb4e
+				 PROGRAM_NAME_PREFIX "%5d, %s: %s ",
+				 PostPortNumber, cluster_name, fixed_part);
 	}
 
 	ps_buffer_cur_len = ps_buffer_fixed_size = strlen(ps_buffer);
@@ -380,16 +364,11 @@
 set_ps_display(const char *activity)
 {
 #ifndef PS_USE_NONE
-<<<<<<< HEAD
-	/* update_process_title=off disables updates, unless force = true */
 	char	   *cp = ps_buffer + ps_buffer_fixed_size;
 	char	   *ep = ps_buffer + ps_buffer_size;
 
-	if (!force && !update_process_title)
-=======
 	/* update_process_title=off disables updates */
 	if (!update_process_title)
->>>>>>> d457cb4e
 		return;
 
 	/* no ps display for stand-alone backend */
@@ -511,10 +490,14 @@
 	}
 #endif
 
-<<<<<<< HEAD
+#ifndef PS_USE_NONE
 	*displen = (int) (ps_buffer_cur_len - real_act_prefix_size);
 
 	return ps_buffer + pos;
+#else
+	*displen = 0;
+	return "";
+#endif
 }
 
 /*
@@ -537,6 +520,11 @@
 	return ps_username;
 }
 
+void
+set_ps_display_username(const char* username)
+{
+	strlcpy(ps_username, username, sizeof(ps_username));
+}
 /*
  * Returns the real activity string in the ps display without prefix
  * strings like "con1 seg1 cmd1" for GPDB. On some platforms the
@@ -547,14 +535,4 @@
 get_real_act_ps_display(int *displen)
 {
 	return get_ps_display_from_position(real_act_prefix_size, displen);
-=======
-#ifndef PS_USE_NONE
-	*displen = (int) (ps_buffer_cur_len - ps_buffer_fixed_size);
-
-	return ps_buffer + ps_buffer_fixed_size;
-#else
-	*displen = 0;
-	return "";
-#endif
->>>>>>> d457cb4e
 }