--- conflicted
+++ resolved
@@ -6,13 +6,9 @@
  * There is hardly anything left of Paul Brown's original implementation...
  *
  *
-<<<<<<< HEAD
  * Portions Copyright (c) 2006-2008, Greenplum inc
  * Portions Copyright (c) 2012-Present Pivotal Software, Inc.
- * Portions Copyright (c) 1996-2010, PostgreSQL Global Development Group
-=======
  * Portions Copyright (c) 1996-2011, PostgreSQL Global Development Group
->>>>>>> a4bebdd9
  * Portions Copyright (c) 1994-5, Regents of the University of California
  *
  *
@@ -52,10 +48,7 @@
 #include "optimizer/planner.h"
 #include "storage/bufmgr.h"
 #include "storage/lmgr.h"
-<<<<<<< HEAD
-=======
 #include "storage/predicate.h"
->>>>>>> a4bebdd9
 #include "storage/procarray.h"
 #include "storage/smgr.h"
 #include "utils/acl.h"
@@ -648,13 +641,10 @@
 	 * rebuild the target's indexes and throw away the transient table.
 	 */
 	finish_heap_swap(tableOid, OIDNewHeap, is_system_catalog,
-<<<<<<< HEAD
 					 swap_toast_by_content,
 					 true /* swap_stats */,
+					 false,
 					 frozenXid);
-=======
-					 swap_toast_by_content, false, frozenXid);
->>>>>>> a4bebdd9
 }
 
 
@@ -732,11 +722,8 @@
 										  NIL,
 										  OldHeap->rd_rel->relam,
 										  OldHeap->rd_rel->relkind,
-<<<<<<< HEAD
+										  OldHeap->rd_rel->relpersistence,
 										  OldHeap->rd_rel->relstorage,
-=======
-										  OldHeap->rd_rel->relpersistence,
->>>>>>> a4bebdd9
 										  false,
 										  RelationIsMapped(OldHeap),
 										  true,
@@ -745,13 +732,9 @@
                                           NULL,                         /*CDB*/
 										  reloptions,
 										  false,
-<<<<<<< HEAD
 										  /* allowSystemTableModsDDL */ true,
 										  /* valid_opts */ true);
-=======
-										  true);
 	Assert(OIDNewHeap != InvalidOid);
->>>>>>> a4bebdd9
 
 	ReleaseSysCache(tuple);
 
@@ -784,7 +767,7 @@
 									 &isNull);
 		if (isNull)
 			reloptions = (Datum) 0;
-		AlterTableCreateToastTable(OIDNewHeap, reloptions, is_part);
+		AlterTableCreateToastTable(OIDNewHeap, reloptions, is_part, true /* is_create */);
 
 		ReleaseSysCache(tuple);
 	}
@@ -867,21 +850,12 @@
 
 	/*
 	 * If the OldHeap has a toast table, get lock on the toast table to keep
-<<<<<<< HEAD
-	 * it from being vacuumed.  This is needed because autovacuum processes
-	 * toast tables independently of their main tables, with no lock on the
-	 * latter.  If an autovacuum were to start on the toast table after we
-	 * compute our OldestXmin below, it would use a later OldestXmin, and then
-	 * possibly remove as DEAD toast tuples belonging to main tuples we think
-	 * are only RECENTLY_DEAD.  Then we'd fail while trying to copy those
-=======
 	 * it from being vacuumed.	This is needed because autovacuum processes
 	 * toast tables independently of their main tables, with no lock on the
 	 * latter.	If an autovacuum were to start on the toast table after we
 	 * compute our OldestXmin below, it would use a later OldestXmin, and then
 	 * possibly remove as DEAD toast tuples belonging to main tuples we think
 	 * are only RECENTLY_DEAD.	Then we'd fail while trying to copy those
->>>>>>> a4bebdd9
 	 * tuples.
 	 *
 	 * We don't need to open the toast relation here, just lock it.  The lock
@@ -1511,52 +1485,9 @@
 				elog(ERROR, "cannot swap toast files by links for system catalogs");
 
 			/* Delete old dependencies */
-<<<<<<< HEAD
 			changeDependencyLinks(r1, r2,
 								  relform1->reltoastrelid, relform2->reltoastrelid,
 								  "TOAST");
-=======
-			if (relform1->reltoastrelid)
-			{
-				count = deleteDependencyRecordsFor(RelationRelationId,
-												   relform1->reltoastrelid,
-												   false);
-				if (count != 1)
-					elog(ERROR, "expected one dependency record for TOAST table, found %ld",
-						 count);
-			}
-			if (relform2->reltoastrelid)
-			{
-				count = deleteDependencyRecordsFor(RelationRelationId,
-												   relform2->reltoastrelid,
-												   false);
-				if (count != 1)
-					elog(ERROR, "expected one dependency record for TOAST table, found %ld",
-						 count);
-			}
-
-			/* Register new dependencies */
-			baseobject.classId = RelationRelationId;
-			baseobject.objectSubId = 0;
-			toastobject.classId = RelationRelationId;
-			toastobject.objectSubId = 0;
-
-			if (relform1->reltoastrelid)
-			{
-				baseobject.objectId = r1;
-				toastobject.objectId = relform1->reltoastrelid;
-				recordDependencyOn(&toastobject, &baseobject,
-								   DEPENDENCY_INTERNAL);
-			}
-
-			if (relform2->reltoastrelid)
-			{
-				baseobject.objectId = r2;
-				toastobject.objectId = relform2->reltoastrelid;
-				recordDependencyOn(&toastobject, &baseobject,
-								   DEPENDENCY_INTERNAL);
-			}
->>>>>>> a4bebdd9
 		}
 	}
 
@@ -1608,11 +1539,8 @@
 finish_heap_swap(Oid OIDOldHeap, Oid OIDNewHeap,
 				 bool is_system_catalog,
 				 bool swap_toast_by_content,
-<<<<<<< HEAD
 				 bool swap_stats,
-=======
 				 bool check_constraints,
->>>>>>> a4bebdd9
 				 TransactionId frozenXid)
 {
 	ObjectAddress object;
