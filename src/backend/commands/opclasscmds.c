--- conflicted
+++ resolved
@@ -683,11 +683,12 @@
 	Relation	rel;
 	HeapTuple	tup;
 	Datum		values[Natts_pg_opfamily];
-	char		nulls[Natts_pg_opfamily];
+	bool		nulls[Natts_pg_opfamily];
 	AclResult	aclresult;
 	NameData	opfName;
 	ObjectAddress myself,
 				referenced;
+	int			i;
 
 	/* Convert list of names to a name and namespace */
 	namespaceoid = QualifiedNameGetCreationNamespace(stmt->opfamilyname,
@@ -746,7 +747,8 @@
 	 * Okay, let's create the pg_opfamily entry.
 	 */
 	memset(values, 0, sizeof(values));
-	memset(nulls, ' ', sizeof(nulls));
+	for (i = 0; i < sizeof(nulls); i++)
+		nulls[i] = false;
 
 	values[Anum_pg_opfamily_opfmethod - 1] = ObjectIdGetDatum(amoid);
 	namestrcpy(&opfName, opfname);
@@ -754,7 +756,7 @@
 	values[Anum_pg_opfamily_opfnamespace - 1] = ObjectIdGetDatum(namespaceoid);
 	values[Anum_pg_opfamily_opfowner - 1] = ObjectIdGetDatum(GetUserId());
 
-	tup = heap_formtuple(rel->rd_att, values, nulls);
+	tup = heap_form_tuple(rel->rd_att, values, nulls);
 
 	opfamilyoid = simple_heap_insert(rel, tup);
 
@@ -1890,13 +1892,7 @@
 				 errmsg("access method \"%s\" does not exist",
 						access_method)));
 
-<<<<<<< HEAD
-	tup = SearchSysCacheCopy(CLAOID, ObjectIdGetDatum(opclassOid), 0, 0, 0);
-	if (!HeapTupleIsValid(tup))
-		elog(ERROR, "cache lookup failed for opclass %u", opclassOid);
-=======
 	rel = heap_open(OperatorFamilyRelationId, RowExclusiveLock);
->>>>>>> a33cf104
 
 	/*
 	 * Look up the opfamily
@@ -2183,7 +2179,6 @@
 	AclResult	aclresult;
 	Form_pg_opfamily opfForm;
 
-	Assert(tup->t_tableOid == OperatorFamilyRelationId);
 	Assert(RelationGetRelid(rel) == OperatorFamilyRelationId);
 
 	opfForm = (Form_pg_opfamily) GETSTRUCT(tup);
