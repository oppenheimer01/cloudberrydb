/*-------------------------------------------------------------------------
 *
 * opclasscmds.c
 *
 *	  Routines for opclass (and opfamily) manipulation commands
 *
 * Portions Copyright (c) 1996-2021, PostgreSQL Global Development Group
 * Portions Copyright (c) 1994, Regents of the University of California
 *
 *
 * IDENTIFICATION
 *	  src/backend/commands/opclasscmds.c
 *
 *-------------------------------------------------------------------------
 */
#include "postgres.h"

#include <limits.h>

#include "access/genam.h"
#include "access/hash.h"
#include "access/htup_details.h"
#include "access/nbtree.h"
#include "access/sysattr.h"
#include "access/table.h"
#include "catalog/catalog.h"
#include "catalog/dependency.h"
#include "catalog/indexing.h"
#include "catalog/objectaccess.h"
<<<<<<< HEAD
#include "catalog/oid_dispatch.h"
#include "catalog/opfam_internal.h"
=======
>>>>>>> d457cb4e
#include "catalog/pg_am.h"
#include "catalog/pg_amop.h"
#include "catalog/pg_amproc.h"
#include "catalog/pg_namespace.h"
#include "catalog/pg_opclass.h"
#include "catalog/pg_operator.h"
#include "catalog/pg_opfamily.h"
#include "catalog/pg_proc.h"
#include "catalog/pg_type.h"
#include "commands/alter.h"
#include "commands/defrem.h"
#include "commands/event_trigger.h"
#include "miscadmin.h"
#include "parser/parse_func.h"
#include "parser/parse_oper.h"
#include "parser/parse_type.h"
#include "utils/builtins.h"
#include "utils/fmgroids.h"
#include "utils/lsyscache.h"
#include "utils/rel.h"
#include "utils/syscache.h"

<<<<<<< HEAD
#include "cdb/cdbvars.h"
#include "cdb/cdbdisp_query.h"


=======
>>>>>>> d457cb4e
static void AlterOpFamilyAdd(AlterOpFamilyStmt *stmt,
							 Oid amoid, Oid opfamilyoid,
							 int maxOpNumber, int maxProcNumber,
							 int opclassOptsProcNumber, List *items);
static void AlterOpFamilyDrop(AlterOpFamilyStmt *stmt,
							  Oid amoid, Oid opfamilyoid,
							  int maxOpNumber, int maxProcNumber,
							  List *items);
static void processTypesSpec(List *args, Oid *lefttype, Oid *righttype);
static void assignOperTypes(OpFamilyMember *member, Oid amoid, Oid typeoid);
static void assignProcTypes(OpFamilyMember *member, Oid amoid, Oid typeoid,
							int opclassOptsProcNum);
static void addFamilyMember(List **list, OpFamilyMember *member);
static void storeOperators(List *opfamilyname, Oid amoid, Oid opfamilyoid,
						   List *operators, bool isAdd);
static void storeProcedures(List *opfamilyname, Oid amoid, Oid opfamilyoid,
							List *procedures, bool isAdd);
static void dropOperators(List *opfamilyname, Oid amoid, Oid opfamilyoid,
						  List *operators);
static void dropProcedures(List *opfamilyname, Oid amoid, Oid opfamilyoid,
						   List *procedures);

/*
 * OpFamilyCacheLookup
 *		Look up an existing opfamily by name.
 *
 * Returns a syscache tuple reference, or NULL if not found.
 */
static HeapTuple
OpFamilyCacheLookup(Oid amID, List *opfamilyname, bool missing_ok)
{
	char	   *schemaname;
	char	   *opfname;
	HeapTuple	htup;

	/* deconstruct the name list */
	DeconstructQualifiedName(opfamilyname, &schemaname, &opfname);

	if (schemaname)
	{
		/* Look in specific schema only */
		Oid			namespaceId;

		namespaceId = LookupExplicitNamespace(schemaname, missing_ok);
		if (!OidIsValid(namespaceId))
			htup = NULL;
		else
			htup = SearchSysCache3(OPFAMILYAMNAMENSP,
								   ObjectIdGetDatum(amID),
								   PointerGetDatum(opfname),
								   ObjectIdGetDatum(namespaceId));
	}
	else
	{
		/* Unqualified opfamily name, so search the search path */
		Oid			opfID = OpfamilynameGetOpfid(amID, opfname);

		if (!OidIsValid(opfID))
			htup = NULL;
		else
			htup = SearchSysCache1(OPFAMILYOID, ObjectIdGetDatum(opfID));
	}

	if (!HeapTupleIsValid(htup) && !missing_ok)
	{
		HeapTuple	amtup;

		amtup = SearchSysCache1(AMOID, ObjectIdGetDatum(amID));
		if (!HeapTupleIsValid(amtup))
			elog(ERROR, "cache lookup failed for access method %u", amID);
		ereport(ERROR,
				(errcode(ERRCODE_UNDEFINED_OBJECT),
				 errmsg("operator family \"%s\" does not exist for access method \"%s\"",
						NameListToString(opfamilyname),
						NameStr(((Form_pg_am) GETSTRUCT(amtup))->amname))));
	}

	return htup;
}

/*
 * get_opfamily_oid
 *	  find an opfamily OID by possibly qualified name
 *
 * If not found, returns InvalidOid if missing_ok, else throws error.
 */
Oid
get_opfamily_oid(Oid amID, List *opfamilyname, bool missing_ok)
{
	HeapTuple	htup;
	Form_pg_opfamily opfamform;
	Oid			opfID;

	htup = OpFamilyCacheLookup(amID, opfamilyname, missing_ok);
	if (!HeapTupleIsValid(htup))
		return InvalidOid;
	opfamform = (Form_pg_opfamily) GETSTRUCT(htup);
	opfID = opfamform->oid;
	ReleaseSysCache(htup);

	return opfID;
}

/*
 * OpClassCacheLookup
 *		Look up an existing opclass by name.
 *
 * Returns a syscache tuple reference, or NULL if not found.
 */
static HeapTuple
OpClassCacheLookup(Oid amID, List *opclassname, bool missing_ok)
{
	char	   *schemaname;
	char	   *opcname;
	HeapTuple	htup;

	/* deconstruct the name list */
	DeconstructQualifiedName(opclassname, &schemaname, &opcname);

	if (schemaname)
	{
		/* Look in specific schema only */
		Oid			namespaceId;

		namespaceId = LookupExplicitNamespace(schemaname, missing_ok);
		if (!OidIsValid(namespaceId))
			htup = NULL;
		else
			htup = SearchSysCache3(CLAAMNAMENSP,
								   ObjectIdGetDatum(amID),
								   PointerGetDatum(opcname),
								   ObjectIdGetDatum(namespaceId));
	}
	else
	{
		/* Unqualified opclass name, so search the search path */
		Oid			opcID = OpclassnameGetOpcid(amID, opcname);

		if (!OidIsValid(opcID))
			htup = NULL;
		else
			htup = SearchSysCache1(CLAOID, ObjectIdGetDatum(opcID));
	}

	if (!HeapTupleIsValid(htup) && !missing_ok)
	{
		HeapTuple	amtup;

		amtup = SearchSysCache1(AMOID, ObjectIdGetDatum(amID));
		if (!HeapTupleIsValid(amtup))
			elog(ERROR, "cache lookup failed for access method %u", amID);
		ereport(ERROR,
				(errcode(ERRCODE_UNDEFINED_OBJECT),
				 errmsg("operator class \"%s\" does not exist for access method \"%s\"",
						NameListToString(opclassname),
						NameStr(((Form_pg_am) GETSTRUCT(amtup))->amname))));
	}

	return htup;
}

/*
 * get_opclass_oid
 *	  find an opclass OID by possibly qualified name
 *
 * If not found, returns InvalidOid if missing_ok, else throws error.
 */
Oid
get_opclass_oid(Oid amID, List *opclassname, bool missing_ok)
{
	HeapTuple	htup;
	Form_pg_opclass opcform;
	Oid			opcID;

	htup = OpClassCacheLookup(amID, opclassname, missing_ok);
	if (!HeapTupleIsValid(htup))
		return InvalidOid;
	opcform = (Form_pg_opclass) GETSTRUCT(htup);
	opcID = opcform->oid;
	ReleaseSysCache(htup);

	return opcID;
}

/*
 * CreateOpFamily
 *		Internal routine to make the catalog entry for a new operator family.
 *
 * Caller must have done permissions checks etc. already.
 */
static ObjectAddress
CreateOpFamily(CreateOpFamilyStmt *stmt, const char *opfname,
			   Oid namespaceoid, Oid amoid)
{
	Oid			opfamilyoid;
	Relation	rel;
	HeapTuple	tup;
	Datum		values[Natts_pg_opfamily];
	bool		nulls[Natts_pg_opfamily];
	NameData	opfName;
	ObjectAddress myself,
				referenced;

	rel = table_open(OperatorFamilyRelationId, RowExclusiveLock);

	/*
	 * Make sure there is no existing opfamily of this name (this is just to
	 * give a more friendly error message than "duplicate key").
	 */
	if (SearchSysCacheExists3(OPFAMILYAMNAMENSP,
							  ObjectIdGetDatum(amoid),
							  CStringGetDatum(opfname),
							  ObjectIdGetDatum(namespaceoid)))
		ereport(ERROR,
				(errcode(ERRCODE_DUPLICATE_OBJECT),
				 errmsg("operator family \"%s\" for access method \"%s\" already exists",
						opfname, stmt->amname)));

	/*
	 * Okay, let's create the pg_opfamily entry.
	 */
	memset(values, 0, sizeof(values));
	memset(nulls, false, sizeof(nulls));

	opfamilyoid = GetNewOidForOperatorFamily(rel, OpfamilyOidIndexId,
											 Anum_pg_opfamily_oid,
											 amoid, unconstify(char *, opfname), namespaceoid);
	values[Anum_pg_opfamily_oid - 1] = ObjectIdGetDatum(opfamilyoid);
	values[Anum_pg_opfamily_opfmethod - 1] = ObjectIdGetDatum(amoid);
	namestrcpy(&opfName, opfname);
	values[Anum_pg_opfamily_opfname - 1] = NameGetDatum(&opfName);
	values[Anum_pg_opfamily_opfnamespace - 1] = ObjectIdGetDatum(namespaceoid);
	values[Anum_pg_opfamily_opfowner - 1] = ObjectIdGetDatum(GetUserId());

	tup = heap_form_tuple(rel->rd_att, values, nulls);

	CatalogTupleInsert(rel, tup);

	heap_freetuple(tup);

	/*
	 * Create dependencies for the opfamily proper.
	 */
	myself.classId = OperatorFamilyRelationId;
	myself.objectId = opfamilyoid;
	myself.objectSubId = 0;

	/* dependency on access method */
	referenced.classId = AccessMethodRelationId;
	referenced.objectId = amoid;
	referenced.objectSubId = 0;
	recordDependencyOn(&myself, &referenced, DEPENDENCY_AUTO);

	/* dependency on namespace */
	referenced.classId = NamespaceRelationId;
	referenced.objectId = namespaceoid;
	referenced.objectSubId = 0;
	recordDependencyOn(&myself, &referenced, DEPENDENCY_NORMAL);

	/* dependency on owner */
	recordDependencyOnOwner(OperatorFamilyRelationId, opfamilyoid, GetUserId());

	/* dependency on extension */
	recordDependencyOnCurrentExtension(&myself, false);

	/* Report the new operator family to possibly interested event triggers */
	EventTriggerCollectSimpleCommand(myself, InvalidObjectAddress,
									 (Node *) stmt);

	/* Post creation hook for new operator family */
	InvokeObjectPostCreateHook(OperatorFamilyRelationId, opfamilyoid, 0);

	table_close(rel, RowExclusiveLock);

	return myself;
}

/*
 * DefineOpClass
 *		Define a new index operator class.
 */
ObjectAddress
DefineOpClass(CreateOpClassStmt *stmt)
{
	char	   *opcname;		/* name of opclass we're creating */
	Oid			amoid,			/* our AM's oid */
				typeoid,		/* indexable datatype oid */
				storageoid,		/* storage datatype oid, if any */
				namespaceoid,	/* namespace to create opclass in */
				opfamilyoid,	/* oid of containing opfamily */
				opclassoid;		/* oid of opclass we create */
	int			maxOpNumber,	/* amstrategies value */
				optsProcNumber, /* amoptsprocnum value */
				maxProcNumber;	/* amsupport value */
	bool		amstorage;		/* amstorage flag */
	List	   *operators;		/* OpFamilyMember list for operators */
	List	   *procedures;		/* OpFamilyMember list for support procs */
	ListCell   *l;
	Relation	rel;
	HeapTuple	tup;
	Form_pg_am	amform;
	IndexAmRoutine *amroutine;
	Datum		values[Natts_pg_opclass];
	bool		nulls[Natts_pg_opclass];
	AclResult	aclresult;
	NameData	opcName;
	ObjectAddress myself,
				referenced;

	/* Convert list of names to a name and namespace */
	namespaceoid = QualifiedNameGetCreationNamespace(stmt->opclassname,
													 &opcname);

	/* Check we have creation rights in target namespace */
	aclresult = pg_namespace_aclcheck(namespaceoid, GetUserId(), ACL_CREATE);
	if (aclresult != ACLCHECK_OK)
		aclcheck_error(aclresult, OBJECT_SCHEMA,
					   get_namespace_name(namespaceoid));

	/* Get necessary info about access method */
	tup = SearchSysCache1(AMNAME, CStringGetDatum(stmt->amname));
	if (!HeapTupleIsValid(tup))
		ereport(ERROR,
				(errcode(ERRCODE_UNDEFINED_OBJECT),
				 errmsg("access method \"%s\" does not exist",
						stmt->amname)));

	amform = (Form_pg_am) GETSTRUCT(tup);
	amoid = amform->oid;
	amroutine = GetIndexAmRoutineByAmId(amoid, false);
	ReleaseSysCache(tup);

	maxOpNumber = amroutine->amstrategies;
	/* if amstrategies is zero, just enforce that op numbers fit in int16 */
	if (maxOpNumber <= 0)
		maxOpNumber = SHRT_MAX;
	maxProcNumber = amroutine->amsupport;
	optsProcNumber = amroutine->amoptsprocnum;
	amstorage = amroutine->amstorage;

	/* XXX Should we make any privilege check against the AM? */

	/*
	 * The question of appropriate permissions for CREATE OPERATOR CLASS is
	 * interesting.  Creating an opclass is tantamount to granting public
	 * execute access on the functions involved, since the index machinery
	 * generally does not check access permission before using the functions.
	 * A minimum expectation therefore is that the caller have execute
	 * privilege with grant option.  Since we don't have a way to make the
	 * opclass go away if the grant option is revoked, we choose instead to
	 * require ownership of the functions.  It's also not entirely clear what
	 * permissions should be required on the datatype, but ownership seems
	 * like a safe choice.
	 *
	 * Currently, we require superuser privileges to create an opclass. This
	 * seems necessary because we have no way to validate that the offered set
	 * of operators and functions are consistent with the AM's expectations.
	 * It would be nice to provide such a check someday, if it can be done
	 * without solving the halting problem :-(
	 *
	 * XXX re-enable NOT_USED code sections below if you remove this test.
	 */
	if (!superuser())
		ereport(ERROR,
				(errcode(ERRCODE_INSUFFICIENT_PRIVILEGE),
				 errmsg("must be superuser to create an operator class")));

	/* Look up the datatype */
	typeoid = typenameTypeId(NULL, stmt->datatype);

#ifdef NOT_USED
	/* XXX this is unnecessary given the superuser check above */
	/* Check we have ownership of the datatype */
	if (!pg_type_ownercheck(typeoid, GetUserId()))
		aclcheck_error_type(ACLCHECK_NOT_OWNER, typeoid);
#endif

	/*
	 * Look up the containing operator family, or create one if FAMILY option
	 * was omitted and there's not a match already.
	 */
	if (stmt->opfamilyname)
	{
		opfamilyoid = get_opfamily_oid(amoid, stmt->opfamilyname, false);
	}
	else
	{
		/* Lookup existing family of same name and namespace */
		tup = SearchSysCache3(OPFAMILYAMNAMENSP,
							  ObjectIdGetDatum(amoid),
							  PointerGetDatum(opcname),
							  ObjectIdGetDatum(namespaceoid));
		if (HeapTupleIsValid(tup))
		{
			opfamilyoid = ((Form_pg_opfamily) GETSTRUCT(tup))->oid;

			/*
			 * XXX given the superuser check above, there's no need for an
			 * ownership check here
			 */
			ReleaseSysCache(tup);
		}
		else
		{
			CreateOpFamilyStmt *opfstmt;
			ObjectAddress tmpAddr;

			opfstmt = makeNode(CreateOpFamilyStmt);
			opfstmt->opfamilyname = stmt->opclassname;
			opfstmt->amname = stmt->amname;

			/*
			 * Create it ... again no need for more permissions ...
			 */
			tmpAddr = CreateOpFamily(opfstmt, opcname, namespaceoid, amoid);
			opfamilyoid = tmpAddr.objectId;
		}
	}

	operators = NIL;
	procedures = NIL;

	/* Storage datatype is optional */
	storageoid = InvalidOid;

	/*
	 * Scan the "items" list to obtain additional info.
	 */
	foreach(l, stmt->items)
	{
		CreateOpClassItem *item = lfirst_node(CreateOpClassItem, l);
		Oid			operOid;
		Oid			funcOid;
		Oid			sortfamilyOid;
		OpFamilyMember *member;

		switch (item->itemtype)
		{
			case OPCLASS_ITEM_OPERATOR:
				if (item->number <= 0 || item->number > maxOpNumber)
					ereport(ERROR,
							(errcode(ERRCODE_INVALID_OBJECT_DEFINITION),
							 errmsg("invalid operator number %d,"
									" must be between 1 and %d",
									item->number, maxOpNumber)));
				if (item->name->objargs != NIL)
					operOid = LookupOperWithArgs(item->name, false);
				else
				{
					/* Default to binary op on input datatype */
					operOid = LookupOperName(NULL, item->name->objname,
											 typeoid, typeoid,
											 false, -1);
				}

				if (item->order_family)
					sortfamilyOid = get_opfamily_oid(BTREE_AM_OID,
													 item->order_family,
													 false);
				else
					sortfamilyOid = InvalidOid;

#ifdef NOT_USED
				/* XXX this is unnecessary given the superuser check above */
				/* Caller must own operator and its underlying function */
				if (!pg_oper_ownercheck(operOid, GetUserId()))
					aclcheck_error(ACLCHECK_NOT_OWNER, OBJECT_OPERATOR,
								   get_opname(operOid));
				funcOid = get_opcode(operOid);
				if (!pg_proc_ownercheck(funcOid, GetUserId()))
					aclcheck_error(ACLCHECK_NOT_OWNER, OBJECT_FUNCTION,
								   get_func_name(funcOid));
#endif

				/* Save the info */
				member = (OpFamilyMember *) palloc0(sizeof(OpFamilyMember));
				member->is_func = false;
				member->object = operOid;
				member->number = item->number;
				member->sortfamily = sortfamilyOid;
				assignOperTypes(member, amoid, typeoid);
				addFamilyMember(&operators, member);
				break;
			case OPCLASS_ITEM_FUNCTION:
				if (item->number <= 0 || item->number > maxProcNumber)
					ereport(ERROR,
							(errcode(ERRCODE_INVALID_OBJECT_DEFINITION),
							 errmsg("invalid function number %d,"
									" must be between 1 and %d",
									item->number, maxProcNumber)));
				funcOid = LookupFuncWithArgs(OBJECT_FUNCTION, item->name, false);
#ifdef NOT_USED
				/* XXX this is unnecessary given the superuser check above */
				/* Caller must own function */
				if (!pg_proc_ownercheck(funcOid, GetUserId()))
					aclcheck_error(ACLCHECK_NOT_OWNER, OBJECT_FUNCTION,
								   get_func_name(funcOid));
#endif
				/* Save the info */
				member = (OpFamilyMember *) palloc0(sizeof(OpFamilyMember));
				member->is_func = true;
				member->object = funcOid;
				member->number = item->number;

				/* allow overriding of the function's actual arg types */
				if (item->class_args)
					processTypesSpec(item->class_args,
									 &member->lefttype, &member->righttype);

				assignProcTypes(member, amoid, typeoid, optsProcNumber);
				addFamilyMember(&procedures, member);
				break;
			case OPCLASS_ITEM_STORAGETYPE:
				if (OidIsValid(storageoid))
					ereport(ERROR,
							(errcode(ERRCODE_INVALID_OBJECT_DEFINITION),
							 errmsg("storage type specified more than once")));
				storageoid = typenameTypeId(NULL, item->storedtype);

#ifdef NOT_USED
				/* XXX this is unnecessary given the superuser check above */
				/* Check we have ownership of the datatype */
				if (!pg_type_ownercheck(storageoid, GetUserId()))
					aclcheck_error_type(ACLCHECK_NOT_OWNER, storageoid);
#endif
				break;
			default:
				elog(ERROR, "unrecognized item type: %d", item->itemtype);
				break;
		}
	}

	/*
	 * If storagetype is specified, make sure it's legal.
	 */
	if (OidIsValid(storageoid))
	{
		/* Just drop the spec if same as column datatype */
		if (storageoid == typeoid)
			storageoid = InvalidOid;
		else if (!amstorage)
			ereport(ERROR,
					(errcode(ERRCODE_INVALID_OBJECT_DEFINITION),
					 errmsg("storage type cannot be different from data type for access method \"%s\"",
							stmt->amname)));
	}

	rel = table_open(OperatorClassRelationId, RowExclusiveLock);

	/*
	 * Make sure there is no existing opclass of this name (this is just to
	 * give a more friendly error message than "duplicate key").
	 */
	if (SearchSysCacheExists3(CLAAMNAMENSP,
							  ObjectIdGetDatum(amoid),
							  CStringGetDatum(opcname),
							  ObjectIdGetDatum(namespaceoid)))
		ereport(ERROR,
				(errcode(ERRCODE_DUPLICATE_OBJECT),
				 errmsg("operator class \"%s\" for access method \"%s\" already exists",
						opcname, stmt->amname)));

	/*
	 * If we are creating a default opclass, check there isn't one already.
	 * (Note we do not restrict this test to visible opclasses; this ensures
	 * that typcache.c can find unique solutions to its questions.)
	 */
	if (stmt->isDefault)
	{
		ScanKeyData skey[1];
		SysScanDesc scan;

		ScanKeyInit(&skey[0],
					Anum_pg_opclass_opcmethod,
					BTEqualStrategyNumber, F_OIDEQ,
					ObjectIdGetDatum(amoid));

		scan = systable_beginscan(rel, OpclassAmNameNspIndexId, true,
								  NULL, 1, skey);

		while (HeapTupleIsValid(tup = systable_getnext(scan)))
		{
			Form_pg_opclass opclass = (Form_pg_opclass) GETSTRUCT(tup);

			if (opclass->opcintype == typeoid && opclass->opcdefault)
				ereport(ERROR,
						(errcode(ERRCODE_DUPLICATE_OBJECT),
						 errmsg("could not make operator class \"%s\" be default for type %s",
								opcname,
								TypeNameToString(stmt->datatype)),
						 errdetail("Operator class \"%s\" already is the default.",
								   NameStr(opclass->opcname))));
		}

		systable_endscan(scan);
	}

	/*
	 * Okay, let's create the pg_opclass entry.
	 */
	memset(values, 0, sizeof(values));
	memset(nulls, false, sizeof(nulls));

	opclassoid = GetNewOidForOperatorClass(rel, OpclassOidIndexId,
										   Anum_pg_opclass_oid,
										   amoid, opcname,namespaceoid);
	values[Anum_pg_opclass_oid - 1] = ObjectIdGetDatum(opclassoid);
	values[Anum_pg_opclass_opcmethod - 1] = ObjectIdGetDatum(amoid);
	namestrcpy(&opcName, opcname);
	values[Anum_pg_opclass_opcname - 1] = NameGetDatum(&opcName);
	values[Anum_pg_opclass_opcnamespace - 1] = ObjectIdGetDatum(namespaceoid);
	values[Anum_pg_opclass_opcowner - 1] = ObjectIdGetDatum(GetUserId());
	values[Anum_pg_opclass_opcfamily - 1] = ObjectIdGetDatum(opfamilyoid);
	values[Anum_pg_opclass_opcintype - 1] = ObjectIdGetDatum(typeoid);
	values[Anum_pg_opclass_opcdefault - 1] = BoolGetDatum(stmt->isDefault);
	values[Anum_pg_opclass_opckeytype - 1] = ObjectIdGetDatum(storageoid);

	tup = heap_form_tuple(rel->rd_att, values, nulls);

	CatalogTupleInsert(rel, tup);

	heap_freetuple(tup);

	/*
	 * Now that we have the opclass OID, set up default dependency info for
	 * the pg_amop and pg_amproc entries.  Historically, CREATE OPERATOR CLASS
	 * has created hard dependencies on the opclass, so that's what we use.
	 */
	foreach(l, operators)
	{
		OpFamilyMember *op = (OpFamilyMember *) lfirst(l);

		op->ref_is_hard = true;
		op->ref_is_family = false;
		op->refobjid = opclassoid;
	}
	foreach(l, procedures)
	{
		OpFamilyMember *proc = (OpFamilyMember *) lfirst(l);

		proc->ref_is_hard = true;
		proc->ref_is_family = false;
		proc->refobjid = opclassoid;
	}

	/*
	 * Let the index AM editorialize on the dependency choices.  It could also
	 * do further validation on the operators and functions, if it likes.
	 */
	if (amroutine->amadjustmembers)
		amroutine->amadjustmembers(opfamilyoid,
								   opclassoid,
								   operators,
								   procedures);

	/*
	 * Now add tuples to pg_amop and pg_amproc tying in the operators and
	 * functions.  Dependencies on them are inserted, too.
	 */
	storeOperators(stmt->opfamilyname, amoid, opfamilyoid,
				   operators, false);
	storeProcedures(stmt->opfamilyname, amoid, opfamilyoid,
					procedures, false);

	/* let event triggers know what happened */
	EventTriggerCollectCreateOpClass(stmt, opclassoid, operators, procedures);

	/*
	 * Create dependencies for the opclass proper.  Note: we do not need a
	 * dependency link to the AM, because that exists through the opfamily.
	 */
	myself.classId = OperatorClassRelationId;
	myself.objectId = opclassoid;
	myself.objectSubId = 0;

	/* dependency on namespace */
	referenced.classId = NamespaceRelationId;
	referenced.objectId = namespaceoid;
	referenced.objectSubId = 0;
	recordDependencyOn(&myself, &referenced, DEPENDENCY_NORMAL);

	/* dependency on opfamily */
	referenced.classId = OperatorFamilyRelationId;
	referenced.objectId = opfamilyoid;
	referenced.objectSubId = 0;
	recordDependencyOn(&myself, &referenced, DEPENDENCY_AUTO);

	/* dependency on indexed datatype */
	referenced.classId = TypeRelationId;
	referenced.objectId = typeoid;
	referenced.objectSubId = 0;
	recordDependencyOn(&myself, &referenced, DEPENDENCY_NORMAL);

	/* dependency on storage datatype */
	if (OidIsValid(storageoid))
	{
		referenced.classId = TypeRelationId;
		referenced.objectId = storageoid;
		referenced.objectSubId = 0;
		recordDependencyOn(&myself, &referenced, DEPENDENCY_NORMAL);
	}

	/* dependency on owner */
	recordDependencyOnOwner(OperatorClassRelationId, opclassoid, GetUserId());

	/* dependency on extension */
	recordDependencyOnCurrentExtension(&myself, false);

	/* Post creation hook for new operator class */
	InvokeObjectPostCreateHook(OperatorClassRelationId, opclassoid, 0);

	table_close(rel, RowExclusiveLock);
	
	if (Gp_role == GP_ROLE_DISPATCH)
	{
		CdbDispatchUtilityStatement((Node *) stmt,
									DF_CANCEL_ON_ERROR|
									DF_WITH_SNAPSHOT|
									DF_NEED_TWO_PHASE,
									GetAssignedOidsForDispatch(),
									NULL);
	}

	return myself;
}


/*
 * DefineOpFamily
 *		Define a new index operator family.
 */
ObjectAddress
DefineOpFamily(CreateOpFamilyStmt *stmt)
{
	char	   *opfname;		/* name of opfamily we're creating */
	Oid			amoid,			/* our AM's oid */
				namespaceoid;	/* namespace to create opfamily in */
	AclResult	aclresult;

	/* Convert list of names to a name and namespace */
	namespaceoid = QualifiedNameGetCreationNamespace(stmt->opfamilyname,
													 &opfname);

	/* Check we have creation rights in target namespace */
	aclresult = pg_namespace_aclcheck(namespaceoid, GetUserId(), ACL_CREATE);
	if (aclresult != ACLCHECK_OK)
		aclcheck_error(aclresult, OBJECT_SCHEMA,
					   get_namespace_name(namespaceoid));

	/* Get access method OID, throwing an error if it doesn't exist. */
	amoid = get_index_am_oid(stmt->amname, false);

	/* XXX Should we make any privilege check against the AM? */

	/*
	 * Currently, we require superuser privileges to create an opfamily. See
	 * comments in DefineOpClass.
	 */
	if (!superuser())
		ereport(ERROR,
				(errcode(ERRCODE_INSUFFICIENT_PRIVILEGE),
				 errmsg("must be superuser to create an operator family")));

	/* Insert pg_opfamily catalog entry */
<<<<<<< HEAD
	ObjectAddress objAddr;
	objAddr = CreateOpFamily(stmt->amname, opfname, namespaceoid, amoid);

	if (Gp_role == GP_ROLE_DISPATCH)
	{
		CdbDispatchUtilityStatement((Node *) stmt,
									DF_CANCEL_ON_ERROR|
									DF_WITH_SNAPSHOT|
									DF_NEED_TWO_PHASE,
									GetAssignedOidsForDispatch(),
									NULL);
	}

	return objAddr;
=======
	return CreateOpFamily(stmt, opfname, namespaceoid, amoid);
>>>>>>> d457cb4e
}


/*
 * AlterOpFamily
 *		Add or remove operators/procedures within an existing operator family.
 *
 * Note: this implements only ALTER OPERATOR FAMILY ... ADD/DROP.  Some
 * other commands called ALTER OPERATOR FAMILY exist, but go through
 * different code paths.
 */
Oid
AlterOpFamily(AlterOpFamilyStmt *stmt)
{
	Oid			amoid,			/* our AM's oid */
				opfamilyoid;	/* oid of opfamily */
	int			maxOpNumber,	/* amstrategies value */
				optsProcNumber, /* amopclassopts value */
				maxProcNumber;	/* amsupport value */
	HeapTuple	tup;
	Form_pg_am	amform;
	IndexAmRoutine *amroutine;

	/* Get necessary info about access method */
	tup = SearchSysCache1(AMNAME, CStringGetDatum(stmt->amname));
	if (!HeapTupleIsValid(tup))
		ereport(ERROR,
				(errcode(ERRCODE_UNDEFINED_OBJECT),
				 errmsg("access method \"%s\" does not exist",
						stmt->amname)));

	amform = (Form_pg_am) GETSTRUCT(tup);
	amoid = amform->oid;
	amroutine = GetIndexAmRoutineByAmId(amoid, false);
	ReleaseSysCache(tup);

	maxOpNumber = amroutine->amstrategies;
	/* if amstrategies is zero, just enforce that op numbers fit in int16 */
	if (maxOpNumber <= 0)
		maxOpNumber = SHRT_MAX;
	maxProcNumber = amroutine->amsupport;
	optsProcNumber = amroutine->amoptsprocnum;

	/* XXX Should we make any privilege check against the AM? */

	/* Look up the opfamily */
	opfamilyoid = get_opfamily_oid(amoid, stmt->opfamilyname, false);

	/*
	 * Currently, we require superuser privileges to alter an opfamily.
	 *
	 * XXX re-enable NOT_USED code sections below if you remove this test.
	 */
	if (!superuser())
		ereport(ERROR,
				(errcode(ERRCODE_INSUFFICIENT_PRIVILEGE),
				 errmsg("must be superuser to alter an operator family")));

	/*
	 * ADD and DROP cases need separate code from here on down.
	 */
	if (stmt->isDrop)
		AlterOpFamilyDrop(stmt, amoid, opfamilyoid,
						  maxOpNumber, maxProcNumber, stmt->items);
	else
		AlterOpFamilyAdd(stmt, amoid, opfamilyoid,
						 maxOpNumber, maxProcNumber, optsProcNumber,
						 stmt->items);

	if (Gp_role == GP_ROLE_DISPATCH)
		CdbDispatchUtilityStatement((Node *) stmt,
									DF_CANCEL_ON_ERROR|
									DF_WITH_SNAPSHOT|
									DF_NEED_TWO_PHASE,
									GetAssignedOidsForDispatch(),
									NULL);
	return opfamilyoid;
}

/*
 * ADD part of ALTER OP FAMILY
 */
static void
AlterOpFamilyAdd(AlterOpFamilyStmt *stmt, Oid amoid, Oid opfamilyoid,
				 int maxOpNumber, int maxProcNumber, int optsProcNumber,
				 List *items)
{
	IndexAmRoutine *amroutine = GetIndexAmRoutineByAmId(amoid, false);
	List	   *operators;		/* OpFamilyMember list for operators */
	List	   *procedures;		/* OpFamilyMember list for support procs */
	ListCell   *l;

	operators = NIL;
	procedures = NIL;

	/*
	 * Scan the "items" list to obtain additional info.
	 */
	foreach(l, items)
	{
		CreateOpClassItem *item = lfirst_node(CreateOpClassItem, l);
		Oid			operOid;
		Oid			funcOid;
		Oid			sortfamilyOid;
		OpFamilyMember *member;

		switch (item->itemtype)
		{
			case OPCLASS_ITEM_OPERATOR:
				if (item->number <= 0 || item->number > maxOpNumber)
					ereport(ERROR,
							(errcode(ERRCODE_INVALID_OBJECT_DEFINITION),
							 errmsg("invalid operator number %d,"
									" must be between 1 and %d",
									item->number, maxOpNumber)));
				if (item->name->objargs != NIL)
					operOid = LookupOperWithArgs(item->name, false);
				else
				{
					ereport(ERROR,
							(errcode(ERRCODE_SYNTAX_ERROR),
							 errmsg("operator argument types must be specified in ALTER OPERATOR FAMILY")));
					operOid = InvalidOid;	/* keep compiler quiet */
				}

				if (item->order_family)
					sortfamilyOid = get_opfamily_oid(BTREE_AM_OID,
													 item->order_family,
													 false);
				else
					sortfamilyOid = InvalidOid;

#ifdef NOT_USED
				/* XXX this is unnecessary given the superuser check above */
				/* Caller must own operator and its underlying function */
				if (!pg_oper_ownercheck(operOid, GetUserId()))
					aclcheck_error(ACLCHECK_NOT_OWNER, OBJECT_OPERATOR,
								   get_opname(operOid));
				funcOid = get_opcode(operOid);
				if (!pg_proc_ownercheck(funcOid, GetUserId()))
					aclcheck_error(ACLCHECK_NOT_OWNER, OBJECT_FUNCTION,
								   get_func_name(funcOid));
#endif

				/* Save the info */
				member = (OpFamilyMember *) palloc0(sizeof(OpFamilyMember));
				member->is_func = false;
				member->object = operOid;
				member->number = item->number;
				member->sortfamily = sortfamilyOid;
				/* We can set up dependency fields immediately */
				/* Historically, ALTER ADD has created soft dependencies */
				member->ref_is_hard = false;
				member->ref_is_family = true;
				member->refobjid = opfamilyoid;
				assignOperTypes(member, amoid, InvalidOid);
				addFamilyMember(&operators, member);
				break;
			case OPCLASS_ITEM_FUNCTION:
				if (item->number <= 0 || item->number > maxProcNumber)
					ereport(ERROR,
							(errcode(ERRCODE_INVALID_OBJECT_DEFINITION),
							 errmsg("invalid function number %d,"
									" must be between 1 and %d",
									item->number, maxProcNumber)));
				funcOid = LookupFuncWithArgs(OBJECT_FUNCTION, item->name, false);
#ifdef NOT_USED
				/* XXX this is unnecessary given the superuser check above */
				/* Caller must own function */
				if (!pg_proc_ownercheck(funcOid, GetUserId()))
					aclcheck_error(ACLCHECK_NOT_OWNER, OBJECT_FUNCTION,
								   get_func_name(funcOid));
#endif

				/* Save the info */
				member = (OpFamilyMember *) palloc0(sizeof(OpFamilyMember));
				member->is_func = true;
				member->object = funcOid;
				member->number = item->number;
				/* We can set up dependency fields immediately */
				/* Historically, ALTER ADD has created soft dependencies */
				member->ref_is_hard = false;
				member->ref_is_family = true;
				member->refobjid = opfamilyoid;

				/* allow overriding of the function's actual arg types */
				if (item->class_args)
					processTypesSpec(item->class_args,
									 &member->lefttype, &member->righttype);

				assignProcTypes(member, amoid, InvalidOid, optsProcNumber);
				addFamilyMember(&procedures, member);
				break;
			case OPCLASS_ITEM_STORAGETYPE:
				ereport(ERROR,
						(errcode(ERRCODE_SYNTAX_ERROR),
						 errmsg("STORAGE cannot be specified in ALTER OPERATOR FAMILY")));
				break;
			default:
				elog(ERROR, "unrecognized item type: %d", item->itemtype);
				break;
		}
	}

	/*
	 * Let the index AM editorialize on the dependency choices.  It could also
	 * do further validation on the operators and functions, if it likes.
	 */
	if (amroutine->amadjustmembers)
		amroutine->amadjustmembers(opfamilyoid,
								   InvalidOid,	/* no specific opclass */
								   operators,
								   procedures);

	/*
	 * Add tuples to pg_amop and pg_amproc tying in the operators and
	 * functions.  Dependencies on them are inserted, too.
	 */
	storeOperators(stmt->opfamilyname, amoid, opfamilyoid,
				   operators, true);
	storeProcedures(stmt->opfamilyname, amoid, opfamilyoid,
					procedures, true);

	/* make information available to event triggers */
	EventTriggerCollectAlterOpFam(stmt, opfamilyoid,
								  operators, procedures);
}

/*
 * DROP part of ALTER OP FAMILY
 */
static void
AlterOpFamilyDrop(AlterOpFamilyStmt *stmt, Oid amoid, Oid opfamilyoid,
				  int maxOpNumber, int maxProcNumber, List *items)
{
	List	   *operators;		/* OpFamilyMember list for operators */
	List	   *procedures;		/* OpFamilyMember list for support procs */
	ListCell   *l;

	operators = NIL;
	procedures = NIL;

	/*
	 * Scan the "items" list to obtain additional info.
	 */
	foreach(l, items)
	{
		CreateOpClassItem *item = lfirst_node(CreateOpClassItem, l);
		Oid			lefttype,
					righttype;
		OpFamilyMember *member;

		switch (item->itemtype)
		{
			case OPCLASS_ITEM_OPERATOR:
				if (item->number <= 0 || item->number > maxOpNumber)
					ereport(ERROR,
							(errcode(ERRCODE_INVALID_OBJECT_DEFINITION),
							 errmsg("invalid operator number %d,"
									" must be between 1 and %d",
									item->number, maxOpNumber)));
				processTypesSpec(item->class_args, &lefttype, &righttype);
				/* Save the info */
				member = (OpFamilyMember *) palloc0(sizeof(OpFamilyMember));
				member->is_func = false;
				member->number = item->number;
				member->lefttype = lefttype;
				member->righttype = righttype;
				addFamilyMember(&operators, member);
				break;
			case OPCLASS_ITEM_FUNCTION:
				if (item->number <= 0 || item->number > maxProcNumber)
					ereport(ERROR,
							(errcode(ERRCODE_INVALID_OBJECT_DEFINITION),
							 errmsg("invalid function number %d,"
									" must be between 1 and %d",
									item->number, maxProcNumber)));
				processTypesSpec(item->class_args, &lefttype, &righttype);
				/* Save the info */
				member = (OpFamilyMember *) palloc0(sizeof(OpFamilyMember));
				member->is_func = true;
				member->number = item->number;
				member->lefttype = lefttype;
				member->righttype = righttype;
				addFamilyMember(&procedures, member);
				break;
			case OPCLASS_ITEM_STORAGETYPE:
				/* grammar prevents this from appearing */
			default:
				elog(ERROR, "unrecognized item type: %d", item->itemtype);
				break;
		}
	}

	/*
	 * Remove tuples from pg_amop and pg_amproc.
	 */
	dropOperators(stmt->opfamilyname, amoid, opfamilyoid, operators);
	dropProcedures(stmt->opfamilyname, amoid, opfamilyoid, procedures);

	/* make information available to event triggers */
	EventTriggerCollectAlterOpFam(stmt, opfamilyoid,
								  operators, procedures);
}


/*
 * Deal with explicit arg types used in ALTER ADD/DROP
 */
static void
processTypesSpec(List *args, Oid *lefttype, Oid *righttype)
{
	TypeName   *typeName;

	Assert(args != NIL);

	typeName = (TypeName *) linitial(args);
	*lefttype = typenameTypeId(NULL, typeName);

	if (list_length(args) > 1)
	{
		typeName = (TypeName *) lsecond(args);
		*righttype = typenameTypeId(NULL, typeName);
	}
	else
		*righttype = *lefttype;

	if (list_length(args) > 2)
		ereport(ERROR,
				(errcode(ERRCODE_SYNTAX_ERROR),
				 errmsg("one or two argument types must be specified")));
}


/*
 * Determine the lefttype/righttype to assign to an operator,
 * and do any validity checking we can manage.
 */
static void
assignOperTypes(OpFamilyMember *member, Oid amoid, Oid typeoid)
{
	Operator	optup;
	Form_pg_operator opform;

	/* Fetch the operator definition */
	optup = SearchSysCache1(OPEROID, ObjectIdGetDatum(member->object));
	if (!HeapTupleIsValid(optup))
		elog(ERROR, "cache lookup failed for operator %u", member->object);
	opform = (Form_pg_operator) GETSTRUCT(optup);

	/*
	 * Opfamily operators must be binary.
	 */
	if (opform->oprkind != 'b')
		ereport(ERROR,
				(errcode(ERRCODE_INVALID_OBJECT_DEFINITION),
				 errmsg("index operators must be binary")));

	if (OidIsValid(member->sortfamily))
	{
		/*
		 * Ordering op, check index supports that.  (We could perhaps also
		 * check that the operator returns a type supported by the sortfamily,
		 * but that seems more trouble than it's worth here.  If it does not,
		 * the operator will never be matchable to any ORDER BY clause, but no
		 * worse consequences can ensue.  Also, trying to check that would
		 * create an ordering hazard during dump/reload: it's possible that
		 * the family has been created but not yet populated with the required
		 * operators.)
		 */
		IndexAmRoutine *amroutine = GetIndexAmRoutineByAmId(amoid, false);

		if (!amroutine->amcanorderbyop)
			ereport(ERROR,
					(errcode(ERRCODE_INVALID_OBJECT_DEFINITION),
					 errmsg("access method \"%s\" does not support ordering operators",
							get_am_name(amoid))));
	}
	else
	{
		/*
		 * Search operators must return boolean.
		 */
		if (opform->oprresult != BOOLOID)
			ereport(ERROR,
					(errcode(ERRCODE_INVALID_OBJECT_DEFINITION),
					 errmsg("index search operators must return boolean")));
	}

	/*
	 * If lefttype/righttype isn't specified, use the operator's input types
	 */
	if (!OidIsValid(member->lefttype))
		member->lefttype = opform->oprleft;
	if (!OidIsValid(member->righttype))
		member->righttype = opform->oprright;

	ReleaseSysCache(optup);
}

/*
 * Determine the lefttype/righttype to assign to a support procedure,
 * and do any validity checking we can manage.
 */
static void
assignProcTypes(OpFamilyMember *member, Oid amoid, Oid typeoid,
				int opclassOptsProcNum)
{
	HeapTuple	proctup;
	Form_pg_proc procform;

	/* Fetch the procedure definition */
	proctup = SearchSysCache1(PROCOID, ObjectIdGetDatum(member->object));
	if (!HeapTupleIsValid(proctup))
		elog(ERROR, "cache lookup failed for function %u", member->object);
	procform = (Form_pg_proc) GETSTRUCT(proctup);

	/* Check the signature of the opclass options parsing function */
	if (member->number == opclassOptsProcNum)
	{
		if (OidIsValid(typeoid))
		{
			if ((OidIsValid(member->lefttype) && member->lefttype != typeoid) ||
				(OidIsValid(member->righttype) && member->righttype != typeoid))
				ereport(ERROR,
						(errcode(ERRCODE_INVALID_OBJECT_DEFINITION),
						 errmsg("associated data types for operator class options parsing functions must match opclass input type")));
		}
		else
		{
			if (member->lefttype != member->righttype)
				ereport(ERROR,
						(errcode(ERRCODE_INVALID_OBJECT_DEFINITION),
						 errmsg("left and right associated data types for operator class options parsing functions must match")));
		}

		if (procform->prorettype != VOIDOID ||
			procform->pronargs != 1 ||
			procform->proargtypes.values[0] != INTERNALOID)
			ereport(ERROR,
					(errcode(ERRCODE_INVALID_OBJECT_DEFINITION),
					 errmsg("invalid operator class options parsing function"),
					 errhint("Valid signature of operator class options parsing function is %s.",
							 "(internal) RETURNS void")));
	}

	/*
	 * btree comparison procs must be 2-arg procs returning int4.  btree
	 * sortsupport procs must take internal and return void.  btree in_range
	 * procs must be 5-arg procs returning bool.  btree equalimage procs must
	 * take 1 arg and return bool.  hash support proc 1 must be a 1-arg proc
	 * returning int4, while proc 2 must be a 2-arg proc returning int8.
	 * Otherwise we don't know.
	 */
	else if (amoid == BTREE_AM_OID)
	{
		if (member->number == BTORDER_PROC)
		{
			if (procform->pronargs != 2)
				ereport(ERROR,
						(errcode(ERRCODE_INVALID_OBJECT_DEFINITION),
						 errmsg("btree comparison functions must have two arguments")));
			if (procform->prorettype != INT4OID)
				ereport(ERROR,
						(errcode(ERRCODE_INVALID_OBJECT_DEFINITION),
						 errmsg("btree comparison functions must return integer")));

			/*
			 * If lefttype/righttype isn't specified, use the proc's input
			 * types
			 */
			if (!OidIsValid(member->lefttype))
				member->lefttype = procform->proargtypes.values[0];
			if (!OidIsValid(member->righttype))
				member->righttype = procform->proargtypes.values[1];
		}
		else if (member->number == BTSORTSUPPORT_PROC)
		{
			if (procform->pronargs != 1 ||
				procform->proargtypes.values[0] != INTERNALOID)
				ereport(ERROR,
						(errcode(ERRCODE_INVALID_OBJECT_DEFINITION),
						 errmsg("btree sort support functions must accept type \"internal\"")));
			if (procform->prorettype != VOIDOID)
				ereport(ERROR,
						(errcode(ERRCODE_INVALID_OBJECT_DEFINITION),
						 errmsg("btree sort support functions must return void")));

			/*
			 * Can't infer lefttype/righttype from proc, so use default rule
			 */
		}
		else if (member->number == BTINRANGE_PROC)
		{
			if (procform->pronargs != 5)
				ereport(ERROR,
						(errcode(ERRCODE_INVALID_OBJECT_DEFINITION),
						 errmsg("btree in_range functions must have five arguments")));
			if (procform->prorettype != BOOLOID)
				ereport(ERROR,
						(errcode(ERRCODE_INVALID_OBJECT_DEFINITION),
						 errmsg("btree in_range functions must return boolean")));

			/*
			 * If lefttype/righttype isn't specified, use the proc's input
			 * types (we look at the test-value and offset arguments)
			 */
			if (!OidIsValid(member->lefttype))
				member->lefttype = procform->proargtypes.values[0];
			if (!OidIsValid(member->righttype))
				member->righttype = procform->proargtypes.values[2];
		}
		else if (member->number == BTEQUALIMAGE_PROC)
		{
			if (procform->pronargs != 1)
				ereport(ERROR,
						(errcode(ERRCODE_INVALID_OBJECT_DEFINITION),
						 errmsg("btree equal image functions must have one argument")));
			if (procform->prorettype != BOOLOID)
				ereport(ERROR,
						(errcode(ERRCODE_INVALID_OBJECT_DEFINITION),
						 errmsg("btree equal image functions must return boolean")));

			/*
			 * pg_amproc functions are indexed by (lefttype, righttype), but
			 * an equalimage function can only be called at CREATE INDEX time.
			 * The same opclass opcintype OID is always used for leftype and
			 * righttype.  Providing a cross-type routine isn't sensible.
			 * Reject cross-type ALTER OPERATOR FAMILY ...  ADD FUNCTION 4
			 * statements here.
			 */
			if (member->lefttype != member->righttype)
				ereport(ERROR,
						(errcode(ERRCODE_INVALID_OBJECT_DEFINITION),
						 errmsg("btree equal image functions must not be cross-type")));
		}
	}
	else if (amoid == HASH_AM_OID)
	{
		if (member->number == HASHSTANDARD_PROC)
		{
			if (procform->pronargs != 1)
				ereport(ERROR,
						(errcode(ERRCODE_INVALID_OBJECT_DEFINITION),
						 errmsg("hash function 1 must have one argument")));
			if (procform->prorettype != INT4OID)
				ereport(ERROR,
						(errcode(ERRCODE_INVALID_OBJECT_DEFINITION),
						 errmsg("hash function 1 must return integer")));
		}
		else if (member->number == HASHEXTENDED_PROC)
		{
			if (procform->pronargs != 2)
				ereport(ERROR,
						(errcode(ERRCODE_INVALID_OBJECT_DEFINITION),
						 errmsg("hash function 2 must have two arguments")));
			if (procform->prorettype != INT8OID)
				ereport(ERROR,
						(errcode(ERRCODE_INVALID_OBJECT_DEFINITION),
						 errmsg("hash function 2 must return bigint")));
		}

		/*
		 * If lefttype/righttype isn't specified, use the proc's input type
		 */
		if (!OidIsValid(member->lefttype))
			member->lefttype = procform->proargtypes.values[0];
		if (!OidIsValid(member->righttype))
			member->righttype = procform->proargtypes.values[0];
	}

	/*
	 * The default in CREATE OPERATOR CLASS is to use the class' opcintype as
	 * lefttype and righttype.  In CREATE or ALTER OPERATOR FAMILY, opcintype
	 * isn't available, so make the user specify the types.
	 */
	if (!OidIsValid(member->lefttype))
		member->lefttype = typeoid;
	if (!OidIsValid(member->righttype))
		member->righttype = typeoid;

	if (!OidIsValid(member->lefttype) || !OidIsValid(member->righttype))
		ereport(ERROR,
				(errcode(ERRCODE_INVALID_OBJECT_DEFINITION),
				 errmsg("associated data types must be specified for index support function")));

	ReleaseSysCache(proctup);
}

/*
 * Add a new family member to the appropriate list, after checking for
 * duplicated strategy or proc number.
 */
static void
addFamilyMember(List **list, OpFamilyMember *member)
{
	ListCell   *l;

	foreach(l, *list)
	{
		OpFamilyMember *old = (OpFamilyMember *) lfirst(l);

		if (old->number == member->number &&
			old->lefttype == member->lefttype &&
			old->righttype == member->righttype)
		{
			if (member->is_func)
				ereport(ERROR,
						(errcode(ERRCODE_INVALID_OBJECT_DEFINITION),
						 errmsg("function number %d for (%s,%s) appears more than once",
								member->number,
								format_type_be(member->lefttype),
								format_type_be(member->righttype))));
			else
				ereport(ERROR,
						(errcode(ERRCODE_INVALID_OBJECT_DEFINITION),
						 errmsg("operator number %d for (%s,%s) appears more than once",
								member->number,
								format_type_be(member->lefttype),
								format_type_be(member->righttype))));
		}
	}
	*list = lappend(*list, member);
}

/*
 * Dump the operators to pg_amop
 *
 * We also make dependency entries in pg_depend for the pg_amop entries.
 */
static void
storeOperators(List *opfamilyname, Oid amoid, Oid opfamilyoid,
			   List *operators, bool isAdd)
{
	Relation	rel;
	Datum		values[Natts_pg_amop];
	bool		nulls[Natts_pg_amop];
	HeapTuple	tup;
	Oid			entryoid;
	ObjectAddress myself,
				referenced;
	ListCell   *l;

	rel = table_open(AccessMethodOperatorRelationId, RowExclusiveLock);

	foreach(l, operators)
	{
		OpFamilyMember *op = (OpFamilyMember *) lfirst(l);
		char		oppurpose;

		/*
		 * If adding to an existing family, check for conflict with an
		 * existing pg_amop entry (just to give a nicer error message)
		 */
		if (isAdd &&
			SearchSysCacheExists4(AMOPSTRATEGY,
								  ObjectIdGetDatum(opfamilyoid),
								  ObjectIdGetDatum(op->lefttype),
								  ObjectIdGetDatum(op->righttype),
								  Int16GetDatum(op->number)))
			ereport(ERROR,
					(errcode(ERRCODE_DUPLICATE_OBJECT),
					 errmsg("operator %d(%s,%s) already exists in operator family \"%s\"",
							op->number,
							format_type_be(op->lefttype),
							format_type_be(op->righttype),
							NameListToString(opfamilyname))));

		oppurpose = OidIsValid(op->sortfamily) ? AMOP_ORDER : AMOP_SEARCH;

		/* Create the pg_amop entry */
		memset(values, 0, sizeof(values));
		memset(nulls, false, sizeof(nulls));

		entryoid = GetNewOidForAccessMethodOperator(
			rel, AccessMethodOperatorOidIndexId, Anum_pg_amop_oid,
			opfamilyoid, op->lefttype, op->righttype, op->number);

		values[Anum_pg_amop_oid - 1] = ObjectIdGetDatum(entryoid);
		values[Anum_pg_amop_amopfamily - 1] = ObjectIdGetDatum(opfamilyoid);
		values[Anum_pg_amop_amoplefttype - 1] = ObjectIdGetDatum(op->lefttype);
		values[Anum_pg_amop_amoprighttype - 1] = ObjectIdGetDatum(op->righttype);
		values[Anum_pg_amop_amopstrategy - 1] = Int16GetDatum(op->number);
		values[Anum_pg_amop_amoppurpose - 1] = CharGetDatum(oppurpose);
		values[Anum_pg_amop_amopopr - 1] = ObjectIdGetDatum(op->object);
		values[Anum_pg_amop_amopmethod - 1] = ObjectIdGetDatum(amoid);
		values[Anum_pg_amop_amopsortfamily - 1] = ObjectIdGetDatum(op->sortfamily);

		tup = heap_form_tuple(rel->rd_att, values, nulls);

		CatalogTupleInsert(rel, tup);

		heap_freetuple(tup);

		/* Make its dependencies */
		myself.classId = AccessMethodOperatorRelationId;
		myself.objectId = entryoid;
		myself.objectSubId = 0;

		referenced.classId = OperatorRelationId;
		referenced.objectId = op->object;
		referenced.objectSubId = 0;

		/* see comments in amapi.h about dependency strength */
		recordDependencyOn(&myself, &referenced,
						   op->ref_is_hard ? DEPENDENCY_NORMAL : DEPENDENCY_AUTO);

		referenced.classId = op->ref_is_family ? OperatorFamilyRelationId :
			OperatorClassRelationId;
		referenced.objectId = op->refobjid;
		referenced.objectSubId = 0;

		recordDependencyOn(&myself, &referenced,
						   op->ref_is_hard ? DEPENDENCY_INTERNAL : DEPENDENCY_AUTO);

		/* A search operator also needs a dep on the referenced opfamily */
		if (OidIsValid(op->sortfamily))
		{
			referenced.classId = OperatorFamilyRelationId;
			referenced.objectId = op->sortfamily;
			referenced.objectSubId = 0;

			recordDependencyOn(&myself, &referenced,
							   op->ref_is_hard ? DEPENDENCY_NORMAL : DEPENDENCY_AUTO);
		}

		/* Post create hook of this access method operator */
		InvokeObjectPostCreateHook(AccessMethodOperatorRelationId,
								   entryoid, 0);
	}

	table_close(rel, RowExclusiveLock);
}

/*
 * Dump the procedures (support routines) to pg_amproc
 *
 * We also make dependency entries in pg_depend for the pg_amproc entries.
 */
static void
storeProcedures(List *opfamilyname, Oid amoid, Oid opfamilyoid,
				List *procedures, bool isAdd)
{
	Relation	rel;
	Datum		values[Natts_pg_amproc];
	bool		nulls[Natts_pg_amproc];
	HeapTuple	tup;
	Oid			entryoid;
	ObjectAddress myself,
				referenced;
	ListCell   *l;

	rel = table_open(AccessMethodProcedureRelationId, RowExclusiveLock);

	foreach(l, procedures)
	{
		OpFamilyMember *proc = (OpFamilyMember *) lfirst(l);

		/*
		 * If adding to an existing family, check for conflict with an
		 * existing pg_amproc entry (just to give a nicer error message)
		 */
		if (isAdd &&
			SearchSysCacheExists4(AMPROCNUM,
								  ObjectIdGetDatum(opfamilyoid),
								  ObjectIdGetDatum(proc->lefttype),
								  ObjectIdGetDatum(proc->righttype),
								  Int16GetDatum(proc->number)))
			ereport(ERROR,
					(errcode(ERRCODE_DUPLICATE_OBJECT),
					 errmsg("function %d(%s,%s) already exists in operator family \"%s\"",
							proc->number,
							format_type_be(proc->lefttype),
							format_type_be(proc->righttype),
							NameListToString(opfamilyname))));

		/* Create the pg_amproc entry */
		memset(values, 0, sizeof(values));
		memset(nulls, false, sizeof(nulls));

		entryoid = GetNewOidForAccessMethodProcedure(
			rel, AccessMethodProcedureOidIndexId, Anum_pg_amproc_oid,
			opfamilyoid, proc->lefttype, proc->righttype, proc->object);

		values[Anum_pg_amproc_oid - 1] = ObjectIdGetDatum(entryoid);
		values[Anum_pg_amproc_amprocfamily - 1] = ObjectIdGetDatum(opfamilyoid);
		values[Anum_pg_amproc_amproclefttype - 1] = ObjectIdGetDatum(proc->lefttype);
		values[Anum_pg_amproc_amprocrighttype - 1] = ObjectIdGetDatum(proc->righttype);
		values[Anum_pg_amproc_amprocnum - 1] = Int16GetDatum(proc->number);
		values[Anum_pg_amproc_amproc - 1] = ObjectIdGetDatum(proc->object);

		tup = heap_form_tuple(rel->rd_att, values, nulls);

		CatalogTupleInsert(rel, tup);

		heap_freetuple(tup);

		/* Make its dependencies */
		myself.classId = AccessMethodProcedureRelationId;
		myself.objectId = entryoid;
		myself.objectSubId = 0;

		referenced.classId = ProcedureRelationId;
		referenced.objectId = proc->object;
		referenced.objectSubId = 0;

		/* see comments in amapi.h about dependency strength */
		recordDependencyOn(&myself, &referenced,
						   proc->ref_is_hard ? DEPENDENCY_NORMAL : DEPENDENCY_AUTO);

		referenced.classId = proc->ref_is_family ? OperatorFamilyRelationId :
			OperatorClassRelationId;
		referenced.objectId = proc->refobjid;
		referenced.objectSubId = 0;

		recordDependencyOn(&myself, &referenced,
						   proc->ref_is_hard ? DEPENDENCY_INTERNAL : DEPENDENCY_AUTO);

		/* Post create hook of access method procedure */
		InvokeObjectPostCreateHook(AccessMethodProcedureRelationId,
								   entryoid, 0);
	}

	table_close(rel, RowExclusiveLock);
}


/*
 * Remove operator entries from an opfamily.
 *
 * Note: this is only allowed for "loose" members of an opfamily, hence
 * behavior is always RESTRICT.
 */
static void
dropOperators(List *opfamilyname, Oid amoid, Oid opfamilyoid,
			  List *operators)
{
	ListCell   *l;

	foreach(l, operators)
	{
		OpFamilyMember *op = (OpFamilyMember *) lfirst(l);
		Oid			amopid;
		ObjectAddress object;

		amopid = GetSysCacheOid4(AMOPSTRATEGY, Anum_pg_amop_oid,
								 ObjectIdGetDatum(opfamilyoid),
								 ObjectIdGetDatum(op->lefttype),
								 ObjectIdGetDatum(op->righttype),
								 Int16GetDatum(op->number));
		if (!OidIsValid(amopid))
			ereport(ERROR,
					(errcode(ERRCODE_UNDEFINED_OBJECT),
					 errmsg("operator %d(%s,%s) does not exist in operator family \"%s\"",
							op->number,
							format_type_be(op->lefttype),
							format_type_be(op->righttype),
							NameListToString(opfamilyname))));

		object.classId = AccessMethodOperatorRelationId;
		object.objectId = amopid;
		object.objectSubId = 0;

		performDeletion(&object, DROP_RESTRICT, 0);
	}
}

/*
 * Remove procedure entries from an opfamily.
 *
 * Note: this is only allowed for "loose" members of an opfamily, hence
 * behavior is always RESTRICT.
 */
static void
dropProcedures(List *opfamilyname, Oid amoid, Oid opfamilyoid,
			   List *procedures)
{
	ListCell   *l;

	foreach(l, procedures)
	{
		OpFamilyMember *op = (OpFamilyMember *) lfirst(l);
		Oid			amprocid;
		ObjectAddress object;

		amprocid = GetSysCacheOid4(AMPROCNUM, Anum_pg_amproc_oid,
								   ObjectIdGetDatum(opfamilyoid),
								   ObjectIdGetDatum(op->lefttype),
								   ObjectIdGetDatum(op->righttype),
								   Int16GetDatum(op->number));
		if (!OidIsValid(amprocid))
			ereport(ERROR,
					(errcode(ERRCODE_UNDEFINED_OBJECT),
					 errmsg("function %d(%s,%s) does not exist in operator family \"%s\"",
							op->number,
							format_type_be(op->lefttype),
							format_type_be(op->righttype),
							NameListToString(opfamilyname))));

		object.classId = AccessMethodProcedureRelationId;
		object.objectId = amprocid;
		object.objectSubId = 0;

		performDeletion(&object, DROP_RESTRICT, 0);
	}
}

/*
 * Subroutine for ALTER OPERATOR CLASS SET SCHEMA/RENAME
 *
 * Is there an operator class with the given name and signature already
 * in the given namespace?	If so, raise an appropriate error message.
 */
void
IsThereOpClassInNamespace(const char *opcname, Oid opcmethod,
						  Oid opcnamespace)
{
	/* make sure the new name doesn't exist */
	if (SearchSysCacheExists3(CLAAMNAMENSP,
							  ObjectIdGetDatum(opcmethod),
							  CStringGetDatum(opcname),
							  ObjectIdGetDatum(opcnamespace)))
		ereport(ERROR,
				(errcode(ERRCODE_DUPLICATE_OBJECT),
				 errmsg("operator class \"%s\" for access method \"%s\" already exists in schema \"%s\"",
						opcname,
						get_am_name(opcmethod),
						get_namespace_name(opcnamespace))));
}

/*
 * Subroutine for ALTER OPERATOR FAMILY SET SCHEMA/RENAME
 *
 * Is there an operator family with the given name and signature already
 * in the given namespace?	If so, raise an appropriate error message.
 */
void
IsThereOpFamilyInNamespace(const char *opfname, Oid opfmethod,
						   Oid opfnamespace)
{
	/* make sure the new name doesn't exist */
	if (SearchSysCacheExists3(OPFAMILYAMNAMENSP,
							  ObjectIdGetDatum(opfmethod),
							  CStringGetDatum(opfname),
							  ObjectIdGetDatum(opfnamespace)))
		ereport(ERROR,
				(errcode(ERRCODE_DUPLICATE_OBJECT),
				 errmsg("operator family \"%s\" for access method \"%s\" already exists in schema \"%s\"",
						opfname,
						get_am_name(opfmethod),
						get_namespace_name(opfnamespace))));
}<|MERGE_RESOLUTION|>--- conflicted
+++ resolved
@@ -17,6 +17,7 @@
 
 #include <limits.h>
 
+#include "access/amapi.h"
 #include "access/genam.h"
 #include "access/hash.h"
 #include "access/htup_details.h"
@@ -27,11 +28,9 @@
 #include "catalog/dependency.h"
 #include "catalog/indexing.h"
 #include "catalog/objectaccess.h"
-<<<<<<< HEAD
+
 #include "catalog/oid_dispatch.h"
-#include "catalog/opfam_internal.h"
-=======
->>>>>>> d457cb4e
+
 #include "catalog/pg_am.h"
 #include "catalog/pg_amop.h"
 #include "catalog/pg_amproc.h"
@@ -54,13 +53,10 @@
 #include "utils/rel.h"
 #include "utils/syscache.h"
 
-<<<<<<< HEAD
 #include "cdb/cdbvars.h"
 #include "cdb/cdbdisp_query.h"
 
 
-=======
->>>>>>> d457cb4e
 static void AlterOpFamilyAdd(AlterOpFamilyStmt *stmt,
 							 Oid amoid, Oid opfamilyoid,
 							 int maxOpNumber, int maxProcNumber,
@@ -825,9 +821,8 @@
 				 errmsg("must be superuser to create an operator family")));
 
 	/* Insert pg_opfamily catalog entry */
-<<<<<<< HEAD
 	ObjectAddress objAddr;
-	objAddr = CreateOpFamily(stmt->amname, opfname, namespaceoid, amoid);
+	objAddr = CreateOpFamily(stmt, opfname, namespaceoid, amoid);
 
 	if (Gp_role == GP_ROLE_DISPATCH)
 	{
@@ -840,9 +835,6 @@
 	}
 
 	return objAddr;
-=======
-	return CreateOpFamily(stmt, opfname, namespaceoid, amoid);
->>>>>>> d457cb4e
 }
 
 
