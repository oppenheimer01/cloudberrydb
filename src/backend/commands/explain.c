/*-------------------------------------------------------------------------
 *
 * explain.c
 *	  Explain query execution plans
 *
<<<<<<< HEAD
 * Portions Copyright (c) 2005-2010, Greenplum inc
 * Portions Copyright (c) 2012-Present VMware, Inc. or its affiliates.
 * Portions Copyright (c) 1996-2019, PostgreSQL Global Development Group
=======
 * Portions Copyright (c) 1996-2021, PostgreSQL Global Development Group
>>>>>>> d457cb4e
 * Portions Copyright (c) 1994-5, Regents of the University of California
 *
 * IDENTIFICATION
 *	  src/backend/commands/explain.c
 *
 *-------------------------------------------------------------------------
 */
#include "postgres.h"

#include "access/xact.h"
#include "catalog/pg_type.h"
#include "commands/createas.h"
#include "commands/defrem.h"
#include "commands/prepare.h"
#include "commands/queue.h"
#include "executor/execUtils.h"
#include "executor/hashjoin.h"
#include "executor/nodeHash.h"
#include "foreign/fdwapi.h"
#include "jit/jit.h"
#include "nodes/extensible.h"
#include "nodes/makefuncs.h"
#include "nodes/nodeFuncs.h"
#include "parser/analyze.h"
#include "parser/parsetree.h"
#include "rewrite/rewriteHandler.h"
#include "storage/bufmgr.h"
#include "tcop/tcopprot.h"
#include "utils/builtins.h"
#include "utils/guc_tables.h"
#include "utils/json.h"
#include "utils/lsyscache.h"
#include "utils/metrics_utils.h"
#include "utils/rel.h"
#include "utils/ruleutils.h"
#include "utils/snapmgr.h"
#include "utils/tuplesort.h"
#include "utils/typcache.h"
#include "utils/xml.h"

#include "cdb/cdbgang.h"
#include "optimizer/tlist.h"
#include "optimizer/optimizer.h"

#ifdef USE_ORCA
extern char *SerializeDXLPlan(Query *parse);
#endif


/* Hook for plugins to get control in ExplainOneQuery() */
ExplainOneQuery_hook_type ExplainOneQuery_hook = NULL;

/* Hook for plugins to get control in explain_get_index_name() */
explain_get_index_name_hook_type explain_get_index_name_hook = NULL;


/* OR-able flags for ExplainXMLTag() */
#define X_OPENING 0
#define X_CLOSING 1
#define X_CLOSE_IMMEDIATE 2
#define X_NOWHITESPACE 4

static void ExplainOneQuery(Query *query, int cursorOptions,
							IntoClause *into, ExplainState *es,
							const char *queryString, ParamListInfo params,
							QueryEnvironment *queryEnv);
static void ExplainPrintJIT(ExplainState *es, int jit_flags,
							JitInstrumentation *ji);
static void report_triggers(ResultRelInfo *rInfo, bool show_relname,
							ExplainState *es);

#ifdef USE_ORCA
static void ExplainDXL(Query *query, ExplainState *es,
							const char *queryString,
							ParamListInfo params);
#endif

static double elapsed_time(instr_time *starttime);
static bool ExplainPreScanNode(PlanState *planstate, Bitmapset **rels_used);
static void ExplainNode(PlanState *planstate, List *ancestors,
						const char *relationship, const char *plan_name,
						ExplainState *es);
static void show_plan_tlist(PlanState *planstate, List *ancestors,
							ExplainState *es);
static void show_expression(Node *node, const char *qlabel,
							PlanState *planstate, List *ancestors,
							bool useprefix, ExplainState *es);
static void show_qual(List *qual, const char *qlabel,
					  PlanState *planstate, List *ancestors,
					  bool useprefix, ExplainState *es);
static void show_scan_qual(List *qual, const char *qlabel,
						   PlanState *planstate, List *ancestors,
						   ExplainState *es);
static void show_upper_qual(List *qual, const char *qlabel,
							PlanState *planstate, List *ancestors,
							ExplainState *es);
static void show_sort_keys(SortState *sortstate, List *ancestors,
						   ExplainState *es);
static void show_incremental_sort_keys(IncrementalSortState *incrsortstate,
									   List *ancestors, ExplainState *es);
static void show_merge_append_keys(MergeAppendState *mstate, List *ancestors,
								   ExplainState *es);
static void show_agg_keys(AggState *astate, List *ancestors,
						  ExplainState *es);
static void show_tuple_split_keys(TupleSplitState *tstate, List *ancestors,
								  ExplainState *es);
static void show_grouping_sets(PlanState *planstate, Agg *agg,
							   List *ancestors, ExplainState *es);
static void show_grouping_set_keys(PlanState *planstate,
								   Agg *aggnode, Sort *sortnode,
								   List *context, bool useprefix,
								   List *ancestors, ExplainState *es);
static void show_sort_group_keys(PlanState *planstate, const char *qlabel,
								 int nkeys, int nPresortedKeys, AttrNumber *keycols,
								 Oid *sortOperators, Oid *collations, bool *nullsFirst,
								 List *ancestors, ExplainState *es);
static void show_sortorder_options(StringInfo buf, Node *sortexpr,
								   Oid sortOperator, Oid collation, bool nullsFirst);
static void show_tablesample(TableSampleClause *tsc, PlanState *planstate,
							 List *ancestors, ExplainState *es);
static void show_sort_info(SortState *sortstate, ExplainState *es);
<<<<<<< HEAD
static void show_windowagg_keys(WindowAggState *waggstate, List *ancestors, ExplainState *es);
static void show_hash_info(HashState *hashstate, ExplainState *es);
=======
static void show_incremental_sort_info(IncrementalSortState *incrsortstate,
									   ExplainState *es);
static void show_hash_info(HashState *hashstate, ExplainState *es);
static void show_memoize_info(MemoizeState *mstate, List *ancestors,
							  ExplainState *es);
>>>>>>> d457cb4e
static void show_hashagg_info(AggState *hashstate, ExplainState *es);
static void show_tidbitmap_info(BitmapHeapScanState *planstate,
								ExplainState *es);
static void show_instrumentation_count(const char *qlabel, int which,
									   PlanState *planstate, ExplainState *es);
static void show_foreignscan_info(ForeignScanState *fsstate, ExplainState *es);
static void show_eval_params(Bitmapset *bms_params, ExplainState *es);
static void show_join_pruning_info(List *join_prune_ids, ExplainState *es);
static const char *explain_get_index_name(Oid indexId);
static void show_buffer_usage(ExplainState *es, const BufferUsage *usage,
							  bool planning);
static void show_wal_usage(ExplainState *es, const WalUsage *usage);
static void ExplainIndexScanDetails(Oid indexid, ScanDirection indexorderdir,
									ExplainState *es);
static void ExplainScanTarget(Scan *plan, ExplainState *es);
static void ExplainModifyTarget(ModifyTable *plan, ExplainState *es);
static void ExplainTargetRel(Plan *plan, Index rti, ExplainState *es);
static void show_modifytable_info(ModifyTableState *mtstate, List *ancestors,
								  ExplainState *es);
static void ExplainMemberNodes(PlanState **planstates, int nplans,
							   List *ancestors, ExplainState *es);
static void ExplainMissingMembers(int nplans, int nchildren, ExplainState *es);
static void ExplainSubPlans(List *plans, List *ancestors,
							const char *relationship, ExplainState *es, SliceTable *sliceTable);
static void ExplainCustomChildren(CustomScanState *css,
								  List *ancestors, ExplainState *es);
static ExplainWorkersState *ExplainCreateWorkersState(int num_workers);
static void ExplainOpenWorker(int n, ExplainState *es);
static void ExplainCloseWorker(int n, ExplainState *es);
static void ExplainFlushWorkersState(ExplainState *es);
static void ExplainProperty(const char *qlabel, const char *unit,
							const char *value, bool numeric, ExplainState *es);
<<<<<<< HEAD
static void ExplainPropertyStringInfo(const char *qlabel, ExplainState *es,
									  const char *fmt,...)
									  pg_attribute_printf(3, 4);
=======
static void ExplainOpenSetAsideGroup(const char *objtype, const char *labelname,
									 bool labeled, int depth, ExplainState *es);
static void ExplainSaveGroup(ExplainState *es, int depth, int *state_save);
static void ExplainRestoreGroup(ExplainState *es, int depth, int *state_save);
>>>>>>> d457cb4e
static void ExplainDummyGroup(const char *objtype, const char *labelname,
							  ExplainState *es);
static void ExplainXMLTag(const char *tagname, int flags, ExplainState *es);
static void ExplainIndentText(ExplainState *es);
static void ExplainJSONLineEnding(ExplainState *es);
static void ExplainYAMLLineStarting(ExplainState *es);
static void escape_yaml(StringInfo buf, const char *str);

/* Include the Greenplum EXPLAIN extensions */
#include "explain_gp.c"


/*
 * ExplainQuery -
 *	  execute an EXPLAIN command
 */
void
ExplainQuery(ParseState *pstate, ExplainStmt *stmt,
			 ParamListInfo params, DestReceiver *dest)
{
	ExplainState *es = NewExplainState();
	TupOutputState *tstate;
	JumbleState *jstate = NULL;
	Query	   *query;
	List	   *rewritten;
	ListCell   *lc;
	bool		timing_set = false;
	bool		summary_set = false;

	/* Parse options list. */
	foreach(lc, stmt->options)
	{
		DefElem    *opt = (DefElem *) lfirst(lc);

		if (strcmp(opt->defname, "analyze") == 0)
			es->analyze = defGetBoolean(opt);
		else if (strcmp(opt->defname, "verbose") == 0)
			es->verbose = defGetBoolean(opt);
		else if (strcmp(opt->defname, "costs") == 0)
			es->costs = defGetBoolean(opt);
		else if (strcmp(opt->defname, "buffers") == 0)
			es->buffers = defGetBoolean(opt);
		else if (strcmp(opt->defname, "wal") == 0)
			es->wal = defGetBoolean(opt);
		else if (strcmp(opt->defname, "settings") == 0)
			es->settings = defGetBoolean(opt);
		else if (strcmp(opt->defname, "timing") == 0)
		{
			timing_set = true;
			es->timing = defGetBoolean(opt);
		}
		else if (strcmp(opt->defname, "summary") == 0)
		{
			summary_set = true;
			es->summary = defGetBoolean(opt);
		}
		else if (strcmp(opt->defname, "format") == 0)
		{
			char	   *p = defGetString(opt);

			if (strcmp(p, "text") == 0)
				es->format = EXPLAIN_FORMAT_TEXT;
			else if (strcmp(p, "xml") == 0)
				es->format = EXPLAIN_FORMAT_XML;
			else if (strcmp(p, "json") == 0)
				es->format = EXPLAIN_FORMAT_JSON;
			else if (strcmp(p, "yaml") == 0)
				es->format = EXPLAIN_FORMAT_YAML;
			else
				ereport(ERROR,
						(errcode(ERRCODE_INVALID_PARAMETER_VALUE),
						 errmsg("unrecognized value for EXPLAIN option \"%s\": \"%s\"",
								opt->defname, p),
						 parser_errposition(pstate, opt->location)));
		}
		else if (strcmp(opt->defname, "dxl") == 0)
			es->dxl = defGetBoolean(opt);
		else if (strcmp(opt->defname, "slicetable") == 0)
			es->slicetable = defGetBoolean(opt);
		else
			ereport(ERROR,
					(errcode(ERRCODE_SYNTAX_ERROR),
					 errmsg("unrecognized EXPLAIN option \"%s\"",
							opt->defname),
					 parser_errposition(pstate, opt->location)));
	}

	if (es->wal && !es->analyze)
		ereport(ERROR,
				(errcode(ERRCODE_INVALID_PARAMETER_VALUE),
				 errmsg("EXPLAIN option WAL requires ANALYZE")));

	/* if the timing was not set explicitly, set default value */
	es->timing = (timing_set) ? es->timing : es->analyze;

	/* check that timing is used with EXPLAIN ANALYZE */
	if (es->timing && !es->analyze)
		ereport(ERROR,
				(errcode(ERRCODE_INVALID_PARAMETER_VALUE),
				 errmsg("EXPLAIN option TIMING requires ANALYZE")));

	/* if the summary was not set explicitly, set default value */
	es->summary = (summary_set) ? es->summary : es->analyze;

<<<<<<< HEAD
	if (explain_memory_verbosity >= EXPLAIN_MEMORY_VERBOSITY_DETAIL)
		es->memory_detail = true;
=======
	query = castNode(Query, stmt->query);
	if (IsQueryIdEnabled())
		jstate = JumbleQuery(query, pstate->p_sourcetext);

	if (post_parse_analyze_hook)
		(*post_parse_analyze_hook) (pstate, query, jstate);
>>>>>>> d457cb4e

	/*
	 * Parse analysis was done already, but we still have to run the rule
	 * rewriter.  We do not do AcquireRewriteLocks: we assume the query either
	 * came straight from the parser, or suitable locks were acquired by
	 * plancache.c.
	 */
	rewritten = QueryRewrite(castNode(Query, stmt->query));

	/* emit opening boilerplate */
	ExplainBeginOutput(es);

	if (rewritten == NIL)
	{
		/*
		 * In the case of an INSTEAD NOTHING, tell at least that.  But in
		 * non-text format, the output is delimited, so this isn't necessary.
		 */
		if (es->format == EXPLAIN_FORMAT_TEXT)
			appendStringInfoString(es->str, "Query rewrites to nothing\n");
	}
	else
	{
		ListCell   *l;

		/* Explain every plan */
		foreach(l, rewritten)
		{
			ExplainOneQuery(lfirst_node(Query, l),
							CURSOR_OPT_PARALLEL_OK, NULL, es,
							pstate->p_sourcetext, params, pstate->p_queryEnv);

			/* Separate plans with an appropriate separator */
			if (lnext(rewritten, l) != NULL)
				ExplainSeparatePlans(es);
		}
	}

	/* emit closing boilerplate */
	ExplainEndOutput(es);
	Assert(es->indent == 0);

	/* output tuples */
	tstate = begin_tup_output_tupdesc(dest, ExplainResultDesc(stmt),
									  &TTSOpsVirtual);
	if (es->format == EXPLAIN_FORMAT_TEXT)
		do_text_output_multiline(tstate, es->str->data);
	else
		do_text_output_oneline(tstate, es->str->data);
	end_tup_output(tstate);

	pfree(es->str->data);
}

/*
 * Create a new ExplainState struct initialized with default options.
 */
ExplainState *
NewExplainState(void)
{
	ExplainState *es = (ExplainState *) palloc0(sizeof(ExplainState));

	/* Set default options (most fields can be left as zeroes). */
	es->costs = true;
	/* Prepare output buffer. */
	es->str = makeStringInfo();

	return es;
}

/*
 * ExplainResultDesc -
 *	  construct the result tupledesc for an EXPLAIN
 */
TupleDesc
ExplainResultDesc(ExplainStmt *stmt)
{
	TupleDesc	tupdesc;
	ListCell   *lc;
	Oid			result_type = TEXTOID;

	/* Check for XML format option */
	foreach(lc, stmt->options)
	{
		DefElem    *opt = (DefElem *) lfirst(lc);

		if (strcmp(opt->defname, "format") == 0)
		{
			char	   *p = defGetString(opt);

			if (strcmp(p, "xml") == 0)
				result_type = XMLOID;
			else if (strcmp(p, "json") == 0)
				result_type = JSONOID;
			else
				result_type = TEXTOID;
			/* don't "break", as ExplainQuery will use the last value */
		}
	}

	/* Need a tuple descriptor representing a single TEXT or XML column */
	tupdesc = CreateTemplateTupleDesc(1);
	TupleDescInitEntry(tupdesc, (AttrNumber) 1, "QUERY PLAN",
					   result_type, -1, 0);
	return tupdesc;
}

#ifdef USE_ORCA
/*
 * ExplainDXL -
 *	  print out the execution plan for one Query in DXL format
 *	  this function implicitly uses optimizer
 */
static void
ExplainDXL(Query *query, ExplainState *es, const char *queryString,
				ParamListInfo params)
{
	MemoryContext oldcxt = CurrentMemoryContext;
	bool		save_enumerate;
	char	   *dxl = NULL;

	save_enumerate = optimizer_enumerate_plans;

	/* Do the EXPLAIN. */

	/* enable plan enumeration before calling optimizer */
	optimizer_enumerate_plans = true;

	/* optimize query using optimizer and get generated plan in DXL format */
	dxl = SerializeDXLPlan(query);

	/* restore old value of enumerate plans GUC */
	optimizer_enumerate_plans = save_enumerate;

	if (dxl == NULL)
		elog(NOTICE, "Optimizer failed to produce plan");
	else
	{
		appendStringInfoString(es->str, dxl);
		appendStringInfoChar(es->str, '\n'); /* separator line */
		pfree(dxl);
	}

	/* Free the memory we used. */
	MemoryContextSwitchTo(oldcxt);
}
#endif

/*
 * ExplainOneQuery -
 *	  print out the execution plan for one Query
 *
 * "into" is NULL unless we are explaining the contents of a CreateTableAsStmt.
 */
static void
ExplainOneQuery(Query *query, int cursorOptions,
				IntoClause *into, ExplainState *es,
				const char *queryString, ParamListInfo params,
				QueryEnvironment *queryEnv)
{
#ifdef USE_ORCA
	if (es->dxl)
	{
		ExplainDXL(query, es, queryString, params);
		return;
	}
#endif

	/* planner will not cope with utility statements */
	if (query->commandType == CMD_UTILITY)
	{
		ExplainOneUtility(query->utilityStmt, into, es, queryString, params,
						  queryEnv);
		return;
	}

	/* if an advisor plugin is present, let it manage things */
	if (ExplainOneQuery_hook)
		(*ExplainOneQuery_hook) (query, cursorOptions, into, es,
								 queryString, params, queryEnv);
	else
	{
		PlannedStmt *plan;
		instr_time	planstart,
					planduration;
		BufferUsage bufusage_start,
					bufusage;

		if (es->buffers)
			bufusage_start = pgBufferUsage;
		INSTR_TIME_SET_CURRENT(planstart);

		/* plan the query */
		plan = pg_plan_query(query, queryString, cursorOptions, params);

		INSTR_TIME_SET_CURRENT(planduration);
		INSTR_TIME_SUBTRACT(planduration, planstart);

<<<<<<< HEAD
		/*
		 * GPDB_92_MERGE_FIXME: it really should be an optimizer's responsibility
		 * to correctly set the into-clause and into-policy of the PlannedStmt.
		 */
		if (into != NULL)
			plan->intoClause = copyObject(into);

		/* run it (if needed) and produce output */
		ExplainOnePlan(plan, into, es, queryString, params, queryEnv,
					   &planduration, cursorOptions);
=======
		/* calc differences of buffer counters. */
		if (es->buffers)
		{
			memset(&bufusage, 0, sizeof(BufferUsage));
			BufferUsageAccumDiff(&bufusage, &pgBufferUsage, &bufusage_start);
		}

		/* run it (if needed) and produce output */
		ExplainOnePlan(plan, into, es, queryString, params, queryEnv,
					   &planduration, (es->buffers ? &bufusage : NULL));
>>>>>>> d457cb4e
	}
}

/*
 * ExplainOneUtility -
 *	  print out the execution plan for one utility statement
 *	  (In general, utility statements don't have plans, but there are some
 *	  we treat as special cases)
 *
 * "into" is NULL unless we are explaining the contents of a CreateTableAsStmt.
 *
 * This is exported because it's called back from prepare.c in the
 * EXPLAIN EXECUTE case.  In that case, we'll be dealing with a statement
 * that's in the plan cache, so we have to ensure we don't modify it.
 */
void
ExplainOneUtility(Node *utilityStmt, IntoClause *into, ExplainState *es,
				  const char *queryString, ParamListInfo params,
				  QueryEnvironment *queryEnv)
{
	if (utilityStmt == NULL)
		return;

	if (IsA(utilityStmt, CreateTableAsStmt))
	{
		/*
		 * We have to rewrite the contained SELECT and then pass it back to
		 * ExplainOneQuery.  Copy to be safe in the EXPLAIN EXECUTE case.
		 */
		CreateTableAsStmt *ctas = (CreateTableAsStmt *) utilityStmt;
		List	   *rewritten;

		/*
		 * Check if the relation exists or not.  This is done at this stage to
		 * avoid query planning or execution.
		 */
		if (CreateTableAsRelExists(ctas))
		{
			if (ctas->objtype == OBJECT_TABLE)
				ExplainDummyGroup("CREATE TABLE AS", NULL, es);
			else if (ctas->objtype == OBJECT_MATVIEW)
				ExplainDummyGroup("CREATE MATERIALIZED VIEW", NULL, es);
			else
				elog(ERROR, "unexpected object type: %d",
					 (int) ctas->objtype);
			return;
		}

		rewritten = QueryRewrite(castNode(Query, copyObject(ctas->query)));
		Assert(list_length(rewritten) == 1);
		ExplainOneQuery(linitial_node(Query, rewritten),
						CURSOR_OPT_PARALLEL_OK, ctas->into, es,
						queryString, params, queryEnv);
	}
	else if (IsA(utilityStmt, DeclareCursorStmt))
	{
		/*
		 * Likewise for DECLARE CURSOR.
		 *
		 * Notice that if you say EXPLAIN ANALYZE DECLARE CURSOR then we'll
		 * actually run the query.  This is different from pre-8.3 behavior
		 * but seems more useful than not running the query.  No cursor will
		 * be created, however.
		 */
		DeclareCursorStmt *dcs = (DeclareCursorStmt *) utilityStmt;
		List	   *rewritten;

		rewritten = QueryRewrite(castNode(Query, copyObject(dcs->query)));
		Assert(list_length(rewritten) == 1);
		ExplainOneQuery(linitial_node(Query, rewritten),
						dcs->options, NULL, es,
						queryString, params, queryEnv);
	}
	else if (IsA(utilityStmt, ExecuteStmt))
		ExplainExecuteQuery((ExecuteStmt *) utilityStmt, into, es,
							queryString, params, queryEnv);
	else if (IsA(utilityStmt, NotifyStmt))
	{
		if (es->format == EXPLAIN_FORMAT_TEXT)
			appendStringInfoString(es->str, "NOTIFY\n");
		else
			ExplainDummyGroup("Notify", NULL, es);
	}
	else
	{
		if (es->format == EXPLAIN_FORMAT_TEXT)
			appendStringInfoString(es->str,
								   "Utility statements have no plan structure\n");
		else
			ExplainDummyGroup("Utility Statement", NULL, es);
	}
}

/*
 * ExplainOnePlan -
 *		given a planned query, execute it if needed, and then print
 *		EXPLAIN output
 *
 * "into" is NULL unless we are explaining the contents of a CreateTableAsStmt,
 * in which case executing the query should result in creating that table.
 *
 * This is exported because it's called back from prepare.c in the
 * EXPLAIN EXECUTE case, and because an index advisor plugin would need
 * to call it.
 */
void
ExplainOnePlan(PlannedStmt *plannedstmt, IntoClause *into, ExplainState *es,
			   const char *queryString, ParamListInfo params,
			   QueryEnvironment *queryEnv, const instr_time *planduration,
<<<<<<< HEAD
			   int cursorOptions)
=======
			   const BufferUsage *bufusage)
>>>>>>> d457cb4e
{
	DestReceiver *dest;
	QueryDesc  *queryDesc;
	instr_time	starttime;
	double		totaltime = 0;
	int			eflags;
	int			instrument_option = 0;

	Assert(plannedstmt->commandType != CMD_UTILITY);

	if (es->analyze && es->timing)
		instrument_option |= INSTRUMENT_TIMER;
	else if (es->analyze)
		instrument_option |= INSTRUMENT_ROWS;

	if (es->buffers)
		instrument_option |= INSTRUMENT_BUFFERS;
	if (es->wal)
		instrument_option |= INSTRUMENT_WAL;

	if (es->analyze)
		instrument_option |= INSTRUMENT_CDB;

	if (es->memory_detail)
		instrument_option |= INSTRUMENT_MEMORY_DETAIL;

	/*
	 * We always collect timing for the entire statement, even when node-level
	 * timing is off, so we don't look at es->timing here.  (We could skip
	 * this if !es->summary, but it's hardly worth the complication.)
	 */
	INSTR_TIME_SET_CURRENT(starttime);

	/*
	 * Use a snapshot with an updated command ID to ensure this query sees
	 * results of any previously executed queries.
	 */
	PushCopiedSnapshot(GetActiveSnapshot());
	UpdateActiveSnapshotCommandId();

	/*
	 * Normally we discard the query's output, but if explaining CREATE TABLE
	 * AS, we'd better use the appropriate tuple receiver.
	 */
	if (into)
		dest = CreateIntoRelDestReceiver(into);
	else
		dest = None_Receiver;

	/* Create a QueryDesc for the query */
	queryDesc = CreateQueryDesc(plannedstmt, queryString,
								GetActiveSnapshot(), InvalidSnapshot,
								dest, params, queryEnv, instrument_option);

	/* GPDB hook for collecting query info */
	if (query_info_collect_hook)
		(*query_info_collect_hook)(METRICS_QUERY_SUBMIT, queryDesc);

    /* Allocate workarea for summary stats. */
    if (es->analyze)
    {
        /* Attach workarea to QueryDesc so ExecSetParamPlan() can find it. */
        queryDesc->showstatctx = cdbexplain_showExecStatsBegin(queryDesc,
															   starttime);
    }
	else
		queryDesc->showstatctx = NULL;

	/* Select execution options */
	if (es->analyze)
		eflags = 0;				/* default run-to-completion flags */
	else
		eflags = EXEC_FLAG_EXPLAIN_ONLY;
	if (into)
		eflags |= GetIntoRelEFlags(into);

	queryDesc->plannedstmt->query_mem =
		ResourceManagerGetQueryMemoryLimit(queryDesc->plannedstmt);

	/* call ExecutorStart to prepare the plan for execution */
	ExecutorStart(queryDesc, eflags);

	/* Execute the plan for statistics if asked for */
	if (es->analyze)
	{
		ScanDirection dir;

		/* EXPLAIN ANALYZE CREATE TABLE AS WITH NO DATA is weird */
		if (into && into->skipData)
			dir = NoMovementScanDirection;
		else
			dir = ForwardScanDirection;

		/* run the plan */
		ExecutorRun(queryDesc, dir, 0L, true);

		/* Wait for completion of all qExec processes. */
		if (queryDesc->estate->dispatcherState && queryDesc->estate->dispatcherState->primaryResults)
			cdbdisp_checkDispatchResult(queryDesc->estate->dispatcherState, DISPATCH_WAIT_NONE);

		/* run cleanup too */
		ExecutorFinish(queryDesc);

		/* We can't run ExecutorEnd 'till we're done printing the stats... */
		totaltime += elapsed_time(&starttime);
	}

	ExplainOpenGroup("Query", NULL, true, es);

	/* Create textual dump of plan tree */
	ExplainPrintPlan(es, queryDesc);

<<<<<<< HEAD
	if (cursorOptions & CURSOR_OPT_PARALLEL_RETRIEVE)
		ExplainParallelRetrieveCursor(es, queryDesc);
=======
	/*
	 * COMPUTE_QUERY_ID_REGRESS means COMPUTE_QUERY_ID_AUTO, but we don't show
	 * the queryid in any of the EXPLAIN plans to keep stable the results
	 * generated by regression test suites.
	 */
	if (es->verbose && plannedstmt->queryId != UINT64CONST(0) &&
		compute_query_id != COMPUTE_QUERY_ID_REGRESS)
	{
		/*
		 * Output the queryid as an int64 rather than a uint64 so we match
		 * what would be seen in the BIGINT pg_stat_statements.queryid column.
		 */
		ExplainPropertyInteger("Query Identifier", NULL, (int64)
							   plannedstmt->queryId, es);
	}

	/* Show buffer usage in planning */
	if (bufusage)
	{
		ExplainOpenGroup("Planning", "Planning", true, es);
		show_buffer_usage(es, bufusage, true);
		ExplainCloseGroup("Planning", "Planning", true, es);
	}
>>>>>>> d457cb4e

	if (es->summary && planduration)
	{
		double		plantime = INSTR_TIME_GET_DOUBLE(*planduration);

		ExplainPropertyFloat("Planning Time", "ms", 1000.0 * plantime, 3, es);
	}

	/* Print slice table */
	if (es->slicetable)
		ExplainPrintSliceTable(es, queryDesc);

	/* Print info about runtime of triggers */
	if (es->analyze)
		ExplainPrintTriggers(es, queryDesc);

	/*
	 * Display per-slice and whole-query statistics.
	 */
	if (es->analyze)
		cdbexplain_showExecStatsEnd(queryDesc->plannedstmt, queryDesc->showstatctx,
									queryDesc->estate, es);

	/*
	 * Show non-default GUC settings that might have affected the plan as well
	 * as optimizer settings etc.
	 *
	 * GPDB_12_MERGE_FIXME: This overlaps with the output you get with the
	 * new uptream "SETTINGS on" option.
	 */
	ExplainOpenGroup("Settings", "Settings", true, es);

	if (queryDesc->plannedstmt->planGen == PLANGEN_PLANNER)
		ExplainPropertyStringInfo("Optimizer", es, "Postgres query optimizer");
#ifdef USE_ORCA
	else
		ExplainPropertyStringInfo("Optimizer", es, "Pivotal Optimizer (GPORCA)");
#endif

	/* We only list the non-default GUCs in verbose mode */
	if (es->verbose)
	{
		List	*settings;

		settings = gp_guc_list_show(PGC_S_DEFAULT, gp_guc_list_for_explain);

		if (list_length(settings) > 0)
			ExplainPropertyList("Settings", settings, es);
	}

	ExplainCloseGroup("Settings", "Settings", true, es);

	/*
	 * Print info about JITing. Tied to es->costs because we don't want to
	 * display this in regression tests, as it'd cause output differences
	 * depending on build options.  Might want to separate that out from COSTS
	 * at a later stage.
	 */
	if (es->costs)
		ExplainPrintJITSummary(es, queryDesc);

	/*
	 * Close down the query and free resources.  Include time for this in the
	 * total execution time (although it should be pretty minimal).
	 */
	INSTR_TIME_SET_CURRENT(starttime);

	ExecutorEnd(queryDesc);

	FreeQueryDesc(queryDesc);

	PopActiveSnapshot();

	/* We need a CCI just in case query expanded to multiple plans */
	if (es->analyze)
		CommandCounterIncrement();

	totaltime += elapsed_time(&starttime);

	/*
	 * We only report execution time if we actually ran the query (that is,
	 * the user specified ANALYZE), and if summary reporting is enabled (the
	 * user can set SUMMARY OFF to not have the timing information included in
	 * the output).  By default, ANALYZE sets SUMMARY to true.
	 */
	if (es->summary && es->analyze)
		ExplainPropertyFloat("Execution Time", "ms", 1000.0 * totaltime, 3,
							 es);

	ExplainCloseGroup("Query", NULL, true, es);
}

/*
 * ExplainPrintSettings -
 *    Print summary of modified settings affecting query planning.
 */
static void
ExplainPrintSettings(ExplainState *es)
{
	int			num;
	struct config_generic **gucs;

	/* bail out if information about settings not requested */
	if (!es->settings)
		return;

	/* request an array of relevant settings */
	gucs = get_explain_guc_options(&num);

	if (es->format != EXPLAIN_FORMAT_TEXT)
	{
		ExplainOpenGroup("Settings", "Settings", true, es);

		for (int i = 0; i < num; i++)
		{
			char	   *setting;
			struct config_generic *conf = gucs[i];

			setting = GetConfigOptionByName(conf->name, NULL, true);

			ExplainPropertyText(conf->name, setting, es);
		}

		ExplainCloseGroup("Settings", "Settings", true, es);
	}
	else
	{
		StringInfoData str;

		/* In TEXT mode, print nothing if there are no options */
		if (num <= 0)
			return;

		initStringInfo(&str);

		for (int i = 0; i < num; i++)
		{
			char	   *setting;
			struct config_generic *conf = gucs[i];

			if (i > 0)
				appendStringInfoString(&str, ", ");

			setting = GetConfigOptionByName(conf->name, NULL, true);

			if (setting)
				appendStringInfo(&str, "%s = '%s'", conf->name, setting);
			else
				appendStringInfo(&str, "%s = NULL", conf->name);
		}

		ExplainPropertyText("Settings", str.data, es);
	}
}

/*
 * ExplainPrintPlan -
 *	  convert a QueryDesc's plan tree to text and append it to es->str
 *
 * The caller should have set up the options fields of *es, as well as
 * initializing the output buffer es->str.  Also, output formatting state
 * such as the indent level is assumed valid.  Plan-tree-specific fields
 * in *es are initialized here.
 *
 * NB: will not work on utility statements
 */
void
ExplainPrintPlan(ExplainState *es, QueryDesc *queryDesc)
{
	EState     *estate = queryDesc->estate;
	Bitmapset  *rels_used = NULL;
	PlanState  *ps;

	/* Set up ExplainState fields associated with this plan tree */
	Assert(queryDesc->plannedstmt != NULL);
	es->pstmt = queryDesc->plannedstmt;
	es->rtable = queryDesc->plannedstmt->rtable;
	es->showstatctx = queryDesc->showstatctx;

	/* CDB: Find slice table entry for the root slice. */
	es->currentSlice = getCurrentSlice(estate, LocallyExecutingSliceIndex(estate));

	/*
	 * Get local stats if root slice was executed here in the qDisp, as long
	 * as we haven't already gathered the statistics. This can happen when an
	 * executor hook generates EXPLAIN output.
	 */
	if (es->analyze && !es->showstatctx->stats_gathered)
	{
		if (Gp_role != GP_ROLE_EXECUTE && (!es->currentSlice || sliceRunsOnQD(es->currentSlice)))
			cdbexplain_localExecStats(queryDesc->planstate, es->showstatctx);

        /* Fill in the plan's Instrumentation with stats from qExecs. */
        if (estate->dispatcherState && estate->dispatcherState->primaryResults)
            cdbexplain_recvExecStats(queryDesc->planstate,
                                     estate->dispatcherState->primaryResults,
                                     LocallyExecutingSliceIndex(estate),
                                     es->showstatctx);
	}

	ExplainPreScanNode(queryDesc->planstate, &rels_used);
	es->rtable_names = select_rtable_names_for_explain(es->rtable, rels_used);
	es->deparse_cxt = deparse_context_for_plan_tree(queryDesc->plannedstmt,
													es->rtable_names);
	es->printed_subplans = NULL;

	/*
	 * Sometimes we mark a Gather node as "invisible", which means that it's
	 * not to be displayed in EXPLAIN output.  The purpose of this is to allow
	 * running regression tests with force_parallel_mode=regress to get the
	 * same results as running the same tests with force_parallel_mode=off.
	 * Such marking is currently only supported on a Gather at the top of the
	 * plan.  We skip that node, and we must also hide per-worker detail data
	 * further down in the plan tree.
	 */
	ps = queryDesc->planstate;
	if (IsA(ps, GatherState) && ((Gather *) ps->plan)->invisible)
	{
		ps = outerPlanState(ps);
		es->hide_workers = true;
	}
	ExplainNode(ps, NIL, NULL, NULL, es);

	/*
	 * If requested, include information about GUC parameters with values that
	 * don't match the built-in defaults.
	 */
	ExplainPrintSettings(es);
}


/*
 * ExplainPrintSliceTable -
 *	  convert the MPP slice table text and append it to es->str
 */
void
ExplainPrintSliceTable(ExplainState *es, QueryDesc *queryDesc)
{
	SliceTable *sliceTable = queryDesc->estate->es_sliceTable;
	int			numSlices = (sliceTable ? sliceTable->numSlices : 0);

	ExplainOpenGroup("Slice Table", "Slice Table", false, es);

	for (int i = 0; i < numSlices; i++)
	{
		ExecSlice *slice = &sliceTable->slices[i];
		const char *gangType = "???";

		switch (slice->gangType)
		{
			case GANGTYPE_UNALLOCATED:
				gangType = "Dispatcher";
				break;
			case GANGTYPE_ENTRYDB_READER:
				gangType = "Entry DB Reader";
				break;
			case GANGTYPE_SINGLETON_READER:
				gangType = "Singleton Reader";
				break;
			case GANGTYPE_PRIMARY_READER:
				gangType = "Reader";
				break;
			case GANGTYPE_PRIMARY_WRITER:
				gangType = "Primary Writer";
				break;
		}

		if (es->format == EXPLAIN_FORMAT_TEXT)
		{
			appendStringInfo(es->str, "Slice %d: %s; root %d; parent %d; gang size %d",
							 i,
							 gangType,
							 slice->rootIndex,
							 slice->parentIndex,
							 list_length(slice->segments));
			if (slice->gangType == GANGTYPE_SINGLETON_READER)
				appendStringInfo(es->str, "; segment %d", linitial_int(slice->segments));
			appendStringInfoString(es->str, "\n");
		}
		else
		{
			ExplainOpenGroup("Slice", NULL, true, es);
			ExplainPropertyInteger("Slice ID", NULL, i, es);
			ExplainPropertyText("Gang Type", gangType, es);
			ExplainPropertyInteger("Root", NULL, slice->rootIndex, es);
			ExplainPropertyInteger("Parent", NULL, slice->parentIndex, es);
			ExplainPropertyInteger("Gang Size", NULL, list_length(slice->segments), es);
			if (slice->gangType == GANGTYPE_SINGLETON_READER)
				ExplainPropertyInteger("Segment", NULL, linitial_int(slice->segments), es);
			ExplainCloseGroup("Slice", NULL, true, es);
		}
	}

	ExplainCloseGroup("Slice Table", "Slice Table", false, es);
}

/*
 * ExplainPrintTriggers -
 *	  convert a QueryDesc's trigger statistics to text and append it to
 *	  es->str
 *
 * The caller should have set up the options fields of *es, as well as
 * initializing the output buffer es->str.  Other fields in *es are
 * initialized here.
 */
void
ExplainPrintTriggers(ExplainState *es, QueryDesc *queryDesc)
{
	ResultRelInfo *rInfo;
	bool		show_relname;
	List	   *resultrels;
	List	   *routerels;
	List	   *targrels;
	ListCell   *l;

	resultrels = queryDesc->estate->es_opened_result_relations;
	routerels = queryDesc->estate->es_tuple_routing_result_relations;
	targrels = queryDesc->estate->es_trig_target_relations;

	ExplainOpenGroup("Triggers", "Triggers", false, es);

	show_relname = (list_length(resultrels) > 1 ||
					routerels != NIL || targrels != NIL);
	foreach(l, resultrels)
	{
		rInfo = (ResultRelInfo *) lfirst(l);
		report_triggers(rInfo, show_relname, es);
	}

	foreach(l, routerels)
	{
		rInfo = (ResultRelInfo *) lfirst(l);
		report_triggers(rInfo, show_relname, es);
	}

	foreach(l, targrels)
	{
		rInfo = (ResultRelInfo *) lfirst(l);
		report_triggers(rInfo, show_relname, es);
	}

	ExplainCloseGroup("Triggers", "Triggers", false, es);
}

/*
 * ExplainPrintJITSummary -
 *    Print summarized JIT instrumentation from leader and workers
 */
void
ExplainPrintJITSummary(ExplainState *es, QueryDesc *queryDesc)
{
	JitInstrumentation ji = {0};

	if (!(queryDesc->estate->es_jit_flags & PGJIT_PERFORM))
		return;

	/*
	 * Work with a copy instead of modifying the leader state, since this
	 * function may be called twice
	 */
	if (queryDesc->estate->es_jit)
		InstrJitAgg(&ji, &queryDesc->estate->es_jit->instr);

	/* If this process has done JIT in parallel workers, merge stats */
	if (queryDesc->estate->es_jit_worker_instr)
		InstrJitAgg(&ji, queryDesc->estate->es_jit_worker_instr);

	ExplainPrintJIT(es, queryDesc->estate->es_jit_flags, &ji);
}

/*
 * ExplainPrintJIT -
 *	  Append information about JITing to es->str.
 */
static void
ExplainPrintJIT(ExplainState *es, int jit_flags, JitInstrumentation *ji)
{
	instr_time	total_time;

	/* don't print information if no JITing happened */
	if (!ji || ji->created_functions == 0)
		return;

	/* calculate total time */
	INSTR_TIME_SET_ZERO(total_time);
	INSTR_TIME_ADD(total_time, ji->generation_counter);
	INSTR_TIME_ADD(total_time, ji->inlining_counter);
	INSTR_TIME_ADD(total_time, ji->optimization_counter);
	INSTR_TIME_ADD(total_time, ji->emission_counter);

	ExplainOpenGroup("JIT", "JIT", true, es);

	/* for higher density, open code the text output format */
	if (es->format == EXPLAIN_FORMAT_TEXT)
	{
		ExplainIndentText(es);
		appendStringInfoString(es->str, "JIT:\n");
		es->indent++;

		ExplainPropertyInteger("Functions", NULL, ji->created_functions, es);

		ExplainIndentText(es);
		appendStringInfo(es->str, "Options: %s %s, %s %s, %s %s, %s %s\n",
						 "Inlining", jit_flags & PGJIT_INLINE ? "true" : "false",
						 "Optimization", jit_flags & PGJIT_OPT3 ? "true" : "false",
						 "Expressions", jit_flags & PGJIT_EXPR ? "true" : "false",
						 "Deforming", jit_flags & PGJIT_DEFORM ? "true" : "false");

		if (es->analyze && es->timing)
		{
			ExplainIndentText(es);
			appendStringInfo(es->str,
							 "Timing: %s %.3f ms, %s %.3f ms, %s %.3f ms, %s %.3f ms, %s %.3f ms\n",
							 "Generation", 1000.0 * INSTR_TIME_GET_DOUBLE(ji->generation_counter),
							 "Inlining", 1000.0 * INSTR_TIME_GET_DOUBLE(ji->inlining_counter),
							 "Optimization", 1000.0 * INSTR_TIME_GET_DOUBLE(ji->optimization_counter),
							 "Emission", 1000.0 * INSTR_TIME_GET_DOUBLE(ji->emission_counter),
							 "Total", 1000.0 * INSTR_TIME_GET_DOUBLE(total_time));
		}

		es->indent--;
	}
	else
	{
		ExplainPropertyInteger("Functions", NULL, ji->created_functions, es);

		ExplainOpenGroup("Options", "Options", true, es);
		ExplainPropertyBool("Inlining", jit_flags & PGJIT_INLINE, es);
		ExplainPropertyBool("Optimization", jit_flags & PGJIT_OPT3, es);
		ExplainPropertyBool("Expressions", jit_flags & PGJIT_EXPR, es);
		ExplainPropertyBool("Deforming", jit_flags & PGJIT_DEFORM, es);
		ExplainCloseGroup("Options", "Options", true, es);

		if (es->analyze && es->timing)
		{
			ExplainOpenGroup("Timing", "Timing", true, es);

			ExplainPropertyFloat("Generation", "ms",
								 1000.0 * INSTR_TIME_GET_DOUBLE(ji->generation_counter),
								 3, es);
			ExplainPropertyFloat("Inlining", "ms",
								 1000.0 * INSTR_TIME_GET_DOUBLE(ji->inlining_counter),
								 3, es);
			ExplainPropertyFloat("Optimization", "ms",
								 1000.0 * INSTR_TIME_GET_DOUBLE(ji->optimization_counter),
								 3, es);
			ExplainPropertyFloat("Emission", "ms",
								 1000.0 * INSTR_TIME_GET_DOUBLE(ji->emission_counter),
								 3, es);
			ExplainPropertyFloat("Total", "ms",
								 1000.0 * INSTR_TIME_GET_DOUBLE(total_time),
								 3, es);

			ExplainCloseGroup("Timing", "Timing", true, es);
		}
	}

	ExplainCloseGroup("JIT", "JIT", true, es);
}

/*
 * ExplainQueryText -
 *	  add a "Query Text" node that contains the actual text of the query
 *
 * The caller should have set up the options fields of *es, as well as
 * initializing the output buffer es->str.
 *
 */
void
ExplainQueryText(ExplainState *es, QueryDesc *queryDesc)
{
	if (queryDesc->sourceText)
		ExplainPropertyText("Query Text", queryDesc->sourceText, es);
}

/*
 * report_triggers -
 *		report execution stats for a single relation's triggers
 */
static void
report_triggers(ResultRelInfo *rInfo, bool show_relname, ExplainState *es)
{
	int			nt;

	if (!rInfo->ri_TrigDesc || !rInfo->ri_TrigInstrument)
		return;
	for (nt = 0; nt < rInfo->ri_TrigDesc->numtriggers; nt++)
	{
		Trigger    *trig = rInfo->ri_TrigDesc->triggers + nt;
		Instrumentation *instr = rInfo->ri_TrigInstrument + nt;
		char	   *relname;
		char	   *conname = NULL;

		/* Must clean up instrumentation state */
		InstrEndLoop(instr);

		/*
		 * We ignore triggers that were never invoked; they likely aren't
		 * relevant to the current query type.
		 */
		if (instr->ntuples == 0)
			continue;

		ExplainOpenGroup("Trigger", NULL, true, es);

		relname = RelationGetRelationName(rInfo->ri_RelationDesc);
		if (OidIsValid(trig->tgconstraint))
			conname = get_constraint_name(trig->tgconstraint);

		/*
		 * In text format, we avoid printing both the trigger name and the
		 * constraint name unless VERBOSE is specified.  In non-text formats
		 * we just print everything.
		 */
		if (es->format == EXPLAIN_FORMAT_TEXT)
		{
			if (es->verbose || conname == NULL)
				appendStringInfo(es->str, "Trigger %s", trig->tgname);
			else
				appendStringInfoString(es->str, "Trigger");
			if (conname)
				appendStringInfo(es->str, " for constraint %s", conname);
			if (show_relname)
				appendStringInfo(es->str, " on %s", relname);
			if (es->timing)
				appendStringInfo(es->str, ": time=%.3f calls=%.ld\n",
								 1000.0 * instr->total, instr->ntuples);
			else
				appendStringInfo(es->str, ": calls=%.ld\n", instr->ntuples);
		}
		else
		{
			ExplainPropertyText("Trigger Name", trig->tgname, es);
			if (conname)
				ExplainPropertyText("Constraint Name", conname, es);
			ExplainPropertyText("Relation", relname, es);
			if (es->timing)
				ExplainPropertyFloat("Time", "ms", 1000.0 * instr->total, 3,
									 es);
			ExplainPropertyFloat("Calls", NULL, instr->ntuples, 0, es);
		}

		if (conname)
			pfree(conname);

		ExplainCloseGroup("Trigger", NULL, true, es);
	}
}

/* Compute elapsed time in seconds since given timestamp */
static double
elapsed_time(instr_time *starttime)
{
	instr_time	endtime;

	INSTR_TIME_SET_CURRENT(endtime);
	INSTR_TIME_SUBTRACT(endtime, *starttime);
	return INSTR_TIME_GET_DOUBLE(endtime);
}

static void
show_dispatch_info(ExecSlice *slice, ExplainState *es, Plan *plan)
{
	int			segments;

	/*
	 * In non-parallel query, there is no slice information.
	 */
	if (!slice)
		return;

	switch (slice->gangType)
	{
		case GANGTYPE_UNALLOCATED:
		case GANGTYPE_ENTRYDB_READER:
			segments = 0;
			break;

		case GANGTYPE_PRIMARY_WRITER:
		case GANGTYPE_PRIMARY_READER:
		case GANGTYPE_SINGLETON_READER:
		{
			segments = list_length(slice->segments);
			break;
		}

		default:
			segments = 0;		/* keep compiler happy */
			Assert(false);
			break;
	}

	if (es->format == EXPLAIN_FORMAT_TEXT)
	{
		if (segments == 0)
			appendStringInfo(es->str, "  (slice%d)", slice->sliceIndex);
		else if (slice->primaryGang && gp_log_gang >= GPVARS_VERBOSITY_DEBUG)
			/*
			 * In gpdb 5 there was a unique gang_id for each gang, this was
			 * retired since gpdb 6, so we use the qe identifier from the first
			 * segment of the gang to identify each gang.
			 */
			appendStringInfo(es->str, "  (slice%d; gang%d; segments: %d)",
							 slice->sliceIndex,
							 slice->primaryGang->db_descriptors[0]->identifier,
							 segments);
		else
			appendStringInfo(es->str, "  (slice%d; segments: %d)",
							 slice->sliceIndex, segments);
	}
	else
	{
		ExplainPropertyInteger("Slice", NULL, slice->sliceIndex, es);
		if (slice->primaryGang && gp_log_gang >= GPVARS_VERBOSITY_DEBUG)
			ExplainPropertyInteger("Gang", NULL, slice->primaryGang->db_descriptors[0]->identifier, es);
		ExplainPropertyInteger("Segments", NULL, segments, es);
		ExplainPropertyText("Gang Type", gangTypeToString(slice->gangType), es);
	}
}

/*
 * ExplainPreScanNode -
 *	  Prescan the planstate tree to identify which RTEs are referenced
 *
 * Adds the relid of each referenced RTE to *rels_used.  The result controls
 * which RTEs are assigned aliases by select_rtable_names_for_explain.
 * This ensures that we don't confusingly assign un-suffixed aliases to RTEs
 * that never appear in the EXPLAIN output (such as inheritance parents).
 */
static bool
ExplainPreScanNode(PlanState *planstate, Bitmapset **rels_used)
{
	Plan	   *plan = planstate->plan;

	switch (nodeTag(plan))
	{
		case T_SeqScan:
		case T_SampleScan:
		case T_IndexScan:
		case T_IndexOnlyScan:
		case T_BitmapHeapScan:
		case T_TidScan:
		case T_TidRangeScan:
		case T_SubqueryScan:
		case T_FunctionScan:
		case T_TableFuncScan:
		case T_ValuesScan:
		case T_CteScan:
		case T_NamedTuplestoreScan:
		case T_WorkTableScan:
		case T_ShareInputScan:
			*rels_used = bms_add_member(*rels_used,
										((Scan *) plan)->scanrelid);
			break;
		case T_ForeignScan:
			*rels_used = bms_add_members(*rels_used,
										 ((ForeignScan *) plan)->fs_relids);
			break;
		case T_CustomScan:
			*rels_used = bms_add_members(*rels_used,
										 ((CustomScan *) plan)->custom_relids);
			break;
		case T_ModifyTable:
			*rels_used = bms_add_member(*rels_used,
										((ModifyTable *) plan)->nominalRelation);
			if (((ModifyTable *) plan)->exclRelRTI)
				*rels_used = bms_add_member(*rels_used,
											((ModifyTable *) plan)->exclRelRTI);
			break;
		case T_Append:
			*rels_used = bms_add_members(*rels_used,
										 ((Append *) plan)->apprelids);
			break;
		case T_MergeAppend:
			*rels_used = bms_add_members(*rels_used,
										 ((MergeAppend *) plan)->apprelids);
			break;
		default:
			break;
	}

	return planstate_tree_walker(planstate, ExplainPreScanNode, rels_used);
}

/*
 * ExplainNode -
 *	  Appends a description of a plan tree to es->str
 *
 * planstate points to the executor state node for the current plan node.
 * We need to work from a PlanState node, not just a Plan node, in order to
 * get at the instrumentation data (if any) as well as the list of subplans.
 *
 * ancestors is a list of parent Plan and SubPlan nodes, most-closely-nested
 * first.  These are needed in order to interpret PARAM_EXEC Params.
 *
 * relationship describes the relationship of this plan node to its parent
 * (eg, "Outer", "Inner"); it can be null at top level.  plan_name is an
 * optional name to be attached to the node.
 *
 * In text format, es->indent is controlled in this function since we only
<<<<<<< HEAD
 * want it to change at plan-node boundaries.  In non-text formats, es->indent
 * corresponds to the nesting depth of logical output groups, and therefore
 * is controlled by ExplainOpenGroup/ExplainCloseGroup.
 *
 * es->parentPlanState points to the parent planstate node and can be used by
 * PartitionSelector to deparse its printablePredicate. (This is passed in
 * ExplainState rather than as a normal argument, to avoid changing the
 * function signature from upstream.)
=======
 * want it to change at plan-node boundaries (but a few subroutines will
 * transiently increment it).  In non-text formats, es->indent corresponds
 * to the nesting depth of logical output groups, and therefore is controlled
 * by ExplainOpenGroup/ExplainCloseGroup.
>>>>>>> d457cb4e
 */
static void
ExplainNode(PlanState *planstate, List *ancestors,
			const char *relationship, const char *plan_name,
			ExplainState *es)
{
	Plan	   *plan = planstate->plan;
	PlanState  *parentplanstate;
	ExecSlice  *save_currentSlice = es->currentSlice;    /* save */
	const char *pname;			/* node type name for text output */
	const char *sname;			/* node type name for non-text output */
	const char *strategy = NULL;
	const char *partialmode = NULL;
	const char *operation = NULL;
	const char *custom_name = NULL;
	ExplainWorkersState *save_workers_state = es->workers_state;
	int			save_indent = es->indent;
	bool		haschildren;
	bool		skip_outer=false;
	char       *skip_outer_msg = NULL;
	int			motion_recv;
	int			motion_snd;
	ExecSlice  *parentSlice = NULL;

	/* Remember who called us. */
	parentplanstate = es->parentPlanState;
	es->parentPlanState = planstate;

	/*
	 * If this is a Motion node, we're descending into a new slice.
	 */
	if (IsA(plan, Motion))
	{
		Motion	   *pMotion = (Motion *) plan;
		SliceTable *sliceTable = planstate->state->es_sliceTable;

		if (sliceTable)
		{
			es->currentSlice = &sliceTable->slices[pMotion->motionID];
			parentSlice = es->currentSlice->parentIndex == -1 ? NULL :
						  &sliceTable->slices[es->currentSlice->parentIndex];
		}
	}

	/*
	 * Prepare per-worker output buffers, if needed.  We'll append the data in
	 * these to the main output string further down.
	 */
	if (planstate->worker_instrument && es->analyze && !es->hide_workers)
		es->workers_state = ExplainCreateWorkersState(planstate->worker_instrument->num_workers);
	else
		es->workers_state = NULL;

	/* Identify plan node type, and print generic details */
	switch (nodeTag(plan))
	{
		case T_Result:
			pname = sname = "Result";
			break;
		case T_ProjectSet:
			pname = sname = "ProjectSet";
			break;
		case T_ModifyTable:
			sname = "ModifyTable";
			switch (((ModifyTable *) plan)->operation)
			{
				case CMD_INSERT:
					pname = operation = "Insert";
					break;
				case CMD_UPDATE:
					pname = operation = "Update";
					break;
				case CMD_DELETE:
					pname = operation = "Delete";
					break;
				default:
					pname = "???";
					break;
			}
			break;
		case T_Append:
			pname = sname = "Append";
			break;
		case T_MergeAppend:
			pname = sname = "Merge Append";
			break;
		case T_RecursiveUnion:
			pname = sname = "Recursive Union";
			break;
		case T_Sequence:
			pname = sname = "Sequence";
			break;
		case T_BitmapAnd:
			pname = sname = "BitmapAnd";
			break;
		case T_BitmapOr:
			pname = sname = "BitmapOr";
			break;
		case T_NestLoop:
			pname = sname = "Nested Loop";
			if (((NestLoop *)plan)->shared_outer)
			{
				skip_outer = true;
				skip_outer_msg = "See first subplan of Hash Join";
			}
			break;
		case T_MergeJoin:
			pname = "Merge";	/* "Join" gets added by jointype switch */
			sname = "Merge Join";
			break;
		case T_HashJoin:
			pname = "Hash";		/* "Join" gets added by jointype switch */
			sname = "Hash Join";
			break;
		case T_SeqScan:
			pname = sname = "Seq Scan";
			break;
		case T_SampleScan:
			pname = sname = "Sample Scan";
			break;
		case T_Gather:
			pname = sname = "Gather";
			break;
		case T_GatherMerge:
			pname = sname = "Gather Merge";
			break;
		case T_IndexScan:
			pname = sname = "Index Scan";
			break;
		case T_IndexOnlyScan:
			pname = sname = "Index Only Scan";
			break;
		case T_BitmapIndexScan:
			pname = sname = "Bitmap Index Scan";
			break;
		case T_BitmapHeapScan:
			/*
			 * We print "Bitmap Heap Scan", even for AO tables. It's a bit
			 * confusing, but that's what the plan node is called, regardless
			 * of the table type.
			 */
			pname = sname = "Bitmap Heap Scan";
			break;
		case T_TidScan:
			pname = sname = "Tid Scan";
			break;
		case T_TidRangeScan:
			pname = sname = "Tid Range Scan";
			break;
		case T_SubqueryScan:
			pname = sname = "Subquery Scan";
			break;
		case T_FunctionScan:
			pname = sname = "Function Scan";
			break;
		case T_TableFuncScan:
			pname = sname = "Table Function Scan";
			break;
		case T_ValuesScan:
			pname = sname = "Values Scan";
			break;
		case T_CteScan:
			pname = sname = "CTE Scan";
			break;
		case T_NamedTuplestoreScan:
			pname = sname = "Named Tuplestore Scan";
			break;
		case T_WorkTableScan:
			pname = sname = "WorkTable Scan";
			break;
		case T_ShareInputScan:
			pname = sname = "Shared Scan";
			break;
		case T_ForeignScan:
			sname = "Foreign Scan";
			switch (((ForeignScan *) plan)->operation)
			{
				case CMD_SELECT:
					pname = "Foreign Scan";
					operation = "Select";
					break;
				case CMD_INSERT:
					pname = "Foreign Insert";
					operation = "Insert";
					break;
				case CMD_UPDATE:
					pname = "Foreign Update";
					operation = "Update";
					break;
				case CMD_DELETE:
					pname = "Foreign Delete";
					operation = "Delete";
					break;
				default:
					pname = "???";
					break;
			}
			break;
		case T_CustomScan:
			sname = "Custom Scan";
			custom_name = ((CustomScan *) plan)->methods->CustomName;
			if (custom_name)
				pname = psprintf("Custom Scan (%s)", custom_name);
			else
				pname = sname;
			break;
		case T_Material:
			pname = sname = "Materialize";
			break;
		case T_Memoize:
			pname = sname = "Memoize";
			break;
		case T_Sort:
			pname = sname = "Sort";
			break;
<<<<<<< HEAD
		case T_TupleSplit:
			pname = "TupleSplit";
=======
		case T_IncrementalSort:
			pname = sname = "Incremental Sort";
			break;
		case T_Group:
			pname = sname = "Group";
>>>>>>> d457cb4e
			break;
		case T_Agg:
			{
				Agg		   *agg = (Agg *) plan;

				sname = "Aggregate";
				switch (agg->aggstrategy)
				{
					case AGG_PLAIN:
						pname = "Aggregate";
						strategy = "Plain";
						break;
					case AGG_SORTED:
						pname = "GroupAggregate";
						strategy = "Sorted";
						break;
					case AGG_HASHED:
						pname = "HashAggregate";
						strategy = "Hashed";
						break;
					case AGG_MIXED:
						pname = "MixedAggregate";
						strategy = "Mixed";
						break;
					default:
						pname = "Aggregate ???";
						strategy = "???";
						break;
				}

				if (DO_AGGSPLIT_SKIPFINAL(agg->aggsplit))
				{
					partialmode = "Partial";
					pname = psprintf("%s %s", partialmode, pname);
				}
				else if (DO_AGGSPLIT_COMBINE(agg->aggsplit))
				{
					partialmode = "Finalize";
					pname = psprintf("%s %s", partialmode, pname);
				}
				else
					partialmode = "Simple";

				if (agg->streaming)
					pname = psprintf("Streaming %s", pname);
			}
			break;
		case T_WindowAgg:
			pname = sname = "WindowAgg";
			break;
		case T_TableFunctionScan:
			pname = sname = "Table Function Scan";
			break;
		case T_Unique:
			pname = sname = "Unique";
			break;
		case T_SetOp:
			sname = "SetOp";
			switch (((SetOp *) plan)->strategy)
			{
				case SETOP_SORTED:
					pname = "SetOp";
					strategy = "Sorted";
					break;
				case SETOP_HASHED:
					pname = "HashSetOp";
					strategy = "Hashed";
					break;
				default:
					pname = "SetOp ???";
					strategy = "???";
					break;
			}
			break;
		case T_LockRows:
			pname = sname = "LockRows";
			break;
		case T_Limit:
			pname = sname = "Limit";
			break;
		case T_Hash:
			pname = sname = "Hash";
			break;
		case T_Motion:
			{
				Motion		*pMotion = (Motion *) plan;

				Assert(plan->lefttree);

				motion_snd = list_length(es->currentSlice->segments);
				motion_recv = parentSlice == NULL ? 1 : list_length(parentSlice->segments);

				switch (pMotion->motionType)
				{
					case MOTIONTYPE_GATHER:
						sname = "Gather Motion";
						motion_recv = 1;
						break;
					case MOTIONTYPE_GATHER_SINGLE:
						sname = "Explicit Gather Motion";
						motion_recv = 1;
						break;
					case MOTIONTYPE_HASH:
						sname = "Redistribute Motion";
						break;
					case MOTIONTYPE_BROADCAST:
						sname = "Broadcast Motion";
						break;
					case MOTIONTYPE_EXPLICIT:
						sname = "Explicit Redistribute Motion";
						break;
					default:
						sname = "???";
						motion_recv = -1;
						break;
				}

				pname = psprintf("%s %d:%d", sname, motion_snd, motion_recv);
			}
			break;
		case T_SplitUpdate:
			pname = sname = "Split";
			break;
		case T_AssertOp:
			pname = sname = "Assert";
			break;
		case T_PartitionSelector:
			pname = sname = "Partition Selector";
			break;
		default:
			pname = sname = "???";
			break;
	}

	ExplainOpenGroup("Plan",
					 relationship ? NULL : "Plan",
					 true, es);

	if (es->format == EXPLAIN_FORMAT_TEXT)
	{
		if (plan_name)
		{
<<<<<<< HEAD
			appendStringInfoSpaces(es->str, es->indent * 2);
			appendStringInfo(es->str, "%s", plan_name);

			/*
			 * If this SubPlan is being dispatched separately, show slice
			 * information after the plan name. Currently, we do this for
			 * Init Plans.
			 *
			 * Note: If the top node was a Motion node, we print the slice
			 * *above* the Motion here. We will print the slice below the
			 * Motion, below.
			 */
			if (es->subplanDispatchedSeparately)
				show_dispatch_info(save_currentSlice, es, plan);
			appendStringInfoChar(es->str, '\n');
=======
			ExplainIndentText(es);
			appendStringInfo(es->str, "%s\n", plan_name);
>>>>>>> d457cb4e
			es->indent++;
		}
		if (es->indent)
		{
			ExplainIndentText(es);
			appendStringInfoString(es->str, "->  ");
			es->indent += 2;
		}
		if (plan->parallel_aware)
			appendStringInfoString(es->str, "Parallel ");
		if (plan->async_capable)
			appendStringInfoString(es->str, "Async ");
		appendStringInfoString(es->str, pname);

		/*
		 * Print information about the current slice. In order to not make
		 * the output too verbose, only print it at the slice boundaries,
		 * ie. at Motion nodes. (We already switched the "current slice"
		 * to the slice below the Motion.)
		 */
		if (IsA(plan, Motion))
			show_dispatch_info(es->currentSlice, es, plan);

		es->indent++;
	}
	else
	{
		ExplainPropertyText("Node Type", sname, es);
		if (nodeTag(plan) == T_Motion)
		{
			ExplainPropertyInteger("Senders", NULL, motion_snd, es);
			ExplainPropertyInteger("Receivers", NULL, motion_recv, es);
		}
		if (strategy)
			ExplainPropertyText("Strategy", strategy, es);
		if (partialmode)
			ExplainPropertyText("Partial Mode", partialmode, es);
		if (operation)
			ExplainPropertyText("Operation", operation, es);
		if (relationship)
			ExplainPropertyText("Parent Relationship", relationship, es);
		if (plan_name)
			ExplainPropertyText("Subplan Name", plan_name, es);
		if (custom_name)
			ExplainPropertyText("Custom Plan Provider", custom_name, es);

		show_dispatch_info(es->currentSlice, es, plan);
		ExplainPropertyBool("Parallel Aware", plan->parallel_aware, es);
		ExplainPropertyBool("Async Capable", plan->async_capable, es);
	}

	switch (nodeTag(plan))
	{
		case T_SeqScan:
		case T_SampleScan:
		case T_BitmapHeapScan:
		case T_TidScan:
		case T_TidRangeScan:
		case T_SubqueryScan:
		case T_FunctionScan:
		case T_TableFunctionScan:
		case T_TableFuncScan:
		case T_ValuesScan:
		case T_CteScan:
		case T_WorkTableScan:
			ExplainScanTarget((Scan *) plan, es);
			break;
		case T_ForeignScan:
		case T_CustomScan:
			if (((Scan *) plan)->scanrelid > 0)
				ExplainScanTarget((Scan *) plan, es);
			break;
		case T_IndexScan:
			{
				IndexScan  *indexscan = (IndexScan *) plan;

				ExplainIndexScanDetails(indexscan->indexid,
										indexscan->indexorderdir,
										es);
				ExplainScanTarget((Scan *) indexscan, es);
			}
			break;
		case T_IndexOnlyScan:
			{
				IndexOnlyScan *indexonlyscan = (IndexOnlyScan *) plan;

				ExplainIndexScanDetails(indexonlyscan->indexid,
										indexonlyscan->indexorderdir,
										es);
				ExplainScanTarget((Scan *) indexonlyscan, es);
			}
			break;
		case T_BitmapIndexScan:
			{
				BitmapIndexScan *bitmapindexscan = (BitmapIndexScan *) plan;
				const char *indexname =
				explain_get_index_name(bitmapindexscan->indexid);

				if (es->format == EXPLAIN_FORMAT_TEXT)
					appendStringInfo(es->str, " on %s",
									 quote_identifier(indexname));
				else
					ExplainPropertyText("Index Name", indexname, es);
			}
			break;
		case T_ModifyTable:
			ExplainModifyTarget((ModifyTable *) plan, es);
			break;
		case T_NestLoop:
		case T_MergeJoin:
		case T_HashJoin:
			{
				const char *jointype;

				switch (((Join *) plan)->jointype)
				{
					case JOIN_INNER:
						jointype = "Inner";
						break;
					case JOIN_LEFT:
						jointype = "Left";
						break;
					case JOIN_FULL:
						jointype = "Full";
						break;
					case JOIN_RIGHT:
						jointype = "Right";
						break;
					case JOIN_SEMI:
						jointype = "Semi";
						break;
					case JOIN_ANTI:
						jointype = "Anti";
						break;
					case JOIN_LASJ_NOTIN:
						jointype = "Left Anti Semi (Not-In)";
						break;
					default:
						jointype = "???";
						break;
				}
				if (es->format == EXPLAIN_FORMAT_TEXT)
				{
					/*
					 * For historical reasons, the join type is interpolated
					 * into the node type name...
					 */
					if (((Join *) plan)->jointype != JOIN_INNER)
						appendStringInfo(es->str, " %s Join", jointype);
					else if (!IsA(plan, NestLoop))
						appendStringInfoString(es->str, " Join");
				}
				else
					ExplainPropertyText("Join Type", jointype, es);
			}
			break;
		case T_SetOp:
			{
				const char *setopcmd;

				switch (((SetOp *) plan)->cmd)
				{
					case SETOPCMD_INTERSECT:
						setopcmd = "Intersect";
						break;
					case SETOPCMD_INTERSECT_ALL:
						setopcmd = "Intersect All";
						break;
					case SETOPCMD_EXCEPT:
						setopcmd = "Except";
						break;
					case SETOPCMD_EXCEPT_ALL:
						setopcmd = "Except All";
						break;
					default:
						setopcmd = "???";
						break;
				}
				if (es->format == EXPLAIN_FORMAT_TEXT)
					appendStringInfo(es->str, " %s", setopcmd);
				else
					ExplainPropertyText("Command", setopcmd, es);
			}
			break;
		case T_ShareInputScan:
			{
				ShareInputScan *sisc = (ShareInputScan *) plan;
				int				slice_id = -1;

				if (es->currentSlice)
					slice_id = es->currentSlice->sliceIndex;

				if (es->format == EXPLAIN_FORMAT_TEXT)
					appendStringInfo(es->str, " (share slice:id %d:%d)",
									 slice_id, sisc->share_id);
				else
				{
					ExplainPropertyInteger("Share ID", NULL, sisc->share_id, es);
					ExplainPropertyInteger("Slice ID", NULL, slice_id, es);
				}
			}
			break;
		case T_PartitionSelector:
			{
				PartitionSelector *ps = (PartitionSelector *) plan;

				if (es->format == EXPLAIN_FORMAT_TEXT)
				{
					appendStringInfo(es->str, " (selector id: $%d)", ps->paramid);
				}
				else
				{
					ExplainPropertyInteger("Selector ID", NULL, ps->paramid, es);
				}
			}
			break;
		default:
			break;
	}

	if (es->costs)
	{
		if (es->format == EXPLAIN_FORMAT_TEXT)
		{
			appendStringInfo(es->str, "  (cost=%.2f..%.2f rows=%.0f width=%d)",
							 plan->startup_cost, plan->total_cost,
							 plan->plan_rows, plan->plan_width);
		}
		else
		{
			ExplainPropertyFloat("Startup Cost", NULL, plan->startup_cost,
								 2, es);
			ExplainPropertyFloat("Total Cost", NULL, plan->total_cost,
								 2, es);
			ExplainPropertyFloat("Plan Rows", NULL, plan->plan_rows,
								 0, es);
			ExplainPropertyInteger("Plan Width", NULL, plan->plan_width,
								   es);
		}
	}

	if (ResManagerPrintOperatorMemoryLimits())
	{
		ExplainPropertyInteger("operatorMem", "kB", PlanStateOperatorMemKB(planstate), es);
	}
	/*
	 * We have to forcibly clean up the instrumentation state because we
	 * haven't done ExecutorEnd yet.  This is pretty grotty ...
	 *
	 * Note: contrib/auto_explain could cause instrumentation to be set up
	 * even though we didn't ask for it here.  Be careful not to print any
	 * instrumentation results the user didn't ask for.  But we do the
	 * InstrEndLoop call anyway, if possible, to reduce the number of cases
	 * auto_explain has to contend with.
	 */
	if (planstate->instrument)
		InstrEndLoop(planstate->instrument);

	/* GPDB_90_MERGE_FIXME: In GPDB, these are printed differently. But does that work
	 * with the new XML/YAML EXPLAIN output */
	if (es->analyze &&
		planstate->instrument && planstate->instrument->nloops > 0)
	{
		double		nloops = planstate->instrument->nloops;
		double		startup_ms = 1000.0 * planstate->instrument->startup / nloops;
		double		total_ms = 1000.0 * planstate->instrument->total / nloops;
		double		rows = planstate->instrument->ntuples / nloops;

		if (es->format == EXPLAIN_FORMAT_TEXT)
		{
			if (es->timing)
				appendStringInfo(es->str,
								 " (actual time=%.3f..%.3f rows=%.0f loops=%.0f)",
								 startup_ms, total_ms, rows, nloops);
			else
				appendStringInfo(es->str,
								 " (actual rows=%.0f loops=%.0f)",
								 rows, nloops);
		}
		else
		{
			if (es->timing)
			{
				ExplainPropertyFloat("Actual Startup Time", "ms", startup_ms,
									 3, es);
				ExplainPropertyFloat("Actual Total Time", "ms", total_ms,
									 3, es);
			}
			ExplainPropertyFloat("Actual Rows", NULL, rows, 0, es);
			ExplainPropertyFloat("Actual Loops", NULL, nloops, 0, es);
		}
	}
	else if (es->analyze)
	{
		if (es->format == EXPLAIN_FORMAT_TEXT)
			appendStringInfoString(es->str, " (never executed)");
		else
		{
			if (es->timing)
			{
				ExplainPropertyFloat("Actual Startup Time", "ms", 0.0, 3, es);
				ExplainPropertyFloat("Actual Total Time", "ms", 0.0, 3, es);
			}
			ExplainPropertyFloat("Actual Rows", NULL, 0.0, 0, es);
			ExplainPropertyFloat("Actual Loops", NULL, 0.0, 0, es);
		}
	}

	/* in text format, first line ends here */
	if (es->format == EXPLAIN_FORMAT_TEXT)
		appendStringInfoChar(es->str, '\n');

	/* prepare per-worker general execution details */
	if (es->workers_state && es->verbose)
	{
		WorkerInstrumentation *w = planstate->worker_instrument;

		for (int n = 0; n < w->num_workers; n++)
		{
			Instrumentation *instrument = &w->instrument[n];
			double		nloops = instrument->nloops;
			double		startup_ms;
			double		total_ms;
			double		rows;

			if (nloops <= 0)
				continue;
			startup_ms = 1000.0 * instrument->startup / nloops;
			total_ms = 1000.0 * instrument->total / nloops;
			rows = instrument->ntuples / nloops;

			ExplainOpenWorker(n, es);

			if (es->format == EXPLAIN_FORMAT_TEXT)
			{
				ExplainIndentText(es);
				if (es->timing)
					appendStringInfo(es->str,
									 "actual time=%.3f..%.3f rows=%.0f loops=%.0f\n",
									 startup_ms, total_ms, rows, nloops);
				else
					appendStringInfo(es->str,
									 "actual rows=%.0f loops=%.0f\n",
									 rows, nloops);
			}
			else
			{
				if (es->timing)
				{
					ExplainPropertyFloat("Actual Startup Time", "ms",
										 startup_ms, 3, es);
					ExplainPropertyFloat("Actual Total Time", "ms",
										 total_ms, 3, es);
				}
				ExplainPropertyFloat("Actual Rows", NULL, rows, 0, es);
				ExplainPropertyFloat("Actual Loops", NULL, nloops, 0, es);
			}

			ExplainCloseWorker(n, es);
		}
	}

	/* target list */
	if (es->verbose)
		show_plan_tlist(planstate, ancestors, es);

	/* unique join */
	switch (nodeTag(plan))
	{
		case T_NestLoop:
		case T_MergeJoin:
		case T_HashJoin:
			/* try not to be too chatty about this in text mode */
			if (es->format != EXPLAIN_FORMAT_TEXT ||
				(es->verbose && ((Join *) plan)->inner_unique))
				ExplainPropertyBool("Inner Unique",
									((Join *) plan)->inner_unique,
									es);
			break;
		default:
			break;
	}

	/* quals, sort keys, etc */
	switch (nodeTag(plan))
	{
		case T_IndexScan:
			show_scan_qual(((IndexScan *) plan)->indexqualorig,
						   "Index Cond", planstate, ancestors, es);
			if (((IndexScan *) plan)->indexqualorig)
				show_instrumentation_count("Rows Removed by Index Recheck", 2,
										   planstate, es);
			show_scan_qual(((IndexScan *) plan)->indexorderbyorig,
						   "Order By", planstate, ancestors, es);
			show_scan_qual(plan->qual, "Filter", planstate, ancestors, es);
			if (plan->qual)
				show_instrumentation_count("Rows Removed by Filter", 1,
										   planstate, es);
			break;
		case T_IndexOnlyScan:
			show_scan_qual(((IndexOnlyScan *) plan)->indexqual,
						   "Index Cond", planstate, ancestors, es);
			if (((IndexOnlyScan *) plan)->recheckqual)
				show_instrumentation_count("Rows Removed by Index Recheck", 2,
										   planstate, es);
			show_scan_qual(((IndexOnlyScan *) plan)->indexorderby,
						   "Order By", planstate, ancestors, es);
			show_scan_qual(plan->qual, "Filter", planstate, ancestors, es);
			if (plan->qual)
				show_instrumentation_count("Rows Removed by Filter", 1,
										   planstate, es);
			if (es->analyze)
				ExplainPropertyFloat("Heap Fetches", NULL,
									 planstate->instrument->ntuples2, 0, es);
			break;
		case T_BitmapIndexScan:
			show_scan_qual(((BitmapIndexScan *) plan)->indexqualorig,
						   "Index Cond", planstate, ancestors, es);
			break;
		case T_BitmapHeapScan:
		{
			List		*bitmapqualorig;

			bitmapqualorig = ((BitmapHeapScan *) plan)->bitmapqualorig;

			show_scan_qual(bitmapqualorig,
						   "Recheck Cond", planstate, ancestors, es);

			if (bitmapqualorig)
				show_instrumentation_count("Rows Removed by Index Recheck", 2,
										   planstate, es);
			show_scan_qual(plan->qual, "Filter", planstate, ancestors, es);
			if (plan->qual)
				show_instrumentation_count("Rows Removed by Filter", 1,
										   planstate, es);
			if (es->analyze)
				show_tidbitmap_info((BitmapHeapScanState *) planstate, es);
			break;
		}
		case T_SampleScan:
			show_tablesample(((SampleScan *) plan)->tablesample,
							 planstate, ancestors, es);
			/* fall through to print additional fields the same as SeqScan */
			/* FALLTHROUGH */
		case T_SeqScan:
		case T_ValuesScan:
		case T_CteScan:
		case T_NamedTuplestoreScan:
		case T_WorkTableScan:
		case T_SubqueryScan:
			show_scan_qual(plan->qual, "Filter", planstate, ancestors, es);
			if (plan->qual)
				show_instrumentation_count("Rows Removed by Filter", 1,
										   planstate, es);
			break;
		case T_Gather:
			{
				Gather	   *gather = (Gather *) plan;

				show_scan_qual(plan->qual, "Filter", planstate, ancestors, es);
				if (plan->qual)
					show_instrumentation_count("Rows Removed by Filter", 1,
											   planstate, es);
				ExplainPropertyInteger("Workers Planned", NULL,
									   gather->num_workers, es);

				/* Show params evaluated at gather node */
				if (gather->initParam)
					show_eval_params(gather->initParam, es);

				if (es->analyze)
				{
					int			nworkers;

					nworkers = ((GatherState *) planstate)->nworkers_launched;
					ExplainPropertyInteger("Workers Launched", NULL,
										   nworkers, es);
				}

				if (gather->single_copy || es->format != EXPLAIN_FORMAT_TEXT)
					ExplainPropertyBool("Single Copy", gather->single_copy, es);
			}
			break;
		case T_GatherMerge:
			{
				GatherMerge *gm = (GatherMerge *) plan;

				show_scan_qual(plan->qual, "Filter", planstate, ancestors, es);
				if (plan->qual)
					show_instrumentation_count("Rows Removed by Filter", 1,
											   planstate, es);
				ExplainPropertyInteger("Workers Planned", NULL,
									   gm->num_workers, es);

				/* Show params evaluated at gather-merge node */
				if (gm->initParam)
					show_eval_params(gm->initParam, es);

				if (es->analyze)
				{
					int			nworkers;

					nworkers = ((GatherMergeState *) planstate)->nworkers_launched;
					ExplainPropertyInteger("Workers Launched", NULL,
										   nworkers, es);
				}
			}
			break;
		case T_FunctionScan:
			if (es->verbose)
			{
				List	   *fexprs = NIL;
				ListCell   *lc;

				foreach(lc, ((FunctionScan *) plan)->functions)
				{
					RangeTblFunction *rtfunc = (RangeTblFunction *) lfirst(lc);

					fexprs = lappend(fexprs, rtfunc->funcexpr);
				}
				/* We rely on show_expression to insert commas as needed */
				show_expression((Node *) fexprs,
								"Function Call", planstate, ancestors,
								es->verbose, es);
			}
			show_scan_qual(plan->qual, "Filter", planstate, ancestors, es);
			if (plan->qual)
				show_instrumentation_count("Rows Removed by Filter", 1,
										   planstate, es);
			break;
		case T_TableFuncScan:
			if (es->verbose)
			{
				TableFunc  *tablefunc = ((TableFuncScan *) plan)->tablefunc;

				show_expression((Node *) tablefunc,
								"Table Function Call", planstate, ancestors,
								es->verbose, es);
			}
			show_scan_qual(plan->qual, "Filter", planstate, ancestors, es);
			if (plan->qual)
				show_instrumentation_count("Rows Removed by Filter", 1,
										   planstate, es);
			break;
		case T_TidScan:
			{
				/*
				 * The tidquals list has OR semantics, so be sure to show it
				 * as an OR condition.
				 */
				List	   *tidquals = ((TidScan *) plan)->tidquals;

				if (list_length(tidquals) > 1)
					tidquals = list_make1(make_orclause(tidquals));
				show_scan_qual(tidquals, "TID Cond", planstate, ancestors, es);
				show_scan_qual(plan->qual, "Filter", planstate, ancestors, es);
				if (plan->qual)
					show_instrumentation_count("Rows Removed by Filter", 1,
											   planstate, es);
			}
			break;
		case T_TidRangeScan:
			{
				/*
				 * The tidrangequals list has AND semantics, so be sure to
				 * show it as an AND condition.
				 */
				List	   *tidquals = ((TidRangeScan *) plan)->tidrangequals;

				if (list_length(tidquals) > 1)
					tidquals = list_make1(make_andclause(tidquals));
				show_scan_qual(tidquals, "TID Cond", planstate, ancestors, es);
				show_scan_qual(plan->qual, "Filter", planstate, ancestors, es);
				if (plan->qual)
					show_instrumentation_count("Rows Removed by Filter", 1,
											   planstate, es);
			}
			break;
		case T_ForeignScan:
			show_scan_qual(plan->qual, "Filter", planstate, ancestors, es);
			if (plan->qual)
				show_instrumentation_count("Rows Removed by Filter", 1,
										   planstate, es);
			show_foreignscan_info((ForeignScanState *) planstate, es);
			break;
		case T_CustomScan:
			{
				CustomScanState *css = (CustomScanState *) planstate;

				show_scan_qual(plan->qual, "Filter", planstate, ancestors, es);
				if (plan->qual)
					show_instrumentation_count("Rows Removed by Filter", 1,
											   planstate, es);
				if (css->methods->ExplainCustomScan)
					css->methods->ExplainCustomScan(css, ancestors, es);
			}
			break;
		case T_NestLoop:
			show_upper_qual(((NestLoop *) plan)->join.joinqual,
							"Join Filter", planstate, ancestors, es);
			if (((NestLoop *) plan)->join.joinqual)
				show_instrumentation_count("Rows Removed by Join Filter", 1,
										   planstate, es);
			show_upper_qual(plan->qual, "Filter", planstate, ancestors, es);
			if (plan->qual)
				show_instrumentation_count("Rows Removed by Filter", 2,
										   planstate, es);
			break;
		case T_MergeJoin:
			show_upper_qual(((MergeJoin *) plan)->mergeclauses,
							"Merge Cond", planstate, ancestors, es);
			show_upper_qual(((MergeJoin *) plan)->join.joinqual,
							"Join Filter", planstate, ancestors, es);
			if (((MergeJoin *) plan)->join.joinqual)
				show_instrumentation_count("Rows Removed by Join Filter", 1,
										   planstate, es);
			show_upper_qual(plan->qual, "Filter", planstate, ancestors, es);
			if (plan->qual)
				show_instrumentation_count("Rows Removed by Filter", 2,
										   planstate, es);
			break;
		case T_HashJoin:
		{
			HashJoin *hash_join = (HashJoin *) plan;
			/*
			 * In the case of an "IS NOT DISTINCT" condition, we display
			 * hashqualclauses instead of hashclauses.
			 */
			List *cond_to_show = hash_join->hashclauses;
			if (list_length(hash_join->hashqualclauses) > 0)
				cond_to_show = hash_join->hashqualclauses;

			show_upper_qual(cond_to_show,
							"Hash Cond", planstate, ancestors, es);
			show_upper_qual(((HashJoin *) plan)->join.joinqual,
							"Join Filter", planstate, ancestors, es);
			if (((HashJoin *) plan)->join.joinqual)
				show_instrumentation_count("Rows Removed by Join Filter", 1,
										   planstate, es);
			show_upper_qual(plan->qual, "Filter", planstate, ancestors, es);
			if (plan->qual)
				show_instrumentation_count("Rows Removed by Filter", 2,
										   planstate, es);
			break;
		}
		case T_TupleSplit:
			show_tuple_split_keys((TupleSplitState *)planstate, ancestors, es);
			break;
		case T_Agg:
			show_agg_keys(castNode(AggState, planstate), ancestors, es);
			show_upper_qual(plan->qual, "Filter", planstate, ancestors, es);
			show_hashagg_info((AggState *) planstate, es);
			if (plan->qual)
				show_instrumentation_count("Rows Removed by Filter", 1,
										   planstate, es);
			break;
#if 0 /* Group node has been disabled in GPDB */
		case T_Group:
			show_group_keys(castNode(GroupState, planstate), ancestors, es);
			show_upper_qual(plan->qual, "Filter", planstate, ancestors, es);
			if (plan->qual)
				show_instrumentation_count("Rows Removed by Filter", 1,
										   planstate, es);
			break;
#endif
		case T_WindowAgg:
			show_windowagg_keys((WindowAggState *) planstate, ancestors, es);
			break;
		case T_TableFunctionScan:
			show_scan_qual(plan->qual, "Filter", planstate, ancestors, es);
			/* TODO: Partitioning and ordering information */
			break;
		case T_Unique:
			show_motion_keys(planstate,
                             NIL,
						     ((Unique *) plan)->numCols,
						     ((Unique *) plan)->uniqColIdx,
						     "Group Key",
						     ancestors, es);
			break;
		case T_Sort:
			show_sort_keys(castNode(SortState, planstate), ancestors, es);
			show_sort_info(castNode(SortState, planstate), es);
			break;
		case T_IncrementalSort:
			show_incremental_sort_keys(castNode(IncrementalSortState, planstate),
									   ancestors, es);
			show_incremental_sort_info(castNode(IncrementalSortState, planstate),
									   es);
			break;
		case T_MergeAppend:
			show_merge_append_keys(castNode(MergeAppendState, planstate),
								   ancestors, es);
			break;
		case T_Result:
			show_upper_qual((List *) ((Result *) plan)->resconstantqual,
							"One-Time Filter", planstate, ancestors, es);
			show_upper_qual(plan->qual, "Filter", planstate, ancestors, es);
			if (plan->qual)
				show_instrumentation_count("Rows Removed by Filter", 1,
										   planstate, es);
			break;
		case T_ModifyTable:
			show_modifytable_info(castNode(ModifyTableState, planstate), ancestors,
								  es);
			break;
		case T_Hash:
			show_hash_info(castNode(HashState, planstate), es);
			break;
<<<<<<< HEAD
		case T_Motion:
			{
				Motion	   *pMotion = (Motion *) plan;

				if (pMotion->sendSorted || pMotion->motionType == MOTIONTYPE_HASH)
					show_motion_keys(planstate,
									 pMotion->hashExprs,
									 pMotion->numSortCols,
									 pMotion->sortColIdx,
									 "Merge Key",
									 ancestors, es);
				if (pMotion->motionType == MOTIONTYPE_HASH &&
					pMotion->numHashSegments != motion_recv)
				{
					Assert(pMotion->numHashSegments < motion_recv);
					appendStringInfoSpaces(es->str, es->indent * 2);
					appendStringInfo(es->str,
									 "Hash Module: %d\n",
									 pMotion->numHashSegments);
				}
			}
			break;
		case T_AssertOp:
			show_upper_qual(plan->qual, "Assert Cond", planstate, ancestors, es);
			break;
		case T_Append:
			show_join_pruning_info(((Append *) plan)->join_prune_paramids, es);
=======
		case T_Memoize:
			show_memoize_info(castNode(MemoizeState, planstate), ancestors,
							  es);
>>>>>>> d457cb4e
			break;
		default:
			break;
	}

<<<<<<< HEAD
    /* Show executor statistics */
	if (planstate->instrument && planstate->instrument->need_cdb)
		cdbexplain_showExecStats(planstate, es);

	/* Show buffer usage */
=======
	/*
	 * Prepare per-worker JIT instrumentation.  As with the overall JIT
	 * summary, this is printed only if printing costs is enabled.
	 */
	if (es->workers_state && es->costs && es->verbose)
	{
		SharedJitInstrumentation *w = planstate->worker_jit_instrument;

		if (w)
		{
			for (int n = 0; n < w->num_workers; n++)
			{
				ExplainOpenWorker(n, es);
				ExplainPrintJIT(es, planstate->state->es_jit_flags,
								&w->jit_instr[n]);
				ExplainCloseWorker(n, es);
			}
		}
	}

	/* Show buffer/WAL usage */
>>>>>>> d457cb4e
	if (es->buffers && planstate->instrument)
		show_buffer_usage(es, &planstate->instrument->bufusage, false);
	if (es->wal && planstate->instrument)
		show_wal_usage(es, &planstate->instrument->walusage);

	/* Prepare per-worker buffer/WAL usage */
	if (es->workers_state && (es->buffers || es->wal) && es->verbose)
	{
		WorkerInstrumentation *w = planstate->worker_instrument;

		for (int n = 0; n < w->num_workers; n++)
		{
			Instrumentation *instrument = &w->instrument[n];
			double		nloops = instrument->nloops;

			if (nloops <= 0)
				continue;

			ExplainOpenWorker(n, es);
			if (es->buffers)
				show_buffer_usage(es, &instrument->bufusage, false);
			if (es->wal)
				show_wal_usage(es, &instrument->walusage);
			ExplainCloseWorker(n, es);
		}
	}

	/* Show per-worker details for this plan node, then pop that stack */
	if (es->workers_state)
		ExplainFlushWorkersState(es);
	es->workers_state = save_workers_state;

	/*
	 * If partition pruning was done during executor initialization, the
	 * number of child plans we'll display below will be less than the number
	 * of subplans that was specified in the plan.  To make this a bit less
	 * mysterious, emit an indication that this happened.  Note that this
	 * field is emitted now because we want it to be a property of the parent
	 * node; it *cannot* be emitted within the Plans sub-node we'll open next.
	 */
	switch (nodeTag(plan))
	{
		case T_Append:
			ExplainMissingMembers(((AppendState *) planstate)->as_nplans,
								  list_length(((Append *) plan)->appendplans),
								  es);
			break;
		case T_MergeAppend:
			ExplainMissingMembers(((MergeAppendState *) planstate)->ms_nplans,
								  list_length(((MergeAppend *) plan)->mergeplans),
								  es);
			break;
		default:
			break;
	}

	/* Get ready to display the child plans */
	haschildren = planstate->initPlan ||
		outerPlanState(planstate) ||
		innerPlanState(planstate) ||
		IsA(plan, Append) ||
		IsA(plan, MergeAppend) ||
		IsA(plan, Sequence) ||
		IsA(plan, BitmapAnd) ||
		IsA(plan, BitmapOr) ||
		IsA(plan, SubqueryScan) ||
		(IsA(planstate, CustomScanState) &&
		 ((CustomScanState *) planstate)->custom_ps != NIL) ||
		planstate->subPlan;
	if (haschildren)
	{
		ExplainOpenGroup("Plans", "Plans", false, es);
		/* Pass current Plan as head of ancestors list for children */
		ancestors = lcons(plan, ancestors);
	}

	/* initPlan-s */
	if (plan->initPlan)
		ExplainSubPlans(planstate->initPlan, ancestors, "InitPlan", es, planstate->state->es_sliceTable);

	/* lefttree */
	if (outerPlan(plan) && !skip_outer)
	{
		ExplainNode(outerPlanState(planstate), ancestors,
					"Outer", NULL, es);
	}
    else if (skip_outer)
    {
		appendStringInfoSpaces(es->str, es->indent * 2);
		appendStringInfo(es->str, "  ->  ");
		appendStringInfoString(es->str, skip_outer_msg);
		appendStringInfo(es->str, "\n");
    }

	/* righttree */
	if (innerPlanState(planstate))
		ExplainNode(innerPlanState(planstate), ancestors,
					"Inner", NULL, es);

	/* special child plans */
	switch (nodeTag(plan))
	{
		case T_Append:
			ExplainMemberNodes(((AppendState *) planstate)->appendplans,
							   ((AppendState *) planstate)->as_nplans,
							   ancestors, es);
			break;
		case T_MergeAppend:
			ExplainMemberNodes(((MergeAppendState *) planstate)->mergeplans,
							   ((MergeAppendState *) planstate)->ms_nplans,
							   ancestors, es);
			break;
		case T_Sequence:
			ExplainMemberNodes(((SequenceState *) planstate)->subplans,
							   ((SequenceState *) planstate)->numSubplans,
							   list_length(((Sequence *) plan)->subplans),
										   ancestors, es);
			break;
		case T_BitmapAnd:
			ExplainMemberNodes(((BitmapAndState *) planstate)->bitmapplans,
							   ((BitmapAndState *) planstate)->nplans,
							   ancestors, es);
			break;
		case T_BitmapOr:
			ExplainMemberNodes(((BitmapOrState *) planstate)->bitmapplans,
							   ((BitmapOrState *) planstate)->nplans,
							   ancestors, es);
			break;
		case T_SubqueryScan:
			ExplainNode(((SubqueryScanState *) planstate)->subplan, ancestors,
						"Subquery", NULL, es);
			break;
		case T_CustomScan:
			ExplainCustomChildren((CustomScanState *) planstate,
								  ancestors, es);
			break;
		default:
			break;
	}

	/* subPlan-s */
	if (planstate->subPlan)
		ExplainSubPlans(planstate->subPlan, ancestors, "SubPlan", es, NULL);

	/* end of child plans */
	if (haschildren)
	{
		ancestors = list_delete_first(ancestors);
		ExplainCloseGroup("Plans", "Plans", false, es);
	}

	/* in text format, undo whatever indentation we added */
	if (es->format == EXPLAIN_FORMAT_TEXT)
		es->indent = save_indent;

	ExplainCloseGroup("Plan",
					  relationship ? NULL : "Plan",
					  true, es);

	es->currentSlice = save_currentSlice;
}

/*
 * Show the targetlist of a plan node
 */
static void
show_plan_tlist(PlanState *planstate, List *ancestors, ExplainState *es)
{
	Plan	   *plan = planstate->plan;
	List	   *context;
	List	   *result = NIL;
	bool		useprefix;
	ListCell   *lc;

	/* No work if empty tlist (this occurs eg in bitmap indexscans) */
	if (plan->targetlist == NIL)
		return;
	/* The tlist of an Append isn't real helpful, so suppress it */
	if (IsA(plan, Append))
		return;
	/* Likewise for MergeAppend and RecursiveUnion */
	if (IsA(plan, MergeAppend))
		return;
	if (IsA(plan, RecursiveUnion))
		return;

	/*
	 * Likewise for ForeignScan that executes a direct INSERT/UPDATE/DELETE
	 *
	 * Note: the tlist for a ForeignScan that executes a direct INSERT/UPDATE
	 * might contain subplan output expressions that are confusing in this
	 * context.  The tlist for a ForeignScan that executes a direct UPDATE/
	 * DELETE always contains "junk" target columns to identify the exact row
	 * to update or delete, which would be confusing in this context.  So, we
	 * suppress it in all the cases.
	 */
	if (IsA(plan, ForeignScan) &&
		((ForeignScan *) plan)->operation != CMD_SELECT)
		return;

	/* Set up deparsing context */
	context = set_deparse_context_plan(es->deparse_cxt,
									   plan,
									   ancestors);
	useprefix = list_length(es->rtable) > 1;

	/* Deparse each result column (we now include resjunk ones) */
	foreach(lc, plan->targetlist)
	{
		TargetEntry *tle = (TargetEntry *) lfirst(lc);

		result = lappend(result,
						 deparse_expression((Node *) tle->expr, context,
											useprefix, false));
	}

	/* Print results */
	ExplainPropertyList("Output", result, es);
}

/*
 * Show a generic expression
 */
static void
show_expression(Node *node, const char *qlabel,
				PlanState *planstate, List *ancestors,
				bool useprefix, ExplainState *es)
{
	List	   *context;
	char	   *exprstr;

	/* Set up deparsing context */
	context = set_deparse_context_plan(es->deparse_cxt,
									   planstate->plan,
									   ancestors);

	/* Deparse the expression */
	exprstr = deparse_expression(node, context, useprefix, false);

	/* And add to es->str */
	ExplainPropertyText(qlabel, exprstr, es);
}

/*
 * Show a qualifier expression (which is a List with implicit AND semantics)
 */
static void
show_qual(List *qual, const char *qlabel,
		  PlanState *planstate, List *ancestors,
		  bool useprefix, ExplainState *es)
{
	Node	   *node;

	/* No work if empty qual */
	if (qual == NIL)
		return;

	/* Convert AND list to explicit AND */
	node = (Node *) make_ands_explicit(qual);

	/* And show it */
	show_expression(node, qlabel, planstate, ancestors, useprefix, es);
}

/*
 * Show a qualifier expression for a scan plan node
 */
static void
show_scan_qual(List *qual, const char *qlabel,
			   PlanState *planstate, List *ancestors,
			   ExplainState *es)
{
	bool		useprefix;

	useprefix = (IsA(planstate->plan, SubqueryScan) || es->verbose);
	show_qual(qual, qlabel, planstate, ancestors, useprefix, es);
}

/*
 * Show a qualifier expression for an upper-level plan node
 */
static void
show_upper_qual(List *qual, const char *qlabel,
				PlanState *planstate, List *ancestors,
				ExplainState *es)
{
	bool		useprefix;

	useprefix = (list_length(es->rtable) > 1 || es->verbose);
	show_qual(qual, qlabel, planstate, ancestors, useprefix, es);
}

/*
 * Show the sort keys for a Sort node.
 */
static void
show_sort_keys(SortState *sortstate, List *ancestors, ExplainState *es)
{
	Sort	   *plan = (Sort *) sortstate->ss.ps.plan;
	const char *SortKeystr;

<<<<<<< HEAD
	if (sortstate->noduplicates)
		SortKeystr = "Sort Key (Distinct)";
	else
		SortKeystr = "Sort Key";

	show_sort_group_keys((PlanState *) sortstate, SortKeystr,
						 plan->numCols, plan->sortColIdx,
=======
	show_sort_group_keys((PlanState *) sortstate, "Sort Key",
						 plan->numCols, 0, plan->sortColIdx,
>>>>>>> d457cb4e
						 plan->sortOperators, plan->collations,
						 plan->nullsFirst,
						 ancestors, es);
}

static void
show_windowagg_keys(WindowAggState *waggstate, List *ancestors, ExplainState *es)
{
	WindowAgg *window = (WindowAgg *) waggstate->ss.ps.plan;

	/* The key columns refer to the tlist of the child plan */
	ancestors = lcons(window, ancestors);
	if ( window->partNumCols > 0 )
	{
		show_sort_group_keys((PlanState *) outerPlanState(waggstate), "Partition By",
							 window->partNumCols, window->partColIdx,
							 NULL, NULL, NULL,
							 ancestors, es);
	}

	show_sort_group_keys((PlanState *) outerPlanState(waggstate), "Order By",
						 window->ordNumCols, window->ordColIdx,
						 NULL, NULL, NULL,
						 ancestors, es);
	ancestors = list_delete_first(ancestors);

	/* XXX don't show framing for now */
}



/*
 * Show the sort keys for a IncrementalSort node.
 */
static void
show_incremental_sort_keys(IncrementalSortState *incrsortstate,
						   List *ancestors, ExplainState *es)
{
	IncrementalSort *plan = (IncrementalSort *) incrsortstate->ss.ps.plan;

	show_sort_group_keys((PlanState *) incrsortstate, "Sort Key",
						 plan->sort.numCols, plan->nPresortedCols,
						 plan->sort.sortColIdx,
						 plan->sort.sortOperators, plan->sort.collations,
						 plan->sort.nullsFirst,
						 ancestors, es);
}

/*
 * Likewise, for a MergeAppend node.
 */
static void
show_merge_append_keys(MergeAppendState *mstate, List *ancestors,
					   ExplainState *es)
{
	MergeAppend *plan = (MergeAppend *) mstate->ps.plan;

	show_sort_group_keys((PlanState *) mstate, "Sort Key",
						 plan->numCols, 0, plan->sortColIdx,
						 plan->sortOperators, plan->collations,
						 plan->nullsFirst,
						 ancestors, es);
}

/*
 * Show the Split key for an SplitTuple
 */
static void
show_tuple_split_keys(TupleSplitState *tstate, List *ancestors,
					  ExplainState *es)
{
	TupleSplit *plan = (TupleSplit *)tstate->ss.ps.plan;

	ancestors = lcons(tstate, ancestors);

	List	   *context;
	bool		useprefix;
	List	   *result = NIL;
	/* Set up deparsing context */
	context = set_deparse_context_planstate(es->deparse_cxt,
											(Node *) tstate,
											ancestors);
	useprefix = (list_length(es->rtable) > 1 || es->verbose);

	StringInfoData buf;
	initStringInfo(&buf);

	ListCell *lc;
	foreach(lc, plan->dqa_expr_lst)
	{
		DQAExpr *dqa_expr = (DQAExpr *)lfirst(lc);
		result = lappend(result,
		                 deparse_expression((Node *) dqa_expr, context,
		                                    useprefix, true));
	}
	ExplainPropertyList("Split by Col", result, es);

	if (plan->numCols > 0)
		show_sort_group_keys(outerPlanState(tstate), "Group Key",
							 plan->numCols, plan->grpColIdx,
							 NULL, NULL, NULL,
							 ancestors, es);

	ancestors = list_delete_first(ancestors);
}

/*
 * Show the grouping keys for an Agg node.
 */
static void
show_agg_keys(AggState *astate, List *ancestors,
			  ExplainState *es)
{
	Agg		   *plan = (Agg *) astate->ss.ps.plan;

	if (plan->numCols > 0 || plan->groupingSets)
	{
		/* The key columns refer to the tlist of the child plan */
		ancestors = lcons(plan, ancestors);

		if (plan->groupingSets)
			show_grouping_sets(outerPlanState(astate), plan, ancestors, es);
		else
			show_sort_group_keys(outerPlanState(astate), "Group Key",
								 plan->numCols, 0, plan->grpColIdx,
								 NULL, NULL, NULL,
								 ancestors, es);

		ancestors = list_delete_first(ancestors);
	}
}

static void
show_grouping_sets(PlanState *planstate, Agg *agg,
				   List *ancestors, ExplainState *es)
{
	List	   *context;
	bool		useprefix;
	ListCell   *lc;

	/* Set up deparsing context */
	context = set_deparse_context_plan(es->deparse_cxt,
									   planstate->plan,
									   ancestors);
	useprefix = (list_length(es->rtable) > 1 || es->verbose);

	ExplainOpenGroup("Grouping Sets", "Grouping Sets", false, es);

	show_grouping_set_keys(planstate, agg, NULL,
						   context, useprefix, ancestors, es);

	foreach(lc, agg->chain)
	{
		Agg		   *aggnode = lfirst(lc);
		Sort	   *sortnode = (Sort *) aggnode->plan.lefttree;

		show_grouping_set_keys(planstate, aggnode, sortnode,
							   context, useprefix, ancestors, es);
	}

	ExplainCloseGroup("Grouping Sets", "Grouping Sets", false, es);
}

static void
show_grouping_set_keys(PlanState *planstate,
					   Agg *aggnode, Sort *sortnode,
					   List *context, bool useprefix,
					   List *ancestors, ExplainState *es)
{
	Plan	   *plan = planstate->plan;
	char	   *exprstr;
	ListCell   *lc;
	List	   *gsets = aggnode->groupingSets;
	AttrNumber *keycols = aggnode->grpColIdx;
	const char *keyname;
	const char *keysetname;

	if (aggnode->aggstrategy == AGG_HASHED || aggnode->aggstrategy == AGG_MIXED)
	{
		keyname = "Hash Key";
		keysetname = "Hash Keys";
	}
	else
	{
		keyname = "Group Key";
		keysetname = "Group Keys";
	}

	ExplainOpenGroup("Grouping Set", NULL, true, es);

	if (sortnode)
	{
		show_sort_group_keys(planstate, "Sort Key",
							 sortnode->numCols, 0, sortnode->sortColIdx,
							 sortnode->sortOperators, sortnode->collations,
							 sortnode->nullsFirst,
							 ancestors, es);
		if (es->format == EXPLAIN_FORMAT_TEXT)
			es->indent++;
	}

	ExplainOpenGroup(keysetname, keysetname, false, es);

	foreach(lc, gsets)
	{
		List	   *result = NIL;
		ListCell   *lc2;

		foreach(lc2, (List *) lfirst(lc))
		{
			Index		i = lfirst_int(lc2);
			AttrNumber	keyresno = keycols[i];
			TargetEntry *target = get_tle_by_resno(plan->targetlist,
												   keyresno);

			if (!target)
				elog(ERROR, "no tlist entry for key %d", keyresno);
			/* Deparse the expression, showing any top-level cast */
			exprstr = deparse_expression((Node *) target->expr, context,
										 useprefix, true);

			result = lappend(result, exprstr);
		}

		if (!result && es->format == EXPLAIN_FORMAT_TEXT)
			ExplainPropertyText(keyname, "()", es);
		else
			ExplainPropertyListNested(keyname, result, es);
	}

	ExplainCloseGroup(keysetname, keysetname, false, es);

	if (sortnode && es->format == EXPLAIN_FORMAT_TEXT)
		es->indent--;

	ExplainCloseGroup("Grouping Set", NULL, true, es);
}

/*
 * Show the grouping keys for a Group node.
 */
#if 0
static void
show_group_keys(GroupState *gstate, List *ancestors,
				ExplainState *es)
{
	Group	   *plan = (Group *) gstate->ss.ps.plan;

	/* The key columns refer to the tlist of the child plan */
	ancestors = lcons(plan, ancestors);
	show_sort_group_keys(outerPlanState(gstate), "Group Key",
						 plan->numCols, 0, plan->grpColIdx,
						 NULL, NULL, NULL,
						 ancestors, es);
	ancestors = list_delete_first(ancestors);
}
#endif

/*
 * Common code to show sort/group keys, which are represented in plan nodes
 * as arrays of targetlist indexes.  If it's a sort key rather than a group
 * key, also pass sort operators/collations/nullsFirst arrays.
 */
static void
show_sort_group_keys(PlanState *planstate, const char *qlabel,
					 int nkeys, int nPresortedKeys, AttrNumber *keycols,
					 Oid *sortOperators, Oid *collations, bool *nullsFirst,
					 List *ancestors, ExplainState *es)
{
	Plan	   *plan = planstate->plan;
	List	   *context;
	List	   *result = NIL;
	List	   *resultPresorted = NIL;
	StringInfoData sortkeybuf;
	bool		useprefix;
	int			keyno;

	if (nkeys <= 0)
		return;

	initStringInfo(&sortkeybuf);

	/* Set up deparsing context */
	context = set_deparse_context_plan(es->deparse_cxt,
									   plan,
									   ancestors);
	useprefix = (list_length(es->rtable) > 1 || es->verbose);

	for (keyno = 0; keyno < nkeys; keyno++)
	{
		/* find key expression in tlist */
		AttrNumber	keyresno = keycols[keyno];
		TargetEntry *target = get_tle_by_resno(plan->targetlist,
											   keyresno);
		char	   *exprstr;

		if (!target)
			elog(ERROR, "no tlist entry for key %d", keyresno);
		/* Deparse the expression, showing any top-level cast */
		exprstr = deparse_expression((Node *) target->expr, context,
									 useprefix, true);
		resetStringInfo(&sortkeybuf);
		appendStringInfoString(&sortkeybuf, exprstr);
		/* Append sort order information, if relevant */
		if (sortOperators != NULL)
			show_sortorder_options(&sortkeybuf,
								   (Node *) target->expr,
								   sortOperators[keyno],
								   collations[keyno],
								   nullsFirst[keyno]);
		/* Emit one property-list item per sort key */
		result = lappend(result, pstrdup(sortkeybuf.data));
		if (keyno < nPresortedKeys)
			resultPresorted = lappend(resultPresorted, exprstr);
	}

	ExplainPropertyList(qlabel, result, es);
<<<<<<< HEAD

	/*
	 * GPDB_90_MERGE_FIXME: handle rollup times printing
	 * if (rollup_gs_times > 1)
	 *	appendStringInfo(es->str, " (%d times)", rollup_gs_times);
	 */
=======
	if (nPresortedKeys > 0)
		ExplainPropertyList("Presorted Key", resultPresorted, es);
>>>>>>> d457cb4e
}

/*
 * Append nondefault characteristics of the sort ordering of a column to buf
 * (collation, direction, NULLS FIRST/LAST)
 */
static void
show_sortorder_options(StringInfo buf, Node *sortexpr,
					   Oid sortOperator, Oid collation, bool nullsFirst)
{
	Oid			sortcoltype = exprType(sortexpr);
	bool		reverse = false;
	TypeCacheEntry *typentry;

	typentry = lookup_type_cache(sortcoltype,
								 TYPECACHE_LT_OPR | TYPECACHE_GT_OPR);

	/*
	 * Print COLLATE if it's not default for the column's type.  There are
	 * some cases where this is redundant, eg if expression is a column whose
	 * declared collation is that collation, but it's hard to distinguish that
	 * here (and arguably, printing COLLATE explicitly is a good idea anyway
	 * in such cases).
	 */
	if (OidIsValid(collation) && collation != get_typcollation(sortcoltype))
	{
		char	   *collname = get_collation_name(collation);

		if (collname == NULL)
			elog(ERROR, "cache lookup failed for collation %u", collation);
		appendStringInfo(buf, " COLLATE %s", quote_identifier(collname));
	}

	/* Print direction if not ASC, or USING if non-default sort operator */
	if (sortOperator == typentry->gt_opr)
	{
		appendStringInfoString(buf, " DESC");
		reverse = true;
	}
	else if (sortOperator != typentry->lt_opr)
	{
		char	   *opname = get_opname(sortOperator);

		if (opname == NULL)
			elog(ERROR, "cache lookup failed for operator %u", sortOperator);
		appendStringInfo(buf, " USING %s", opname);
		/* Determine whether operator would be considered ASC or DESC */
		(void) get_equality_op_for_ordering_op(sortOperator, &reverse);
	}

	/* Add NULLS FIRST/LAST only if it wouldn't be default */
	if (nullsFirst && !reverse)
	{
		appendStringInfoString(buf, " NULLS FIRST");
	}
	else if (!nullsFirst && reverse)
	{
		appendStringInfoString(buf, " NULLS LAST");
	}
}

/*
 * Show TABLESAMPLE properties
 */
static void
show_tablesample(TableSampleClause *tsc, PlanState *planstate,
				 List *ancestors, ExplainState *es)
{
	List	   *context;
	bool		useprefix;
	char	   *method_name;
	List	   *params = NIL;
	char	   *repeatable;
	ListCell   *lc;

	/* Set up deparsing context */
	context = set_deparse_context_plan(es->deparse_cxt,
									   planstate->plan,
									   ancestors);
	useprefix = list_length(es->rtable) > 1;

	/* Get the tablesample method name */
	method_name = get_func_name(tsc->tsmhandler);

	/* Deparse parameter expressions */
	foreach(lc, tsc->args)
	{
		Node	   *arg = (Node *) lfirst(lc);

		params = lappend(params,
						 deparse_expression(arg, context,
											useprefix, false));
	}
	if (tsc->repeatable)
		repeatable = deparse_expression((Node *) tsc->repeatable, context,
										useprefix, false);
	else
		repeatable = NULL;

	/* Print results */
	if (es->format == EXPLAIN_FORMAT_TEXT)
	{
		bool		first = true;

		ExplainIndentText(es);
		appendStringInfo(es->str, "Sampling: %s (", method_name);
		foreach(lc, params)
		{
			if (!first)
				appendStringInfoString(es->str, ", ");
			appendStringInfoString(es->str, (const char *) lfirst(lc));
			first = false;
		}
		appendStringInfoChar(es->str, ')');
		if (repeatable)
			appendStringInfo(es->str, " REPEATABLE (%s)", repeatable);
		appendStringInfoChar(es->str, '\n');
	}
	else
	{
		ExplainPropertyText("Sampling Method", method_name, es);
		ExplainPropertyList("Sampling Parameters", params, es);
		if (repeatable)
			ExplainPropertyText("Repeatable Seed", repeatable, es);
	}
}

/*
 * If it's EXPLAIN ANALYZE, show tuplesort stats for a sort node
 *
 * GPDB_90_MERGE_FIXME: The sort statistics are stored quite differently from
 * upstream, it would be nice to rewrite this to avoid looping over all the
 * sort methods and instead have a _get_stats() function as in upstream.
 */
static void
show_sort_info(SortState *sortstate, ExplainState *es)
{
	CdbExplain_NodeSummary *ns;
	int			i;

	if (!es->analyze)
		return;

	ns = ((PlanState *) sortstate)->instrument->cdbNodeSummary;
	if (!ns)
		return;

	for (i = 0; i < NUM_SORT_METHOD; i++)
	{
		CdbExplain_Agg	*agg;
		const char *sortMethod;
		const char *spaceType;
<<<<<<< HEAD
		int			j;

		/*
		 * Memory and disk usage statistics are saved separately in GPDB so
		 * need to pull out the one in question first
		 */
		for (j = 0; j < NUM_SORT_SPACE_TYPE; j++)
		{
			agg = &ns->sortSpaceUsed[j][i];

			if (agg->vcnt > 0)
				break;
		}
		/*
		 * If the current sort method in question hasn't been used, skip to
		 * next one
		 */
		if (j >= NUM_SORT_SPACE_TYPE)
			continue;
=======
		int64		spaceUsed;
>>>>>>> d457cb4e

		sortMethod = tuplesort_method_name(i);
		spaceType = tuplesort_space_type_name(j);

		if (es->format == EXPLAIN_FORMAT_TEXT)
		{
<<<<<<< HEAD
			appendStringInfoSpaces(es->str, es->indent * 2);
			appendStringInfo(es->str, "Sort Method:  %s  %s: %ldkB",
				sortMethod, spaceType, (long) agg->vsum);
			if (es->verbose)
			{
				appendStringInfo(es->str, "  Max Memory: %ldkB  Avg Memory: %ldkb (%d segments)",
								 (long) agg->vmax,
								 (long) (agg->vsum / agg->vcnt),
								 agg->vcnt);
			}
			appendStringInfo(es->str, "\n");
=======
			ExplainIndentText(es);
			appendStringInfo(es->str, "Sort Method: %s  %s: " INT64_FORMAT "kB\n",
							 sortMethod, spaceType, spaceUsed);
>>>>>>> d457cb4e
		}
		else
		{
			ExplainPropertyText("Sort Method", sortMethod, es);
			ExplainPropertyInteger("Sort Space Used", "kB", agg->vsum, es);
			ExplainPropertyText("Sort Space Type", spaceType, es);
			if (es->verbose)
			{
				ExplainPropertyInteger("Sort Max Segment Memory", "kB", agg->vmax, es);
				ExplainPropertyInteger("Sort Avg Segment Memory", "kB", (agg->vsum / agg->vcnt), es);
				ExplainPropertyInteger("Sort Segments", NULL, agg->vcnt, es);
			}
		}
	}

	/*
	 * You might think we should just skip this stanza entirely when
	 * es->hide_workers is true, but then we'd get no sort-method output at
	 * all.  We have to make it look like worker 0's data is top-level data.
	 * This is easily done by just skipping the OpenWorker/CloseWorker calls.
	 * Currently, we don't worry about the possibility that there are multiple
	 * workers in such a case; if there are, duplicate output fields will be
	 * emitted.
	 */
	if (sortstate->shared_info != NULL)
	{
		int			n;

		for (n = 0; n < sortstate->shared_info->num_workers; n++)
		{
			TuplesortInstrumentation *sinstrument;
			const char *sortMethod;
			const char *spaceType;
			int64		spaceUsed;

			sinstrument = &sortstate->shared_info->sinstrument[n];
			if (sinstrument->sortMethod == SORT_TYPE_STILL_IN_PROGRESS)
				continue;		/* ignore any unfilled slots */
			sortMethod = tuplesort_method_name(sinstrument->sortMethod);
			spaceType = tuplesort_space_type_name(sinstrument->spaceType);
			spaceUsed = sinstrument->spaceUsed;

			if (es->workers_state)
				ExplainOpenWorker(n, es);

			if (es->format == EXPLAIN_FORMAT_TEXT)
			{
				ExplainIndentText(es);
				appendStringInfo(es->str,
								 "Sort Method: %s  %s: " INT64_FORMAT "kB\n",
								 sortMethod, spaceType, spaceUsed);
			}
			else
			{
				ExplainPropertyText("Sort Method", sortMethod, es);
				ExplainPropertyInteger("Sort Space Used", "kB", spaceUsed, es);
				ExplainPropertyText("Sort Space Type", spaceType, es);
			}

			if (es->workers_state)
				ExplainCloseWorker(n, es);
		}
	}
}

/*
 * Incremental sort nodes sort in (a potentially very large number of) batches,
 * so EXPLAIN ANALYZE needs to roll up the tuplesort stats from each batch into
 * an intelligible summary.
 *
 * This function is used for both a non-parallel node and each worker in a
 * parallel incremental sort node.
 */
static void
show_incremental_sort_group_info(IncrementalSortGroupInfo *groupInfo,
								 const char *groupLabel, bool indent, ExplainState *es)
{
	ListCell   *methodCell;
	List	   *methodNames = NIL;

	/* Generate a list of sort methods used across all groups. */
	for (int bit = 0; bit < NUM_TUPLESORTMETHODS; bit++)
	{
		TuplesortMethod sortMethod = (1 << bit);

		if (groupInfo->sortMethods & sortMethod)
		{
			const char *methodName = tuplesort_method_name(sortMethod);

			methodNames = lappend(methodNames, unconstify(char *, methodName));
		}
	}

	if (es->format == EXPLAIN_FORMAT_TEXT)
	{
		if (indent)
			appendStringInfoSpaces(es->str, es->indent * 2);
		appendStringInfo(es->str, "%s Groups: " INT64_FORMAT "  Sort Method", groupLabel,
						 groupInfo->groupCount);
		/* plural/singular based on methodNames size */
		if (list_length(methodNames) > 1)
			appendStringInfoString(es->str, "s: ");
		else
			appendStringInfoString(es->str, ": ");
		foreach(methodCell, methodNames)
		{
			appendStringInfoString(es->str, (char *) methodCell->ptr_value);
			if (foreach_current_index(methodCell) < list_length(methodNames) - 1)
				appendStringInfoString(es->str, ", ");
		}

		if (groupInfo->maxMemorySpaceUsed > 0)
		{
			int64		avgSpace = groupInfo->totalMemorySpaceUsed / groupInfo->groupCount;
			const char *spaceTypeName;

			spaceTypeName = tuplesort_space_type_name(SORT_SPACE_TYPE_MEMORY);
			appendStringInfo(es->str, "  Average %s: " INT64_FORMAT "kB  Peak %s: " INT64_FORMAT "kB",
							 spaceTypeName, avgSpace,
							 spaceTypeName, groupInfo->maxMemorySpaceUsed);
		}

		if (groupInfo->maxDiskSpaceUsed > 0)
		{
			int64		avgSpace = groupInfo->totalDiskSpaceUsed / groupInfo->groupCount;

			const char *spaceTypeName;

			spaceTypeName = tuplesort_space_type_name(SORT_SPACE_TYPE_DISK);
			appendStringInfo(es->str, "  Average %s: " INT64_FORMAT "kB  Peak %s: " INT64_FORMAT "kB",
							 spaceTypeName, avgSpace,
							 spaceTypeName, groupInfo->maxDiskSpaceUsed);
		}
	}
	else
	{
		StringInfoData groupName;

		initStringInfo(&groupName);
		appendStringInfo(&groupName, "%s Groups", groupLabel);
		ExplainOpenGroup("Incremental Sort Groups", groupName.data, true, es);
		ExplainPropertyInteger("Group Count", NULL, groupInfo->groupCount, es);

		ExplainPropertyList("Sort Methods Used", methodNames, es);

		if (groupInfo->maxMemorySpaceUsed > 0)
		{
			int64		avgSpace = groupInfo->totalMemorySpaceUsed / groupInfo->groupCount;
			const char *spaceTypeName;
			StringInfoData memoryName;

			spaceTypeName = tuplesort_space_type_name(SORT_SPACE_TYPE_MEMORY);
			initStringInfo(&memoryName);
			appendStringInfo(&memoryName, "Sort Space %s", spaceTypeName);
			ExplainOpenGroup("Sort Space", memoryName.data, true, es);

			ExplainPropertyInteger("Average Sort Space Used", "kB", avgSpace, es);
			ExplainPropertyInteger("Peak Sort Space Used", "kB",
								   groupInfo->maxMemorySpaceUsed, es);

			ExplainCloseGroup("Sort Space", memoryName.data, true, es);
		}
		if (groupInfo->maxDiskSpaceUsed > 0)
		{
			int64		avgSpace = groupInfo->totalDiskSpaceUsed / groupInfo->groupCount;
			const char *spaceTypeName;
			StringInfoData diskName;

			spaceTypeName = tuplesort_space_type_name(SORT_SPACE_TYPE_DISK);
			initStringInfo(&diskName);
			appendStringInfo(&diskName, "Sort Space %s", spaceTypeName);
			ExplainOpenGroup("Sort Space", diskName.data, true, es);

			ExplainPropertyInteger("Average Sort Space Used", "kB", avgSpace, es);
			ExplainPropertyInteger("Peak Sort Space Used", "kB",
								   groupInfo->maxDiskSpaceUsed, es);

			ExplainCloseGroup("Sort Space", diskName.data, true, es);
		}

		ExplainCloseGroup("Incremental Sort Groups", groupName.data, true, es);
	}
}

/*
 * If it's EXPLAIN ANALYZE, show tuplesort stats for an incremental sort node
 */
static void
show_incremental_sort_info(IncrementalSortState *incrsortstate,
						   ExplainState *es)
{
	IncrementalSortGroupInfo *fullsortGroupInfo;
	IncrementalSortGroupInfo *prefixsortGroupInfo;

	fullsortGroupInfo = &incrsortstate->incsort_info.fullsortGroupInfo;

	if (!es->analyze)
		return;

	/*
	 * Since we never have any prefix groups unless we've first sorted a full
	 * groups and transitioned modes (copying the tuples into a prefix group),
	 * we don't need to do anything if there were 0 full groups.
	 *
	 * We still have to continue after this block if there are no full groups,
	 * though, since it's possible that we have workers that did real work
	 * even if the leader didn't participate.
	 */
	if (fullsortGroupInfo->groupCount > 0)
	{
		show_incremental_sort_group_info(fullsortGroupInfo, "Full-sort", true, es);
		prefixsortGroupInfo = &incrsortstate->incsort_info.prefixsortGroupInfo;
		if (prefixsortGroupInfo->groupCount > 0)
		{
			if (es->format == EXPLAIN_FORMAT_TEXT)
				appendStringInfoChar(es->str, '\n');
			show_incremental_sort_group_info(prefixsortGroupInfo, "Pre-sorted", true, es);
		}
		if (es->format == EXPLAIN_FORMAT_TEXT)
			appendStringInfoChar(es->str, '\n');
	}

	if (incrsortstate->shared_info != NULL)
	{
		int			n;
		bool		indent_first_line;

		for (n = 0; n < incrsortstate->shared_info->num_workers; n++)
		{
			IncrementalSortInfo *incsort_info =
			&incrsortstate->shared_info->sinfo[n];

			/*
			 * If a worker hasn't processed any sort groups at all, then
			 * exclude it from output since it either didn't launch or didn't
			 * contribute anything meaningful.
			 */
			fullsortGroupInfo = &incsort_info->fullsortGroupInfo;

			/*
			 * Since we never have any prefix groups unless we've first sorted
			 * a full groups and transitioned modes (copying the tuples into a
			 * prefix group), we don't need to do anything if there were 0
			 * full groups.
			 */
			if (fullsortGroupInfo->groupCount == 0)
				continue;

			if (es->workers_state)
				ExplainOpenWorker(n, es);

			indent_first_line = es->workers_state == NULL || es->verbose;
			show_incremental_sort_group_info(fullsortGroupInfo, "Full-sort",
											 indent_first_line, es);
			prefixsortGroupInfo = &incsort_info->prefixsortGroupInfo;
			if (prefixsortGroupInfo->groupCount > 0)
			{
				if (es->format == EXPLAIN_FORMAT_TEXT)
					appendStringInfoChar(es->str, '\n');
				show_incremental_sort_group_info(prefixsortGroupInfo, "Pre-sorted", true, es);
			}
			if (es->format == EXPLAIN_FORMAT_TEXT)
				appendStringInfoChar(es->str, '\n');

			if (es->workers_state)
				ExplainCloseWorker(n, es);
		}
	}
}

/*
 * Show information on hash buckets/batches.
 */
static void
show_hash_info(HashState *hashstate, ExplainState *es)
{
	HashInstrumentation hinstrument = {0};

	/*
	 * Collect stats from the local process, even when it's a parallel query.
	 * In a parallel query, the leader process may or may not have run the
	 * hash join, and even if it did it may not have built a hash table due to
	 * timing (if it started late it might have seen no tuples in the outer
	 * relation and skipped building the hash table).  Therefore we have to be
	 * prepared to get instrumentation data from all participants.
	 */
	if (hashstate->hinstrument)
		memcpy(&hinstrument, hashstate->hinstrument,
			   sizeof(HashInstrumentation));

	/*
	 * Merge results from workers.  In the parallel-oblivious case, the
	 * results from all participants should be identical, except where
	 * participants didn't run the join at all so have no data.  In the
	 * parallel-aware case, we need to consider all the results.  Each worker
	 * may have seen a different subset of batches and we want to report the
	 * highest memory usage across all batches.  We take the maxima of other
	 * values too, for the same reasons as in ExecHashAccumInstrumentation.
	 */
	if (hashstate->shared_info)
	{
		SharedHashInfo *shared_info = hashstate->shared_info;
		int			i;

		for (i = 0; i < shared_info->num_workers; ++i)
		{
			HashInstrumentation *worker_hi = &shared_info->hinstrument[i];

			hinstrument.nbuckets = Max(hinstrument.nbuckets,
									   worker_hi->nbuckets);
			hinstrument.nbuckets_original = Max(hinstrument.nbuckets_original,
												worker_hi->nbuckets_original);
			hinstrument.nbatch = Max(hinstrument.nbatch,
									 worker_hi->nbatch);
			hinstrument.nbatch_original = Max(hinstrument.nbatch_original,
											  worker_hi->nbatch_original);
			hinstrument.space_peak = Max(hinstrument.space_peak,
										 worker_hi->space_peak);
		}
	}

	if (hinstrument.nbatch > 0)
	{
		long		spacePeakKb = (hinstrument.space_peak + 1023) / 1024;

		if (es->format != EXPLAIN_FORMAT_TEXT)
		{
			ExplainPropertyInteger("Hash Buckets", NULL,
								   hinstrument.nbuckets, es);
			ExplainPropertyInteger("Original Hash Buckets", NULL,
								   hinstrument.nbuckets_original, es);
			ExplainPropertyInteger("Hash Batches", NULL,
								   hinstrument.nbatch, es);
			ExplainPropertyInteger("Original Hash Batches", NULL,
								   hinstrument.nbatch_original, es);
			ExplainPropertyInteger("Peak Memory Usage", "kB",
								   spacePeakKb, es);
		}
		else if (hinstrument.nbatch_original != hinstrument.nbatch ||
				 hinstrument.nbuckets_original != hinstrument.nbuckets)
		{
			ExplainIndentText(es);
			appendStringInfo(es->str,
							 "Buckets: %d (originally %d)  Batches: %d (originally %d)  Memory Usage: %ldkB\n",
							 hinstrument.nbuckets,
							 hinstrument.nbuckets_original,
							 hinstrument.nbatch,
							 hinstrument.nbatch_original,
							 spacePeakKb);
		}
		else
		{
			ExplainIndentText(es);
			appendStringInfo(es->str,
							 "Buckets: %d  Batches: %d  Memory Usage: %ldkB\n",
							 hinstrument.nbuckets, hinstrument.nbatch,
							 spacePeakKb);
		}
	}
}

/*
<<<<<<< HEAD
=======
 * Show information on memoize hits/misses/evictions and memory usage.
 */
static void
show_memoize_info(MemoizeState *mstate, List *ancestors, ExplainState *es)
{
	Plan	   *plan = ((PlanState *) mstate)->plan;
	ListCell   *lc;
	List	   *context;
	StringInfoData keystr;
	char	   *seperator = "";
	bool		useprefix;
	int64		memPeakKb;

	initStringInfo(&keystr);

	/*
	 * It's hard to imagine having a memoize node with fewer than 2 RTEs, but
	 * let's just keep the same useprefix logic as elsewhere in this file.
	 */
	useprefix = list_length(es->rtable) > 1 || es->verbose;

	/* Set up deparsing context */
	context = set_deparse_context_plan(es->deparse_cxt,
									   plan,
									   ancestors);

	foreach(lc, ((Memoize *) plan)->param_exprs)
	{
		Node	   *expr = (Node *) lfirst(lc);

		appendStringInfoString(&keystr, seperator);

		appendStringInfoString(&keystr, deparse_expression(expr, context,
														   useprefix, false));
		seperator = ", ";
	}

	if (es->format != EXPLAIN_FORMAT_TEXT)
	{
		ExplainPropertyText("Cache Key", keystr.data, es);
		ExplainPropertyText("Cache Mode", mstate->binary_mode ? "binary" : "logical", es);
	}
	else
	{
		ExplainIndentText(es);
		appendStringInfo(es->str, "Cache Key: %s\n", keystr.data);
		ExplainIndentText(es);
		appendStringInfo(es->str, "Cache Mode: %s\n", mstate->binary_mode ? "binary" : "logical");
	}

	pfree(keystr.data);

	if (!es->analyze)
		return;

	if (mstate->stats.cache_misses > 0)
	{
		/*
		 * mem_peak is only set when we freed memory, so we must use mem_used
		 * when mem_peak is 0.
		 */
		if (mstate->stats.mem_peak > 0)
			memPeakKb = (mstate->stats.mem_peak + 1023) / 1024;
		else
			memPeakKb = (mstate->mem_used + 1023) / 1024;

		if (es->format != EXPLAIN_FORMAT_TEXT)
		{
			ExplainPropertyInteger("Cache Hits", NULL, mstate->stats.cache_hits, es);
			ExplainPropertyInteger("Cache Misses", NULL, mstate->stats.cache_misses, es);
			ExplainPropertyInteger("Cache Evictions", NULL, mstate->stats.cache_evictions, es);
			ExplainPropertyInteger("Cache Overflows", NULL, mstate->stats.cache_overflows, es);
			ExplainPropertyInteger("Peak Memory Usage", "kB", memPeakKb, es);
		}
		else
		{
			ExplainIndentText(es);
			appendStringInfo(es->str,
							 "Hits: " UINT64_FORMAT "  Misses: " UINT64_FORMAT "  Evictions: " UINT64_FORMAT "  Overflows: " UINT64_FORMAT "  Memory Usage: " INT64_FORMAT "kB\n",
							 mstate->stats.cache_hits,
							 mstate->stats.cache_misses,
							 mstate->stats.cache_evictions,
							 mstate->stats.cache_overflows,
							 memPeakKb);
		}
	}

	if (mstate->shared_info == NULL)
		return;

	/* Show details from parallel workers */
	for (int n = 0; n < mstate->shared_info->num_workers; n++)
	{
		MemoizeInstrumentation *si;

		si = &mstate->shared_info->sinstrument[n];

		/*
		 * Skip workers that didn't do any work.  We needn't bother checking
		 * for cache hits as a miss will always occur before a cache hit.
		 */
		if (si->cache_misses == 0)
			continue;

		if (es->workers_state)
			ExplainOpenWorker(n, es);

		/*
		 * Since the worker's MemoizeState.mem_used field is unavailable to
		 * us, ExecEndMemoize will have set the
		 * MemoizeInstrumentation.mem_peak field for us.  No need to do the
		 * zero checks like we did for the serial case above.
		 */
		memPeakKb = (si->mem_peak + 1023) / 1024;

		if (es->format == EXPLAIN_FORMAT_TEXT)
		{
			ExplainIndentText(es);
			appendStringInfo(es->str,
							 "Hits: " UINT64_FORMAT "  Misses: " UINT64_FORMAT "  Evictions: " UINT64_FORMAT "  Overflows: " UINT64_FORMAT "  Memory Usage: " INT64_FORMAT "kB\n",
							 si->cache_hits, si->cache_misses,
							 si->cache_evictions, si->cache_overflows,
							 memPeakKb);
		}
		else
		{
			ExplainPropertyInteger("Cache Hits", NULL,
								   si->cache_hits, es);
			ExplainPropertyInteger("Cache Misses", NULL,
								   si->cache_misses, es);
			ExplainPropertyInteger("Cache Evictions", NULL,
								   si->cache_evictions, es);
			ExplainPropertyInteger("Cache Overflows", NULL,
								   si->cache_overflows, es);
			ExplainPropertyInteger("Peak Memory Usage", "kB", memPeakKb,
								   es);
		}

		if (es->workers_state)
			ExplainCloseWorker(n, es);
	}
}

/*
>>>>>>> d457cb4e
 * Show information on hash aggregate memory usage and batches.
 */
static void
show_hashagg_info(AggState *aggstate, ExplainState *es)
{
<<<<<<< HEAD
	Agg		*agg	   = (Agg *)aggstate->ss.ps.plan;
	int64	 memPeakKb = (aggstate->hash_mem_peak + 1023) / 1024;

	Assert(IsA(aggstate, AggState));
=======
	Agg		   *agg = (Agg *) aggstate->ss.ps.plan;
	int64		memPeakKb = (aggstate->hash_mem_peak + 1023) / 1024;
>>>>>>> d457cb4e

	if (agg->aggstrategy != AGG_HASHED &&
		agg->aggstrategy != AGG_MIXED)
		return;

<<<<<<< HEAD
	if (es->costs && aggstate->hash_planned_partitions > 0)
	{
		ExplainPropertyInteger("Planned Partitions", NULL,
							   aggstate->hash_planned_partitions, es);
	}

	if (!es->analyze)
		return;

	/* EXPLAIN ANALYZE */
	ExplainPropertyInteger("Peak Memory Usage", "kB", memPeakKb, es);
	if (aggstate->hash_batches_used > 0)
	{
		ExplainPropertyInteger("Disk Usage", "kB",
							   aggstate->hash_disk_used, es);
		ExplainPropertyInteger("HashAgg Batches", NULL,
							   aggstate->hash_batches_used, es);
=======
	if (es->format != EXPLAIN_FORMAT_TEXT)
	{

		if (es->costs)
			ExplainPropertyInteger("Planned Partitions", NULL,
								   aggstate->hash_planned_partitions, es);

		/*
		 * During parallel query the leader may have not helped out.  We
		 * detect this by checking how much memory it used.  If we find it
		 * didn't do any work then we don't show its properties.
		 */
		if (es->analyze && aggstate->hash_mem_peak > 0)
		{
			ExplainPropertyInteger("HashAgg Batches", NULL,
								   aggstate->hash_batches_used, es);
			ExplainPropertyInteger("Peak Memory Usage", "kB", memPeakKb, es);
			ExplainPropertyInteger("Disk Usage", "kB",
								   aggstate->hash_disk_used, es);
		}
	}
	else
	{
		bool		gotone = false;

		if (es->costs && aggstate->hash_planned_partitions > 0)
		{
			ExplainIndentText(es);
			appendStringInfo(es->str, "Planned Partitions: %d",
							 aggstate->hash_planned_partitions);
			gotone = true;
		}

		/*
		 * During parallel query the leader may have not helped out.  We
		 * detect this by checking how much memory it used.  If we find it
		 * didn't do any work then we don't show its properties.
		 */
		if (es->analyze && aggstate->hash_mem_peak > 0)
		{
			if (!gotone)
				ExplainIndentText(es);
			else
				appendStringInfoString(es->str, "  ");

			appendStringInfo(es->str, "Batches: %d  Memory Usage: " INT64_FORMAT "kB",
							 aggstate->hash_batches_used, memPeakKb);
			gotone = true;

			/* Only display disk usage if we spilled to disk */
			if (aggstate->hash_batches_used > 1)
			{
				appendStringInfo(es->str, "  Disk Usage: " UINT64_FORMAT "kB",
								 aggstate->hash_disk_used);
			}
		}

		if (gotone)
			appendStringInfoChar(es->str, '\n');
	}

	/* Display stats for each parallel worker */
	if (es->analyze && aggstate->shared_info != NULL)
	{
		for (int n = 0; n < aggstate->shared_info->num_workers; n++)
		{
			AggregateInstrumentation *sinstrument;
			uint64		hash_disk_used;
			int			hash_batches_used;

			sinstrument = &aggstate->shared_info->sinstrument[n];
			/* Skip workers that didn't do anything */
			if (sinstrument->hash_mem_peak == 0)
				continue;
			hash_disk_used = sinstrument->hash_disk_used;
			hash_batches_used = sinstrument->hash_batches_used;
			memPeakKb = (sinstrument->hash_mem_peak + 1023) / 1024;

			if (es->workers_state)
				ExplainOpenWorker(n, es);

			if (es->format == EXPLAIN_FORMAT_TEXT)
			{
				ExplainIndentText(es);

				appendStringInfo(es->str, "Batches: %d  Memory Usage: " INT64_FORMAT "kB",
								 hash_batches_used, memPeakKb);

				/* Only display disk usage if we spilled to disk */
				if (hash_batches_used > 1)
					appendStringInfo(es->str, "  Disk Usage: " UINT64_FORMAT "kB",
									 hash_disk_used);
				appendStringInfoChar(es->str, '\n');
			}
			else
			{
				ExplainPropertyInteger("HashAgg Batches", NULL,
									   hash_batches_used, es);
				ExplainPropertyInteger("Peak Memory Usage", "kB", memPeakKb,
									   es);
				ExplainPropertyInteger("Disk Usage", "kB", hash_disk_used, es);
			}

			if (es->workers_state)
				ExplainCloseWorker(n, es);
		}
>>>>>>> d457cb4e
	}
}

/*
 * If it's EXPLAIN ANALYZE, show exact/lossy pages for a BitmapHeapScan node
 */
static void
show_tidbitmap_info(BitmapHeapScanState *planstate, ExplainState *es)
{
	if (es->format != EXPLAIN_FORMAT_TEXT)
	{
		ExplainPropertyInteger("Exact Heap Blocks", NULL,
							   planstate->exact_pages, es);
		ExplainPropertyInteger("Lossy Heap Blocks", NULL,
							   planstate->lossy_pages, es);
	}
	else
	{
		if (planstate->exact_pages > 0 || planstate->lossy_pages > 0)
		{
			ExplainIndentText(es);
			appendStringInfoString(es->str, "Heap Blocks:");
			if (planstate->exact_pages > 0)
				appendStringInfo(es->str, " exact=%ld", planstate->exact_pages);
			if (planstate->lossy_pages > 0)
				appendStringInfo(es->str, " lossy=%ld", planstate->lossy_pages);
			appendStringInfoChar(es->str, '\n');
		}
	}
}

/*
 * If it's EXPLAIN ANALYZE, show instrumentation information for a plan node
 *
 * "which" identifies which instrumentation counter to print
 */
static void
show_instrumentation_count(const char *qlabel, int which,
						   PlanState *planstate, ExplainState *es)
{
	double		nfiltered;
	double		nloops;

	if (!es->analyze || !planstate->instrument)
		return;

	if (which == 2)
		nfiltered = planstate->instrument->nfiltered2;
	else
		nfiltered = planstate->instrument->nfiltered1;
	nloops = planstate->instrument->nloops;

	/* In text mode, suppress zero counts; they're not interesting enough */
	if (nfiltered > 0 || es->format != EXPLAIN_FORMAT_TEXT)
	{
		if (nloops > 0)
			ExplainPropertyFloat(qlabel, NULL, nfiltered / nloops, 0, es);
		else
			ExplainPropertyFloat(qlabel, NULL, 0.0, 0, es);
	}
}

/*
 * Show extra information for a ForeignScan node.
 */
static void
show_foreignscan_info(ForeignScanState *fsstate, ExplainState *es)
{
	FdwRoutine *fdwroutine = fsstate->fdwroutine;

	/* Let the FDW emit whatever fields it wants */
	if (((ForeignScan *) fsstate->ss.ps.plan)->operation != CMD_SELECT)
	{
		if (fdwroutine->ExplainDirectModify != NULL)
			fdwroutine->ExplainDirectModify(fsstate, es);
	}
	else
	{
		if (fdwroutine->ExplainForeignScan != NULL)
			fdwroutine->ExplainForeignScan(fsstate, es);
	}
}

/*
 * Show initplan params evaluated at Gather or Gather Merge node.
 */
static void
show_eval_params(Bitmapset *bms_params, ExplainState *es)
{
	int			paramid = -1;
	List	   *params = NIL;

	Assert(bms_params);

	while ((paramid = bms_next_member(bms_params, paramid)) >= 0)
	{
		char		param[32];

		snprintf(param, sizeof(param), "$%d", paramid);
		params = lappend(params, pstrdup(param));
	}

	if (params)
		ExplainPropertyList("Params Evaluated", params, es);
}

static void
show_join_pruning_info(List *join_prune_ids, ExplainState *es)
{
	List	   *params = NIL;
	ListCell   *lc;

	if (!join_prune_ids)
		return;

	foreach(lc, join_prune_ids)
	{
		int			paramid = lfirst_int(lc);
		char		param[32];

		snprintf(param, sizeof(param), "$%d", paramid);
		params = lappend(params, pstrdup(param));
	}

	ExplainPropertyList("Partition Selectors", params, es);
}

/*
 * Fetch the name of an index in an EXPLAIN
 *
 * We allow plugins to get control here so that plans involving hypothetical
 * indexes can be explained.
 *
 * Note: names returned by this function should be "raw"; the caller will
 * apply quoting if needed.  Formerly the convention was to do quoting here,
 * but we don't want that in non-text output formats.
 */
static const char *
explain_get_index_name(Oid indexId)
{
	const char *result;

	if (explain_get_index_name_hook)
		result = (*explain_get_index_name_hook) (indexId);
	else
		result = NULL;
	if (result == NULL)
	{
		/* default behavior: look it up in the catalogs */
		result = get_rel_name(indexId);
		if (result == NULL)
			elog(ERROR, "cache lookup failed for index %u", indexId);
	}
	return result;
}

/*
 * Show buffer usage details.
 */
static void
show_buffer_usage(ExplainState *es, const BufferUsage *usage, bool planning)
{
	if (es->format == EXPLAIN_FORMAT_TEXT)
	{
		bool		has_shared = (usage->shared_blks_hit > 0 ||
								  usage->shared_blks_read > 0 ||
								  usage->shared_blks_dirtied > 0 ||
								  usage->shared_blks_written > 0);
		bool		has_local = (usage->local_blks_hit > 0 ||
								 usage->local_blks_read > 0 ||
								 usage->local_blks_dirtied > 0 ||
								 usage->local_blks_written > 0);
		bool		has_temp = (usage->temp_blks_read > 0 ||
								usage->temp_blks_written > 0);
		bool		has_timing = (!INSTR_TIME_IS_ZERO(usage->blk_read_time) ||
								  !INSTR_TIME_IS_ZERO(usage->blk_write_time));
		bool		show_planning = (planning && (has_shared ||
												  has_local || has_temp || has_timing));

		if (show_planning)
		{
			ExplainIndentText(es);
			appendStringInfoString(es->str, "Planning:\n");
			es->indent++;
		}

		/* Show only positive counter values. */
		if (has_shared || has_local || has_temp)
		{
			ExplainIndentText(es);
			appendStringInfoString(es->str, "Buffers:");

			if (has_shared)
			{
				appendStringInfoString(es->str, " shared");
				if (usage->shared_blks_hit > 0)
					appendStringInfo(es->str, " hit=%lld",
									 (long long) usage->shared_blks_hit);
				if (usage->shared_blks_read > 0)
					appendStringInfo(es->str, " read=%lld",
									 (long long) usage->shared_blks_read);
				if (usage->shared_blks_dirtied > 0)
					appendStringInfo(es->str, " dirtied=%lld",
									 (long long) usage->shared_blks_dirtied);
				if (usage->shared_blks_written > 0)
					appendStringInfo(es->str, " written=%lld",
									 (long long) usage->shared_blks_written);
				if (has_local || has_temp)
					appendStringInfoChar(es->str, ',');
			}
			if (has_local)
			{
				appendStringInfoString(es->str, " local");
				if (usage->local_blks_hit > 0)
					appendStringInfo(es->str, " hit=%lld",
									 (long long) usage->local_blks_hit);
				if (usage->local_blks_read > 0)
					appendStringInfo(es->str, " read=%lld",
									 (long long) usage->local_blks_read);
				if (usage->local_blks_dirtied > 0)
					appendStringInfo(es->str, " dirtied=%lld",
									 (long long) usage->local_blks_dirtied);
				if (usage->local_blks_written > 0)
					appendStringInfo(es->str, " written=%lld",
									 (long long) usage->local_blks_written);
				if (has_temp)
					appendStringInfoChar(es->str, ',');
			}
			if (has_temp)
			{
				appendStringInfoString(es->str, " temp");
				if (usage->temp_blks_read > 0)
					appendStringInfo(es->str, " read=%lld",
									 (long long) usage->temp_blks_read);
				if (usage->temp_blks_written > 0)
					appendStringInfo(es->str, " written=%lld",
									 (long long) usage->temp_blks_written);
			}
			appendStringInfoChar(es->str, '\n');
		}

		/* As above, show only positive counter values. */
		if (has_timing)
		{
			ExplainIndentText(es);
			appendStringInfoString(es->str, "I/O Timings:");
			if (!INSTR_TIME_IS_ZERO(usage->blk_read_time))
				appendStringInfo(es->str, " read=%0.3f",
								 INSTR_TIME_GET_MILLISEC(usage->blk_read_time));
			if (!INSTR_TIME_IS_ZERO(usage->blk_write_time))
				appendStringInfo(es->str, " write=%0.3f",
								 INSTR_TIME_GET_MILLISEC(usage->blk_write_time));
			appendStringInfoChar(es->str, '\n');
		}

		if (show_planning)
			es->indent--;
	}
	else
	{
		ExplainPropertyInteger("Shared Hit Blocks", NULL,
							   usage->shared_blks_hit, es);
		ExplainPropertyInteger("Shared Read Blocks", NULL,
							   usage->shared_blks_read, es);
		ExplainPropertyInteger("Shared Dirtied Blocks", NULL,
							   usage->shared_blks_dirtied, es);
		ExplainPropertyInteger("Shared Written Blocks", NULL,
							   usage->shared_blks_written, es);
		ExplainPropertyInteger("Local Hit Blocks", NULL,
							   usage->local_blks_hit, es);
		ExplainPropertyInteger("Local Read Blocks", NULL,
							   usage->local_blks_read, es);
		ExplainPropertyInteger("Local Dirtied Blocks", NULL,
							   usage->local_blks_dirtied, es);
		ExplainPropertyInteger("Local Written Blocks", NULL,
							   usage->local_blks_written, es);
		ExplainPropertyInteger("Temp Read Blocks", NULL,
							   usage->temp_blks_read, es);
		ExplainPropertyInteger("Temp Written Blocks", NULL,
							   usage->temp_blks_written, es);
		if (track_io_timing)
		{
			ExplainPropertyFloat("I/O Read Time", "ms",
								 INSTR_TIME_GET_MILLISEC(usage->blk_read_time),
								 3, es);
			ExplainPropertyFloat("I/O Write Time", "ms",
								 INSTR_TIME_GET_MILLISEC(usage->blk_write_time),
								 3, es);
		}
	}
}

/*
 * Show WAL usage details.
 */
static void
show_wal_usage(ExplainState *es, const WalUsage *usage)
{
	if (es->format == EXPLAIN_FORMAT_TEXT)
	{
		/* Show only positive counter values. */
		if ((usage->wal_records > 0) || (usage->wal_fpi > 0) ||
			(usage->wal_bytes > 0))
		{
			ExplainIndentText(es);
			appendStringInfoString(es->str, "WAL:");

			if (usage->wal_records > 0)
				appendStringInfo(es->str, " records=%lld",
								 (long long) usage->wal_records);
			if (usage->wal_fpi > 0)
				appendStringInfo(es->str, " fpi=%lld",
								 (long long) usage->wal_fpi);
			if (usage->wal_bytes > 0)
				appendStringInfo(es->str, " bytes=" UINT64_FORMAT,
								 usage->wal_bytes);
			appendStringInfoChar(es->str, '\n');
		}
	}
	else
	{
		ExplainPropertyInteger("WAL Records", NULL,
							   usage->wal_records, es);
		ExplainPropertyInteger("WAL FPI", NULL,
							   usage->wal_fpi, es);
		ExplainPropertyUInteger("WAL Bytes", NULL,
								usage->wal_bytes, es);
	}
}

/*
 * Add some additional details about an IndexScan or IndexOnlyScan
 */
static void
ExplainIndexScanDetails(Oid indexid, ScanDirection indexorderdir,
						ExplainState *es)
{
	const char *indexname = explain_get_index_name(indexid);

	if (es->format == EXPLAIN_FORMAT_TEXT)
	{
		if (ScanDirectionIsBackward(indexorderdir))
			appendStringInfoString(es->str, " Backward");
		appendStringInfo(es->str, " using %s", quote_identifier(indexname));
	}
	else
	{
		const char *scandir;

		switch (indexorderdir)
		{
			case BackwardScanDirection:
				scandir = "Backward";
				break;
			case NoMovementScanDirection:
				scandir = "NoMovement";
				break;
			case ForwardScanDirection:
				scandir = "Forward";
				break;
			default:
				scandir = "???";
				break;
		}
		ExplainPropertyText("Scan Direction", scandir, es);
		ExplainPropertyText("Index Name", indexname, es);
	}
}

/*
 * Show the target of a Scan node
 */
static void
ExplainScanTarget(Scan *plan, ExplainState *es)
{
	ExplainTargetRel((Plan *) plan, plan->scanrelid, es);
}

/*
 * Show the target of a ModifyTable node
 *
 * Here we show the nominal target (ie, the relation that was named in the
 * original query).  If the actual target(s) is/are different, we'll show them
 * in show_modifytable_info().
 */
static void
ExplainModifyTarget(ModifyTable *plan, ExplainState *es)
{
	ExplainTargetRel((Plan *) plan, plan->nominalRelation, es);
}

/*
 * Show the target relation of a scan or modify node
 */
static void
ExplainTargetRel(Plan *plan, Index rti, ExplainState *es)
{
	char	   *objectname = NULL;
	char	   *namespace = NULL;
	const char *objecttag = NULL;
	RangeTblEntry *rte;
	char	   *refname;
	int			dynamicScanId = 0;

	rte = rt_fetch(rti, es->rtable);
	refname = (char *) list_nth(es->rtable_names, rti - 1);
	if (refname == NULL)
		refname = rte->eref->aliasname;

	switch (nodeTag(plan))
	{
		case T_SeqScan:
		case T_SampleScan:
		case T_IndexScan:
		case T_IndexOnlyScan:
		case T_BitmapHeapScan:
		case T_TidScan:
		case T_TidRangeScan:
		case T_ForeignScan:
		case T_CustomScan:
		case T_ModifyTable:
			/* Assert it's on a real relation */
			Assert(rte->rtekind == RTE_RELATION);
			objectname = get_rel_name(rte->relid);
			if (es->verbose)
				namespace = get_namespace_name(get_rel_namespace(rte->relid));
			objecttag = "Relation Name";

			break;
		case T_FunctionScan:
			{
				FunctionScan *fscan = (FunctionScan *) plan;

				/* Assert it's on a RangeFunction */
				Assert(rte->rtekind == RTE_FUNCTION);

				/*
				 * If the expression is still a function call of a single
				 * function, we can get the real name of the function.
				 * Otherwise, punt.  (Even if it was a single function call
				 * originally, the optimizer could have simplified it away.)
				 */
				if (list_length(fscan->functions) == 1)
				{
					RangeTblFunction *rtfunc = (RangeTblFunction *) linitial(fscan->functions);

					if (IsA(rtfunc->funcexpr, FuncExpr))
					{
						FuncExpr   *funcexpr = (FuncExpr *) rtfunc->funcexpr;
						Oid			funcid = funcexpr->funcid;

						objectname = get_func_name(funcid);
						if (es->verbose)
							namespace =
								get_namespace_name(get_func_namespace(funcid));
					}
				}
				objecttag = "Function Name";
			}
			break;
		case T_TableFunctionScan:
			{
				TableFunctionScan *fscan = (TableFunctionScan *) plan;

				/* Assert it's on a RangeFunction */
				Assert(rte->rtekind == RTE_TABLEFUNCTION);

				/*
				 * Unlike in a FunctionScan, in a TableFunctionScan the call
				 * should always be a function call of a single function.
				 * Get the real name of the function.
				 */
				{
					RangeTblFunction *rtfunc = fscan->function;

					if (IsA(rtfunc->funcexpr, FuncExpr))
					{
						FuncExpr   *funcexpr = (FuncExpr *) rtfunc->funcexpr;
						Oid			funcid = funcexpr->funcid;

						objectname = get_func_name(funcid);
						if (es->verbose)
							namespace =
								get_namespace_name(get_func_namespace(funcid));
					}
				}
				objecttag = "Function Name";

				/* might be nice to add order by and scatter by info, if it's a TableFunctionScan */
			}
			break;
		case T_TableFuncScan:
			Assert(rte->rtekind == RTE_TABLEFUNC);
			objectname = "xmltable";
			objecttag = "Table Function Name";
			break;
		case T_ValuesScan:
			Assert(rte->rtekind == RTE_VALUES);
			break;
		case T_CteScan:
			/* Assert it's on a non-self-reference CTE */
			Assert(rte->rtekind == RTE_CTE);
			Assert(!rte->self_reference);
			objectname = rte->ctename;
			objecttag = "CTE Name";
			break;
		case T_NamedTuplestoreScan:
			Assert(rte->rtekind == RTE_NAMEDTUPLESTORE);
			objectname = rte->enrname;
			objecttag = "Tuplestore Name";
			break;
		case T_WorkTableScan:
			/* Assert it's on a self-reference CTE */
			Assert(rte->rtekind == RTE_CTE);
			Assert(rte->self_reference);
			objectname = rte->ctename;
			objecttag = "CTE Name";
			break;
		default:
			break;
	}

	if (es->format == EXPLAIN_FORMAT_TEXT)
	{
		appendStringInfoString(es->str, " on");
		if (namespace != NULL)
			appendStringInfo(es->str, " %s.%s", quote_identifier(namespace),
							 quote_identifier(objectname));
		else if (objectname != NULL)
			appendStringInfo(es->str, " %s", quote_identifier(objectname));
		if (objectname == NULL || strcmp(refname, objectname) != 0)
			appendStringInfo(es->str, " %s", quote_identifier(refname));

		if (dynamicScanId != 0)
			appendStringInfo(es->str, " (dynamic scan id: %d)",
							 dynamicScanId);
	}
	else
	{
		if (objecttag != NULL && objectname != NULL)
			ExplainPropertyText(objecttag, objectname, es);
		if (namespace != NULL)
			ExplainPropertyText("Schema", namespace, es);
		ExplainPropertyText("Alias", refname, es);

		if (dynamicScanId != 0)
			ExplainPropertyInteger("Dynamic Scan Id", NULL, dynamicScanId, es);
	}
}

/*
 * Show extra information for a ModifyTable node
 *
 * We have three objectives here.  First, if there's more than one target
 * table or it's different from the nominal target, identify the actual
 * target(s).  Second, give FDWs a chance to display extra info about foreign
 * targets.  Third, show information about ON CONFLICT.
 */
static void
show_modifytable_info(ModifyTableState *mtstate, List *ancestors,
					  ExplainState *es)
{
	ModifyTable *node = (ModifyTable *) mtstate->ps.plan;
	const char *operation;
	const char *foperation;
	bool		labeltargets;
	int			j;
	List	   *idxNames = NIL;
	ListCell   *lst;

	switch (node->operation)
	{
		case CMD_INSERT:
			operation = "Insert";
			foperation = "Foreign Insert";
			break;
		case CMD_UPDATE:
			operation = "Update";
			foperation = "Foreign Update";
			break;
		case CMD_DELETE:
			operation = "Delete";
			foperation = "Foreign Delete";
			break;
		default:
			operation = "???";
			foperation = "Foreign ???";
			break;
	}

	/* Should we explicitly label target relations? */
	labeltargets = (mtstate->mt_nrels > 1 ||
					(mtstate->mt_nrels == 1 &&
					 mtstate->resultRelInfo[0].ri_RangeTableIndex != node->nominalRelation));

	if (labeltargets)
		ExplainOpenGroup("Target Tables", "Target Tables", false, es);

	for (j = 0; j < mtstate->mt_nrels; j++)
	{
		ResultRelInfo *resultRelInfo = mtstate->resultRelInfo + j;
		FdwRoutine *fdwroutine = resultRelInfo->ri_FdwRoutine;

		if (labeltargets)
		{
			/* Open a group for this target */
			ExplainOpenGroup("Target Table", NULL, true, es);

			/*
			 * In text mode, decorate each target with operation type, so that
			 * ExplainTargetRel's output of " on foo" will read nicely.
			 */
			if (es->format == EXPLAIN_FORMAT_TEXT)
			{
				ExplainIndentText(es);
				appendStringInfoString(es->str,
									   fdwroutine ? foperation : operation);
			}

			/* Identify target */
			ExplainTargetRel((Plan *) node,
							 resultRelInfo->ri_RangeTableIndex,
							 es);

			if (es->format == EXPLAIN_FORMAT_TEXT)
			{
				appendStringInfoChar(es->str, '\n');
				es->indent++;
			}
		}

		/* Give FDW a chance if needed */
		if (!resultRelInfo->ri_usesFdwDirectModify &&
			fdwroutine != NULL &&
			fdwroutine->ExplainForeignModify != NULL)
		{
			List	   *fdw_private = (List *) list_nth(node->fdwPrivLists, j);

			fdwroutine->ExplainForeignModify(mtstate,
											 resultRelInfo,
											 fdw_private,
											 j,
											 es);
		}

		if (labeltargets)
		{
			/* Undo the indentation we added in text format */
			if (es->format == EXPLAIN_FORMAT_TEXT)
				es->indent--;

			/* Close the group */
			ExplainCloseGroup("Target Table", NULL, true, es);
		}
	}

	/* Gather names of ON CONFLICT arbiter indexes */
	foreach(lst, node->arbiterIndexes)
	{
		char	   *indexname = get_rel_name(lfirst_oid(lst));

		idxNames = lappend(idxNames, indexname);
	}

	if (node->onConflictAction != ONCONFLICT_NONE)
	{
		ExplainPropertyText("Conflict Resolution",
							node->onConflictAction == ONCONFLICT_NOTHING ?
							"NOTHING" : "UPDATE",
							es);

		/*
		 * Don't display arbiter indexes at all when DO NOTHING variant
		 * implicitly ignores all conflicts
		 */
		if (idxNames)
			ExplainPropertyList("Conflict Arbiter Indexes", idxNames, es);

		/* ON CONFLICT DO UPDATE WHERE qual is specially displayed */
		if (node->onConflictWhere)
		{
			show_upper_qual((List *) node->onConflictWhere, "Conflict Filter",
							&mtstate->ps, ancestors, es);
			show_instrumentation_count("Rows Removed by Conflict Filter", 1, &mtstate->ps, es);
		}

		/* EXPLAIN ANALYZE display of actual outcome for each tuple proposed */
		if (es->analyze && mtstate->ps.instrument)
		{
			double		total;
			double		insert_path;
			double		other_path;

			InstrEndLoop(outerPlanState(mtstate)->instrument);

			/* count the number of source rows */
			total = outerPlanState(mtstate)->instrument->ntuples;
			other_path = mtstate->ps.instrument->ntuples2;
			insert_path = total - other_path;

			ExplainPropertyFloat("Tuples Inserted", NULL,
								 insert_path, 0, es);
			ExplainPropertyFloat("Conflicting Tuples", NULL,
								 other_path, 0, es);
		}
	}

	if (labeltargets)
		ExplainCloseGroup("Target Tables", "Target Tables", false, es);
}

/*
 * Explain the constituent plans of an Append, MergeAppend,
 * BitmapAnd, or BitmapOr node.
 *
 * The ancestors list should already contain the immediate parent of these
 * plans.
 */
static void
ExplainMemberNodes(PlanState **planstates, int nplans,
				   List *ancestors, ExplainState *es)
{
	int			j;

	for (j = 0; j < nplans; j++)
		ExplainNode(planstates[j], ancestors,
					"Member", NULL, es);
}

/*
 * Report about any pruned subnodes of an Append or MergeAppend node.
 *
 * nplans indicates the number of live subplans.
 * nchildren indicates the original number of subnodes in the Plan;
 * some of these may have been pruned by the run-time pruning code.
 */
static void
ExplainMissingMembers(int nplans, int nchildren, ExplainState *es)
{
	if (nplans < nchildren || es->format != EXPLAIN_FORMAT_TEXT)
		ExplainPropertyInteger("Subplans Removed", NULL,
							   nchildren - nplans, es);
}

/*
 * Explain a list of SubPlans (or initPlans, which also use SubPlan nodes).
 *
 * The ancestors list should already contain the immediate parent of these
 * SubPlans.
 */
static void
ExplainSubPlans(List *plans, List *ancestors,
				const char *relationship, ExplainState *es,
				SliceTable *sliceTable)
{
	ListCell   *lst;
	ExecSlice  *saved_slice = es->currentSlice;

	foreach(lst, plans)
	{
		SubPlanState *sps = (SubPlanState *) lfirst(lst);
        SubPlan    *sp = sps->subplan;
		int			qDispSliceId;

		if (es->pstmt->subplan_sliceIds)
			qDispSliceId = es->pstmt->subplan_sliceIds[sp->plan_id - 1];
		else
			qDispSliceId = -1;

		/*
		 * There can be multiple SubPlan nodes referencing the same physical
		 * subplan (same plan_id, which is its index in PlannedStmt.subplans).
		 * We should print a subplan only once, so track which ones we already
		 * printed.  This state must be global across the plan tree, since the
		 * duplicate nodes could be in different plan nodes, eg both a bitmap
		 * indexscan's indexqual and its parent heapscan's recheck qual.  (We
		 * do not worry too much about which plan node we show the subplan as
		 * attached to in such cases.)
		 */
		if (bms_is_member(sp->plan_id, es->printed_subplans))
			continue;
		es->printed_subplans = bms_add_member(es->printed_subplans,
											  sp->plan_id);

<<<<<<< HEAD
		/* Subplan might have its own root slice */
		if (sliceTable && qDispSliceId > 0)
		{
			es->currentSlice = &sliceTable->slices[qDispSliceId];
			es->subplanDispatchedSeparately = true;
		}
		else
			es->subplanDispatchedSeparately = false;

		if (sps->planstate == NULL)
		{
			appendStringInfoSpaces(es->str, es->indent * 2);
			appendStringInfo(es->str, "  ->  ");
			appendStringInfo(es->str, "UNUSED %s", sp->plan_name);
			appendStringInfo(es->str, "\n");
		}
		else
=======
		/*
		 * Treat the SubPlan node as an ancestor of the plan node(s) within
		 * it, so that ruleutils.c can find the referents of subplan
		 * parameters.
		 */
		ancestors = lcons(sp, ancestors);

>>>>>>> d457cb4e
		ExplainNode(sps->planstate, ancestors,
					relationship, sp->plan_name, es);

		ancestors = list_delete_first(ancestors);
	}

	es->currentSlice = saved_slice;
}

/*
 * Explain a list of children of a CustomScan.
 */
static void
ExplainCustomChildren(CustomScanState *css, List *ancestors, ExplainState *es)
{
	ListCell   *cell;
	const char *label =
	(list_length(css->custom_ps) != 1 ? "children" : "child");

	foreach(cell, css->custom_ps)
		ExplainNode((PlanState *) lfirst(cell), ancestors, label, NULL, es);
}

/*
 * Create a per-plan-node workspace for collecting per-worker data.
 *
 * Output related to each worker will be temporarily "set aside" into a
 * separate buffer, which we'll merge into the main output stream once
 * we've processed all data for the plan node.  This makes it feasible to
 * generate a coherent sub-group of fields for each worker, even though the
 * code that produces the fields is in several different places in this file.
 * Formatting of such a set-aside field group is managed by
 * ExplainOpenSetAsideGroup and ExplainSaveGroup/ExplainRestoreGroup.
 */
static ExplainWorkersState *
ExplainCreateWorkersState(int num_workers)
{
	ExplainWorkersState *wstate;

	wstate = (ExplainWorkersState *) palloc(sizeof(ExplainWorkersState));
	wstate->num_workers = num_workers;
	wstate->worker_inited = (bool *) palloc0(num_workers * sizeof(bool));
	wstate->worker_str = (StringInfoData *)
		palloc0(num_workers * sizeof(StringInfoData));
	wstate->worker_state_save = (int *) palloc(num_workers * sizeof(int));
	return wstate;
}

/*
 * Begin or resume output into the set-aside group for worker N.
 */
static void
ExplainOpenWorker(int n, ExplainState *es)
{
	ExplainWorkersState *wstate = es->workers_state;

	Assert(wstate);
	Assert(n >= 0 && n < wstate->num_workers);

	/* Save prior output buffer pointer */
	wstate->prev_str = es->str;

	if (!wstate->worker_inited[n])
	{
		/* First time through, so create the buffer for this worker */
		initStringInfo(&wstate->worker_str[n]);
		es->str = &wstate->worker_str[n];

		/*
		 * Push suitable initial formatting state for this worker's field
		 * group.  We allow one extra logical nesting level, since this group
		 * will eventually be wrapped in an outer "Workers" group.
		 */
		ExplainOpenSetAsideGroup("Worker", NULL, true, 2, es);

		/*
		 * In non-TEXT formats we always emit a "Worker Number" field, even if
		 * there's no other data for this worker.
		 */
		if (es->format != EXPLAIN_FORMAT_TEXT)
			ExplainPropertyInteger("Worker Number", NULL, n, es);

		wstate->worker_inited[n] = true;
	}
	else
	{
		/* Resuming output for a worker we've already emitted some data for */
		es->str = &wstate->worker_str[n];

		/* Restore formatting state saved by last ExplainCloseWorker() */
		ExplainRestoreGroup(es, 2, &wstate->worker_state_save[n]);
	}

	/*
	 * In TEXT format, prefix the first output line for this worker with
	 * "Worker N:".  Then, any additional lines should be indented one more
	 * stop than the "Worker N" line is.
	 */
	if (es->format == EXPLAIN_FORMAT_TEXT)
	{
		if (es->str->len == 0)
		{
			ExplainIndentText(es);
			appendStringInfo(es->str, "Worker %d:  ", n);
		}

		es->indent++;
	}
}

/*
 * End output for worker N --- must pair with previous ExplainOpenWorker call
 */
static void
ExplainCloseWorker(int n, ExplainState *es)
{
	ExplainWorkersState *wstate = es->workers_state;

	Assert(wstate);
	Assert(n >= 0 && n < wstate->num_workers);
	Assert(wstate->worker_inited[n]);

	/*
	 * Save formatting state in case we do another ExplainOpenWorker(), then
	 * pop the formatting stack.
	 */
	ExplainSaveGroup(es, 2, &wstate->worker_state_save[n]);

	/*
	 * In TEXT format, if we didn't actually produce any output line(s) then
	 * truncate off the partial line emitted by ExplainOpenWorker.  (This is
	 * to avoid bogus output if, say, show_buffer_usage chooses not to print
	 * anything for the worker.)  Also fix up the indent level.
	 */
	if (es->format == EXPLAIN_FORMAT_TEXT)
	{
		while (es->str->len > 0 && es->str->data[es->str->len - 1] != '\n')
			es->str->data[--(es->str->len)] = '\0';

		es->indent--;
	}

	/* Restore prior output buffer pointer */
	es->str = wstate->prev_str;
}

/*
 * Print per-worker info for current node, then free the ExplainWorkersState.
 */
static void
ExplainFlushWorkersState(ExplainState *es)
{
	ExplainWorkersState *wstate = es->workers_state;

	ExplainOpenGroup("Workers", "Workers", false, es);
	for (int i = 0; i < wstate->num_workers; i++)
	{
		if (wstate->worker_inited[i])
		{
			/* This must match previous ExplainOpenSetAsideGroup call */
			ExplainOpenGroup("Worker", NULL, true, es);
			appendStringInfoString(es->str, wstate->worker_str[i].data);
			ExplainCloseGroup("Worker", NULL, true, es);

			pfree(wstate->worker_str[i].data);
		}
	}
	ExplainCloseGroup("Workers", "Workers", false, es);

	pfree(wstate->worker_inited);
	pfree(wstate->worker_str);
	pfree(wstate->worker_state_save);
	pfree(wstate);
}

/*
 * Explain a property, such as sort keys or targets, that takes the form of
 * a list of unlabeled items.  "data" is a list of C strings.
 */
void
ExplainPropertyList(const char *qlabel, List *data, ExplainState *es)
{
	ListCell   *lc;
	bool		first = true;

	switch (es->format)
	{
		case EXPLAIN_FORMAT_TEXT:
			ExplainIndentText(es);
			appendStringInfo(es->str, "%s: ", qlabel);
			foreach(lc, data)
			{
				if (!first)
					appendStringInfoString(es->str, ", ");
				appendStringInfoString(es->str, (const char *) lfirst(lc));
				first = false;
			}
			appendStringInfoChar(es->str, '\n');
			break;

		case EXPLAIN_FORMAT_XML:
			ExplainXMLTag(qlabel, X_OPENING, es);
			foreach(lc, data)
			{
				char	   *str;

				appendStringInfoSpaces(es->str, es->indent * 2 + 2);
				appendStringInfoString(es->str, "<Item>");
				str = escape_xml((const char *) lfirst(lc));
				appendStringInfoString(es->str, str);
				pfree(str);
				appendStringInfoString(es->str, "</Item>\n");
			}
			ExplainXMLTag(qlabel, X_CLOSING, es);
			break;

		case EXPLAIN_FORMAT_JSON:
			ExplainJSONLineEnding(es);
			appendStringInfoSpaces(es->str, es->indent * 2);
			escape_json(es->str, qlabel);
			appendStringInfoString(es->str, ": [");
			foreach(lc, data)
			{
				if (!first)
					appendStringInfoString(es->str, ", ");
				escape_json(es->str, (const char *) lfirst(lc));
				first = false;
			}
			appendStringInfoChar(es->str, ']');
			break;

		case EXPLAIN_FORMAT_YAML:
			ExplainYAMLLineStarting(es);
			appendStringInfo(es->str, "%s: ", qlabel);
			foreach(lc, data)
			{
				appendStringInfoChar(es->str, '\n');
				appendStringInfoSpaces(es->str, es->indent * 2 + 2);
				appendStringInfoString(es->str, "- ");
				escape_yaml(es->str, (const char *) lfirst(lc));
			}
			break;
	}
}

/*
 * Explain a property that takes the form of a list of unlabeled items within
 * another list.  "data" is a list of C strings.
 */
void
ExplainPropertyListNested(const char *qlabel, List *data, ExplainState *es)
{
	ListCell   *lc;
	bool		first = true;

	switch (es->format)
	{
		case EXPLAIN_FORMAT_TEXT:
		case EXPLAIN_FORMAT_XML:
			ExplainPropertyList(qlabel, data, es);
			return;

		case EXPLAIN_FORMAT_JSON:
			ExplainJSONLineEnding(es);
			appendStringInfoSpaces(es->str, es->indent * 2);
			appendStringInfoChar(es->str, '[');
			foreach(lc, data)
			{
				if (!first)
					appendStringInfoString(es->str, ", ");
				escape_json(es->str, (const char *) lfirst(lc));
				first = false;
			}
			appendStringInfoChar(es->str, ']');
			break;

		case EXPLAIN_FORMAT_YAML:
			ExplainYAMLLineStarting(es);
			appendStringInfoString(es->str, "- [");
			foreach(lc, data)
			{
				if (!first)
					appendStringInfoString(es->str, ", ");
				escape_yaml(es->str, (const char *) lfirst(lc));
				first = false;
			}
			appendStringInfoChar(es->str, ']');
			break;
	}
}

/*
 * Explain a simple property.
 *
 * If "numeric" is true, the value is a number (or other value that
 * doesn't need quoting in JSON).
 *
 * If unit is non-NULL the text format will display it after the value.
 *
 * This usually should not be invoked directly, but via one of the datatype
 * specific routines ExplainPropertyText, ExplainPropertyInteger, etc.
 */
static void
ExplainProperty(const char *qlabel, const char *unit, const char *value,
				bool numeric, ExplainState *es)
{
	switch (es->format)
	{
		case EXPLAIN_FORMAT_TEXT:
			ExplainIndentText(es);
			if (unit)
				appendStringInfo(es->str, "%s: %s %s\n", qlabel, value, unit);
			else
				appendStringInfo(es->str, "%s: %s\n", qlabel, value);
			break;

		case EXPLAIN_FORMAT_XML:
			{
				char	   *str;

				appendStringInfoSpaces(es->str, es->indent * 2);
				ExplainXMLTag(qlabel, X_OPENING | X_NOWHITESPACE, es);
				str = escape_xml(value);
				appendStringInfoString(es->str, str);
				pfree(str);
				ExplainXMLTag(qlabel, X_CLOSING | X_NOWHITESPACE, es);
				appendStringInfoChar(es->str, '\n');
			}
			break;

		case EXPLAIN_FORMAT_JSON:
			ExplainJSONLineEnding(es);
			appendStringInfoSpaces(es->str, es->indent * 2);
			escape_json(es->str, qlabel);
			appendStringInfoString(es->str, ": ");
			if (numeric)
				appendStringInfoString(es->str, value);
			else
				escape_json(es->str, value);
			break;

		case EXPLAIN_FORMAT_YAML:
			ExplainYAMLLineStarting(es);
			appendStringInfo(es->str, "%s: ", qlabel);
			if (numeric)
				appendStringInfoString(es->str, value);
			else
				escape_yaml(es->str, value);
			break;
	}
}

static void
ExplainPropertyStringInfo(const char *qlabel, ExplainState *es, const char *fmt,...)
{
	StringInfoData buf;

	initStringInfo(&buf);

	for (;;)
	{
		va_list		args;
		int			needed;

		/* Try to format the data. */
		va_start(args, fmt);
		needed = appendStringInfoVA(&buf, fmt, args);
		va_end(args);

		if (needed == 0)
			break;

		/* Double the buffer size and try again. */
		enlargeStringInfo(&buf, needed);
	}

	ExplainPropertyText(qlabel, buf.data, es);
	pfree(buf.data);
}

/*
 * Explain a string-valued property.
 */
void
ExplainPropertyText(const char *qlabel, const char *value, ExplainState *es)
{
	ExplainProperty(qlabel, NULL, value, false, es);
}

/*
 * Explain an integer-valued property.
 */
void
ExplainPropertyInteger(const char *qlabel, const char *unit, int64 value,
					   ExplainState *es)
{
	char		buf[32];

	snprintf(buf, sizeof(buf), INT64_FORMAT, value);
	ExplainProperty(qlabel, unit, buf, true, es);
}

/*
 * Explain an unsigned integer-valued property.
 */
void
ExplainPropertyUInteger(const char *qlabel, const char *unit, uint64 value,
						ExplainState *es)
{
	char		buf[32];

	snprintf(buf, sizeof(buf), UINT64_FORMAT, value);
	ExplainProperty(qlabel, unit, buf, true, es);
}

/*
 * Explain a float-valued property, using the specified number of
 * fractional digits.
 */
void
ExplainPropertyFloat(const char *qlabel, const char *unit, double value,
					 int ndigits, ExplainState *es)
{
	char	   *buf;

	buf = psprintf("%.*f", ndigits, value);
	ExplainProperty(qlabel, unit, buf, true, es);
	pfree(buf);
}

/*
 * Explain a bool-valued property.
 */
void
ExplainPropertyBool(const char *qlabel, bool value, ExplainState *es)
{
	ExplainProperty(qlabel, NULL, value ? "true" : "false", true, es);
}

/*
 * Open a group of related objects.
 *
 * objtype is the type of the group object, labelname is its label within
 * a containing object (if any).
 *
 * If labeled is true, the group members will be labeled properties,
 * while if it's false, they'll be unlabeled objects.
 */
void
ExplainOpenGroup(const char *objtype, const char *labelname,
				 bool labeled, ExplainState *es)
{
	switch (es->format)
	{
		case EXPLAIN_FORMAT_TEXT:
			/* nothing to do */
			break;

		case EXPLAIN_FORMAT_XML:
			ExplainXMLTag(objtype, X_OPENING, es);
			es->indent++;
			break;

		case EXPLAIN_FORMAT_JSON:
			ExplainJSONLineEnding(es);
			appendStringInfoSpaces(es->str, 2 * es->indent);
			if (labelname)
			{
				escape_json(es->str, labelname);
				appendStringInfoString(es->str, ": ");
			}
			appendStringInfoChar(es->str, labeled ? '{' : '[');

			/*
			 * In JSON format, the grouping_stack is an integer list.  0 means
			 * we've emitted nothing at this grouping level, 1 means we've
			 * emitted something (and so the next item needs a comma). See
			 * ExplainJSONLineEnding().
			 */
			es->grouping_stack = lcons_int(0, es->grouping_stack);
			es->indent++;
			break;

		case EXPLAIN_FORMAT_YAML:

			/*
			 * In YAML format, the grouping stack is an integer list.  0 means
			 * we've emitted nothing at this grouping level AND this grouping
			 * level is unlabeled and must be marked with "- ".  See
			 * ExplainYAMLLineStarting().
			 */
			ExplainYAMLLineStarting(es);
			if (labelname)
			{
				appendStringInfo(es->str, "%s: ", labelname);
				es->grouping_stack = lcons_int(1, es->grouping_stack);
			}
			else
			{
				appendStringInfoString(es->str, "- ");
				es->grouping_stack = lcons_int(0, es->grouping_stack);
			}
			es->indent++;
			break;
	}
}

/*
 * Close a group of related objects.
 * Parameters must match the corresponding ExplainOpenGroup call.
 */
void
ExplainCloseGroup(const char *objtype, const char *labelname,
				  bool labeled, ExplainState *es)
{
	switch (es->format)
	{
		case EXPLAIN_FORMAT_TEXT:
			/* nothing to do */
			break;

		case EXPLAIN_FORMAT_XML:
			es->indent--;
			ExplainXMLTag(objtype, X_CLOSING, es);
			break;

		case EXPLAIN_FORMAT_JSON:
			es->indent--;
			appendStringInfoChar(es->str, '\n');
			appendStringInfoSpaces(es->str, 2 * es->indent);
			appendStringInfoChar(es->str, labeled ? '}' : ']');
			es->grouping_stack = list_delete_first(es->grouping_stack);
			break;

		case EXPLAIN_FORMAT_YAML:
			es->indent--;
			es->grouping_stack = list_delete_first(es->grouping_stack);
			break;
	}
}

/*
 * Open a group of related objects, without emitting actual data.
 *
 * Prepare the formatting state as though we were beginning a group with
 * the identified properties, but don't actually emit anything.  Output
 * subsequent to this call can be redirected into a separate output buffer,
 * and then eventually appended to the main output buffer after doing a
 * regular ExplainOpenGroup call (with the same parameters).
 *
 * The extra "depth" parameter is the new group's depth compared to current.
 * It could be more than one, in case the eventual output will be enclosed
 * in additional nesting group levels.  We assume we don't need to track
 * formatting state for those levels while preparing this group's output.
 *
 * There is no ExplainCloseSetAsideGroup --- in current usage, we always
 * pop this state with ExplainSaveGroup.
 */
static void
ExplainOpenSetAsideGroup(const char *objtype, const char *labelname,
						 bool labeled, int depth, ExplainState *es)
{
	switch (es->format)
	{
		case EXPLAIN_FORMAT_TEXT:
			/* nothing to do */
			break;

		case EXPLAIN_FORMAT_XML:
			es->indent += depth;
			break;

		case EXPLAIN_FORMAT_JSON:
			es->grouping_stack = lcons_int(0, es->grouping_stack);
			es->indent += depth;
			break;

		case EXPLAIN_FORMAT_YAML:
			if (labelname)
				es->grouping_stack = lcons_int(1, es->grouping_stack);
			else
				es->grouping_stack = lcons_int(0, es->grouping_stack);
			es->indent += depth;
			break;
	}
}

/*
 * Pop one level of grouping state, allowing for a re-push later.
 *
 * This is typically used after ExplainOpenSetAsideGroup; pass the
 * same "depth" used for that.
 *
 * This should not emit any output.  If state needs to be saved,
 * save it at *state_save.  Currently, an integer save area is sufficient
 * for all formats, but we might need to revisit that someday.
 */
static void
ExplainSaveGroup(ExplainState *es, int depth, int *state_save)
{
	switch (es->format)
	{
		case EXPLAIN_FORMAT_TEXT:
			/* nothing to do */
			break;

		case EXPLAIN_FORMAT_XML:
			es->indent -= depth;
			break;

		case EXPLAIN_FORMAT_JSON:
			es->indent -= depth;
			*state_save = linitial_int(es->grouping_stack);
			es->grouping_stack = list_delete_first(es->grouping_stack);
			break;

		case EXPLAIN_FORMAT_YAML:
			es->indent -= depth;
			*state_save = linitial_int(es->grouping_stack);
			es->grouping_stack = list_delete_first(es->grouping_stack);
			break;
	}
}

/*
 * Re-push one level of grouping state, undoing the effects of ExplainSaveGroup.
 */
static void
ExplainRestoreGroup(ExplainState *es, int depth, int *state_save)
{
	switch (es->format)
	{
		case EXPLAIN_FORMAT_TEXT:
			/* nothing to do */
			break;

		case EXPLAIN_FORMAT_XML:
			es->indent += depth;
			break;

		case EXPLAIN_FORMAT_JSON:
			es->grouping_stack = lcons_int(*state_save, es->grouping_stack);
			es->indent += depth;
			break;

		case EXPLAIN_FORMAT_YAML:
			es->grouping_stack = lcons_int(*state_save, es->grouping_stack);
			es->indent += depth;
			break;
	}
}

/*
 * Emit a "dummy" group that never has any members.
 *
 * objtype is the type of the group object, labelname is its label within
 * a containing object (if any).
 */
static void
ExplainDummyGroup(const char *objtype, const char *labelname, ExplainState *es)
{
	switch (es->format)
	{
		case EXPLAIN_FORMAT_TEXT:
			/* nothing to do */
			break;

		case EXPLAIN_FORMAT_XML:
			ExplainXMLTag(objtype, X_CLOSE_IMMEDIATE, es);
			break;

		case EXPLAIN_FORMAT_JSON:
			ExplainJSONLineEnding(es);
			appendStringInfoSpaces(es->str, 2 * es->indent);
			if (labelname)
			{
				escape_json(es->str, labelname);
				appendStringInfoString(es->str, ": ");
			}
			escape_json(es->str, objtype);
			break;

		case EXPLAIN_FORMAT_YAML:
			ExplainYAMLLineStarting(es);
			if (labelname)
			{
				escape_yaml(es->str, labelname);
				appendStringInfoString(es->str, ": ");
			}
			else
			{
				appendStringInfoString(es->str, "- ");
			}
			escape_yaml(es->str, objtype);
			break;
	}
}

/*
 * Emit the start-of-output boilerplate.
 *
 * This is just enough different from processing a subgroup that we need
 * a separate pair of subroutines.
 */
void
ExplainBeginOutput(ExplainState *es)
{
	switch (es->format)
	{
		case EXPLAIN_FORMAT_TEXT:
			/* nothing to do */
			break;

		case EXPLAIN_FORMAT_XML:
			appendStringInfoString(es->str,
								   "<explain xmlns=\"http://www.postgresql.org/2009/explain\">\n");
			es->indent++;
			break;

		case EXPLAIN_FORMAT_JSON:
			/* top-level structure is an array of plans */
			appendStringInfoChar(es->str, '[');
			es->grouping_stack = lcons_int(0, es->grouping_stack);
			es->indent++;
			break;

		case EXPLAIN_FORMAT_YAML:
			es->grouping_stack = lcons_int(0, es->grouping_stack);
			break;
	}
}

/*
 * Emit the end-of-output boilerplate.
 */
void
ExplainEndOutput(ExplainState *es)
{
	switch (es->format)
	{
		case EXPLAIN_FORMAT_TEXT:
			/* nothing to do */
			break;

		case EXPLAIN_FORMAT_XML:
			es->indent--;
			appendStringInfoString(es->str, "</explain>");
			break;

		case EXPLAIN_FORMAT_JSON:
			es->indent--;
			appendStringInfoString(es->str, "\n]");
			es->grouping_stack = list_delete_first(es->grouping_stack);
			break;

		case EXPLAIN_FORMAT_YAML:
			es->grouping_stack = list_delete_first(es->grouping_stack);
			break;
	}
}

/*
 * Put an appropriate separator between multiple plans
 */
void
ExplainSeparatePlans(ExplainState *es)
{
	switch (es->format)
	{
		case EXPLAIN_FORMAT_TEXT:
			/* add a blank line */
			appendStringInfoChar(es->str, '\n');
			break;

		case EXPLAIN_FORMAT_XML:
		case EXPLAIN_FORMAT_JSON:
		case EXPLAIN_FORMAT_YAML:
			/* nothing to do */
			break;
	}
}

/*
 * Emit opening or closing XML tag.
 *
 * "flags" must contain X_OPENING, X_CLOSING, or X_CLOSE_IMMEDIATE.
 * Optionally, OR in X_NOWHITESPACE to suppress the whitespace we'd normally
 * add.
 *
 * XML restricts tag names more than our other output formats, eg they can't
 * contain white space or slashes.  Replace invalid characters with dashes,
 * so that for example "I/O Read Time" becomes "I-O-Read-Time".
 */
static void
ExplainXMLTag(const char *tagname, int flags, ExplainState *es)
{
	const char *s;
	const char *valid = "ABCDEFGHIJKLMNOPQRSTUVWXYZabcdefghijklmnopqrstuvwxyz0123456789-_.";

	if ((flags & X_NOWHITESPACE) == 0)
		appendStringInfoSpaces(es->str, 2 * es->indent);
	appendStringInfoCharMacro(es->str, '<');
	if ((flags & X_CLOSING) != 0)
		appendStringInfoCharMacro(es->str, '/');
	for (s = tagname; *s; s++)
		appendStringInfoChar(es->str, strchr(valid, *s) ? *s : '-');
	if ((flags & X_CLOSE_IMMEDIATE) != 0)
		appendStringInfoString(es->str, " /");
	appendStringInfoCharMacro(es->str, '>');
	if ((flags & X_NOWHITESPACE) == 0)
		appendStringInfoCharMacro(es->str, '\n');
}

/*
 * Indent a text-format line.
 *
 * We indent by two spaces per indentation level.  However, when emitting
 * data for a parallel worker there might already be data on the current line
 * (cf. ExplainOpenWorker); in that case, don't indent any more.
 */
static void
ExplainIndentText(ExplainState *es)
{
	Assert(es->format == EXPLAIN_FORMAT_TEXT);
	if (es->str->len == 0 || es->str->data[es->str->len - 1] == '\n')
		appendStringInfoSpaces(es->str, es->indent * 2);
}

/*
 * Emit a JSON line ending.
 *
 * JSON requires a comma after each property but the last.  To facilitate this,
 * in JSON format, the text emitted for each property begins just prior to the
 * preceding line-break (and comma, if applicable).
 */
static void
ExplainJSONLineEnding(ExplainState *es)
{
	Assert(es->format == EXPLAIN_FORMAT_JSON);
	if (linitial_int(es->grouping_stack) != 0)
		appendStringInfoChar(es->str, ',');
	else
		linitial_int(es->grouping_stack) = 1;
	appendStringInfoChar(es->str, '\n');
}

/*
 * Indent a YAML line.
 *
 * YAML lines are ordinarily indented by two spaces per indentation level.
 * The text emitted for each property begins just prior to the preceding
 * line-break, except for the first property in an unlabeled group, for which
 * it begins immediately after the "- " that introduces the group.  The first
 * property of the group appears on the same line as the opening "- ".
 */
static void
ExplainYAMLLineStarting(ExplainState *es)
{
	Assert(es->format == EXPLAIN_FORMAT_YAML);
	if (linitial_int(es->grouping_stack) == 0)
	{
		linitial_int(es->grouping_stack) = 1;
	}
	else
	{
		appendStringInfoChar(es->str, '\n');
		appendStringInfoSpaces(es->str, es->indent * 2);
	}
}

/*
 * YAML is a superset of JSON; unfortunately, the YAML quoting rules are
 * ridiculously complicated -- as documented in sections 5.3 and 7.3.3 of
 * http://yaml.org/spec/1.2/spec.html -- so we chose to just quote everything.
 * Empty strings, strings with leading or trailing whitespace, and strings
 * containing a variety of special characters must certainly be quoted or the
 * output is invalid; and other seemingly harmless strings like "0xa" or
 * "true" must be quoted, lest they be interpreted as a hexadecimal or Boolean
 * constant rather than a string.
 */
static void
escape_yaml(StringInfo buf, const char *str)
{
	escape_json(buf, str);
}<|MERGE_RESOLUTION|>--- conflicted
+++ resolved
@@ -3,13 +3,9 @@
  * explain.c
  *	  Explain query execution plans
  *
-<<<<<<< HEAD
- * Portions Copyright (c) 2005-2010, Greenplum inc
+ * Portions Copyright (c) 2005-2010, Cloudberry inc
  * Portions Copyright (c) 2012-Present VMware, Inc. or its affiliates.
- * Portions Copyright (c) 1996-2019, PostgreSQL Global Development Group
-=======
  * Portions Copyright (c) 1996-2021, PostgreSQL Global Development Group
->>>>>>> d457cb4e
  * Portions Copyright (c) 1994-5, Regents of the University of California
  *
  * IDENTIFICATION
@@ -131,16 +127,14 @@
 static void show_tablesample(TableSampleClause *tsc, PlanState *planstate,
 							 List *ancestors, ExplainState *es);
 static void show_sort_info(SortState *sortstate, ExplainState *es);
-<<<<<<< HEAD
 static void show_windowagg_keys(WindowAggState *waggstate, List *ancestors, ExplainState *es);
-static void show_hash_info(HashState *hashstate, ExplainState *es);
-=======
 static void show_incremental_sort_info(IncrementalSortState *incrsortstate,
 									   ExplainState *es);
 static void show_hash_info(HashState *hashstate, ExplainState *es);
+static void show_runtime_filter_info(RuntimeFilterState *rfstate,
+									 ExplainState *es);
 static void show_memoize_info(MemoizeState *mstate, List *ancestors,
 							  ExplainState *es);
->>>>>>> d457cb4e
 static void show_hashagg_info(AggState *hashstate, ExplainState *es);
 static void show_tidbitmap_info(BitmapHeapScanState *planstate,
 								ExplainState *es);
@@ -173,16 +167,13 @@
 static void ExplainFlushWorkersState(ExplainState *es);
 static void ExplainProperty(const char *qlabel, const char *unit,
 							const char *value, bool numeric, ExplainState *es);
-<<<<<<< HEAD
 static void ExplainPropertyStringInfo(const char *qlabel, ExplainState *es,
 									  const char *fmt,...)
 									  pg_attribute_printf(3, 4);
-=======
 static void ExplainOpenSetAsideGroup(const char *objtype, const char *labelname,
 									 bool labeled, int depth, ExplainState *es);
 static void ExplainSaveGroup(ExplainState *es, int depth, int *state_save);
 static void ExplainRestoreGroup(ExplainState *es, int depth, int *state_save);
->>>>>>> d457cb4e
 static void ExplainDummyGroup(const char *objtype, const char *labelname,
 							  ExplainState *es);
 static void ExplainXMLTag(const char *tagname, int flags, ExplainState *es);
@@ -191,7 +182,7 @@
 static void ExplainYAMLLineStarting(ExplainState *es);
 static void escape_yaml(StringInfo buf, const char *str);
 
-/* Include the Greenplum EXPLAIN extensions */
+/* Include the Cloudberry EXPLAIN extensions */
 #include "explain_gp.c"
 
 
@@ -287,17 +278,15 @@
 	/* if the summary was not set explicitly, set default value */
 	es->summary = (summary_set) ? es->summary : es->analyze;
 
-<<<<<<< HEAD
 	if (explain_memory_verbosity >= EXPLAIN_MEMORY_VERBOSITY_DETAIL)
 		es->memory_detail = true;
-=======
+
 	query = castNode(Query, stmt->query);
 	if (IsQueryIdEnabled())
 		jstate = JumbleQuery(query, pstate->p_sourcetext);
 
 	if (post_parse_analyze_hook)
 		(*post_parse_analyze_hook) (pstate, query, jstate);
->>>>>>> d457cb4e
 
 	/*
 	 * Parse analysis was done already, but we still have to run the rule
@@ -496,7 +485,6 @@
 		INSTR_TIME_SET_CURRENT(planduration);
 		INSTR_TIME_SUBTRACT(planduration, planstart);
 
-<<<<<<< HEAD
 		/*
 		 * GPDB_92_MERGE_FIXME: it really should be an optimizer's responsibility
 		 * to correctly set the into-clause and into-policy of the PlannedStmt.
@@ -504,21 +492,16 @@
 		if (into != NULL)
 			plan->intoClause = copyObject(into);
 
+		/* calc differences of buffer counters. */
+		if (es->buffers)
+		{
+			memset(&bufusage, 0, sizeof(BufferUsage));
+			BufferUsageAccumDiff(&bufusage, &pgBufferUsage, &bufusage_start);
+		}
+
 		/* run it (if needed) and produce output */
 		ExplainOnePlan(plan, into, es, queryString, params, queryEnv,
-					   &planduration, cursorOptions);
-=======
-		/* calc differences of buffer counters. */
-		if (es->buffers)
-		{
-			memset(&bufusage, 0, sizeof(BufferUsage));
-			BufferUsageAccumDiff(&bufusage, &pgBufferUsage, &bufusage_start);
-		}
-
-		/* run it (if needed) and produce output */
-		ExplainOnePlan(plan, into, es, queryString, params, queryEnv,
-					   &planduration, (es->buffers ? &bufusage : NULL));
->>>>>>> d457cb4e
+					   &planduration, (es->buffers ? &bufusage : NULL), cursorOptions);
 	}
 }
 
@@ -628,11 +611,8 @@
 ExplainOnePlan(PlannedStmt *plannedstmt, IntoClause *into, ExplainState *es,
 			   const char *queryString, ParamListInfo params,
 			   QueryEnvironment *queryEnv, const instr_time *planduration,
-<<<<<<< HEAD
+			   const BufferUsage *bufusage,
 			   int cursorOptions)
-=======
-			   const BufferUsage *bufusage)
->>>>>>> d457cb4e
 {
 	DestReceiver *dest;
 	QueryDesc  *queryDesc;
@@ -682,6 +662,8 @@
 	else
 		dest = None_Receiver;
 
+	// GPDB_14_MERGE_FIXME: fix intoClause in optimizer
+	plannedstmt->intoClause = copyObject(into);
 	/* Create a QueryDesc for the query */
 	queryDesc = CreateQueryDesc(plannedstmt, queryString,
 								GetActiveSnapshot(), InvalidSnapshot,
@@ -745,10 +727,9 @@
 	/* Create textual dump of plan tree */
 	ExplainPrintPlan(es, queryDesc);
 
-<<<<<<< HEAD
 	if (cursorOptions & CURSOR_OPT_PARALLEL_RETRIEVE)
 		ExplainParallelRetrieveCursor(es, queryDesc);
-=======
+
 	/*
 	 * COMPUTE_QUERY_ID_REGRESS means COMPUTE_QUERY_ID_AUTO, but we don't show
 	 * the queryid in any of the EXPLAIN plans to keep stable the results
@@ -772,7 +753,6 @@
 		show_buffer_usage(es, bufusage, true);
 		ExplainCloseGroup("Planning", "Planning", true, es);
 	}
->>>>>>> d457cb4e
 
 	if (es->summary && planduration)
 	{
@@ -796,34 +776,19 @@
 		cdbexplain_showExecStatsEnd(queryDesc->plannedstmt, queryDesc->showstatctx,
 									queryDesc->estate, es);
 
-	/*
-	 * Show non-default GUC settings that might have affected the plan as well
-	 * as optimizer settings etc.
-	 *
-	 * GPDB_12_MERGE_FIXME: This overlaps with the output you get with the
-	 * new uptream "SETTINGS on" option.
-	 */
-	ExplainOpenGroup("Settings", "Settings", true, es);
-
-	if (queryDesc->plannedstmt->planGen == PLANGEN_PLANNER)
-		ExplainPropertyStringInfo("Optimizer", es, "Postgres query optimizer");
+	if (es->format == EXPLAIN_FORMAT_TEXT)
+	{
+		ExplainOpenGroup("Settings", "Settings", true, es);
+
+		if (queryDesc->plannedstmt->planGen == PLANGEN_PLANNER)
+			ExplainPropertyStringInfo("Optimizer", es, "Postgres query optimizer");
 #ifdef USE_ORCA
-	else
-		ExplainPropertyStringInfo("Optimizer", es, "Pivotal Optimizer (GPORCA)");
+		else
+			ExplainPropertyStringInfo("Optimizer", es, "Pivotal Optimizer (GPORCA)");
 #endif
 
-	/* We only list the non-default GUCs in verbose mode */
-	if (es->verbose)
-	{
-		List	*settings;
-
-		settings = gp_guc_list_show(PGC_S_DEFAULT, gp_guc_list_for_explain);
-
-		if (list_length(settings) > 0)
-			ExplainPropertyList("Settings", settings, es);
-	}
-
-	ExplainCloseGroup("Settings", "Settings", true, es);
+		ExplainCloseGroup("Settings", "Settings", true, es);
+	}
 
 	/*
 	 * Print info about JITing. Tied to es->costs because we don't want to
@@ -870,21 +835,24 @@
  *    Print summary of modified settings affecting query planning.
  */
 static void
-ExplainPrintSettings(ExplainState *es)
+ExplainPrintSettings(ExplainState *es, PlanGenerator planGen)
 {
 	int			num;
 	struct config_generic **gucs;
 
-	/* bail out if information about settings not requested */
-	if (!es->settings)
-		return;
-
 	/* request an array of relevant settings */
-	gucs = get_explain_guc_options(&num);
+	gucs = get_explain_guc_options(&num, es->verbose, es->settings);
 
 	if (es->format != EXPLAIN_FORMAT_TEXT)
 	{
 		ExplainOpenGroup("Settings", "Settings", true, es);
+
+		if (planGen == PLANGEN_PLANNER)
+			ExplainPropertyStringInfo("Optimizer", es, "Postgres query optimizer");
+#ifdef USE_ORCA
+		else
+			ExplainPropertyStringInfo("Optimizer", es, "Pivotal Optimizer (GPORCA)");
+#endif
 
 		for (int i = 0; i < num; i++)
 		{
@@ -902,7 +870,6 @@
 	{
 		StringInfoData str;
 
-		/* In TEXT mode, print nothing if there are no options */
 		if (num <= 0)
 			return;
 
@@ -1000,7 +967,7 @@
 	 * If requested, include information about GUC parameters with values that
 	 * don't match the built-in defaults.
 	 */
-	ExplainPrintSettings(es);
+	ExplainPrintSettings(es, queryDesc->plannedstmt->planGen);
 }
 
 
@@ -1473,21 +1440,15 @@
  * optional name to be attached to the node.
  *
  * In text format, es->indent is controlled in this function since we only
-<<<<<<< HEAD
- * want it to change at plan-node boundaries.  In non-text formats, es->indent
- * corresponds to the nesting depth of logical output groups, and therefore
- * is controlled by ExplainOpenGroup/ExplainCloseGroup.
+ * want it to change at plan-node boundaries (but a few subroutines will
+ * transiently increment it).  In non-text formats, es->indent corresponds
+ * to the nesting depth of logical output groups, and therefore is controlled
+ * by ExplainOpenGroup/ExplainCloseGroup.
  *
  * es->parentPlanState points to the parent planstate node and can be used by
  * PartitionSelector to deparse its printablePredicate. (This is passed in
  * ExplainState rather than as a normal argument, to avoid changing the
  * function signature from upstream.)
-=======
- * want it to change at plan-node boundaries (but a few subroutines will
- * transiently increment it).  In non-text formats, es->indent corresponds
- * to the nesting depth of logical output groups, and therefore is controlled
- * by ExplainOpenGroup/ExplainCloseGroup.
->>>>>>> d457cb4e
  */
 static void
 ExplainNode(PlanState *planstate, List *ancestors,
@@ -1703,16 +1664,14 @@
 		case T_Sort:
 			pname = sname = "Sort";
 			break;
-<<<<<<< HEAD
 		case T_TupleSplit:
 			pname = "TupleSplit";
-=======
+			break;
 		case T_IncrementalSort:
 			pname = sname = "Incremental Sort";
 			break;
 		case T_Group:
 			pname = sname = "Group";
->>>>>>> d457cb4e
 			break;
 		case T_Agg:
 			{
@@ -1790,6 +1749,9 @@
 		case T_LockRows:
 			pname = sname = "LockRows";
 			break;
+		case T_RuntimeFilter:
+			pname = sname = "RuntimeFilter";
+			break;
 		case T_Limit:
 			pname = sname = "Limit";
 			break;
@@ -1855,8 +1817,7 @@
 	{
 		if (plan_name)
 		{
-<<<<<<< HEAD
-			appendStringInfoSpaces(es->str, es->indent * 2);
+			ExplainIndentText(es);
 			appendStringInfo(es->str, "%s", plan_name);
 
 			/*
@@ -1871,10 +1832,6 @@
 			if (es->subplanDispatchedSeparately)
 				show_dispatch_info(save_currentSlice, es, plan);
 			appendStringInfoChar(es->str, '\n');
-=======
-			ExplainIndentText(es);
-			appendStringInfo(es->str, "%s\n", plan_name);
->>>>>>> d457cb4e
 			es->indent++;
 		}
 		if (es->indent)
@@ -2584,7 +2541,10 @@
 		case T_Hash:
 			show_hash_info(castNode(HashState, planstate), es);
 			break;
-<<<<<<< HEAD
+		case T_RuntimeFilter:
+			show_runtime_filter_info(castNode(RuntimeFilterState, planstate),
+									 es);
+			break;
 		case T_Motion:
 			{
 				Motion	   *pMotion = (Motion *) plan;
@@ -2612,23 +2572,19 @@
 			break;
 		case T_Append:
 			show_join_pruning_info(((Append *) plan)->join_prune_paramids, es);
-=======
+			break;
 		case T_Memoize:
 			show_memoize_info(castNode(MemoizeState, planstate), ancestors,
 							  es);
->>>>>>> d457cb4e
 			break;
 		default:
 			break;
 	}
 
-<<<<<<< HEAD
     /* Show executor statistics */
 	if (planstate->instrument && planstate->instrument->need_cdb)
 		cdbexplain_showExecStats(planstate, es);
 
-	/* Show buffer usage */
-=======
 	/*
 	 * Prepare per-worker JIT instrumentation.  As with the overall JIT
 	 * summary, this is printed only if printing costs is enabled.
@@ -2650,7 +2606,6 @@
 	}
 
 	/* Show buffer/WAL usage */
->>>>>>> d457cb4e
 	if (es->buffers && planstate->instrument)
 		show_buffer_usage(es, &planstate->instrument->bufusage, false);
 	if (es->wal && planstate->instrument)
@@ -2766,8 +2721,7 @@
 		case T_Sequence:
 			ExplainMemberNodes(((SequenceState *) planstate)->subplans,
 							   ((SequenceState *) planstate)->numSubplans,
-							   list_length(((Sequence *) plan)->subplans),
-										   ancestors, es);
+							   ancestors, es);
 			break;
 		case T_BitmapAnd:
 			ExplainMemberNodes(((BitmapAndState *) planstate)->bitmapplans,
@@ -2952,18 +2906,13 @@
 	Sort	   *plan = (Sort *) sortstate->ss.ps.plan;
 	const char *SortKeystr;
 
-<<<<<<< HEAD
 	if (sortstate->noduplicates)
 		SortKeystr = "Sort Key (Distinct)";
 	else
 		SortKeystr = "Sort Key";
 
 	show_sort_group_keys((PlanState *) sortstate, SortKeystr,
-						 plan->numCols, plan->sortColIdx,
-=======
-	show_sort_group_keys((PlanState *) sortstate, "Sort Key",
 						 plan->numCols, 0, plan->sortColIdx,
->>>>>>> d457cb4e
 						 plan->sortOperators, plan->collations,
 						 plan->nullsFirst,
 						 ancestors, es);
@@ -2979,13 +2928,13 @@
 	if ( window->partNumCols > 0 )
 	{
 		show_sort_group_keys((PlanState *) outerPlanState(waggstate), "Partition By",
-							 window->partNumCols, window->partColIdx,
+							 window->partNumCols, 0, window->partColIdx,
 							 NULL, NULL, NULL,
 							 ancestors, es);
 	}
 
 	show_sort_group_keys((PlanState *) outerPlanState(waggstate), "Order By",
-						 window->ordNumCols, window->ordColIdx,
+						 window->ordNumCols, 0, window->ordColIdx,
 						 NULL, NULL, NULL,
 						 ancestors, es);
 	ancestors = list_delete_first(ancestors);
@@ -3043,9 +2992,9 @@
 	bool		useprefix;
 	List	   *result = NIL;
 	/* Set up deparsing context */
-	context = set_deparse_context_planstate(es->deparse_cxt,
-											(Node *) tstate,
-											ancestors);
+	context = set_deparse_context_plan(es->deparse_cxt,
+									   (Plan *) plan,
+									   ancestors);
 	useprefix = (list_length(es->rtable) > 1 || es->verbose);
 
 	StringInfoData buf;
@@ -3063,7 +3012,7 @@
 
 	if (plan->numCols > 0)
 		show_sort_group_keys(outerPlanState(tstate), "Group Key",
-							 plan->numCols, plan->grpColIdx,
+							 plan->numCols, 0, plan->grpColIdx,
 							 NULL, NULL, NULL,
 							 ancestors, es);
 
@@ -3281,17 +3230,14 @@
 	}
 
 	ExplainPropertyList(qlabel, result, es);
-<<<<<<< HEAD
 
 	/*
 	 * GPDB_90_MERGE_FIXME: handle rollup times printing
 	 * if (rollup_gs_times > 1)
 	 *	appendStringInfo(es->str, " (%d times)", rollup_gs_times);
 	 */
-=======
 	if (nPresortedKeys > 0)
 		ExplainPropertyList("Presorted Key", resultPresorted, es);
->>>>>>> d457cb4e
 }
 
 /*
@@ -3444,7 +3390,6 @@
 		CdbExplain_Agg	*agg;
 		const char *sortMethod;
 		const char *spaceType;
-<<<<<<< HEAD
 		int			j;
 
 		/*
@@ -3464,32 +3409,22 @@
 		 */
 		if (j >= NUM_SORT_SPACE_TYPE)
 			continue;
-=======
-		int64		spaceUsed;
->>>>>>> d457cb4e
 
 		sortMethod = tuplesort_method_name(i);
 		spaceType = tuplesort_space_type_name(j);
 
 		if (es->format == EXPLAIN_FORMAT_TEXT)
 		{
-<<<<<<< HEAD
 			appendStringInfoSpaces(es->str, es->indent * 2);
-			appendStringInfo(es->str, "Sort Method:  %s  %s: %ldkB",
+			appendStringInfo(es->str, "Sort Method:  %s  %s: " INT64_FORMAT "kB\n",
 				sortMethod, spaceType, (long) agg->vsum);
 			if (es->verbose)
 			{
-				appendStringInfo(es->str, "  Max Memory: %ldkB  Avg Memory: %ldkb (%d segments)",
+				appendStringInfo(es->str, "  Max Memory: " INT64_FORMAT "kB  Avg Memory: " INT64_FORMAT "kb (%d segments)\n",
 								 (long) agg->vmax,
 								 (long) (agg->vsum / agg->vcnt),
 								 agg->vcnt);
 			}
-			appendStringInfo(es->str, "\n");
-=======
-			ExplainIndentText(es);
-			appendStringInfo(es->str, "Sort Method: %s  %s: " INT64_FORMAT "kB\n",
-							 sortMethod, spaceType, spaceUsed);
->>>>>>> d457cb4e
 		}
 		else
 		{
@@ -3851,9 +3786,18 @@
 	}
 }
 
-/*
-<<<<<<< HEAD
-=======
+static void
+show_runtime_filter_info(RuntimeFilterState *rfstate, ExplainState *es)
+{
+	if (es->analyze)
+	{
+		if (rfstate->bf != NULL)
+			ExplainPropertyUInteger("Bloom Bits", NULL,
+									bloom_total_bits(rfstate->bf), es);
+	}
+}
+
+/*
  * Show information on memoize hits/misses/evictions and memory usage.
  */
 static void
@@ -3998,45 +3942,18 @@
 }
 
 /*
->>>>>>> d457cb4e
  * Show information on hash aggregate memory usage and batches.
  */
 static void
 show_hashagg_info(AggState *aggstate, ExplainState *es)
 {
-<<<<<<< HEAD
-	Agg		*agg	   = (Agg *)aggstate->ss.ps.plan;
-	int64	 memPeakKb = (aggstate->hash_mem_peak + 1023) / 1024;
-
-	Assert(IsA(aggstate, AggState));
-=======
 	Agg		   *agg = (Agg *) aggstate->ss.ps.plan;
 	int64		memPeakKb = (aggstate->hash_mem_peak + 1023) / 1024;
->>>>>>> d457cb4e
 
 	if (agg->aggstrategy != AGG_HASHED &&
 		agg->aggstrategy != AGG_MIXED)
 		return;
 
-<<<<<<< HEAD
-	if (es->costs && aggstate->hash_planned_partitions > 0)
-	{
-		ExplainPropertyInteger("Planned Partitions", NULL,
-							   aggstate->hash_planned_partitions, es);
-	}
-
-	if (!es->analyze)
-		return;
-
-	/* EXPLAIN ANALYZE */
-	ExplainPropertyInteger("Peak Memory Usage", "kB", memPeakKb, es);
-	if (aggstate->hash_batches_used > 0)
-	{
-		ExplainPropertyInteger("Disk Usage", "kB",
-							   aggstate->hash_disk_used, es);
-		ExplainPropertyInteger("HashAgg Batches", NULL,
-							   aggstate->hash_batches_used, es);
-=======
 	if (es->format != EXPLAIN_FORMAT_TEXT)
 	{
 
@@ -4143,7 +4060,6 @@
 			if (es->workers_state)
 				ExplainCloseWorker(n, es);
 		}
->>>>>>> d457cb4e
 	}
 }
 
@@ -4445,8 +4361,8 @@
 	if (es->format == EXPLAIN_FORMAT_TEXT)
 	{
 		/* Show only positive counter values. */
-		if ((usage->wal_records > 0) || (usage->wal_fpi > 0) ||
-			(usage->wal_bytes > 0))
+		if ((usage->wal_records >= 0) || (usage->wal_fpi >= 0) ||
+			(usage->wal_bytes >= 0))
 		{
 			ExplainIndentText(es);
 			appendStringInfoString(es->str, "WAL:");
@@ -4928,7 +4844,6 @@
 		es->printed_subplans = bms_add_member(es->printed_subplans,
 											  sp->plan_id);
 
-<<<<<<< HEAD
 		/* Subplan might have its own root slice */
 		if (sliceTable && qDispSliceId > 0)
 		{
@@ -4946,19 +4861,19 @@
 			appendStringInfo(es->str, "\n");
 		}
 		else
-=======
-		/*
-		 * Treat the SubPlan node as an ancestor of the plan node(s) within
-		 * it, so that ruleutils.c can find the referents of subplan
-		 * parameters.
-		 */
-		ancestors = lcons(sp, ancestors);
-
->>>>>>> d457cb4e
-		ExplainNode(sps->planstate, ancestors,
-					relationship, sp->plan_name, es);
-
-		ancestors = list_delete_first(ancestors);
+		{
+			/*
+			 * Treat the SubPlan node as an ancestor of the plan node(s) within
+			 * it, so that ruleutils.c can find the referents of subplan
+			 * parameters.
+			 */
+			ancestors = lcons(sp, ancestors);
+
+			ExplainNode(sps->planstate, ancestors,
+						relationship, sp->plan_name, es);
+
+			ancestors = list_delete_first(ancestors);
+		}
 	}
 
 	es->currentSlice = saved_slice;
