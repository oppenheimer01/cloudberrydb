--- conflicted
+++ resolved
@@ -20,10 +20,7 @@
 #include "access/transam.h"
 #include "access/tuptoaster.h"
 #include "access/xact.h"
-<<<<<<< HEAD
 #include "catalog/heap.h"
-=======
->>>>>>> f260edb1
 #include "catalog/index.h"
 #include "catalog/indexing.h"
 #include "catalog/namespace.h"
@@ -52,11 +49,8 @@
 #include "utils/pg_rusage.h"
 #include "utils/syscache.h"
 #include "utils/tuplesort.h"
-<<<<<<< HEAD
 #include "utils/tuplesort_mk.h"
-=======
 #include "utils/tqual.h"
->>>>>>> f260edb1
 
 /*
  * To avoid consuming too much memory during analysis and/or too much space
@@ -435,19 +429,7 @@
 	/*
 	 * Quit if no analyzable columns and no pg_class update needed.
 	 */
-<<<<<<< HEAD
 	if (attr_cnt <= 0 && !analyzableindex && vacstmt->vacuum)
-=======
-	if (attr_cnt <= 0 && !analyzableindex)
-	{
-		/*
-		 * We report that the table is empty; this is just so that the
-		 * autovacuum code doesn't go nuts trying to get stats about a
-		 * zero-column table.
-		 */
-		if (!vacstmt->vacuum)
-			pgstat_report_analyze(onerel, 0, 0);
->>>>>>> f260edb1
 		goto cleanup;
 
 	/*
@@ -635,7 +617,6 @@
 
 		/* report results to the stats collector, too */
 		pgstat_report_analyze(onerel, totalrows, totaldeadrows);
-<<<<<<< HEAD
 	}
 
 	/* MPP-6929: metadata tracking */
@@ -652,8 +633,6 @@
 						   "ANALYZE",
 						   asubtype
 			);
-=======
->>>>>>> f260edb1
 	}
 
 	/* We skip to here if there were no analyzable columns */
@@ -1116,36 +1095,14 @@
 					deadrows += 1;
 				continue;
 			}
-<<<<<<< HEAD
-
-			itemid = PageGetItemId(targpage, targoffset);
-
-			/*
-			 * We ignore unused and redirect line pointers.  DEAD line
-			 * pointers should be counted as dead, because we need vacuum
-			 * to run to get rid of them.  Note that this rule agrees with
-			 * the way that heap_page_prune() counts things.
-			 */
-			if (!ItemIdIsNormal(itemid))
-			{
-				if (ItemIdIsDead(itemid))
-					deadrows += 1;
-				continue;
-			}
-=======
->>>>>>> f260edb1
 
 			ItemPointerSet(&targtuple.t_self, targblock, targoffset);
 
 			targtuple.t_data = (HeapTupleHeader) PageGetItem(targpage, itemid);
 			targtuple.t_len = ItemIdGetLength(itemid);
 
-<<<<<<< HEAD
 			switch (HeapTupleSatisfiesVacuum(onerel,
 											 targtuple.t_data,
-=======
-			switch (HeapTupleSatisfiesVacuum(targtuple.t_data,
->>>>>>> f260edb1
 											 OldestXmin,
 											 targbuffer))
 			{
