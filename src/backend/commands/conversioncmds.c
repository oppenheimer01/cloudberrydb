/*-------------------------------------------------------------------------
 *
 * conversioncmds.c
 *	  conversion creation command support code
 *
 * Portions Copyright (c) 1996-2008, PostgreSQL Global Development Group
 * Portions Copyright (c) 1994, Regents of the University of California
 *
 *
 * IDENTIFICATION
 *	  $PostgreSQL: pgsql/src/backend/commands/conversioncmds.c,v 1.32.2.1 2009/02/27 16:35:31 heikki Exp $
 *
 *-------------------------------------------------------------------------
 */
#include "postgres.h"

#include "access/heapam.h"
#include "catalog/catquery.h"
#include "catalog/dependency.h"
#include "catalog/indexing.h"
#include "catalog/pg_conversion.h"
#include "catalog/pg_type.h"
#include "commands/conversioncmds.h"
#include "mb/pg_wchar.h"
#include "miscadmin.h"
#include "parser/parse_func.h"
#include "utils/acl.h"
#include "utils/builtins.h"
#include "utils/lsyscache.h"
#include "utils/syscache.h"

#include "cdb/cdbvars.h"
#include "cdb/cdbdisp_query.h"

static void AlterConversionOwner_internal(Relation rel, Oid conversionOid,
							  Oid newOwnerId);

/*
 * CREATE CONVERSION
 */
void
CreateConversionCommand(CreateConversionStmt *stmt)
{
	Oid			namespaceId;
	char	   *conversion_name;
	AclResult	aclresult;
	int			from_encoding;
	int			to_encoding;
	Oid			funcoid;
	const char *from_encoding_name = stmt->for_encoding_name;
	const char *to_encoding_name = stmt->to_encoding_name;
	List	   *func_name = stmt->func_name;
	static Oid	funcargs[] = {INT4OID, INT4OID, CSTRINGOID, INTERNALOID, INT4OID};
	char		result[1];

	/* Convert list of names to a name and namespace */
	namespaceId = QualifiedNameGetCreationNamespace(stmt->conversion_name,
													&conversion_name);

	/* Check we have creation rights in target namespace */
	aclresult = pg_namespace_aclcheck(namespaceId, GetUserId(), ACL_CREATE);
	if (aclresult != ACLCHECK_OK)
		aclcheck_error(aclresult, ACL_KIND_NAMESPACE,
					   get_namespace_name(namespaceId));

	/* Check the encoding names */
	from_encoding = pg_char_to_encoding(from_encoding_name);
	if (from_encoding < 0)
		ereport(ERROR,
				(errcode(ERRCODE_UNDEFINED_OBJECT),
				 errmsg("source encoding \"%s\" does not exist",
						from_encoding_name)));

	to_encoding = pg_char_to_encoding(to_encoding_name);
	if (to_encoding < 0)
		ereport(ERROR,
				(errcode(ERRCODE_UNDEFINED_OBJECT),
				 errmsg("destination encoding \"%s\" does not exist",
						to_encoding_name)));

	/*
	 * Check the existence of the conversion function. Function name could be
	 * a qualified name.
	 */
	funcoid = LookupFuncName(func_name, sizeof(funcargs) / sizeof(Oid),
							 funcargs, false);

	/* Check it returns VOID, else it's probably the wrong function */
	if (get_func_rettype(funcoid) != VOIDOID)
		ereport(ERROR,
				(errcode(ERRCODE_INVALID_OBJECT_DEFINITION),
				 errmsg("encoding conversion function %s must return type \"void\"",
						NameListToString(func_name))));

	/* Check we have EXECUTE rights for the function */
	aclresult = pg_proc_aclcheck(funcoid, GetUserId(), ACL_EXECUTE);
	if (aclresult != ACLCHECK_OK)
		aclcheck_error(aclresult, ACL_KIND_PROC,
					   NameListToString(func_name));

	/*
	 * Check that the conversion function is suitable for the requested
	 * source and target encodings. We do that by calling the function with
	 * an empty string; the conversion function should throw an error if it
	 * can't perform the requested conversion.
	 */
	OidFunctionCall5(funcoid,
					 Int32GetDatum(from_encoding),
					 Int32GetDatum(to_encoding),
					 CStringGetDatum(""),
					 CStringGetDatum(result),
					 Int32GetDatum(0));
<<<<<<< HEAD
=======

>>>>>>> d13f41d2
	/*
	 * All seem ok, go ahead (possible failure would be a duplicate conversion
	 * name)
	 */
	stmt->convOid = ConversionCreate(conversion_name, namespaceId, GetUserId(),
					 from_encoding, to_encoding, funcoid, stmt->def, stmt->convOid);
					 
	if (Gp_role == GP_ROLE_DISPATCH)
	{
		CdbDispatchUtilityStatement((Node *) stmt, "CreateConversionCommand");
	}
}

/*
 * DROP CONVERSION
 */
void
DropConversionCommand(List *name, DropBehavior behavior, bool missing_ok)
{
	Oid			conversionOid;

	conversionOid = FindConversionByName(name);
	if (!OidIsValid(conversionOid))
	{
		if (!missing_ok)
		{
			ereport(ERROR,
					(errcode(ERRCODE_UNDEFINED_OBJECT),
					 errmsg("conversion \"%s\" does not exist",
							NameListToString(name))));
		}
		else
		{
			if (Gp_role != GP_ROLE_EXECUTE)
			ereport(NOTICE,
					(errcode(ERRCODE_UNDEFINED_OBJECT),
					 errmsg("conversion \"%s\" does not exist, skipping",
							NameListToString(name))));
		}

		return;
	}

	ConversionDrop(conversionOid, behavior);
}

/*
 * Rename conversion
 */
void
RenameConversion(List *name, const char *newname)
{
	Oid			conversionOid;
	Oid			namespaceOid;
	HeapTuple	tup;
	Relation	rel;
	AclResult	aclresult;

	rel = heap_open(ConversionRelationId, RowExclusiveLock);

	conversionOid = FindConversionByName(name);
	if (!OidIsValid(conversionOid))
		ereport(ERROR,
				(errcode(ERRCODE_UNDEFINED_OBJECT),
				 errmsg("conversion \"%s\" does not exist",
						NameListToString(name))));

	tup = SearchSysCacheCopy(CONVOID,
							 ObjectIdGetDatum(conversionOid),
							 0, 0, 0);
	if (!HeapTupleIsValid(tup)) /* should not happen */
		elog(ERROR, "cache lookup failed for conversion %u", conversionOid);

	namespaceOid = ((Form_pg_conversion) GETSTRUCT(tup))->connamespace;

	/* make sure the new name doesn't exist */
	if (SearchSysCacheExists(CONNAMENSP,
							 CStringGetDatum(newname),
							 ObjectIdGetDatum(namespaceOid),
							 0, 0))
		ereport(ERROR,
				(errcode(ERRCODE_DUPLICATE_OBJECT),
				 errmsg("conversion \"%s\" already exists in schema \"%s\"",
						newname, get_namespace_name(namespaceOid))));

	/* must be owner */
	if (!pg_conversion_ownercheck(conversionOid, GetUserId()))
		aclcheck_error(ACLCHECK_NOT_OWNER, ACL_KIND_CONVERSION,
					   NameListToString(name));

	/* must have CREATE privilege on namespace */
	aclresult = pg_namespace_aclcheck(namespaceOid, GetUserId(), ACL_CREATE);
	if (aclresult != ACLCHECK_OK)
		aclcheck_error(aclresult, ACL_KIND_NAMESPACE,
					   get_namespace_name(namespaceOid));

	/* rename */
	namestrcpy(&(((Form_pg_conversion) GETSTRUCT(tup))->conname), newname);
	simple_heap_update(rel, &tup->t_self, tup);
	CatalogUpdateIndexes(rel, tup);

	heap_close(rel, NoLock);
	heap_freetuple(tup);
}

/*
 * Change conversion owner, by name
 */
void
AlterConversionOwner(List *name, Oid newOwnerId)
{
	Oid			conversionOid;
	Relation	rel;

	rel = heap_open(ConversionRelationId, RowExclusiveLock);

	conversionOid = FindConversionByName(name);
	if (!OidIsValid(conversionOid))
		ereport(ERROR,
				(errcode(ERRCODE_UNDEFINED_OBJECT),
				 errmsg("conversion \"%s\" does not exist",
						NameListToString(name))));

	AlterConversionOwner_internal(rel, conversionOid, newOwnerId);

	heap_close(rel, NoLock);
}

/*
 * Change conversion owner, by oid
 */
void
AlterConversionOwner_oid(Oid conversionOid, Oid newOwnerId)
{
	Relation	rel;

	rel = heap_open(ConversionRelationId, RowExclusiveLock);

	AlterConversionOwner_internal(rel, conversionOid, newOwnerId);

	heap_close(rel, NoLock);
}

/*
 * AlterConversionOwner_internal
 *
 * Internal routine for changing the owner.  rel must be pg_conversion, already
 * open and suitably locked; it will not be closed.
 */
static void
AlterConversionOwner_internal(Relation rel, Oid conversionOid, Oid newOwnerId)
{
	Form_pg_conversion convForm;
	HeapTuple	tup;

	Assert(RelationGetRelid(rel) == ConversionRelationId);

	tup = SearchSysCacheCopy(CONVOID,
							 ObjectIdGetDatum(conversionOid),
							 0, 0, 0);
	if (!HeapTupleIsValid(tup)) /* should not happen */
		elog(ERROR, "cache lookup failed for conversion %u", conversionOid);

	convForm = (Form_pg_conversion) GETSTRUCT(tup);

	/*
	 * If the new owner is the same as the existing owner, consider the
	 * command to have succeeded.  This is for dump restoration purposes.
	 */
	if (convForm->conowner == newOwnerId)
	{
		heap_freetuple(tup);
		return;
	}

	AclResult	aclresult;

	/* Superusers can always do it */
	if (!superuser())
	{
		/* Otherwise, must be owner of the existing object */
		if (!pg_conversion_ownercheck(HeapTupleGetOid(tup), GetUserId()))
				aclcheck_error(ACLCHECK_NOT_OWNER, ACL_KIND_CONVERSION,
							   NameStr(convForm->conname));

		/* Must be able to become new owner */
		check_is_member_of_role(GetUserId(), newOwnerId);

		/* New owner must have CREATE privilege on namespace */
		aclresult = pg_namespace_aclcheck(convForm->connamespace,
										  newOwnerId,
										  ACL_CREATE);
		if (aclresult != ACLCHECK_OK)
			aclcheck_error(aclresult, ACL_KIND_NAMESPACE,
						   get_namespace_name(convForm->connamespace));
	}

	/*
	 * Modify the owner --- okay to scribble on tup because it's a copy
	 */
	convForm->conowner = newOwnerId;

	simple_heap_update(rel, &tup->t_self, tup);

	CatalogUpdateIndexes(rel, tup);

	/* Update owner dependency reference */
	changeDependencyOnOwner(ConversionRelationId, conversionOid,
								newOwnerId);

	heap_freetuple(tup);
}<|MERGE_RESOLUTION|>--- conflicted
+++ resolved
@@ -110,10 +110,7 @@
 					 CStringGetDatum(""),
 					 CStringGetDatum(result),
 					 Int32GetDatum(0));
-<<<<<<< HEAD
-=======
-
->>>>>>> d13f41d2
+
 	/*
 	 * All seem ok, go ahead (possible failure would be a duplicate conversion
 	 * name)
