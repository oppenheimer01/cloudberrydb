/*-------------------------------------------------------------------------
 *
 * createas.c
 *	  Execution of CREATE TABLE ... AS, a/k/a SELECT INTO.
 *	  Since CREATE MATERIALIZED VIEW shares syntax and most behaviors,
 *	  we implement that here, too.
 *
 * We implement this by diverting the query's normal output to a
 * specialized DestReceiver type.
 *
 * Formerly, CTAS was implemented as a variant of SELECT, which led
 * to assorted legacy behaviors that we still try to preserve, notably that
 * we must return a tuples-processed count in the completionTag.  (We no
 * longer do that for CTAS ... WITH NO DATA, however.)
 *
 * Portions Copyright (c) 1996-2019, PostgreSQL Global Development Group
 * Portions Copyright (c) 1994, Regents of the University of California
 *
 *
 * IDENTIFICATION
 *	  src/backend/commands/createas.c
 *
 *-------------------------------------------------------------------------
 */
#include "postgres.h"

#include "access/heapam.h"
#include "access/reloptions.h"
#include "access/htup_details.h"
#include "access/sysattr.h"
#include "access/tableam.h"
#include "access/xact.h"
#include "access/xlog.h"
#include "catalog/namespace.h"
#include "catalog/toasting.h"
#include "commands/createas.h"
#include "commands/matview.h"
#include "commands/prepare.h"
#include "commands/tablecmds.h"
#include "commands/view.h"
#include "miscadmin.h"
#include "nodes/makefuncs.h"
#include "nodes/nodeFuncs.h"
#include "parser/parse_clause.h"
#include "postmaster/autostats.h"
#include "rewrite/rewriteHandler.h"
#include "storage/smgr.h"
#include "tcop/tcopprot.h"
#include "utils/builtins.h"
#include "utils/lsyscache.h"
#include "utils/rel.h"
#include "utils/rls.h"
#include "utils/snapmgr.h"

#include "access/appendonlywriter.h"
#include "catalog/aoseg.h"
#include "catalog/aovisimap.h"
#include "catalog/oid_dispatch.h"
#include "catalog/pg_attribute_encoding.h"
#include "cdb/cdbappendonlyam.h"
#include "cdb/cdbaocsam.h"
#include "cdb/cdbdisp_query.h"
#include "cdb/cdboidsync.h"
#include "cdb/cdbutil.h"
#include "cdb/cdbvars.h"
#include "cdb/memquota.h"
#include "pgstat.h"

typedef struct
{
	DestReceiver pub;			/* publicly-known function pointers */
	IntoClause *into;			/* target relation specification */
	/* These fields are filled by intorel_startup: */
	Relation	rel;			/* relation to write to */
	ObjectAddress reladdr;		/* address of rel, for ExecCreateTableAs */
	CommandId	output_cid;		/* cmin to insert in output tuples */
	int			ti_options;		/* table_tuple_insert performance options */
	BulkInsertState bistate;	/* bulk insert state */

	struct AppendOnlyInsertDescData *ao_insertDesc; /* descriptor to AO tables */
	struct AOCSInsertDescData *aocs_insertDes;      /* descriptor for aocs */
} DR_intorel;

static void intorel_startup_dummy(DestReceiver *self, int operation, TupleDesc typeinfo);
/* utility functions for CTAS definition creation */
static ObjectAddress create_ctas_internal(List *attrList, IntoClause *into,
										  QueryDesc *queryDesc, bool dispatch);
static ObjectAddress create_ctas_nodata(List *tlist, IntoClause *into, QueryDesc *queryDesc);

/* DestReceiver routines for collecting data */
static bool intorel_receive(TupleTableSlot *slot, DestReceiver *self);
static void intorel_shutdown(DestReceiver *self);
static void intorel_destroy(DestReceiver *self);


/*
 * create_ctas_internal
 *
 * Internal utility used for the creation of the definition of a relation
 * created via CREATE TABLE AS or a materialized view.  Caller needs to
 * provide a list of attributes (ColumnDef nodes).
 */
static ObjectAddress
create_ctas_internal(List *attrList, IntoClause *into, QueryDesc *queryDesc, bool dispatch)
{
	CreateStmt *create = makeNode(CreateStmt);
	bool		is_matview;
	char		relkind;
	Datum		toast_options;
	static char *validnsps[] = HEAP_RELOPT_NAMESPACES;
	ObjectAddress intoRelationAddr;

	Datum       reloptions;
	int         relstorage;
	StdRdOptions *stdRdOptions;

	/* Sync OIDs for into relation, if any */
	cdb_sync_oid_to_segments();

	/* This code supports both CREATE TABLE AS and CREATE MATERIALIZED VIEW */
	is_matview = (into->viewQuery != NULL);
	relkind = is_matview ? RELKIND_MATVIEW : RELKIND_RELATION;

	if (Gp_role == GP_ROLE_EXECUTE)
	{
		create = queryDesc->ddesc->intoCreateStmt;
		relstorage = create->relStorage;
	}
	/* funny indentation to avoid re-indenting a lot of upstream code */
	else
  {
	/*
	 * Create the target relation by faking up a CREATE TABLE parsetree and
	 * passing it to DefineRelation.
	 */
	create->relation = into->rel;
	create->tableElts = attrList;
	create->inhRelations = NIL;
	create->ofTypename = NULL;
	create->constraints = NIL;
	create->options = into->options;
	create->oncommit = into->onCommit;
	create->tablespacename = into->tableSpaceName;
	create->if_not_exists = false;
	create->accessMethod = into->accessMethod;

	/* Parse and validate any reloptions */
	reloptions = transformRelOptions((Datum) 0,
									 into->options,
									 NULL,
									 validnsps,
									 true,
									 false);

	stdRdOptions = (StdRdOptions*) heap_reloptions(RELKIND_RELATION,
												   reloptions,
												   queryDesc->ddesc ? queryDesc->ddesc->useChangedAOOpts : true);
	if(stdRdOptions->appendonly)
		relstorage = stdRdOptions->columnstore ? RELSTORAGE_AOCOLS : RELSTORAGE_AOROWS;
	else
		relstorage = RELSTORAGE_HEAP;

	create->distributedBy = NULL; /* We will pass a pre-made intoPolicy instead */
	create->partitionBy = NULL; /* CTAS does not not support partition. */

	create->deferredStmts = NULL;
	create->is_part_child = false;
	create->is_part_parent = false;
	create->is_add_part = false;
	create->is_split_part = false;
	create->buildAoBlkdir = false;
	create->attr_encodings = NULL; /* filled in by DefineRelation */

	/* Save them in CreateStmt for dispatching. */
	create->relKind = relkind;
	create->relStorage = relstorage;
	create->ownerid = GetUserId();
	create->isCtas = true;
  }
	/* end of funny indentation */

	/*
	 * Create the relation.  (This will error out if there's an existing view,
	 * so we don't need more code to complain if "replace" is false.)
	 *
	 * Don't dispatch it yet, as we haven't created the toast and other
	 * auxiliary tables yet.
	 *
	 * Pass the policy that was computed by the planner.
	 */
<<<<<<< HEAD
	intoRelationAddr = DefineRelation(create,
									  relkind,
									  InvalidOid,
									  NULL,
									  relstorage,
									  false,
									  queryDesc->ddesc ? queryDesc->ddesc->useChangedAOOpts : true,
									  queryDesc->plannedstmt->intoPolicy);

	if (Gp_role == GP_ROLE_DISPATCH)
	{
		queryDesc->ddesc->intoCreateStmt = create;
	}
=======
	intoRelationAddr = DefineRelation(create, relkind, InvalidOid, NULL, NULL);
>>>>>>> 9e1c9f95

	/*
	 * If necessary, create a TOAST table for the target table.  Note that
	 * NewRelationCreateToastTable ends with CommandCounterIncrement(), so
	 * that the TOAST table will be visible for insertion.
	 */
	CommandCounterIncrement();

	/* parse and validate reloptions for the toast table */
	toast_options = transformRelOptions((Datum) 0,
										create->options,
										"toast",
										validnsps,
										true, false);

	(void) heap_reloptions(RELKIND_TOASTVALUE, toast_options, true);

	NewRelationCreateToastTable(intoRelationAddr.objectId, toast_options, false, false);
	AlterTableCreateAoSegTable(intoRelationAddr.objectId, false, false);
	/* don't create AO block directory here, it'll be created when needed. */
	AlterTableCreateAoVisimapTable(intoRelationAddr.objectId, false, false);

	/* Create the "view" part of a materialized view. */
	if (is_matview)
	{
		/* StoreViewQuery scribbles on tree, so make a copy */
		Query	   *query = (Query *) copyObject(into->viewQuery);

		StoreViewQuery(intoRelationAddr.objectId, query, false);
		CommandCounterIncrement();
	}

	if (Gp_role == GP_ROLE_DISPATCH && dispatch)
		CdbDispatchUtilityStatement((Node *) create,
									DF_CANCEL_ON_ERROR |
									DF_NEED_TWO_PHASE |
									DF_WITH_SNAPSHOT,
									GetAssignedOidsForDispatch(),
									NULL);

	return intoRelationAddr;
}


/*
 * create_ctas_nodata
 *
 * Create CTAS or materialized view when WITH NO DATA is used, starting from
 * the targetlist of the SELECT or view definition.
 */
static ObjectAddress
create_ctas_nodata(List *tlist, IntoClause *into, QueryDesc *queryDesc)
{
	List	   *attrList;
	ListCell   *t,
			   *lc;
	ObjectAddress intoRelationAddr;

	/*
	 * Build list of ColumnDefs from non-junk elements of the tlist.  If a
	 * column name list was specified in CREATE TABLE AS, override the column
	 * names in the query.  (Too few column names are OK, too many are not.)
	 */
	attrList = NIL;
	lc = list_head(into->colNames);
	foreach(t, tlist)
	{
		TargetEntry *tle = (TargetEntry *) lfirst(t);

		if (!tle->resjunk)
		{
			ColumnDef  *col;
			char	   *colname;

			if (lc)
			{
				colname = strVal(lfirst(lc));
				lc = lnext(lc);
			}
			else
				colname = tle->resname;

			col = makeColumnDef(colname,
								exprType((Node *) tle->expr),
								exprTypmod((Node *) tle->expr),
								exprCollation((Node *) tle->expr));

			/*
			 * It's possible that the column is of a collatable type but the
			 * collation could not be resolved, so double-check.  (We must
			 * check this here because DefineRelation would adopt the type's
			 * default collation rather than complaining.)
			 */
			if (!OidIsValid(col->collOid) &&
				type_is_collatable(col->typeName->typeOid))
				ereport(ERROR,
						(errcode(ERRCODE_INDETERMINATE_COLLATION),
						 errmsg("no collation was derived for column \"%s\" with collatable type %s",
								col->colname,
								format_type_be(col->typeName->typeOid)),
						 errhint("Use the COLLATE clause to set the collation explicitly.")));

			attrList = lappend(attrList, col);
		}
	}

	if (lc != NULL)
		ereport(ERROR,
				(errcode(ERRCODE_SYNTAX_ERROR),
				 errmsg("too many column names were specified")));

	/* Create the relation definition using the ColumnDef list */
	intoRelationAddr = create_ctas_internal(attrList, into, queryDesc, true);

	return intoRelationAddr;
}


/*
 * ExecCreateTableAs -- execute a CREATE TABLE AS command
 */
ObjectAddress
ExecCreateTableAs(CreateTableAsStmt *stmt, const char *queryString,
				  ParamListInfo params, QueryEnvironment *queryEnv,
				  char *completionTag)
{
	Query	   *query = castNode(Query, stmt->query);
	IntoClause *into = stmt->into;
	bool		is_matview = (into->viewQuery != NULL);
	DestReceiver *dest;
	Oid			save_userid = InvalidOid;
	int			save_sec_context = 0;
	int			save_nestlevel = 0;
	ObjectAddress address;
	List	   *rewritten;
	PlannedStmt *plan;
	QueryDesc  *queryDesc;
	Oid         relationOid = InvalidOid;   /* relation that is modified */
	AutoStatsCmdType cmdType = AUTOSTATS_CMDTYPE_SENTINEL;  /* command type */

	Assert(Gp_role != GP_ROLE_EXECUTE);

	if (stmt->if_not_exists)
	{
		Oid			nspid;

		nspid = RangeVarGetCreationNamespace(stmt->into->rel);

		if (get_relname_relid(stmt->into->rel->relname, nspid))
		{
			ereport(NOTICE,
					(errcode(ERRCODE_DUPLICATE_TABLE),
					 errmsg("relation \"%s\" already exists, skipping",
							stmt->into->rel->relname)));
			return InvalidObjectAddress;
		}
	}

	/*
	 * Create the tuple receiver object and insert info it will need
	 */
	dest = CreateIntoRelDestReceiver(into);

	/*
	 * The contained Query could be a SELECT, or an EXECUTE utility command.
	 * If the latter, we just pass it off to ExecuteQuery.
	 */
	if (query->commandType == CMD_UTILITY &&
		IsA(query->utilityStmt, ExecuteStmt))
	{
		ExecuteStmt *estmt = castNode(ExecuteStmt, query->utilityStmt);

		Assert(!is_matview);	/* excluded by syntax */
		ExecuteQuery(estmt, into, queryString, params, dest, completionTag);

		/* get object address that intorel_startup saved for us */
		address = ((DR_intorel *) dest)->reladdr;

		return address;
	}
	Assert(query->commandType == CMD_SELECT);

	/*
	 * For materialized views, lock down security-restricted operations and
	 * arrange to make GUC variable changes local to this command.  This is
	 * not necessary for security, but this keeps the behavior similar to
	 * REFRESH MATERIALIZED VIEW.  Otherwise, one could create a materialized
	 * view not possible to refresh.
	 */
	if (is_matview)
	{
		GetUserIdAndSecContext(&save_userid, &save_sec_context);
		SetUserIdAndSecContext(save_userid,
							   save_sec_context | SECURITY_RESTRICTED_OPERATION);
		save_nestlevel = NewGUCNestLevel();
	}

	{
		/*
		 * Parse analysis was done already, but we still have to run the rule
		 * rewriter.  We do not do AcquireRewriteLocks: we assume the query
		 * either came straight from the parser, or suitable locks were
		 * acquired by plancache.c.
		 *
		 * Because the rewriter and planner tend to scribble on the input, we
		 * make a preliminary copy of the source querytree.  This prevents
		 * problems in the case that CTAS is in a portal or plpgsql function
		 * and is executed repeatedly.  (See also the same hack in EXPLAIN and
		 * PREPARE.)
		 */
		rewritten = QueryRewrite(copyObject(query));

		/* SELECT should never rewrite to more or less than one SELECT query */
		if (list_length(rewritten) != 1)
			elog(ERROR, "unexpected rewrite result for %s",
				 is_matview ? "CREATE MATERIALIZED VIEW" :
				 "CREATE TABLE AS SELECT");
		query = linitial_node(Query, rewritten);
		Assert(query->commandType == CMD_SELECT);

		/* plan the query */
		plan = pg_plan_query(query, CURSOR_OPT_PARALLEL_OK, params);

		/*GPDB: Save the target information in PlannedStmt */
		/*
		 * GPDB_92_MERGE_FIXME: it really should be an optimizer's responsibility
		 * to correctly set the into-clause and into-policy of the PlannedStmt.
		 */
		plan->intoClause = copyObject(stmt->into);

		/* Create a QueryDesc, redirecting output to our tuple receiver */
		queryDesc = CreateQueryDesc(plan, queryString,
									GetActiveSnapshot(), InvalidSnapshot,
									dest, params, 0);
	}

	if (into->skipData && !is_matview)
	{
		/*
		 * If WITH NO DATA was specified, do not go through the rewriter,
		 * planner and executor.  Just define the relation using a code path
		 * similar to CREATE VIEW.  This avoids dump/restore problems stemming
		 * from running the planner before all dependencies are set up.
		 */
		queryDesc->ddesc = makeNode(QueryDispatchDesc);
		address = create_ctas_nodata(query->targetList, into, queryDesc);
	}
	else
	{
		/*
		 * Use a snapshot with an updated command ID to ensure this query sees
		 * results of any previously executed queries.  (This could only
		 * matter if the planner executed an allegedly-stable function that
		 * changed the database contents, but let's do it anyway to be
		 * parallel to the EXPLAIN code path.)
		 */
		PushCopiedSnapshot(GetActiveSnapshot());
		UpdateActiveSnapshotCommandId();

<<<<<<< HEAD
		queryDesc->plannedstmt->query_mem = ResourceManagerGetQueryMemoryLimit(queryDesc->plannedstmt);
=======
		/* Create a QueryDesc, redirecting output to our tuple receiver */
		queryDesc = CreateQueryDesc(plan, queryString,
									GetActiveSnapshot(), InvalidSnapshot,
									dest, params, queryEnv, 0);
>>>>>>> 9e1c9f95

		/* call ExecutorStart to prepare the plan for execution */
		ExecutorStart(queryDesc, GetIntoRelEFlags(into));

		if (Gp_role == GP_ROLE_DISPATCH)
			autostats_get_cmdtype(queryDesc, &cmdType, &relationOid);

		/* run the plan to completion */
		ExecutorRun(queryDesc, ForwardScanDirection, 0L, true);

		/* and clean up */
		ExecutorFinish(queryDesc);
		ExecutorEnd(queryDesc);

		/*
		 * In GPDB, computing the row count needs to happen after ExecutorEnd()
		 * because that is where it gets the row count from dispatch. There's
		 * also some special processing if the relation was a replicated table.
		 * In upstream Postgres, the rowcount is saved before ExecutorFinish().
		 */
		if (into->distributedBy &&
			((DistributedBy *)(into->distributedBy))->ptype == POLICYTYPE_REPLICATED)
			queryDesc->es_processed /= ((DistributedBy *)(into->distributedBy))->numsegments;

		/* get object address that intorel_startup saved for us */
		address = ((DR_intorel *) dest)->reladdr;

		/* save the rowcount if we're given a completionTag to fill */
		if (completionTag)
			snprintf(completionTag, COMPLETION_TAG_BUFSIZE,
					 "SELECT " UINT64_FORMAT,
					 queryDesc->es_processed);

		/* MPP-14001: Running auto_stats */
		if (Gp_role == GP_ROLE_DISPATCH)
			collect_tabstat(cmdType, relationOid, queryDesc->es_processed, false /* inFunction */);
	}

	{
		dest->rDestroy(dest);

		FreeQueryDesc(queryDesc);

		PopActiveSnapshot();
	}

	if (is_matview)
	{
		/* Roll back any GUC changes */
		AtEOXact_GUC(false, save_nestlevel);

		/* Restore userid and security context */
		SetUserIdAndSecContext(save_userid, save_sec_context);
	}

	return address;
}

/*
 * GetIntoRelEFlags --- compute executor flags needed for CREATE TABLE AS
 *
 * This is exported because EXPLAIN and PREPARE need it too.  (Note: those
 * callers still need to deal explicitly with the skipData flag; since they
 * use different methods for suppressing execution, it doesn't seem worth
 * trying to encapsulate that part.)
 */
int
GetIntoRelEFlags(IntoClause *intoClause)
{
	int			flags = 0;

	if (intoClause->skipData)
		flags |= EXEC_FLAG_WITH_NO_DATA;

	return flags;
}

/*
 * CreateIntoRelDestReceiver -- create a suitable DestReceiver object
 *
 * intoClause will be NULL if called from CreateDestReceiver(), in which
 * case it has to be provided later.  However, it is convenient to allow
 * self->into to be filled in immediately for other callers.
 */
DestReceiver *
CreateIntoRelDestReceiver(IntoClause *intoClause)
{
	DR_intorel *self = (DR_intorel *) palloc0(sizeof(DR_intorel));

	self->pub.receiveSlot = intorel_receive;
	self->pub.rStartup = intorel_startup_dummy;
	self->pub.rShutdown = intorel_shutdown;
	self->pub.rDestroy = intorel_destroy;
	self->pub.mydest = DestIntoRel;
	self->into = intoClause;

	self->ao_insertDesc = NULL;
	self->aocs_insertDes = NULL;

	return (DestReceiver *) self;
}

/*
 * intorel_startup_dummy --- executor startup
 */
static void
intorel_startup_dummy(DestReceiver *self, int operation, TupleDesc typeinfo)
{
	/* no-op */

	/* See intorel_initplan() for explanation */
}

/*
 * intorel_initplan --- Based on PG intorel_startup().
 * Parameters are different. We need to run the code earlier before the
 * executor runs since we want the relation to be created earlier else current
 * MPP framework will fail. This could be called in InitPlan() as before, but
 * we could call it just before ExecutorRun() in ExecCreateTableAs(). In the
 * future if the requirment is general we could add an interface into
 * DestReceiver but so far that is not needed (Based on PG 11 code.)
 */
void
intorel_initplan(struct QueryDesc *queryDesc, int eflags)
{
	DR_intorel *myState;
	/* Get 'into' from the dispatched plan */
	IntoClause *into = queryDesc->plannedstmt->intoClause;
	bool		is_matview;
	char		relkind;
	List	   *attrList;
	ObjectAddress intoRelationAddr;
	Relation	intoRelationDesc;
	RangeTblEntry *rte;
	ListCell   *lc;
	int			attnum;
	TupleDesc   typeinfo = queryDesc->tupDesc;

	/* If EXPLAIN/QE, skip creating the "into" relation. */
	if ((eflags & EXEC_FLAG_EXPLAIN_ONLY) ||
		(Gp_role == GP_ROLE_EXECUTE && !Gp_is_writer))
		return;

	/* This code supports both CREATE TABLE AS and CREATE MATERIALIZED VIEW */
	is_matview = (into->viewQuery != NULL);
	relkind = is_matview ? RELKIND_MATVIEW : RELKIND_RELATION;

	/*
	 * Build column definitions using "pre-cooked" type and collation info. If
	 * a column name list was specified in CREATE TABLE AS, override the
	 * column names derived from the query.  (Too few column names are OK, too
	 * many are not.)
	 */
	attrList = NIL;
	lc = list_head(into->colNames);
	for (attnum = 0; attnum < typeinfo->natts; attnum++)
	{
		Form_pg_attribute attribute = TupleDescAttr(typeinfo, attnum);
		ColumnDef  *col;
		char	   *colname;

		if (lc)
		{
			colname = strVal(lfirst(lc));
			lc = lnext(lc);
		}
		else
			colname = NameStr(attribute->attname);

		col = makeColumnDef(colname,
							attribute->atttypid,
							attribute->atttypmod,
							attribute->attcollation);

		/*
		 * It's possible that the column is of a collatable type but the
		 * collation could not be resolved, so double-check.  (We must check
		 * this here because DefineRelation would adopt the type's default
		 * collation rather than complaining.)
		 */
		if (!OidIsValid(col->collOid) &&
			type_is_collatable(col->typeName->typeOid))
			ereport(ERROR,
					(errcode(ERRCODE_INDETERMINATE_COLLATION),
					 errmsg("no collation was derived for column \"%s\" with collatable type %s",
							col->colname,
							format_type_be(col->typeName->typeOid)),
					 errhint("Use the COLLATE clause to set the collation explicitly.")));

		attrList = lappend(attrList, col);
	}

	if (lc != NULL)
		ereport(ERROR,
				(errcode(ERRCODE_SYNTAX_ERROR),
				 errmsg("too many column names were specified")));

	/*
	 * Actually create the target table
	 */
	intoRelationAddr = create_ctas_internal(attrList, into, queryDesc, false);

	/*
	 * Finally we can open the target table
	 */
	intoRelationDesc = table_open(intoRelationAddr.objectId, AccessExclusiveLock);

	/*
	 * Check INSERT permission on the constructed table.
	 *
	 * XXX: It would arguably make sense to skip this check if into->skipData
	 * is true.
	 */
	rte = makeNode(RangeTblEntry);
	rte->rtekind = RTE_RELATION;
	rte->relid = intoRelationAddr.objectId;
	rte->relkind = relkind;
	rte->rellockmode = RowExclusiveLock;
	rte->requiredPerms = ACL_INSERT;

	for (attnum = 1; attnum <= intoRelationDesc->rd_att->natts; attnum++)
		rte->insertedCols = bms_add_member(rte->insertedCols,
										   attnum - FirstLowInvalidHeapAttributeNumber);

	ExecCheckRTPerms(list_make1(rte), true);

	/*
	 * Make sure the constructed table does not have RLS enabled.
	 *
	 * check_enable_rls() will ereport(ERROR) itself if the user has requested
	 * something invalid, and otherwise will return RLS_ENABLED if RLS should
	 * be enabled here.  We don't actually support that currently, so throw
	 * our own ereport(ERROR) if that happens.
	 */
	if (check_enable_rls(intoRelationAddr.objectId, InvalidOid, false) == RLS_ENABLED)
		ereport(ERROR,
				(errcode(ERRCODE_FEATURE_NOT_SUPPORTED),
				 (errmsg("policies not yet implemented for this command"))));

	/*
	 * Tentatively mark the target as populated, if it's a matview and we're
	 * going to fill it; otherwise, no change needed.
	 */
	if (is_matview && !into->skipData)
		SetMatViewPopulatedState(intoRelationDesc, true);

	/*
	 * Fill private fields of myState for use by later routines
	 */

	if (queryDesc->dest->mydest != DestIntoRel)
		queryDesc->dest = CreateIntoRelDestReceiver(into);
	myState = (DR_intorel *) queryDesc->dest;
	myState->rel = intoRelationDesc;
	myState->reladdr = intoRelationAddr;
	myState->output_cid = GetCurrentCommandId(true);

	/*
	 * We can skip WAL-logging the insertions, unless PITR or streaming
	 * replication is in use. We can skip the FSM in any case.
	 */
	myState->ti_options = TABLE_INSERT_SKIP_FSM |
		(XLogIsNeeded() ? 0 : TABLE_INSERT_SKIP_WAL);
	myState->bistate = GetBulkInsertState();

	/* Not using WAL requires smgr_targblock be initially invalid */
	Assert(RelationGetTargetBlock(intoRelationDesc) == InvalidBlockNumber);
}

/*
 * intorel_receive --- receive one tuple
 */
static bool
intorel_receive(TupleTableSlot *slot, DestReceiver *self)
{
	DR_intorel *myState = (DR_intorel *) self;
<<<<<<< HEAD
	Relation    into_rel = myState->rel;

	if (RelationIsAoRows(into_rel))
	{
		AOTupleId	aoTupleId;
		MemTuple	tuple;

		tuple = ExecCopySlotMemTuple(slot);
		if (myState->ao_insertDesc == NULL)
		{
			LockSegnoForWrite(into_rel, RESERVED_SEGNO);
			myState->ao_insertDesc = appendonly_insert_init(into_rel, RESERVED_SEGNO, false);
		}

		appendonly_insert(myState->ao_insertDesc, tuple, InvalidOid, &aoTupleId);
		pfree(tuple);
	}
	else if (RelationIsAoCols(into_rel))
	{
		if (myState->aocs_insertDes == NULL)
		{
			LockSegnoForWrite(into_rel, RESERVED_SEGNO);
			myState->aocs_insertDes = aocs_insert_init(into_rel, RESERVED_SEGNO, false);
		}

		aocs_insert(myState->aocs_insertDes, slot);
	}
	else
	{
		HeapTuple	tuple;

		/*
		 * get the heap tuple out of the tuple table slot, making sure we have a
		 * writable copy
		 */
		tuple = ExecMaterializeSlot(slot);

		/*
		 * force assignment of new OID (see comments in ExecInsert)
		 */
		if (myState->rel->rd_rel->relhasoids)
			HeapTupleSetOid(tuple, InvalidOid);

		heap_insert(myState->rel,
					tuple,
					myState->output_cid,
					myState->hi_options,
					myState->bistate,
					GetCurrentTransactionId());
	}
=======

	/*
	 * Note that the input slot might not be of the type of the target
	 * relation. That's supported by table_tuple_insert(), but slightly less
	 * efficient than inserting with the right slot - but the alternative
	 * would be to copy into a slot of the right type, which would not be
	 * cheap either. This also doesn't allow accessing per-AM data (say a
	 * tuple's xmin), but since we don't do that here...
	 */

	table_tuple_insert(myState->rel,
					   slot,
					   myState->output_cid,
					   myState->ti_options,
					   myState->bistate);
>>>>>>> 9e1c9f95

	/* We know this is a newly created relation, so there are no indexes */

	return true;
}

/*
 * intorel_shutdown --- executor end
 */
static void
intorel_shutdown(DestReceiver *self)
{
	DR_intorel *myState = (DR_intorel *) self;
	Relation	into_rel = myState->rel;

	if (into_rel == NULL)
		return;

	FreeBulkInsertState(myState->bistate);

	table_finish_bulk_insert(myState->rel, myState->ti_options);

	if (RelationIsAoRows(into_rel) && myState->ao_insertDesc)
		appendonly_insert_finish(myState->ao_insertDesc);
	else if (RelationIsAoCols(into_rel) && myState->aocs_insertDes)
		aocs_insert_finish(myState->aocs_insertDes);

	/* close rel, but keep lock until commit */
<<<<<<< HEAD
	heap_close(into_rel, NoLock);
=======
	table_close(myState->rel, NoLock);
>>>>>>> 9e1c9f95
	myState->rel = NULL;
}

/*
 * intorel_destroy --- release DestReceiver object
 */
static void
intorel_destroy(DestReceiver *self)
{
	pfree(self);
}

/*
 * Get the OID of the relation created for SELECT INTO or CREATE TABLE AS.
 *
 * To be called between ExecutorStart and ExecutorEnd.
 */
Oid
GetIntoRelOid(QueryDesc *queryDesc)
{
	DR_intorel *myState = (DR_intorel *) queryDesc->dest;
	Relation    into_rel = myState->rel;

	if (myState && myState->pub.mydest == DestIntoRel && into_rel)
		return RelationGetRelid(into_rel);
	else
		return InvalidOid;
}<|MERGE_RESOLUTION|>--- conflicted
+++ resolved
@@ -52,11 +52,7 @@
 #include "utils/rls.h"
 #include "utils/snapmgr.h"
 
-#include "access/appendonlywriter.h"
-#include "catalog/aoseg.h"
-#include "catalog/aovisimap.h"
 #include "catalog/oid_dispatch.h"
-#include "catalog/pg_attribute_encoding.h"
 #include "cdb/cdbappendonlyam.h"
 #include "cdb/cdbaocsam.h"
 #include "cdb/cdbdisp_query.h"
@@ -76,9 +72,6 @@
 	CommandId	output_cid;		/* cmin to insert in output tuples */
 	int			ti_options;		/* table_tuple_insert performance options */
 	BulkInsertState bistate;	/* bulk insert state */
-
-	struct AppendOnlyInsertDescData *ao_insertDesc; /* descriptor to AO tables */
-	struct AOCSInsertDescData *aocs_insertDes;      /* descriptor for aocs */
 } DR_intorel;
 
 static void intorel_startup_dummy(DestReceiver *self, int operation, TupleDesc typeinfo);
@@ -110,10 +103,6 @@
 	static char *validnsps[] = HEAP_RELOPT_NAMESPACES;
 	ObjectAddress intoRelationAddr;
 
-	Datum       reloptions;
-	int         relstorage;
-	StdRdOptions *stdRdOptions;
-
 	/* Sync OIDs for into relation, if any */
 	cdb_sync_oid_to_segments();
 
@@ -124,7 +113,6 @@
 	if (Gp_role == GP_ROLE_EXECUTE)
 	{
 		create = queryDesc->ddesc->intoCreateStmt;
-		relstorage = create->relStorage;
 	}
 	/* funny indentation to avoid re-indenting a lot of upstream code */
 	else
@@ -142,39 +130,17 @@
 	create->oncommit = into->onCommit;
 	create->tablespacename = into->tableSpaceName;
 	create->if_not_exists = false;
-	create->accessMethod = into->accessMethod;
-
-	/* Parse and validate any reloptions */
-	reloptions = transformRelOptions((Datum) 0,
-									 into->options,
-									 NULL,
-									 validnsps,
-									 true,
-									 false);
-
-	stdRdOptions = (StdRdOptions*) heap_reloptions(RELKIND_RELATION,
-												   reloptions,
-												   queryDesc->ddesc ? queryDesc->ddesc->useChangedAOOpts : true);
-	if(stdRdOptions->appendonly)
-		relstorage = stdRdOptions->columnstore ? RELSTORAGE_AOCOLS : RELSTORAGE_AOROWS;
-	else
-		relstorage = RELSTORAGE_HEAP;
 
 	create->distributedBy = NULL; /* We will pass a pre-made intoPolicy instead */
 	create->partitionBy = NULL; /* CTAS does not not support partition. */
 
-	create->deferredStmts = NULL;
-	create->is_part_child = false;
-	create->is_part_parent = false;
-	create->is_add_part = false;
-	create->is_split_part = false;
 	create->buildAoBlkdir = false;
 	create->attr_encodings = NULL; /* filled in by DefineRelation */
 
 	/* Save them in CreateStmt for dispatching. */
 	create->relKind = relkind;
-	create->relStorage = relstorage;
 	create->ownerid = GetUserId();
+	create->accessMethod = into->accessMethod;
 	create->isCtas = true;
   }
 	/* end of funny indentation */
@@ -188,23 +154,19 @@
 	 *
 	 * Pass the policy that was computed by the planner.
 	 */
-<<<<<<< HEAD
-	intoRelationAddr = DefineRelation(create,
-									  relkind,
-									  InvalidOid,
-									  NULL,
-									  relstorage,
-									  false,
-									  queryDesc->ddesc ? queryDesc->ddesc->useChangedAOOpts : true,
-									  queryDesc->plannedstmt->intoPolicy);
+    intoRelationAddr = DefineRelation(create,
+                                      relkind,
+                                      InvalidOid,
+                                      NULL,
+                                      NULL,
+                                      false,
+                                      queryDesc->ddesc ? queryDesc->ddesc->useChangedAOOpts : true,
+                                      queryDesc->plannedstmt->intoPolicy);
 
 	if (Gp_role == GP_ROLE_DISPATCH)
 	{
 		queryDesc->ddesc->intoCreateStmt = create;
 	}
-=======
-	intoRelationAddr = DefineRelation(create, relkind, InvalidOid, NULL, NULL);
->>>>>>> 9e1c9f95
 
 	/*
 	 * If necessary, create a TOAST table for the target table.  Note that
@@ -222,10 +184,7 @@
 
 	(void) heap_reloptions(RELKIND_TOASTVALUE, toast_options, true);
 
-	NewRelationCreateToastTable(intoRelationAddr.objectId, toast_options, false, false);
-	AlterTableCreateAoSegTable(intoRelationAddr.objectId, false, false);
-	/* don't create AO block directory here, it'll be created when needed. */
-	AlterTableCreateAoVisimapTable(intoRelationAddr.objectId, false, false);
+	NewRelationCreateToastTable(intoRelationAddr.objectId, toast_options);
 
 	/* Create the "view" part of a materialized view. */
 	if (is_matview)
@@ -435,25 +394,6 @@
 		 */
 		plan->intoClause = copyObject(stmt->into);
 
-		/* Create a QueryDesc, redirecting output to our tuple receiver */
-		queryDesc = CreateQueryDesc(plan, queryString,
-									GetActiveSnapshot(), InvalidSnapshot,
-									dest, params, 0);
-	}
-
-	if (into->skipData && !is_matview)
-	{
-		/*
-		 * If WITH NO DATA was specified, do not go through the rewriter,
-		 * planner and executor.  Just define the relation using a code path
-		 * similar to CREATE VIEW.  This avoids dump/restore problems stemming
-		 * from running the planner before all dependencies are set up.
-		 */
-		queryDesc->ddesc = makeNode(QueryDispatchDesc);
-		address = create_ctas_nodata(query->targetList, into, queryDesc);
-	}
-	else
-	{
 		/*
 		 * Use a snapshot with an updated command ID to ensure this query sees
 		 * results of any previously executed queries.  (This could only
@@ -464,14 +404,26 @@
 		PushCopiedSnapshot(GetActiveSnapshot());
 		UpdateActiveSnapshotCommandId();
 
-<<<<<<< HEAD
-		queryDesc->plannedstmt->query_mem = ResourceManagerGetQueryMemoryLimit(queryDesc->plannedstmt);
-=======
 		/* Create a QueryDesc, redirecting output to our tuple receiver */
 		queryDesc = CreateQueryDesc(plan, queryString,
 									GetActiveSnapshot(), InvalidSnapshot,
 									dest, params, queryEnv, 0);
->>>>>>> 9e1c9f95
+	}
+
+	if (into->skipData && !is_matview)
+	{
+		/*
+		 * If WITH NO DATA was specified, do not go through the rewriter,
+		 * planner and executor.  Just define the relation using a code path
+		 * similar to CREATE VIEW.  This avoids dump/restore problems stemming
+		 * from running the planner before all dependencies are set up.
+		 */
+		queryDesc->ddesc = makeNode(QueryDispatchDesc);
+		address = create_ctas_nodata(query->targetList, into, queryDesc);
+	}
+	else
+	{
+		queryDesc->plannedstmt->query_mem = ResourceManagerGetQueryMemoryLimit(queryDesc->plannedstmt);
 
 		/* call ExecutorStart to prepare the plan for execution */
 		ExecutorStart(queryDesc, GetIntoRelEFlags(into));
@@ -568,9 +520,6 @@
 	self->pub.mydest = DestIntoRel;
 	self->into = intoClause;
 
-	self->ao_insertDesc = NULL;
-	self->aocs_insertDes = NULL;
-
 	return (DestReceiver *) self;
 }
 
@@ -580,9 +529,19 @@
 static void
 intorel_startup_dummy(DestReceiver *self, int operation, TupleDesc typeinfo)
 {
-	/* no-op */
+	/*
+	 * In PostgreSQL, this is a no-op, but in GPDB, AO relations do need some
+	 * initialization of state, because the tableam API does not provide a
+	 * good enough interface for handling with this later, we need to
+	 * specifically all the init at start up.
+	 */
 
 	/* See intorel_initplan() for explanation */
+
+	if (RelationIsAoRows(((DR_intorel *)self)->rel))
+		appendonly_dml_init(((DR_intorel *)self)->rel, CMD_INSERT);
+	else if (RelationIsAoCols(((DR_intorel *)self)->rel))
+		aoco_dml_init(((DR_intorel *)self)->rel, CMD_INSERT);
 }
 
 /*
@@ -671,8 +630,14 @@
 
 	/*
 	 * Actually create the target table
-	 */
-	intoRelationAddr = create_ctas_internal(attrList, into, queryDesc, false);
+	 *
+	 * We also get here with CREATE TABLE AS EXECUTE ... WITH NO DATA. In that
+	 * case, dispatch the creation of the table immediately. Normally, the table
+	 * is created in the initialization of the plan in QEs, but with NO DATA, we
+	 * don't need to dispatch the plan.
+	 */
+	intoRelationAddr = create_ctas_internal(attrList, into, queryDesc,
+											(into->skipData && !is_matview) ? true : false);
 
 	/*
 	 * Finally we can open the target table
@@ -748,58 +713,6 @@
 intorel_receive(TupleTableSlot *slot, DestReceiver *self)
 {
 	DR_intorel *myState = (DR_intorel *) self;
-<<<<<<< HEAD
-	Relation    into_rel = myState->rel;
-
-	if (RelationIsAoRows(into_rel))
-	{
-		AOTupleId	aoTupleId;
-		MemTuple	tuple;
-
-		tuple = ExecCopySlotMemTuple(slot);
-		if (myState->ao_insertDesc == NULL)
-		{
-			LockSegnoForWrite(into_rel, RESERVED_SEGNO);
-			myState->ao_insertDesc = appendonly_insert_init(into_rel, RESERVED_SEGNO, false);
-		}
-
-		appendonly_insert(myState->ao_insertDesc, tuple, InvalidOid, &aoTupleId);
-		pfree(tuple);
-	}
-	else if (RelationIsAoCols(into_rel))
-	{
-		if (myState->aocs_insertDes == NULL)
-		{
-			LockSegnoForWrite(into_rel, RESERVED_SEGNO);
-			myState->aocs_insertDes = aocs_insert_init(into_rel, RESERVED_SEGNO, false);
-		}
-
-		aocs_insert(myState->aocs_insertDes, slot);
-	}
-	else
-	{
-		HeapTuple	tuple;
-
-		/*
-		 * get the heap tuple out of the tuple table slot, making sure we have a
-		 * writable copy
-		 */
-		tuple = ExecMaterializeSlot(slot);
-
-		/*
-		 * force assignment of new OID (see comments in ExecInsert)
-		 */
-		if (myState->rel->rd_rel->relhasoids)
-			HeapTupleSetOid(tuple, InvalidOid);
-
-		heap_insert(myState->rel,
-					tuple,
-					myState->output_cid,
-					myState->hi_options,
-					myState->bistate,
-					GetCurrentTransactionId());
-	}
-=======
 
 	/*
 	 * Note that the input slot might not be of the type of the target
@@ -815,7 +728,6 @@
 					   myState->output_cid,
 					   myState->ti_options,
 					   myState->bistate);
->>>>>>> 9e1c9f95
 
 	/* We know this is a newly created relation, so there are no indexes */
 
@@ -838,17 +750,8 @@
 
 	table_finish_bulk_insert(myState->rel, myState->ti_options);
 
-	if (RelationIsAoRows(into_rel) && myState->ao_insertDesc)
-		appendonly_insert_finish(myState->ao_insertDesc);
-	else if (RelationIsAoCols(into_rel) && myState->aocs_insertDes)
-		aocs_insert_finish(myState->aocs_insertDes);
-
 	/* close rel, but keep lock until commit */
-<<<<<<< HEAD
-	heap_close(into_rel, NoLock);
-=======
 	table_close(myState->rel, NoLock);
->>>>>>> 9e1c9f95
 	myState->rel = NULL;
 }
 
