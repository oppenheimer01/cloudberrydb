--- conflicted
+++ resolved
@@ -2,11 +2,7 @@
 CATALOG_NAME	:= postgres
 AVAIL_LANGUAGES	:= de es fr ja pt_BR tr
 GETTEXT_FILES	:= + gettext-files
-<<<<<<< HEAD
 GETTEXT_TRIGGERS:= _ errmsg errmsg_plural:1,2 errdetail errdetail_log errdetail_plural:1,2 errhint errcontext write_stderr yyerror
-=======
-GETTEXT_TRIGGERS:= _ errmsg errdetail errdetail_log errhint errcontext write_stderr yyerror
->>>>>>> 38e93482
 
 gettext-files: distprep
 	find $(srcdir)/ $(srcdir)/../port/ -name '*.c' -print >$@
