/*-------------------------------------------------------------------------
 *
 * rewriteHandler.c
 *		Primary module of query rewriter.
 *
<<<<<<< HEAD
 * Portions Copyright (c) 2006-2008, Greenplum inc
 * Portions Copyright (c) 2012-Present Pivotal Software, Inc.
 * Portions Copyright (c) 1996-2012, PostgreSQL Global Development Group
=======
 * Portions Copyright (c) 1996-2013, PostgreSQL Global Development Group
>>>>>>> e472b921
 * Portions Copyright (c) 1994, Regents of the University of California
 *
 * IDENTIFICATION
 *	  src/backend/rewrite/rewriteHandler.c
 *
 *-------------------------------------------------------------------------
 */
#include "postgres.h"

#include "access/sysattr.h"
#include "catalog/pg_type.h"
#include "commands/trigger.h"
#include "foreign/fdwapi.h"
#include "nodes/makefuncs.h"
#include "nodes/nodeFuncs.h"
#include "parser/analyze.h"
#include "parser/parse_coerce.h"
#include "parser/parsetree.h"
#include "rewrite/rewriteDefine.h"
#include "rewrite/rewriteHandler.h"
#include "rewrite/rewriteManip.h"
#include "utils/builtins.h"
#include "utils/lsyscache.h"
#include "utils/rel.h"


/* We use a list of these to detect recursion in RewriteQuery */
typedef struct rewrite_event
{
	Oid			relation;		/* OID of relation having rules */
	CmdType		event;			/* type of rule being fired */
} rewrite_event;

static bool acquireLocksOnSubLinks(Node *node, void *context);
static Query *rewriteRuleAction(Query *parsetree,
				  Query *rule_action,
				  Node *rule_qual,
				  int rt_index,
				  CmdType event,
				  bool *returning_flag);
static List *adjustJoinTreeList(Query *parsetree, bool removert, int rt_index);
static void rewriteTargetListIU(Query *parsetree, Relation target_relation,
					List **attrno_list);
static TargetEntry *process_matched_tle(TargetEntry *src_tle,
					TargetEntry *prior_tle,
					const char *attrName);
static Node *get_assignment_input(Node *node);
static void rewriteValuesRTE(RangeTblEntry *rte, Relation target_relation,
				 List *attrnos);
static void rewriteTargetListUD(Query *parsetree, RangeTblEntry *target_rte,
					Relation target_relation);
static void markQueryForLocking(Query *qry, Node *jtnode,
				  LockClauseStrength strength, bool noWait, bool pushedDown);
static List *matchLocks(CmdType event, RuleLock *rulelocks,
		   int varno, Query *parsetree);
static Query *fireRIRrules(Query *parsetree, List *activeRIRs,
			 bool forUpdatePushedDown);


/*
 * AcquireRewriteLocks -
 *	  Acquire suitable locks on all the relations mentioned in the Query.
 *	  These locks will ensure that the relation schemas don't change under us
 *	  while we are rewriting and planning the query.
 *
 * forUpdatePushedDown indicates that a pushed-down FOR [KEY] UPDATE/SHARE applies
 * to the current subquery, requiring all rels to be opened with RowShareLock.
 * This should always be false at the start of the recursion.
 *
 * A secondary purpose of this routine is to fix up JOIN RTE references to
 * dropped columns (see details below).  Because the RTEs are modified in
 * place, it is generally appropriate for the caller of this routine to have
 * first done a copyObject() to make a writable copy of the querytree in the
 * current memory context.
 *
 * This processing can, and for efficiency's sake should, be skipped when the
 * querytree has just been built by the parser: parse analysis already got
 * all the same locks we'd get here, and the parser will have omitted dropped
 * columns from JOINs to begin with.  But we must do this whenever we are
 * dealing with a querytree produced earlier than the current command.
 *
 * About JOINs and dropped columns: although the parser never includes an
 * already-dropped column in a JOIN RTE's alias var list, it is possible for
 * such a list in a stored rule to include references to dropped columns.
 * (If the column is not explicitly referenced anywhere else in the query,
 * the dependency mechanism won't consider it used by the rule and so won't
 * prevent the column drop.)  To support get_rte_attribute_is_dropped(),
 * we replace join alias vars that reference dropped columns with NULL Const
 * nodes.
 *
 * (In PostgreSQL 8.0, we did not do this processing but instead had
 * get_rte_attribute_is_dropped() recurse to detect dropped columns in joins.
 * That approach had horrible performance unfortunately; in particular
 * construction of a nested join was O(N^2) in the nesting depth.)
 */
void
AcquireRewriteLocks(Query *parsetree, bool forUpdatePushedDown)
{
	ListCell   *l;
	int			rt_index;

	/*
	 * First, process RTEs of the current query level.
	 */
	rt_index = 0;
	foreach(l, parsetree->rtable)
	{
		RangeTblEntry *rte = (RangeTblEntry *) lfirst(l);
		Relation	rel;
		LOCKMODE	lockmode;
		bool        needLockUpgrade;
		List	   *newaliasvars;
		Index		curinputvarno;
		RangeTblEntry *curinputrte;
		ListCell   *ll;

		++rt_index;
		switch (rte->rtekind)
		{
			case RTE_RELATION:

				/*
				 * Grab the appropriate lock type for the relation, and do not
				 * release it until end of transaction. This protects the
				 * rewriter and planner against schema changes mid-query.
				 *
				 * If the relation is the query's result relation, then we
				 * need RowExclusiveLock.  Otherwise, check to see if the
				 * relation is accessed FOR [KEY] UPDATE/SHARE or not.	We
				 * can't just grab AccessShareLock because then the executor
				 * would be trying to upgrade the lock, leading to possible
				 * deadlocks.
				 *
				 * CDB: The proper lock mode depends on whether the relation is
				 * local or distributed, which is discovered by heap_open().
				 * To handle this we make use of CdbOpenRelation().
				 */
				needLockUpgrade = false;
				if (rt_index == parsetree->resultRelation)
					lockmode = RowExclusiveLock;
				else if (forUpdatePushedDown ||
						 get_parse_rowmark(parsetree, rt_index) != NULL)
					lockmode = RowShareLock;
				else
					lockmode = AccessShareLock;

				/* Target of INSERT/UPDATE/DELETE? */
				if (rt_index == parsetree->resultRelation)
				{
					lockmode = RowExclusiveLock;
					if (parsetree->commandType != CMD_INSERT)
						needLockUpgrade = true;
				}

				/* FOR UPDATE/SHARE? */
				else if (get_parse_rowmark(parsetree, rt_index) != NULL)
				{
					needLockUpgrade = true;
				}

				/* Take a lock either using CDB lock promotion or not */
				if (needLockUpgrade)
				{
					rel = CdbOpenRelation(rte->relid, lockmode, false, NULL);
				}
				else
				{
					rel = heap_open(rte->relid, lockmode);
				}

				/*
				 * While we have the relation open, update the RTE's relkind,
				 * just in case it changed since this rule was made.
				 */
				rte->relkind = rel->rd_rel->relkind;

				/* Close the relcache entry without releasing the lock. */
				heap_close(rel, NoLock);
				break;

			case RTE_JOIN:

				/*
				 * Scan the join's alias var list to see if any columns have
				 * been dropped, and if so replace those Vars with NULL
				 * Consts.
				 *
				 * Since a join has only two inputs, we can expect to see
				 * multiple references to the same input RTE; optimize away
				 * multiple fetches.
				 */
				newaliasvars = NIL;
				curinputvarno = 0;
				curinputrte = NULL;
				foreach(ll, rte->joinaliasvars)
				{
					Var		   *aliasvar = (Var *) lfirst(ll);

					/*
					 * If the list item isn't a simple Var, then it must
					 * represent a merged column, ie a USING column, and so it
					 * couldn't possibly be dropped, since it's referenced in
					 * the join clause.  (Conceivably it could also be a NULL
					 * constant already?  But that's OK too.)
					 */
					if (IsA(aliasvar, Var))
					{
						/*
						 * The elements of an alias list have to refer to
						 * earlier RTEs of the same rtable, because that's the
						 * order the planner builds things in.	So we already
						 * processed the referenced RTE, and so it's safe to
						 * use get_rte_attribute_is_dropped on it. (This might
						 * not hold after rewriting or planning, but it's OK
						 * to assume here.)
						 */
						Assert(aliasvar->varlevelsup == 0);
						if (aliasvar->varno != curinputvarno)
						{
							curinputvarno = aliasvar->varno;
							if (curinputvarno >= rt_index)
								elog(ERROR, "unexpected varno %d in JOIN RTE %d",
									 curinputvarno, rt_index);
							curinputrte = rt_fetch(curinputvarno,
												   parsetree->rtable);
						}
						if (get_rte_attribute_is_dropped(curinputrte,
														 aliasvar->varattno))
						{
							/*
							 * can't use vartype here, since that might be a
							 * now-dropped type OID, but it doesn't really
							 * matter what type the Const claims to be.
							 */
							aliasvar = (Var *) makeNullConst(INT4OID, -1, InvalidOid);
						}
					}
					newaliasvars = lappend(newaliasvars, aliasvar);
				}
				rte->joinaliasvars = newaliasvars;
				break;

			case RTE_SUBQUERY:

				/*
				 * The subquery RTE itself is all right, but we have to
				 * recurse to process the represented subquery.
				 */
				AcquireRewriteLocks(rte->subquery,
									(forUpdatePushedDown ||
							get_parse_rowmark(parsetree, rt_index) != NULL));
				break;

			default:
				/* ignore other types of RTEs */
				break;
		}
	}

	/* Recurse into subqueries in WITH */
	foreach(l, parsetree->cteList)
	{
		CommonTableExpr *cte = (CommonTableExpr *) lfirst(l);

		AcquireRewriteLocks((Query *) cte->ctequery, false);
	}

	/*
	 * Recurse into sublink subqueries, too.  But we already did the ones in
	 * the rtable and cteList.
	 */
	if (parsetree->hasSubLinks)
		query_tree_walker(parsetree, acquireLocksOnSubLinks, NULL,
						  QTW_IGNORE_RC_SUBQUERIES);
}

/*
 * Walker to find sublink subqueries for AcquireRewriteLocks
 */
static bool
acquireLocksOnSubLinks(Node *node, void *context)
{
	if (node == NULL)
		return false;
	if (IsA(node, SubLink))
	{
		SubLink    *sub = (SubLink *) node;

		/* Do what we came for */
		AcquireRewriteLocks((Query *) sub->subselect, false);
		/* Fall through to process lefthand args of SubLink */
	}

	/*
	 * Do NOT recurse into Query nodes, because AcquireRewriteLocks already
	 * processed subselects of subselects for us.
	 */
	return expression_tree_walker(node, acquireLocksOnSubLinks, context);
}


/*
 * rewriteRuleAction -
 *	  Rewrite the rule action with appropriate qualifiers (taken from
 *	  the triggering query).
 *
 * Input arguments:
 *	parsetree - original query
 *	rule_action - one action (query) of a rule
 *	rule_qual - WHERE condition of rule, or NULL if unconditional
 *	rt_index - RT index of result relation in original query
 *	event - type of rule event
 * Output arguments:
 *	*returning_flag - set TRUE if we rewrite RETURNING clause in rule_action
 *					(must be initialized to FALSE)
 * Return value:
 *	rewritten form of rule_action
 */
static Query *
rewriteRuleAction(Query *parsetree,
				  Query *rule_action,
				  Node *rule_qual,
				  int rt_index,
				  CmdType event,
				  bool *returning_flag)
{
	int			current_varno,
				new_varno;
	int			rt_length;
	Query	   *sub_action;
	Query	  **sub_action_ptr;

	/*
	 * Make modifiable copies of rule action and qual (what we're passed are
	 * the stored versions in the relcache; don't touch 'em!).
	 */
	rule_action = (Query *) copyObject(rule_action);
	rule_qual = (Node *) copyObject(rule_qual);

	/*
	 * Acquire necessary locks and fix any deleted JOIN RTE entries.
	 */
	AcquireRewriteLocks(rule_action, false);
	(void) acquireLocksOnSubLinks(rule_qual, NULL);

	current_varno = rt_index;
	rt_length = list_length(parsetree->rtable);
	new_varno = PRS2_NEW_VARNO + rt_length;

	/*
	 * Adjust rule action and qual to offset its varnos, so that we can merge
	 * its rtable with the main parsetree's rtable.
	 *
	 * If the rule action is an INSERT...SELECT, the OLD/NEW rtable entries
	 * will be in the SELECT part, and we have to modify that rather than the
	 * top-level INSERT (kluge!).
	 */
	sub_action = getInsertSelectQuery(rule_action, &sub_action_ptr);

	OffsetVarNodes((Node *) sub_action, rt_length, 0);
	OffsetVarNodes(rule_qual, rt_length, 0);
	/* but references to OLD should point at original rt_index */
	ChangeVarNodes((Node *) sub_action,
				   PRS2_OLD_VARNO + rt_length, rt_index, 0);
	ChangeVarNodes(rule_qual,
				   PRS2_OLD_VARNO + rt_length, rt_index, 0);

	/*
	 * Generate expanded rtable consisting of main parsetree's rtable plus
	 * rule action's rtable; this becomes the complete rtable for the rule
	 * action.	Some of the entries may be unused after we finish rewriting,
	 * but we leave them all in place for two reasons:
	 *
	 * We'd have a much harder job to adjust the query's varnos if we
	 * selectively removed RT entries.
	 *
	 * If the rule is INSTEAD, then the original query won't be executed at
	 * all, and so its rtable must be preserved so that the executor will do
	 * the correct permissions checks on it.
	 *
	 * RT entries that are not referenced in the completed jointree will be
	 * ignored by the planner, so they do not affect query semantics.  But any
	 * permissions checks specified in them will be applied during executor
	 * startup (see ExecCheckRTEPerms()).  This allows us to check that the
	 * caller has, say, insert-permission on a view, when the view is not
	 * semantically referenced at all in the resulting query.
	 *
	 * When a rule is not INSTEAD, the permissions checks done on its copied
	 * RT entries will be redundant with those done during execution of the
	 * original query, but we don't bother to treat that case differently.
	 *
	 * NOTE: because planner will destructively alter rtable, we must ensure
	 * that rule action's rtable is separate and shares no substructure with
	 * the main rtable.  Hence do a deep copy here.
	 */
	sub_action->rtable = list_concat((List *) copyObject(parsetree->rtable),
									 sub_action->rtable);

	/*
	 * There could have been some SubLinks in parsetree's rtable, in which
	 * case we'd better mark the sub_action correctly.
	 */
	if (parsetree->hasSubLinks && !sub_action->hasSubLinks)
	{
		ListCell   *lc;

		foreach(lc, parsetree->rtable)
		{
			RangeTblEntry *rte = (RangeTblEntry *) lfirst(lc);

			switch (rte->rtekind)
			{
				case RTE_TABLEFUNCTION:
					sub_action->hasSubLinks =
						checkExprHasSubLink(rte->funcexpr);
					break;
				case RTE_FUNCTION:
					sub_action->hasSubLinks =
						checkExprHasSubLink(rte->funcexpr);
					break;
				case RTE_VALUES:
					sub_action->hasSubLinks =
						checkExprHasSubLink((Node *) rte->values_lists);
					break;
				default:
					/* other RTE types don't contain bare expressions */
					break;
			}
			if (sub_action->hasSubLinks)
				break;			/* no need to keep scanning rtable */
		}
	}

	/*
	 * Each rule action's jointree should be the main parsetree's jointree
	 * plus that rule's jointree, but usually *without* the original rtindex
	 * that we're replacing (if present, which it won't be for INSERT). Note
	 * that if the rule action refers to OLD, its jointree will add a
	 * reference to rt_index.  If the rule action doesn't refer to OLD, but
	 * either the rule_qual or the user query quals do, then we need to keep
	 * the original rtindex in the jointree to provide data for the quals.	We
	 * don't want the original rtindex to be joined twice, however, so avoid
	 * keeping it if the rule action mentions it.
	 *
	 * As above, the action's jointree must not share substructure with the
	 * main parsetree's.
	 */
	if (sub_action->commandType != CMD_UTILITY)
	{
		bool		keeporig;
		List	   *newjointree;

		Assert(sub_action->jointree != NULL);
		keeporig = (!rangeTableEntry_used((Node *) sub_action->jointree,
										  rt_index, 0)) &&
			(rangeTableEntry_used(rule_qual, rt_index, 0) ||
			 rangeTableEntry_used(parsetree->jointree->quals, rt_index, 0));
		newjointree = adjustJoinTreeList(parsetree, !keeporig, rt_index);
		if (newjointree != NIL)
		{
			/*
			 * If sub_action is a setop, manipulating its jointree will do no
			 * good at all, because the jointree is dummy.	(Perhaps someday
			 * we could push the joining and quals down to the member
			 * statements of the setop?)
			 */
			if (sub_action->setOperations != NULL)
				ereport(ERROR,
						(errcode(ERRCODE_FEATURE_NOT_SUPPORTED),
						 errmsg("conditional UNION/INTERSECT/EXCEPT statements are not implemented")));

			sub_action->jointree->fromlist =
				list_concat(newjointree, sub_action->jointree->fromlist);

			/*
			 * There could have been some SubLinks in newjointree, in which
			 * case we'd better mark the sub_action correctly.
			 */
			if (parsetree->hasSubLinks && !sub_action->hasSubLinks)
				sub_action->hasSubLinks =
					checkExprHasSubLink((Node *) newjointree);
		}
	}

	/*
	 * If the original query has any CTEs, copy them into the rule action. But
	 * we don't need them for a utility action.
	 */
	if (parsetree->cteList != NIL && sub_action->commandType != CMD_UTILITY)
	{
		ListCell   *lc;

		/*
		 * Annoying implementation restriction: because CTEs are identified by
		 * name within a cteList, we can't merge a CTE from the original query
		 * if it has the same name as any CTE in the rule action.
		 *
		 * This could possibly be fixed by using some sort of internally
		 * generated ID, instead of names, to link CTE RTEs to their CTEs.
		 */
		foreach(lc, parsetree->cteList)
		{
			CommonTableExpr *cte = (CommonTableExpr *) lfirst(lc);
			ListCell   *lc2;

			foreach(lc2, sub_action->cteList)
			{
				CommonTableExpr *cte2 = (CommonTableExpr *) lfirst(lc2);

				if (strcmp(cte->ctename, cte2->ctename) == 0)
					ereport(ERROR,
							(errcode(ERRCODE_FEATURE_NOT_SUPPORTED),
							 errmsg("WITH query name \"%s\" appears in both a rule action and the query being rewritten",
									cte->ctename)));
			}
		}

		/* OK, it's safe to combine the CTE lists */
		sub_action->cteList = list_concat(sub_action->cteList,
										  copyObject(parsetree->cteList));
	}

	/*
	 * Event Qualification forces copying of parsetree and splitting into two
	 * queries one w/rule_qual, one w/NOT rule_qual. Also add user query qual
	 * onto rule action
	 */
	AddQual(sub_action, rule_qual);

	AddQual(sub_action, parsetree->jointree->quals);

	/*
	 * Rewrite new.attribute with right hand side of target-list entry for
	 * appropriate field name in insert/update.
	 *
	 * KLUGE ALERT: since ReplaceVarsFromTargetList returns a mutated copy, we
	 * can't just apply it to sub_action; we have to remember to update the
	 * sublink inside rule_action, too.
	 */
	if ((event == CMD_INSERT || event == CMD_UPDATE) &&
		sub_action->commandType != CMD_UTILITY)
	{
		sub_action = (Query *)
			ReplaceVarsFromTargetList((Node *) sub_action,
									  new_varno,
									  0,
									  rt_fetch(new_varno, sub_action->rtable),
									  parsetree->targetList,
									  (event == CMD_UPDATE) ?
									  REPLACEVARS_CHANGE_VARNO :
									  REPLACEVARS_SUBSTITUTE_NULL,
									  current_varno,
									  NULL);
		if (sub_action_ptr)
			*sub_action_ptr = sub_action;
		else
			rule_action = sub_action;
	}

	/*
	 * If rule_action has a RETURNING clause, then either throw it away if the
	 * triggering query has no RETURNING clause, or rewrite it to emit what
	 * the triggering query's RETURNING clause asks for.  Throw an error if
	 * more than one rule has a RETURNING clause.
	 */
	if (!parsetree->returningList)
		rule_action->returningList = NIL;
	else if (rule_action->returningList)
	{
		if (*returning_flag)
			ereport(ERROR,
					(errcode(ERRCODE_FEATURE_NOT_SUPPORTED),
				   errmsg("cannot have RETURNING lists in multiple rules")));
		*returning_flag = true;
		rule_action->returningList = (List *)
			ReplaceVarsFromTargetList((Node *) parsetree->returningList,
									  parsetree->resultRelation,
									  0,
									  rt_fetch(parsetree->resultRelation,
											   parsetree->rtable),
									  rule_action->returningList,
									  REPLACEVARS_REPORT_ERROR,
									  0,
									  &rule_action->hasSubLinks);

		/*
		 * There could have been some SubLinks in parsetree's returningList,
		 * in which case we'd better mark the rule_action correctly.
		 */
		if (parsetree->hasSubLinks && !rule_action->hasSubLinks)
			rule_action->hasSubLinks =
				checkExprHasSubLink((Node *) rule_action->returningList);
	}

	return rule_action;
}

/*
 * Copy the query's jointree list, and optionally attempt to remove any
 * occurrence of the given rt_index as a top-level join item (we do not look
 * for it within join items; this is OK because we are only expecting to find
 * it as an UPDATE or DELETE target relation, which will be at the top level
 * of the join).  Returns modified jointree list --- this is a separate copy
 * sharing no nodes with the original.
 */
static List *
adjustJoinTreeList(Query *parsetree, bool removert, int rt_index)
{
	List	   *newjointree = copyObject(parsetree->jointree->fromlist);
	ListCell   *l;

	if (removert)
	{
		foreach(l, newjointree)
		{
			RangeTblRef *rtr = lfirst(l);

			if (IsA(rtr, RangeTblRef) &&
				rtr->rtindex == rt_index)
			{
				newjointree = list_delete_ptr(newjointree, rtr);

				/*
				 * foreach is safe because we exit loop after list_delete...
				 */
				break;
			}
		}
	}
	return newjointree;
}


/*
 * rewriteTargetListIU - rewrite INSERT/UPDATE targetlist into standard form
 *
 * This has the following responsibilities:
 *
 * 1. For an INSERT, add tlist entries to compute default values for any
 * attributes that have defaults and are not assigned to in the given tlist.
 * (We do not insert anything for default-less attributes, however.  The
 * planner will later insert NULLs for them, but there's no reason to slow
 * down rewriter processing with extra tlist nodes.)  Also, for both INSERT
 * and UPDATE, replace explicit DEFAULT specifications with column default
 * expressions.
 *
 * 2. For an UPDATE on a view, add tlist entries for any unassigned-to
 * attributes, assigning them their old values.  These will later get
 * expanded to the output values of the view.  (This is equivalent to what
 * the planner's expand_targetlist() will do for UPDATE on a regular table,
 * but it's more convenient to do it here while we still have easy access
 * to the view's original RT index.)
 *
 * 3. Merge multiple entries for the same target attribute, or declare error
 * if we can't.  Multiple entries are only allowed for INSERT/UPDATE of
 * portions of an array or record field, for example
 *			UPDATE table SET foo[2] = 42, foo[4] = 43;
 * We can merge such operations into a single assignment op.  Essentially,
 * the expression we want to produce in this case is like
 *		foo = array_set(array_set(foo, 2, 42), 4, 43)
 *
 * 4. Sort the tlist into standard order: non-junk fields in order by resno,
 * then junk fields (these in no particular order).
 *
 * We must do items 1,2,3 before firing rewrite rules, else rewritten
 * references to NEW.foo will produce wrong or incomplete results.	Item 4
 * is not needed for rewriting, but will be needed by the planner, and we
 * can do it essentially for free while handling the other items.
 *
 * If attrno_list isn't NULL, we return an additional output besides the
 * rewritten targetlist: an integer list of the assigned-to attnums, in
 * order of the original tlist's non-junk entries.  This is needed for
 * processing VALUES RTEs.
 */
static void
rewriteTargetListIU(Query *parsetree, Relation target_relation,
					List **attrno_list)
{
	CmdType		commandType = parsetree->commandType;
	TargetEntry **new_tles;
	List	   *new_tlist = NIL;
	List	   *junk_tlist = NIL;
	Form_pg_attribute att_tup;
	int			attrno,
				next_junk_attrno,
				numattrs;
	ListCell   *temp;

	if (attrno_list)			/* initialize optional result list */
		*attrno_list = NIL;

	/*
	 * We process the normal (non-junk) attributes by scanning the input tlist
	 * once and transferring TLEs into an array, then scanning the array to
	 * build an output tlist.  This avoids O(N^2) behavior for large numbers
	 * of attributes.
	 *
	 * Junk attributes are tossed into a separate list during the same tlist
	 * scan, then appended to the reconstructed tlist.
	 */
	numattrs = RelationGetNumberOfAttributes(target_relation);
	new_tles = (TargetEntry **) palloc0(numattrs * sizeof(TargetEntry *));
	next_junk_attrno = numattrs + 1;

	foreach(temp, parsetree->targetList)
	{
		TargetEntry *old_tle = (TargetEntry *) lfirst(temp);

		if (!old_tle->resjunk)
		{
			/* Normal attr: stash it into new_tles[] */
			attrno = old_tle->resno;
			if (attrno < 1 || attrno > numattrs)
				elog(ERROR, "bogus resno %d in targetlist", attrno);
			att_tup = target_relation->rd_att->attrs[attrno - 1];

			/* put attrno into attrno_list even if it's dropped */
			if (attrno_list)
				*attrno_list = lappend_int(*attrno_list, attrno);

			/* We can (and must) ignore deleted attributes */
			if (att_tup->attisdropped)
				continue;

			/* Merge with any prior assignment to same attribute */
			new_tles[attrno - 1] =
				process_matched_tle(old_tle,
									new_tles[attrno - 1],
									NameStr(att_tup->attname));
		}
		else
		{
			/*
			 * Copy all resjunk tlist entries to junk_tlist, and assign them
			 * resnos above the last real resno.
			 *
			 * Typical junk entries include ORDER BY or GROUP BY expressions
			 * (are these actually possible in an INSERT or UPDATE?), system
			 * attribute references, etc.
			 */

			/* Get the resno right, but don't copy unnecessarily */
			if (old_tle->resno != next_junk_attrno)
			{
				old_tle = flatCopyTargetEntry(old_tle);
				old_tle->resno = next_junk_attrno;
			}
			junk_tlist = lappend(junk_tlist, old_tle);
			next_junk_attrno++;
		}
	}

	for (attrno = 1; attrno <= numattrs; attrno++)
	{
		TargetEntry *new_tle = new_tles[attrno - 1];

		att_tup = target_relation->rd_att->attrs[attrno - 1];

		/* We can (and must) ignore deleted attributes */
		if (att_tup->attisdropped)
			continue;

		/*
		 * Handle the two cases where we need to insert a default expression:
		 * it's an INSERT and there's no tlist entry for the column, or the
		 * tlist entry is a DEFAULT placeholder node.
		 */
		if ((new_tle == NULL && commandType == CMD_INSERT) ||
			(new_tle && new_tle->expr && IsA(new_tle->expr, SetToDefault)))
		{
			Node	   *new_expr;

			new_expr = build_column_default(target_relation, attrno);

			/*
			 * If there is no default (ie, default is effectively NULL), we
			 * can omit the tlist entry in the INSERT case, since the planner
			 * can insert a NULL for itself, and there's no point in spending
			 * any more rewriter cycles on the entry.  But in the UPDATE case
			 * we've got to explicitly set the column to NULL.
			 */
			if (!new_expr)
			{
				if (commandType == CMD_INSERT)
					new_tle = NULL;
				else
				{
					new_expr = (Node *) makeConst(att_tup->atttypid,
												  -1,
												  att_tup->attcollation,
												  att_tup->attlen,
												  (Datum) 0,
												  true, /* isnull */
												  att_tup->attbyval);
					/* this is to catch a NOT NULL domain constraint */
					new_expr = coerce_to_domain(new_expr,
												InvalidOid, -1,
												att_tup->atttypid,
												COERCE_IMPLICIT_CAST,
												-1,
												false,
												false);
				}
			}

			if (new_expr)
				new_tle = makeTargetEntry((Expr *) new_expr,
										  attrno,
										  pstrdup(NameStr(att_tup->attname)),
										  false);
		}

		/*
		 * For an UPDATE on a view, provide a dummy entry whenever there is no
		 * explicit assignment.
		 */
		if (new_tle == NULL && commandType == CMD_UPDATE &&
			target_relation->rd_rel->relkind == RELKIND_VIEW)
		{
			Node	   *new_expr;

			new_expr = (Node *) makeVar(parsetree->resultRelation,
										attrno,
										att_tup->atttypid,
										att_tup->atttypmod,
										att_tup->attcollation,
										0);

			new_tle = makeTargetEntry((Expr *) new_expr,
									  attrno,
									  pstrdup(NameStr(att_tup->attname)),
									  false);
		}

		if (new_tle)
			new_tlist = lappend(new_tlist, new_tle);
	}

	pfree(new_tles);

	parsetree->targetList = list_concat(new_tlist, junk_tlist);
}


/*
 * Convert a matched TLE from the original tlist into a correct new TLE.
 *
 * This routine detects and handles multiple assignments to the same target
 * attribute.  (The attribute name is needed only for error messages.)
 */
static TargetEntry *
process_matched_tle(TargetEntry *src_tle,
					TargetEntry *prior_tle,
					const char *attrName)
{
	TargetEntry *result;
	Node	   *src_expr;
	Node	   *prior_expr;
	Node	   *src_input;
	Node	   *prior_input;
	Node	   *priorbottom;
	Node	   *newexpr;

	if (prior_tle == NULL)
	{
		/*
		 * Normal case where this is the first assignment to the attribute.
		 */
		return src_tle;
	}

	/*----------
	 * Multiple assignments to same attribute.	Allow only if all are
	 * FieldStore or ArrayRef assignment operations.  This is a bit
	 * tricky because what we may actually be looking at is a nest of
	 * such nodes; consider
	 *		UPDATE tab SET col.fld1.subfld1 = x, col.fld2.subfld2 = y
	 * The two expressions produced by the parser will look like
	 *		FieldStore(col, fld1, FieldStore(placeholder, subfld1, x))
	 *		FieldStore(col, fld2, FieldStore(placeholder, subfld2, x))
	 * However, we can ignore the substructure and just consider the top
	 * FieldStore or ArrayRef from each assignment, because it works to
	 * combine these as
	 *		FieldStore(FieldStore(col, fld1,
	 *							  FieldStore(placeholder, subfld1, x)),
	 *				   fld2, FieldStore(placeholder, subfld2, x))
	 * Note the leftmost expression goes on the inside so that the
	 * assignments appear to occur left-to-right.
	 *
	 * For FieldStore, instead of nesting we can generate a single
	 * FieldStore with multiple target fields.	We must nest when
	 * ArrayRefs are involved though.
	 *----------
	 */
	src_expr = (Node *) src_tle->expr;
	prior_expr = (Node *) prior_tle->expr;
	src_input = get_assignment_input(src_expr);
	prior_input = get_assignment_input(prior_expr);
	if (src_input == NULL ||
		prior_input == NULL ||
		exprType(src_expr) != exprType(prior_expr))
		ereport(ERROR,
				(errcode(ERRCODE_SYNTAX_ERROR),
				 errmsg("multiple assignments to same column \"%s\"",
						attrName)));

	/*
	 * Prior TLE could be a nest of assignments if we do this more than once.
	 */
	priorbottom = prior_input;
	for (;;)
	{
		Node	   *newbottom = get_assignment_input(priorbottom);

		if (newbottom == NULL)
			break;				/* found the original Var reference */
		priorbottom = newbottom;
	}
	if (!equal(priorbottom, src_input))
		ereport(ERROR,
				(errcode(ERRCODE_SYNTAX_ERROR),
				 errmsg("multiple assignments to same column \"%s\"",
						attrName)));

	/*
	 * Looks OK to nest 'em.
	 */
	if (IsA(src_expr, FieldStore))
	{
		FieldStore *fstore = makeNode(FieldStore);

		if (IsA(prior_expr, FieldStore))
		{
			/* combine the two */
			memcpy(fstore, prior_expr, sizeof(FieldStore));
			fstore->newvals =
				list_concat(list_copy(((FieldStore *) prior_expr)->newvals),
							list_copy(((FieldStore *) src_expr)->newvals));
			fstore->fieldnums =
				list_concat(list_copy(((FieldStore *) prior_expr)->fieldnums),
							list_copy(((FieldStore *) src_expr)->fieldnums));
		}
		else
		{
			/* general case, just nest 'em */
			memcpy(fstore, src_expr, sizeof(FieldStore));
			fstore->arg = (Expr *) prior_expr;
		}
		newexpr = (Node *) fstore;
	}
	else if (IsA(src_expr, ArrayRef))
	{
		ArrayRef   *aref = makeNode(ArrayRef);

		memcpy(aref, src_expr, sizeof(ArrayRef));
		aref->refexpr = (Expr *) prior_expr;
		newexpr = (Node *) aref;
	}
	else
	{
		elog(ERROR, "cannot happen");
		newexpr = NULL;
	}

	result = flatCopyTargetEntry(src_tle);
	result->expr = (Expr *) newexpr;
	return result;
}

/*
 * If node is an assignment node, return its input; else return NULL
 */
static Node *
get_assignment_input(Node *node)
{
	if (node == NULL)
		return NULL;
	if (IsA(node, FieldStore))
	{
		FieldStore *fstore = (FieldStore *) node;

		return (Node *) fstore->arg;
	}
	else if (IsA(node, ArrayRef))
	{
		ArrayRef   *aref = (ArrayRef *) node;

		if (aref->refassgnexpr == NULL)
			return NULL;
		return (Node *) aref->refexpr;
	}
	return NULL;
}

/*
 * Make an expression tree for the default value for a column.
 *
 * If there is no default, return a NULL instead.
 */
Node *
build_column_default(Relation rel, int attrno)
{
	TupleDesc	rd_att = rel->rd_att;
	Form_pg_attribute att_tup = rd_att->attrs[attrno - 1];
	Oid			atttype = att_tup->atttypid;
	int32		atttypmod = att_tup->atttypmod;
	Node	   *expr = NULL;
	Oid			exprtype;

	/*
	 * Scan to see if relation has a default for this column.
	 */
	if (rd_att->constr && rd_att->constr->num_defval > 0)
	{
		AttrDefault *defval = rd_att->constr->defval;
		int			ndef = rd_att->constr->num_defval;

		while (--ndef >= 0)
		{
			if (attrno == defval[ndef].adnum)
			{
				/*
				 * Found it, convert string representation to node tree.
				 */
				expr = stringToNode(defval[ndef].adbin);
				break;
			}
		}
	}

	if (expr == NULL)
	{
		/*
		 * No per-column default, so look for a default for the type itself.
		 */
		expr = get_typdefault(atttype);
	}

	if (expr == NULL)
		return NULL;			/* No default anywhere */

	/*
	 * Make sure the value is coerced to the target column type; this will
	 * generally be true already, but there seem to be some corner cases
	 * involving domain defaults where it might not be true. This should match
	 * the parser's processing of non-defaulted expressions --- see
	 * transformAssignedExpr().
	 */
	exprtype = exprType(expr);

	expr = coerce_to_target_type(NULL,	/* no UNKNOWN params here */
								 expr, exprtype,
								 atttype, atttypmod,
								 COERCION_ASSIGNMENT,
								 COERCE_IMPLICIT_CAST,
								 -1);
	if (expr == NULL)
		ereport(ERROR,
				(errcode(ERRCODE_DATATYPE_MISMATCH),
				 errmsg("column \"%s\" is of type %s"
						" but default expression is of type %s",
						NameStr(att_tup->attname),
						format_type_be(atttype),
						format_type_be(exprtype)),
			   errhint("You will need to rewrite or cast the expression.")));

	return expr;
}


/* Does VALUES RTE contain any SetToDefault items? */
static bool
searchForDefault(RangeTblEntry *rte)
{
	ListCell   *lc;

	foreach(lc, rte->values_lists)
	{
		List	   *sublist = (List *) lfirst(lc);
		ListCell   *lc2;

		foreach(lc2, sublist)
		{
			Node	   *col = (Node *) lfirst(lc2);

			if (IsA(col, SetToDefault))
				return true;
		}
	}
	return false;
}

/*
 * When processing INSERT ... VALUES with a VALUES RTE (ie, multiple VALUES
 * lists), we have to replace any DEFAULT items in the VALUES lists with
 * the appropriate default expressions.  The other aspects of targetlist
 * rewriting need be applied only to the query's targetlist proper.
 *
 * Note that we currently can't support subscripted or field assignment
 * in the multi-VALUES case.  The targetlist will contain simple Vars
 * referencing the VALUES RTE, and therefore process_matched_tle() will
 * reject any such attempt with "multiple assignments to same column".
 */
static void
rewriteValuesRTE(RangeTblEntry *rte, Relation target_relation, List *attrnos)
{
	List	   *newValues;
	ListCell   *lc;

	/*
	 * Rebuilding all the lists is a pretty expensive proposition in a big
	 * VALUES list, and it's a waste of time if there aren't any DEFAULT
	 * placeholders.  So first scan to see if there are any.
	 */
	if (!searchForDefault(rte))
		return;					/* nothing to do */

	/* Check list lengths (we can assume all the VALUES sublists are alike) */
	Assert(list_length(attrnos) == list_length(linitial(rte->values_lists)));

	newValues = NIL;
	foreach(lc, rte->values_lists)
	{
		List	   *sublist = (List *) lfirst(lc);
		List	   *newList = NIL;
		ListCell   *lc2;
		ListCell   *lc3;

		forboth(lc2, sublist, lc3, attrnos)
		{
			Node	   *col = (Node *) lfirst(lc2);
			int			attrno = lfirst_int(lc3);

			if (IsA(col, SetToDefault))
			{
				Form_pg_attribute att_tup;
				Node	   *new_expr;

				att_tup = target_relation->rd_att->attrs[attrno - 1];

				if (!att_tup->attisdropped)
					new_expr = build_column_default(target_relation, attrno);
				else
					new_expr = NULL;	/* force a NULL if dropped */

				/*
				 * If there is no default (ie, default is effectively NULL),
				 * we've got to explicitly set the column to NULL.
				 */
				if (!new_expr)
				{
					new_expr = (Node *) makeConst(att_tup->atttypid,
												  -1,
												  att_tup->attcollation,
												  att_tup->attlen,
												  (Datum) 0,
												  true, /* isnull */
												  att_tup->attbyval);
					/* this is to catch a NOT NULL domain constraint */
					new_expr = coerce_to_domain(new_expr,
												InvalidOid, -1,
												att_tup->atttypid,
												COERCE_IMPLICIT_CAST,
												-1,
												false,
												false);
				}
				newList = lappend(newList, new_expr);
			}
			else
				newList = lappend(newList, col);
		}
		newValues = lappend(newValues, newList);
	}
	rte->values_lists = newValues;
}


/*
 * rewriteTargetListUD - rewrite UPDATE/DELETE targetlist as needed
 *
 * This function adds a "junk" TLE that is needed to allow the executor to
 * find the original row for the update or delete.	When the target relation
 * is a regular table, the junk TLE emits the ctid attribute of the original
 * row.  When the target relation is a view, there is no ctid, so we instead
 * emit a whole-row Var that will contain the "old" values of the view row.
 * If it's a foreign table, we let the FDW decide what to add.
 *
 * For UPDATE queries, this is applied after rewriteTargetListIU.  The
 * ordering isn't actually critical at the moment.
 */
static void
rewriteTargetListUD(Query *parsetree, RangeTblEntry *target_rte,
					Relation target_relation)
{
	Var		   *var;
	const char *attrname;
	TargetEntry *tle;

	if (target_relation->rd_rel->relkind == RELKIND_RELATION ||
		target_relation->rd_rel->relkind == RELKIND_MATVIEW)
	{
		/*
		 * Emit CTID so that executor can find the row to update or delete.
		 */
		var = makeVar(parsetree->resultRelation,
					  SelfItemPointerAttributeNumber,
					  TIDOID,
					  -1,
					  InvalidOid,
					  0);

		attrname = "ctid";
	}
	else if (target_relation->rd_rel->relkind == RELKIND_FOREIGN_TABLE)
	{
		/*
		 * Let the foreign table's FDW add whatever junk TLEs it wants.
		 */
		FdwRoutine *fdwroutine;

		fdwroutine = GetFdwRoutineForRelation(target_relation, false);

		if (fdwroutine->AddForeignUpdateTargets != NULL)
			fdwroutine->AddForeignUpdateTargets(parsetree, target_rte,
												target_relation);

		return;
	}
	else
	{
		/*
		 * Emit whole-row Var so that executor will have the "old" view row to
		 * pass to the INSTEAD OF trigger.
		 */
		var = makeWholeRowVar(target_rte,
							  parsetree->resultRelation,
							  0,
							  false);

		attrname = "wholerow";
	}

	tle = makeTargetEntry((Expr *) var,
						  list_length(parsetree->targetList) + 1,
						  pstrdup(attrname),
						  true);

	parsetree->targetList = lappend(parsetree->targetList, tle);
}


/*
 * matchLocks -
 *	  match the list of locks and returns the matching rules
 */
static List *
matchLocks(CmdType event,
		   RuleLock *rulelocks,
		   int varno,
		   Query *parsetree)
{
	List	   *matching_locks = NIL;
	int			nlocks;
	int			i;

	if (rulelocks == NULL)
		return NIL;

	if (parsetree->commandType != CMD_SELECT)
	{
		if (parsetree->resultRelation != varno)
			return NIL;
	}

	nlocks = rulelocks->numLocks;

	for (i = 0; i < nlocks; i++)
	{
		RewriteRule *oneLock = rulelocks->rules[i];

		/*
		 * Suppress ON INSERT/UPDATE/DELETE rules that are disabled or
		 * configured to not fire during the current sessions replication
		 * role. ON SELECT rules will always be applied in order to keep views
		 * working even in LOCAL or REPLICA role.
		 */
		if (oneLock->event != CMD_SELECT)
		{
			if (SessionReplicationRole == SESSION_REPLICATION_ROLE_REPLICA)
			{
				if (oneLock->enabled == RULE_FIRES_ON_ORIGIN ||
					oneLock->enabled == RULE_DISABLED)
					continue;
			}
			else	/* ORIGIN or LOCAL ROLE */
			{
				if (oneLock->enabled == RULE_FIRES_ON_REPLICA ||
					oneLock->enabled == RULE_DISABLED)
					continue;
			}
		}

		if (oneLock->event == event)
		{
			if (parsetree->commandType != CMD_SELECT ||
				(oneLock->attrno == -1 ?
				 rangeTableEntry_used((Node *) parsetree, varno, 0) :
				 attribute_used((Node *) parsetree,
								varno, oneLock->attrno, 0)))
				matching_locks = lappend(matching_locks, oneLock);
		}
	}

	return matching_locks;
}


/*
 * ApplyRetrieveRule - expand an ON SELECT rule
 */
static Query *
ApplyRetrieveRule(Query *parsetree,
				  RewriteRule *rule,
				  int rt_index,
				  bool relation_level,
				  Relation relation,
				  List *activeRIRs,
				  bool forUpdatePushedDown)
{
	Query	   *rule_action;
	RangeTblEntry *rte,
			   *subrte;
	RowMarkClause *rc;

	if (list_length(rule->actions) != 1)
		elog(ERROR, "expected just one rule action");
	if (rule->qual != NULL)
		elog(ERROR, "cannot handle qualified ON SELECT rule");
	if (!relation_level)
		elog(ERROR, "cannot handle per-attribute ON SELECT rule");

	if (rt_index == parsetree->resultRelation)
	{
		/*
		 * We have a view as the result relation of the query, and it wasn't
		 * rewritten by any rule.  This case is supported if there is an
		 * INSTEAD OF trigger that will trap attempts to insert/update/delete
		 * view rows.  The executor will check that; for the moment just plow
		 * ahead.  We have two cases:
		 *
		 * For INSERT, we needn't do anything.  The unmodified RTE will serve
		 * fine as the result relation.
		 *
		 * For UPDATE/DELETE, we need to expand the view so as to have source
		 * data for the operation.	But we also need an unmodified RTE to
		 * serve as the target.  So, copy the RTE and add the copy to the
		 * rangetable.	Note that the copy does not get added to the jointree.
		 * Also note that there's a hack in fireRIRrules to avoid calling this
		 * function again when it arrives at the copied RTE.
		 */
		if (parsetree->commandType == CMD_INSERT)
			return parsetree;
		else if (parsetree->commandType == CMD_UPDATE ||
				 parsetree->commandType == CMD_DELETE)
		{
			RangeTblEntry *newrte;

			rte = rt_fetch(rt_index, parsetree->rtable);
			newrte = copyObject(rte);
			parsetree->rtable = lappend(parsetree->rtable, newrte);
			parsetree->resultRelation = list_length(parsetree->rtable);

			/*
			 * There's no need to do permissions checks twice, so wipe out the
			 * permissions info for the original RTE (we prefer to keep the
			 * bits set on the result RTE).
			 */
			rte->requiredPerms = 0;
			rte->checkAsUser = InvalidOid;
			rte->selectedCols = NULL;
			rte->modifiedCols = NULL;

			/*
			 * For the most part, Vars referencing the view should remain as
			 * they are, meaning that they implicitly represent OLD values.
			 * But in the RETURNING list if any, we want such Vars to
			 * represent NEW values, so change them to reference the new RTE.
			 *
			 * Since ChangeVarNodes scribbles on the tree in-place, copy the
			 * RETURNING list first for safety.
			 */
			parsetree->returningList = copyObject(parsetree->returningList);
			ChangeVarNodes((Node *) parsetree->returningList, rt_index,
						   parsetree->resultRelation, 0);

			/* Now, continue with expanding the original view RTE */
		}
		else
			elog(ERROR, "unrecognized commandType: %d",
				 (int) parsetree->commandType);
	}

	/*
	 * If FOR [KEY] UPDATE/SHARE of view, be sure we get right initial lock on
	 * the relations it references.
	 */
	rc = get_parse_rowmark(parsetree, rt_index);
	forUpdatePushedDown |= (rc != NULL);

	/*
	 * Make a modifiable copy of the view query, and acquire needed locks on
	 * the relations it mentions.
	 */
	rule_action = copyObject(linitial(rule->actions));

	AcquireRewriteLocks(rule_action, forUpdatePushedDown);

	/*
	 * Recursively expand any view references inside the view.
	 */
	rule_action = fireRIRrules(rule_action, activeRIRs, forUpdatePushedDown);

	/*
	 * Now, plug the view query in as a subselect, replacing the relation's
	 * original RTE.
	 */
	rte = rt_fetch(rt_index, parsetree->rtable);

	rte->rtekind = RTE_SUBQUERY;
	rte->relid = InvalidOid;
	rte->security_barrier = RelationIsSecurityView(relation);
	rte->subquery = rule_action;
	rte->inh = false;			/* must not be set for a subquery */

	/*
	 * We move the view's permission check data down to its rangetable. The
	 * checks will actually be done against the OLD entry therein.
	 */
	subrte = rt_fetch(PRS2_OLD_VARNO, rule_action->rtable);
	Assert(subrte->relid == relation->rd_id);
	subrte->requiredPerms = rte->requiredPerms;
	subrte->checkAsUser = rte->checkAsUser;
	subrte->selectedCols = rte->selectedCols;
	subrte->modifiedCols = rte->modifiedCols;

	rte->requiredPerms = 0;		/* no permission check on subquery itself */
	rte->checkAsUser = InvalidOid;
	rte->selectedCols = NULL;
	rte->modifiedCols = NULL;

	/*
	 * If FOR [KEY] UPDATE/SHARE of view, mark all the contained tables as
	 * implicit FOR [KEY] UPDATE/SHARE, the same as the parser would have done
	 * if the view's subquery had been written out explicitly.
	 *
	 * Note: we don't consider forUpdatePushedDown here; such marks will be
	 * made by recursing from the upper level in markQueryForLocking.
	 */
	if (rc != NULL)
		markQueryForLocking(rule_action, (Node *) rule_action->jointree,
							rc->strength, rc->noWait, true);

	return parsetree;
}

/*
 * Recursively mark all relations used by a view as FOR [KEY] UPDATE/SHARE.
 *
 * This may generate an invalid query, eg if some sub-query uses an
 * aggregate.  We leave it to the planner to detect that.
 *
 * NB: this must agree with the parser's transformLockingClause() routine.
 * However, unlike the parser we have to be careful not to mark a view's
 * OLD and NEW rels for updating.  The best way to handle that seems to be
 * to scan the jointree to determine which rels are used.
 */
static void
markQueryForLocking(Query *qry, Node *jtnode,
					LockClauseStrength strength, bool noWait, bool pushedDown)
{
	if (jtnode == NULL)
		return;
	if (IsA(jtnode, RangeTblRef))
	{
		int			rti = ((RangeTblRef *) jtnode)->rtindex;
		RangeTblEntry *rte = rt_fetch(rti, qry->rtable);

		if (rte->rtekind == RTE_RELATION)
		{
			applyLockingClause(qry, rti, strength, noWait, pushedDown);
			rte->requiredPerms |= ACL_SELECT_FOR_UPDATE;
		}
		else if (rte->rtekind == RTE_SUBQUERY)
		{
			applyLockingClause(qry, rti, strength, noWait, pushedDown);
			/* FOR UPDATE/SHARE of subquery is propagated to subquery's rels */
			markQueryForLocking(rte->subquery, (Node *) rte->subquery->jointree,
								strength, noWait, true);
		}
		/* other RTE types are unaffected by FOR UPDATE */
	}
	else if (IsA(jtnode, FromExpr))
	{
		FromExpr   *f = (FromExpr *) jtnode;
		ListCell   *l;

		foreach(l, f->fromlist)
			markQueryForLocking(qry, lfirst(l), strength, noWait, pushedDown);
	}
	else if (IsA(jtnode, JoinExpr))
	{
		JoinExpr   *j = (JoinExpr *) jtnode;

		markQueryForLocking(qry, j->larg, strength, noWait, pushedDown);
		markQueryForLocking(qry, j->rarg, strength, noWait, pushedDown);
	}
	else
		elog(ERROR, "unrecognized node type: %d",
			 (int) nodeTag(jtnode));
}


/*
 * fireRIRonSubLink -
 *	Apply fireRIRrules() to each SubLink (subselect in expression) found
 *	in the given tree.
 *
 * NOTE: although this has the form of a walker, we cheat and modify the
 * SubLink nodes in-place.	It is caller's responsibility to ensure that
 * no unwanted side-effects occur!
 *
 * This is unlike most of the other routines that recurse into subselects,
 * because we must take control at the SubLink node in order to replace
 * the SubLink's subselect link with the possibly-rewritten subquery.
 */
static bool
fireRIRonSubLink(Node *node, List *activeRIRs)
{
	if (node == NULL)
		return false;
	if (IsA(node, SubLink))
	{
		SubLink    *sub = (SubLink *) node;

		/* Do what we came for */
		sub->subselect = (Node *) fireRIRrules((Query *) sub->subselect,
											   activeRIRs, false);
		/* Fall through to process lefthand args of SubLink */
	}

	/*
	 * Do NOT recurse into Query nodes, because fireRIRrules already processed
	 * subselects of subselects for us.
	 */
	return expression_tree_walker(node, fireRIRonSubLink,
								  (void *) activeRIRs);
}


/*
 * fireRIRrules -
 *	Apply all RIR rules on each rangetable entry in a query
 */
static Query *
fireRIRrules(Query *parsetree, List *activeRIRs, bool forUpdatePushedDown)
{
	int			origResultRelation = parsetree->resultRelation;
	int			rt_index;
	ListCell   *lc;

	/*
	 * don't try to convert this into a foreach loop, because rtable list can
	 * get changed each time through...
	 */
	rt_index = 0;
	while (rt_index < list_length(parsetree->rtable))
	{
		RangeTblEntry *rte;
		Relation	rel;
		List	   *locks;
		RuleLock   *rules;
		RewriteRule *rule;
		int			i;

		++rt_index;

		rte = rt_fetch(rt_index, parsetree->rtable);

		/*
		 * A subquery RTE can't have associated rules, so there's nothing to
		 * do to this level of the query, but we must recurse into the
		 * subquery to expand any rule references in it.
		 */
		if (rte->rtekind == RTE_SUBQUERY || rte->rtekind == RTE_TABLEFUNCTION)
		{
			rte->subquery = fireRIRrules(rte->subquery, activeRIRs,
										 (forUpdatePushedDown ||
							get_parse_rowmark(parsetree, rt_index) != NULL));
			continue;
		}

		/*
		 * Joins and other non-relation RTEs can be ignored completely.
		 */
		if (rte->rtekind != RTE_RELATION)
			continue;

		/*
		 * Always ignore RIR rules for materialized views referenced in
		 * queries.  (This does not prevent refreshing MVs, since they aren't
		 * referenced in their own query definitions.)
		 *
		 * Note: in the future we might want to allow MVs to be conditionally
		 * expanded as if they were regular views, if they are not scannable.
		 * In that case this test would need to be postponed till after we've
		 * opened the rel, so that we could check its state.
		 */
		if (rte->relkind == RELKIND_MATVIEW)
			continue;

		/*
		 * If the table is not referenced in the query, then we ignore it.
		 * This prevents infinite expansion loop due to new rtable entries
		 * inserted by expansion of a rule. A table is referenced if it is
		 * part of the join set (a source table), or is referenced by any Var
		 * nodes, or is the result table.
		 */
		if (rt_index != parsetree->resultRelation &&
			!rangeTableEntry_used((Node *) parsetree, rt_index, 0))
			continue;

		/*
		 * Also, if this is a new result relation introduced by
		 * ApplyRetrieveRule, we don't want to do anything more with it.
		 */
		if (rt_index == parsetree->resultRelation &&
			rt_index != origResultRelation)
			continue;

		/*
		 * We can use NoLock here since either the parser or
		 * AcquireRewriteLocks should have locked the rel already.
		 */
		rel = heap_open(rte->relid, NoLock);

		/*
		 * Collect the RIR rules that we must apply
		 */
		rules = rel->rd_rules;
		if (rules == NULL)
		{
			heap_close(rel, NoLock);
			continue;
		}
		locks = NIL;
		for (i = 0; i < rules->numLocks; i++)
		{
			rule = rules->rules[i];
			if (rule->event != CMD_SELECT)
				continue;

			if (rule->attrno > 0)
			{
				/* per-attr rule; do we need it? */
				if (!attribute_used((Node *) parsetree, rt_index,
									rule->attrno, 0))
					continue;
			}

			locks = lappend(locks, rule);
		}

		/*
		 * If we found any, apply them --- but first check for recursion!
		 */
		if (locks != NIL)
		{
			ListCell   *l;

			if (list_member_oid(activeRIRs, RelationGetRelid(rel)))
				ereport(ERROR,
						(errcode(ERRCODE_INVALID_OBJECT_DEFINITION),
						 errmsg("infinite recursion detected in rules for relation \"%s\"",
								RelationGetRelationName(rel))));
			activeRIRs = lcons_oid(RelationGetRelid(rel), activeRIRs);

			foreach(l, locks)
			{
				rule = lfirst(l);

				parsetree = ApplyRetrieveRule(parsetree,
											  rule,
											  rt_index,
											  rule->attrno == -1,
											  rel,
											  activeRIRs,
											  forUpdatePushedDown);
			}

			activeRIRs = list_delete_first(activeRIRs);
		}

		heap_close(rel, NoLock);
	}

	/* Recurse into subqueries in WITH */
	foreach(lc, parsetree->cteList)
	{
		CommonTableExpr *cte = (CommonTableExpr *) lfirst(lc);

		cte->ctequery = (Node *)
			fireRIRrules((Query *) cte->ctequery, activeRIRs, false);
	}

	/*
	 * Recurse into sublink subqueries, too.  But we already did the ones in
	 * the rtable and cteList.
	 */
	if (parsetree->hasSubLinks)
		query_tree_walker(parsetree, fireRIRonSubLink, (void *) activeRIRs,
						  QTW_IGNORE_RC_SUBQUERIES);

	return parsetree;
}


/*
 * Modify the given query by adding 'AND rule_qual IS NOT TRUE' to its
 * qualification.  This is used to generate suitable "else clauses" for
 * conditional INSTEAD rules.  (Unfortunately we must use "x IS NOT TRUE",
 * not just "NOT x" which the planner is much smarter about, else we will
 * do the wrong thing when the qual evaluates to NULL.)
 *
 * The rule_qual may contain references to OLD or NEW.	OLD references are
 * replaced by references to the specified rt_index (the relation that the
 * rule applies to).  NEW references are only possible for INSERT and UPDATE
 * queries on the relation itself, and so they should be replaced by copies
 * of the related entries in the query's own targetlist.
 */
static Query *
CopyAndAddInvertedQual(Query *parsetree,
					   Node *rule_qual,
					   int rt_index,
					   CmdType event)
{
	/* Don't scribble on the passed qual (it's in the relcache!) */
	Node	   *new_qual = (Node *) copyObject(rule_qual);

	/*
	 * In case there are subqueries in the qual, acquire necessary locks and
	 * fix any deleted JOIN RTE entries.  (This is somewhat redundant with
	 * rewriteRuleAction, but not entirely ... consider restructuring so that
	 * we only need to process the qual this way once.)
	 */
	(void) acquireLocksOnSubLinks(new_qual, NULL);

	/* Fix references to OLD */
	ChangeVarNodes(new_qual, PRS2_OLD_VARNO, rt_index, 0);
	/* Fix references to NEW */
	if (event == CMD_INSERT || event == CMD_UPDATE)
		new_qual = ReplaceVarsFromTargetList(new_qual,
											 PRS2_NEW_VARNO,
											 0,
											 rt_fetch(rt_index,
													  parsetree->rtable),
											 parsetree->targetList,
											 (event == CMD_UPDATE) ?
											 REPLACEVARS_CHANGE_VARNO :
											 REPLACEVARS_SUBSTITUTE_NULL,
											 rt_index,
											 &parsetree->hasSubLinks);
	/* And attach the fixed qual */
	AddInvertedQual(parsetree, new_qual);

	return parsetree;
}


/*
 *	fireRules -
 *	   Iterate through rule locks applying rules.
 *
 * Input arguments:
 *	parsetree - original query
 *	rt_index - RT index of result relation in original query
 *	event - type of rule event
 *	locks - list of rules to fire
 * Output arguments:
 *	*instead_flag - set TRUE if any unqualified INSTEAD rule is found
 *					(must be initialized to FALSE)
 *	*returning_flag - set TRUE if we rewrite RETURNING clause in any rule
 *					(must be initialized to FALSE)
 *	*qual_product - filled with modified original query if any qualified
 *					INSTEAD rule is found (must be initialized to NULL)
 * Return value:
 *	list of rule actions adjusted for use with this query
 *
 * Qualified INSTEAD rules generate their action with the qualification
 * condition added.  They also generate a modified version of the original
 * query with the negated qualification added, so that it will run only for
 * rows that the qualified action doesn't act on.  (If there are multiple
 * qualified INSTEAD rules, we AND all the negated quals onto a single
 * modified original query.)  We won't execute the original, unmodified
 * query if we find either qualified or unqualified INSTEAD rules.	If
 * we find both, the modified original query is discarded too.
 */
static List *
fireRules(Query *parsetree,
		  int rt_index,
		  CmdType event,
		  List *locks,
		  bool *instead_flag,
		  bool *returning_flag,
		  Query **qual_product)
{
	List	   *results = NIL;
	ListCell   *l;

	foreach(l, locks)
	{
		RewriteRule *rule_lock = (RewriteRule *) lfirst(l);
		Node	   *event_qual = rule_lock->qual;
		List	   *actions = rule_lock->actions;
		QuerySource qsrc;
		ListCell   *r;

		/* Determine correct QuerySource value for actions */
		if (rule_lock->isInstead)
		{
			if (event_qual != NULL)
				qsrc = QSRC_QUAL_INSTEAD_RULE;
			else
			{
				qsrc = QSRC_INSTEAD_RULE;
				*instead_flag = true;	/* report unqualified INSTEAD */
			}
		}
		else
			qsrc = QSRC_NON_INSTEAD_RULE;

		if (qsrc == QSRC_QUAL_INSTEAD_RULE)
		{
			/*
			 * If there are INSTEAD rules with qualifications, the original
			 * query is still performed. But all the negated rule
			 * qualifications of the INSTEAD rules are added so it does its
			 * actions only in cases where the rule quals of all INSTEAD rules
			 * are false. Think of it as the default action in a case. We save
			 * this in *qual_product so RewriteQuery() can add it to the query
			 * list after we mangled it up enough.
			 *
			 * If we have already found an unqualified INSTEAD rule, then
			 * *qual_product won't be used, so don't bother building it.
			 */
			if (!*instead_flag)
			{
				if (*qual_product == NULL)
					*qual_product = copyObject(parsetree);
				*qual_product = CopyAndAddInvertedQual(*qual_product,
													   event_qual,
													   rt_index,
													   event);
			}
		}

		/* Now process the rule's actions and add them to the result list */
		foreach(r, actions)
		{
			Query	   *rule_action = lfirst(r);

			if (rule_action->commandType == CMD_NOTHING)
				continue;

			rule_action = rewriteRuleAction(parsetree, rule_action,
											event_qual, rt_index, event,
											returning_flag);

			rule_action->querySource = qsrc;
			rule_action->canSetTag = false;		/* might change later */

			results = lappend(results, rule_action);
		}
	}

	return results;
}


/*
 * get_view_query - get the Query from a view's _RETURN rule.
 *
 * Caller should have verified that the relation is a view, and therefore
 * we should find an ON SELECT action.
 */
static Query *
get_view_query(Relation view)
{
	int			i;

	Assert(view->rd_rel->relkind == RELKIND_VIEW);

	for (i = 0; i < view->rd_rules->numLocks; i++)
	{
		RewriteRule *rule = view->rd_rules->rules[i];

		if (rule->event == CMD_SELECT)
		{
			/* A _RETURN rule should have only one action */
			if (list_length(rule->actions) != 1)
				elog(ERROR, "invalid _RETURN rule action specification");

			return (Query *) linitial(rule->actions);
		}
	}

	elog(ERROR, "failed to find _RETURN rule for view");
	return NULL;				/* keep compiler quiet */
}


/*
 * view_has_instead_trigger - does view have an INSTEAD OF trigger for event?
 *
 * If it does, we don't want to treat it as auto-updatable.  This test can't
 * be folded into view_is_auto_updatable because it's not an error condition.
 */
static bool
view_has_instead_trigger(Relation view, CmdType event)
{
	TriggerDesc *trigDesc = view->trigdesc;

	switch (event)
	{
		case CMD_INSERT:
			if (trigDesc && trigDesc->trig_insert_instead_row)
				return true;
			break;
		case CMD_UPDATE:
			if (trigDesc && trigDesc->trig_update_instead_row)
				return true;
			break;
		case CMD_DELETE:
			if (trigDesc && trigDesc->trig_delete_instead_row)
				return true;
			break;
		default:
			elog(ERROR, "unrecognized CmdType: %d", (int) event);
			break;
	}
	return false;
}


/*
 * view_is_auto_updatable -
 *	  Test if the specified view can be automatically updated. This will
 *	  either return NULL (if the view can be updated) or a message string
 *	  giving the reason that it cannot be.
 *
 * Caller must have verified that relation is a view!
 *
 * Note that the checks performed here are local to this view.	We do not
 * check whether the view's underlying base relation is updatable; that
 * will be dealt with in later, recursive processing.
 *
 * Also note that we don't check for INSTEAD triggers or rules here; those
 * also prevent auto-update, but they must be checked for by the caller.
 */
static const char *
view_is_auto_updatable(Relation view)
{
	Query	   *viewquery = get_view_query(view);
	RangeTblRef *rtr;
	RangeTblEntry *base_rte;
	Bitmapset  *bms;
	ListCell   *cell;

	/*----------
	 * Check if the view is simply updatable.  According to SQL-92 this means:
	 *	- No DISTINCT clause.
	 *	- Each TLE is a column reference, and each column appears at most once.
	 *	- FROM contains exactly one base relation.
	 *	- No GROUP BY or HAVING clauses.
	 *	- No set operations (UNION, INTERSECT or EXCEPT).
	 *	- No sub-queries in the WHERE clause that reference the target table.
	 *
	 * We ignore that last restriction since it would be complex to enforce
	 * and there isn't any actual benefit to disallowing sub-queries.  (The
	 * semantic issues that the standard is presumably concerned about don't
	 * arise in Postgres, since any such sub-query will not see any updates
	 * executed by the outer query anyway, thanks to MVCC snapshotting.)
	 *
	 * In addition we impose these constraints, involving features that are
	 * not part of SQL-92:
	 *	- No CTEs (WITH clauses).
	 *	- No OFFSET or LIMIT clauses (this matches a SQL:2008 restriction).
	 *	- No system columns (including whole-row references) in the tlist.
	 *
	 * Note that we do these checks without recursively expanding the view.
	 * If the base relation is a view, we'll recursively deal with it later.
	 *----------
	 */
	if (viewquery->distinctClause != NIL)
		return gettext_noop("Views containing DISTINCT are not automatically updatable.");

	if (viewquery->groupClause != NIL)
		return gettext_noop("Views containing GROUP BY are not automatically updatable.");

	if (viewquery->havingQual != NULL)
		return gettext_noop("Views containing HAVING are not automatically updatable.");

	if (viewquery->setOperations != NULL)
		return gettext_noop("Views containing UNION, INTERSECT, or EXCEPT are not automatically updatable.");

	if (viewquery->cteList != NIL)
		return gettext_noop("Views containing WITH are not automatically updatable.");

	if (viewquery->limitOffset != NULL || viewquery->limitCount != NULL)
		return gettext_noop("Views containing LIMIT or OFFSET are not automatically updatable.");

	/*
	 * For now, we also don't support security-barrier views, because of the
	 * difficulty of keeping upper-level qual expressions away from
	 * lower-level data.  This might get relaxed in future.
	 */
	if (RelationIsSecurityView(view))
		return gettext_noop("Security-barrier views are not automatically updatable.");

	/*
	 * The view query should select from a single base relation, which must be
	 * a table or another view.
	 */
	if (list_length(viewquery->jointree->fromlist) != 1)
		return gettext_noop("Views that do not select from a single table or view are not automatically updatable.");

	rtr = (RangeTblRef *) linitial(viewquery->jointree->fromlist);
	if (!IsA(rtr, RangeTblRef))
		return gettext_noop("Views that do not select from a single table or view are not automatically updatable.");

	base_rte = rt_fetch(rtr->rtindex, viewquery->rtable);
	if (base_rte->rtekind != RTE_RELATION ||
		(base_rte->relkind != RELKIND_RELATION &&
		 base_rte->relkind != RELKIND_FOREIGN_TABLE &&
		 base_rte->relkind != RELKIND_VIEW))
		return gettext_noop("Views that do not select from a single table or view are not automatically updatable.");

	/*
	 * The view's targetlist entries should all be Vars referring to user
	 * columns of the base relation, and no two should refer to the same
	 * column.
	 *
	 * Note however that we should ignore resjunk entries.	This proviso is
	 * relevant because ORDER BY is not disallowed, and we shouldn't reject a
	 * view defined like "SELECT * FROM t ORDER BY a+b".
	 */
	bms = NULL;
	foreach(cell, viewquery->targetList)
	{
		TargetEntry *tle = (TargetEntry *) lfirst(cell);
		Var		   *var = (Var *) tle->expr;

		if (tle->resjunk)
			continue;

		if (!IsA(var, Var) ||
			var->varno != rtr->rtindex ||
			var->varlevelsup != 0)
			return gettext_noop("Views that return columns that are not columns of their base relation are not automatically updatable.");

		if (var->varattno < 0)
			return gettext_noop("Views that return system columns are not automatically updatable.");

		if (var->varattno == 0)
			return gettext_noop("Views that return whole-row references are not automatically updatable.");

		if (bms_is_member(var->varattno, bms))
			return gettext_noop("Views that return the same column more than once are not automatically updatable.");

		bms = bms_add_member(bms, var->varattno);
	}
	bms_free(bms);				/* just for cleanliness */

	return NULL;				/* the view is simply updatable */
}


/*
 * relation_is_updatable - determine which update events the specified
 * relation supports.
 *
 * This is used for the information_schema views, which have separate concepts
 * of "updatable" and "trigger updatable".	A relation is "updatable" if it
 * can be updated without the need for triggers (either because it has a
 * suitable RULE, or because it is simple enough to be automatically updated).
 * A relation is "trigger updatable" if it has a suitable INSTEAD OF trigger.
 * The SQL standard regards this as not necessarily updatable, presumably
 * because there is no way of knowing what the trigger will actually do.
 * The information_schema views therefore call this function with
 * include_triggers = false.  However, other callers might only care whether
 * data-modifying SQL will work, so they can pass include_triggers = true
 * to have trigger updatability included in the result.
 *
 * The return value is a bitmask of rule event numbers indicating which of
 * the INSERT, UPDATE and DELETE operations are supported.	(We do it this way
 * so that we can test for UPDATE plus DELETE support in a single call.)
 */
int
relation_is_updatable(Oid reloid, bool include_triggers)
{
	int			events = 0;
	Relation	rel;
	RuleLock   *rulelocks;

#define ALL_EVENTS ((1 << CMD_INSERT) | (1 << CMD_UPDATE) | (1 << CMD_DELETE))

	rel = try_relation_open(reloid, AccessShareLock);

	/*
	 * If the relation doesn't exist, return zero rather than throwing an
	 * error.  This is helpful since scanning an information_schema view under
	 * MVCC rules can result in referencing rels that were just deleted
	 * according to a SnapshotNow probe.
	 */
	if (rel == NULL)
		return 0;

	/* If the relation is a table, it is always updatable */
	if (rel->rd_rel->relkind == RELKIND_RELATION)
	{
		relation_close(rel, AccessShareLock);
		return ALL_EVENTS;
	}

	/* Look for unconditional DO INSTEAD rules, and note supported events */
	rulelocks = rel->rd_rules;
	if (rulelocks != NULL)
	{
		int			i;

		for (i = 0; i < rulelocks->numLocks; i++)
		{
			if (rulelocks->rules[i]->isInstead &&
				rulelocks->rules[i]->qual == NULL)
			{
				events |= ((1 << rulelocks->rules[i]->event) & ALL_EVENTS);
			}
		}

		/* If we have rules for all events, we're done */
		if (events == ALL_EVENTS)
		{
			relation_close(rel, AccessShareLock);
			return events;
		}
	}

	/* Similarly look for INSTEAD OF triggers, if they are to be included */
	if (include_triggers)
	{
		TriggerDesc *trigDesc = rel->trigdesc;

		if (trigDesc)
		{
			if (trigDesc->trig_insert_instead_row)
				events |= (1 << CMD_INSERT);
			if (trigDesc->trig_update_instead_row)
				events |= (1 << CMD_UPDATE);
			if (trigDesc->trig_delete_instead_row)
				events |= (1 << CMD_DELETE);

			/* If we have triggers for all events, we're done */
			if (events == ALL_EVENTS)
			{
				relation_close(rel, AccessShareLock);
				return events;
			}
		}
	}

	/* If this is a foreign table, check which update events it supports */
	if (rel->rd_rel->relkind == RELKIND_FOREIGN_TABLE)
	{
		FdwRoutine *fdwroutine = GetFdwRoutineForRelation(rel, false);

		if (fdwroutine->IsForeignRelUpdatable != NULL)
			events |= fdwroutine->IsForeignRelUpdatable(rel);
		else
		{
			/* Assume presence of executor functions is sufficient */
			if (fdwroutine->ExecForeignInsert != NULL)
				events |= (1 << CMD_INSERT);
			if (fdwroutine->ExecForeignUpdate != NULL)
				events |= (1 << CMD_UPDATE);
			if (fdwroutine->ExecForeignDelete != NULL)
				events |= (1 << CMD_DELETE);
		}

		relation_close(rel, AccessShareLock);
		return events;
	}

	/* Check if this is an automatically updatable view */
	if (rel->rd_rel->relkind == RELKIND_VIEW &&
		view_is_auto_updatable(rel) == NULL)
	{
		Query	   *viewquery;
		RangeTblRef *rtr;
		RangeTblEntry *base_rte;
		Oid			baseoid;

		/* The base relation must also be updatable */
		viewquery = get_view_query(rel);
		rtr = (RangeTblRef *) linitial(viewquery->jointree->fromlist);
		base_rte = rt_fetch(rtr->rtindex, viewquery->rtable);
		Assert(base_rte->rtekind == RTE_RELATION);

		if (base_rte->relkind == RELKIND_RELATION)
		{
			/* Tables are always updatable */
			relation_close(rel, AccessShareLock);
			return ALL_EVENTS;
		}
		else
		{
			/* Do a recursive check for any other kind of base relation */
			baseoid = base_rte->relid;
			relation_close(rel, AccessShareLock);
			return relation_is_updatable(baseoid, include_triggers);
		}
	}

	/* If we reach here, the relation may support some update commands */
	relation_close(rel, AccessShareLock);
	return events;
}


/*
 * adjust_view_column_set - map a set of column numbers according to targetlist
 *
 * This is used with simply-updatable views to map column-permissions sets for
 * the view columns onto the matching columns in the underlying base relation.
 * The targetlist is expected to be a list of plain Vars of the underlying
 * relation (as per the checks above in view_is_auto_updatable).
 */
static Bitmapset *
adjust_view_column_set(Bitmapset *cols, List *targetlist)
{
	Bitmapset  *result = NULL;
	Bitmapset  *tmpcols;
	AttrNumber	col;

	tmpcols = bms_copy(cols);
	while ((col = bms_first_member(tmpcols)) >= 0)
	{
		/* bit numbers are offset by FirstLowInvalidHeapAttributeNumber */
		AttrNumber	attno = col + FirstLowInvalidHeapAttributeNumber;

		if (attno == InvalidAttrNumber)
		{
			/*
			 * There's a whole-row reference to the view.  For permissions
			 * purposes, treat it as a reference to each column available from
			 * the view.  (We should *not* convert this to a whole-row
			 * reference to the base relation, since the view may not touch
			 * all columns of the base relation.)
			 */
			ListCell   *lc;

			foreach(lc, targetlist)
			{
				TargetEntry *tle = (TargetEntry *) lfirst(lc);
				Var		   *var;

				if (tle->resjunk)
					continue;
				var = (Var *) tle->expr;
				Assert(IsA(var, Var));
				result = bms_add_member(result,
						 var->varattno - FirstLowInvalidHeapAttributeNumber);
			}
		}
		else
		{
			/*
			 * Views do not have system columns, so we do not expect to see
			 * any other system attnos here.  If we do find one, the error
			 * case will apply.
			 */
			TargetEntry *tle = get_tle_by_resno(targetlist, attno);

			if (tle != NULL && !tle->resjunk && IsA(tle->expr, Var))
			{
				Var		   *var = (Var *) tle->expr;

				result = bms_add_member(result,
						 var->varattno - FirstLowInvalidHeapAttributeNumber);
			}
			else
				elog(ERROR, "attribute number %d not found in view targetlist",
					 attno);
		}
	}
	bms_free(tmpcols);

	return result;
}


/*
 * rewriteTargetView -
 *	  Attempt to rewrite a query where the target relation is a view, so that
 *	  the view's base relation becomes the target relation.
 *
 * Note that the base relation here may itself be a view, which may or may not
 * have INSTEAD OF triggers or rules to handle the update.	That is handled by
 * the recursion in RewriteQuery.
 */
static Query *
rewriteTargetView(Query *parsetree, Relation view)
{
	const char *auto_update_detail;
	Query	   *viewquery;
	RangeTblRef *rtr;
	int			base_rt_index;
	int			new_rt_index;
	RangeTblEntry *base_rte;
	RangeTblEntry *view_rte;
	RangeTblEntry *new_rte;
	Relation	base_rel;
	List	   *view_targetlist;
	ListCell   *lc;

	/* The view must be simply updatable, else fail */
	auto_update_detail = view_is_auto_updatable(view);
	if (auto_update_detail)
	{
		/* messages here should match execMain.c's CheckValidResultRel */
		switch (parsetree->commandType)
		{
			case CMD_INSERT:
				ereport(ERROR,
						(errcode(ERRCODE_OBJECT_NOT_IN_PREREQUISITE_STATE),
						 errmsg("cannot insert into view \"%s\"",
								RelationGetRelationName(view)),
						 errdetail_internal("%s", _(auto_update_detail)),
						 errhint("To make the view insertable, provide an unconditional ON INSERT DO INSTEAD rule or an INSTEAD OF INSERT trigger.")));
				break;
			case CMD_UPDATE:
				ereport(ERROR,
						(errcode(ERRCODE_OBJECT_NOT_IN_PREREQUISITE_STATE),
						 errmsg("cannot update view \"%s\"",
								RelationGetRelationName(view)),
						 errdetail_internal("%s", _(auto_update_detail)),
						 errhint("To make the view updatable, provide an unconditional ON UPDATE DO INSTEAD rule or an INSTEAD OF UPDATE trigger.")));
				break;
			case CMD_DELETE:
				ereport(ERROR,
						(errcode(ERRCODE_OBJECT_NOT_IN_PREREQUISITE_STATE),
						 errmsg("cannot delete from view \"%s\"",
								RelationGetRelationName(view)),
						 errdetail_internal("%s", _(auto_update_detail)),
						 errhint("To make the view updatable, provide an unconditional ON DELETE DO INSTEAD rule or an INSTEAD OF DELETE trigger.")));
				break;
			default:
				elog(ERROR, "unrecognized CmdType: %d",
					 (int) parsetree->commandType);
				break;
		}
	}

	/* Locate RTE describing the view in the outer query */
	view_rte = rt_fetch(parsetree->resultRelation, parsetree->rtable);

	/*
	 * If we get here, view_is_auto_updatable() has verified that the view
	 * contains a single base relation.
	 */
	viewquery = get_view_query(view);

	Assert(list_length(viewquery->jointree->fromlist) == 1);
	rtr = (RangeTblRef *) linitial(viewquery->jointree->fromlist);
	Assert(IsA(rtr, RangeTblRef));

	base_rt_index = rtr->rtindex;
	base_rte = rt_fetch(base_rt_index, viewquery->rtable);
	Assert(base_rte->rtekind == RTE_RELATION);

	/*
	 * Up to now, the base relation hasn't been touched at all in our query.
	 * We need to acquire lock on it before we try to do anything with it.
	 * (The subsequent recursive call of RewriteQuery will suppose that we
	 * already have the right lock!)  Since it will become the query target
	 * relation, RowExclusiveLock is always the right thing.
	 */
	base_rel = heap_open(base_rte->relid, RowExclusiveLock);

	/*
	 * While we have the relation open, update the RTE's relkind, just in case
	 * it changed since this view was made (cf. AcquireRewriteLocks).
	 */
	base_rte->relkind = base_rel->rd_rel->relkind;

	heap_close(base_rel, NoLock);

	/*
	 * Create a new target RTE describing the base relation, and add it to the
	 * outer query's rangetable.  (What's happening in the next few steps is
	 * very much like what the planner would do to "pull up" the view into the
	 * outer query.  Perhaps someday we should refactor things enough so that
	 * we can share code with the planner.)
	 */
	new_rte = (RangeTblEntry *) copyObject(base_rte);
	parsetree->rtable = lappend(parsetree->rtable, new_rte);
	new_rt_index = list_length(parsetree->rtable);

	/*
	 * Make a copy of the view's targetlist, adjusting its Vars to reference
	 * the new target RTE, ie make their varnos be new_rt_index instead of
	 * base_rt_index.  There can be no Vars for other rels in the tlist, so
	 * this is sufficient to pull up the tlist expressions for use in the
	 * outer query.  The tlist will provide the replacement expressions used
	 * by ReplaceVarsFromTargetList below.
	 */
	view_targetlist = copyObject(viewquery->targetList);

	ChangeVarNodes((Node *) view_targetlist,
				   base_rt_index,
				   new_rt_index,
				   0);

	/*
	 * Mark the new target RTE for the permissions checks that we want to
	 * enforce against the view owner, as distinct from the query caller.  At
	 * the relation level, require the same INSERT/UPDATE/DELETE permissions
	 * that the query caller needs against the view.  We drop the ACL_SELECT
	 * bit that is presumably in new_rte->requiredPerms initially.
	 *
	 * Note: the original view RTE remains in the query's rangetable list.
	 * Although it will be unused in the query plan, we need it there so that
	 * the executor still performs appropriate permissions checks for the
	 * query caller's use of the view.
	 */
	new_rte->checkAsUser = view->rd_rel->relowner;
	new_rte->requiredPerms = view_rte->requiredPerms;

	/*
	 * Now for the per-column permissions bits.
	 *
	 * Initially, new_rte contains selectedCols permission check bits for all
	 * base-rel columns referenced by the view, but since the view is a SELECT
	 * query its modifiedCols is empty.  We set modifiedCols to include all
	 * the columns the outer query is trying to modify, adjusting the column
	 * numbers as needed.  But we leave selectedCols as-is, so the view owner
	 * must have read permission for all columns used in the view definition,
	 * even if some of them are not read by the outer query.  We could try to
	 * limit selectedCols to only columns used in the transformed query, but
	 * that does not correspond to what happens in ordinary SELECT usage of a
	 * view: all referenced columns must have read permission, even if
	 * optimization finds that some of them can be discarded during query
	 * transformation.	The flattening we're doing here is an optional
	 * optimization, too.  (If you are unpersuaded and want to change this,
	 * note that applying adjust_view_column_set to view_rte->selectedCols is
	 * clearly *not* the right answer, since that neglects base-rel columns
	 * used in the view's WHERE quals.)
	 *
	 * This step needs the modified view targetlist, so we have to do things
	 * in this order.
	 */
	Assert(bms_is_empty(new_rte->modifiedCols));
	new_rte->modifiedCols = adjust_view_column_set(view_rte->modifiedCols,
												   view_targetlist);

	/*
	 * For UPDATE/DELETE, rewriteTargetListUD will have added a wholerow junk
	 * TLE for the view to the end of the targetlist, which we no longer need.
	 * Remove it to avoid unnecessary work when we process the targetlist.
	 * Note that when we recurse through rewriteQuery a new junk TLE will be
	 * added to allow the executor to find the proper row in the new target
	 * relation.  (So, if we failed to do this, we might have multiple junk
	 * TLEs with the same name, which would be disastrous.)
	 */
	if (parsetree->commandType != CMD_INSERT)
	{
		TargetEntry *tle = (TargetEntry *) llast(parsetree->targetList);

		Assert(tle->resjunk);
		Assert(IsA(tle->expr, Var) &&
			   ((Var *) tle->expr)->varno == parsetree->resultRelation &&
			   ((Var *) tle->expr)->varattno == 0);
		parsetree->targetList = list_delete_ptr(parsetree->targetList, tle);
	}

	/*
	 * Now update all Vars in the outer query that reference the view to
	 * reference the appropriate column of the base relation instead.
	 */
	parsetree = (Query *)
		ReplaceVarsFromTargetList((Node *) parsetree,
								  parsetree->resultRelation,
								  0,
								  view_rte,
								  view_targetlist,
								  REPLACEVARS_REPORT_ERROR,
								  0,
								  &parsetree->hasSubLinks);

	/*
	 * Update all other RTI references in the query that point to the view
	 * (for example, parsetree->resultRelation itself) to point to the new
	 * base relation instead.  Vars will not be affected since none of them
	 * reference parsetree->resultRelation any longer.
	 */
	ChangeVarNodes((Node *) parsetree,
				   parsetree->resultRelation,
				   new_rt_index,
				   0);
	Assert(parsetree->resultRelation == new_rt_index);

	/*
	 * For INSERT/UPDATE we must also update resnos in the targetlist to refer
	 * to columns of the base relation, since those indicate the target
	 * columns to be affected.
	 *
	 * Note that this destroys the resno ordering of the targetlist, but that
	 * will be fixed when we recurse through rewriteQuery, which will invoke
	 * rewriteTargetListIU again on the updated targetlist.
	 */
	if (parsetree->commandType != CMD_DELETE)
	{
		foreach(lc, parsetree->targetList)
		{
			TargetEntry *tle = (TargetEntry *) lfirst(lc);
			TargetEntry *view_tle;

			if (tle->resjunk)
				continue;

			view_tle = get_tle_by_resno(view_targetlist, tle->resno);
			if (view_tle != NULL && !view_tle->resjunk && IsA(view_tle->expr, Var))
				tle->resno = ((Var *) view_tle->expr)->varattno;
			else
				elog(ERROR, "attribute number %d not found in view targetlist",
					 tle->resno);
		}
	}

	/*
	 * For UPDATE/DELETE, pull up any WHERE quals from the view.  We know that
	 * any Vars in the quals must reference the one base relation, so we need
	 * only adjust their varnos to reference the new target (just the same as
	 * we did with the view targetlist).
	 *
	 * For INSERT, the view's quals can be ignored for now.  When we implement
	 * WITH CHECK OPTION, this might be a good place to collect them.
	 */
	if (parsetree->commandType != CMD_INSERT &&
		viewquery->jointree->quals != NULL)
	{
		Node	   *viewqual = (Node *) copyObject(viewquery->jointree->quals);

		ChangeVarNodes(viewqual, base_rt_index, new_rt_index, 0);
		AddQual(parsetree, (Node *) viewqual);
	}

	return parsetree;
}


/*
 * RewriteQuery -
 *	  rewrites the query and apply the rules again on the queries rewritten
 *
 * rewrite_events is a list of open query-rewrite actions, so we can detect
 * infinite recursion.
 */
static List *
RewriteQuery(Query *parsetree, List *rewrite_events)
{
	CmdType		event = parsetree->commandType;
	bool		instead = false;
	bool		returning = false;
	Query	   *qual_product = NULL;
	List	   *rewritten = NIL;
	ListCell   *lc1;

	/*
	 * First, recursively process any insert/update/delete statements in WITH
	 * clauses.  (We have to do this first because the WITH clauses may get
	 * copied into rule actions below.)
	 */
	foreach(lc1, parsetree->cteList)
	{
		CommonTableExpr *cte = (CommonTableExpr *) lfirst(lc1);
		Query	   *ctequery = (Query *) cte->ctequery;
		List	   *newstuff;

		Assert(IsA(ctequery, Query));

		if (ctequery->commandType == CMD_SELECT)
			continue;

		newstuff = RewriteQuery(ctequery, rewrite_events);

		/*
		 * Currently we can only handle unconditional, single-statement DO
		 * INSTEAD rules correctly; we have to get exactly one Query out of
		 * the rewrite operation to stuff back into the CTE node.
		 */
		if (list_length(newstuff) == 1)
		{
			/* Push the single Query back into the CTE node */
			ctequery = (Query *) linitial(newstuff);
			Assert(IsA(ctequery, Query));
			/* WITH queries should never be canSetTag */
			Assert(!ctequery->canSetTag);
			cte->ctequery = (Node *) ctequery;
		}
		else if (newstuff == NIL)
		{
			ereport(ERROR,
					(errcode(ERRCODE_FEATURE_NOT_SUPPORTED),
					 errmsg("DO INSTEAD NOTHING rules are not supported for data-modifying statements in WITH")));
		}
		else
		{
			ListCell   *lc2;

			/* examine queries to determine which error message to issue */
			foreach(lc2, newstuff)
			{
				Query	   *q = (Query *) lfirst(lc2);

				if (q->querySource == QSRC_QUAL_INSTEAD_RULE)
					ereport(ERROR,
							(errcode(ERRCODE_FEATURE_NOT_SUPPORTED),
							 errmsg("conditional DO INSTEAD rules are not supported for data-modifying statements in WITH")));
				if (q->querySource == QSRC_NON_INSTEAD_RULE)
					ereport(ERROR,
							(errcode(ERRCODE_FEATURE_NOT_SUPPORTED),
							 errmsg("DO ALSO rules are not supported for data-modifying statements in WITH")));
			}

			ereport(ERROR,
					(errcode(ERRCODE_FEATURE_NOT_SUPPORTED),
					 errmsg("multi-statement DO INSTEAD rules are not supported for data-modifying statements in WITH")));
		}
	}

	/*
	 * If the statement is an insert, update, or delete, adjust its targetlist
	 * as needed, and then fire INSERT/UPDATE/DELETE rules on it.
	 *
	 * SELECT rules are handled later when we have all the queries that should
	 * get executed.  Also, utilities aren't rewritten at all (do we still
	 * need that check?)
	 */
	if (event != CMD_SELECT && event != CMD_UTILITY)
	{
		int			result_relation;
		RangeTblEntry *rt_entry;
		Relation	rt_entry_relation;
		List	   *locks;
		List	   *product_queries;

		result_relation = parsetree->resultRelation;
		Assert(result_relation != 0);
		rt_entry = rt_fetch(result_relation, parsetree->rtable);
		Assert(rt_entry->rtekind == RTE_RELATION);

		/*
		 * We can use NoLock here since either the parser or
		 * AcquireRewriteLocks should have locked the rel already.
		 */
		rt_entry_relation = heap_open(rt_entry->relid, NoLock);

		/*
		 * Rewrite the targetlist as needed for the command type.
		 */
		if (event == CMD_INSERT)
		{
			RangeTblEntry *values_rte = NULL;

			/*
			 * If it's an INSERT ... VALUES (...), (...), ... there will be a
			 * single RTE for the VALUES targetlists.
			 */
			if (list_length(parsetree->jointree->fromlist) == 1)
			{
				RangeTblRef *rtr = (RangeTblRef *) linitial(parsetree->jointree->fromlist);

				if (IsA(rtr, RangeTblRef))
				{
					RangeTblEntry *rte = rt_fetch(rtr->rtindex,
												  parsetree->rtable);

					if (rte->rtekind == RTE_VALUES)
						values_rte = rte;
				}
			}

			if (values_rte)
			{
				List	   *attrnos;

				/* Process the main targetlist ... */
				rewriteTargetListIU(parsetree, rt_entry_relation, &attrnos);
				/* ... and the VALUES expression lists */
				rewriteValuesRTE(values_rte, rt_entry_relation, attrnos);
			}
			else
			{
				/* Process just the main targetlist */
				rewriteTargetListIU(parsetree, rt_entry_relation, NULL);
			}
		}
		else if (event == CMD_UPDATE)
		{
			rewriteTargetListIU(parsetree, rt_entry_relation, NULL);
			rewriteTargetListUD(parsetree, rt_entry, rt_entry_relation);
		}
		else if (event == CMD_DELETE)
		{
			rewriteTargetListUD(parsetree, rt_entry, rt_entry_relation);
		}
		else
			elog(ERROR, "unrecognized commandType: %d", (int) event);

		/*
		 * Collect and apply the appropriate rules.
		 */
		locks = matchLocks(event, rt_entry_relation->rd_rules,
						   result_relation, parsetree);

		product_queries = fireRules(parsetree,
									result_relation,
									event,
									locks,
									&instead,
									&returning,
									&qual_product);

		/*
		 * If there were no INSTEAD rules, and the target relation is a view
		 * without any INSTEAD OF triggers, see if the view can be
		 * automatically updated.  If so, we perform the necessary query
		 * transformation here and add the resulting query to the
		 * product_queries list, so that it gets recursively rewritten if
		 * necessary.
		 */
		if (!instead && qual_product == NULL &&
			rt_entry_relation->rd_rel->relkind == RELKIND_VIEW &&
			!view_has_instead_trigger(rt_entry_relation, event))
		{
			/*
			 * This throws an error if the view can't be automatically
			 * updated, but that's OK since the query would fail at runtime
			 * anyway.
			 */
			parsetree = rewriteTargetView(parsetree, rt_entry_relation);

			/*
			 * At this point product_queries contains any DO ALSO rule
			 * actions. Add the rewritten query before or after those.	This
			 * must match the handling the original query would have gotten
			 * below, if we allowed it to be included again.
			 */
			if (parsetree->commandType == CMD_INSERT)
				product_queries = lcons(parsetree, product_queries);
			else
				product_queries = lappend(product_queries, parsetree);

			/*
			 * Set the "instead" flag, as if there had been an unqualified
			 * INSTEAD, to prevent the original query from being included a
			 * second time below.  The transformation will have rewritten any
			 * RETURNING list, so we can also set "returning" to forestall
			 * throwing an error below.
			 */
			instead = true;
			returning = true;
		}

		/*
		 * If we got any product queries, recursively rewrite them --- but
		 * first check for recursion!
		 */
		if (product_queries != NIL)
		{
			ListCell   *n;
			rewrite_event *rev;

			foreach(n, rewrite_events)
			{
				rev = (rewrite_event *) lfirst(n);
				if (rev->relation == RelationGetRelid(rt_entry_relation) &&
					rev->event == event)
					ereport(ERROR,
							(errcode(ERRCODE_INVALID_OBJECT_DEFINITION),
							 errmsg("infinite recursion detected in rules for relation \"%s\"",
							   RelationGetRelationName(rt_entry_relation))));
			}

			rev = (rewrite_event *) palloc(sizeof(rewrite_event));
			rev->relation = RelationGetRelid(rt_entry_relation);
			rev->event = event;
			rewrite_events = lcons(rev, rewrite_events);

			foreach(n, product_queries)
			{
				Query	   *pt = (Query *) lfirst(n);
				List	   *newstuff;

				newstuff = RewriteQuery(pt, rewrite_events);
				rewritten = list_concat(rewritten, newstuff);
			}

			rewrite_events = list_delete_first(rewrite_events);
		}

		/*
		 * If there is an INSTEAD, and the original query has a RETURNING, we
		 * have to have found a RETURNING in the rule(s), else fail. (Because
		 * DefineQueryRewrite only allows RETURNING in unconditional INSTEAD
		 * rules, there's no need to worry whether the substituted RETURNING
		 * will actually be executed --- it must be.)
		 */
		if ((instead || qual_product != NULL) &&
			parsetree->returningList &&
			!returning)
		{
			switch (event)
			{
				case CMD_INSERT:
					ereport(ERROR,
							(errcode(ERRCODE_FEATURE_NOT_SUPPORTED),
							 errmsg("cannot perform INSERT RETURNING on relation \"%s\"",
								 RelationGetRelationName(rt_entry_relation)),
							 errhint("You need an unconditional ON INSERT DO INSTEAD rule with a RETURNING clause.")));
					break;
				case CMD_UPDATE:
					ereport(ERROR,
							(errcode(ERRCODE_FEATURE_NOT_SUPPORTED),
							 errmsg("cannot perform UPDATE RETURNING on relation \"%s\"",
								 RelationGetRelationName(rt_entry_relation)),
							 errhint("You need an unconditional ON UPDATE DO INSTEAD rule with a RETURNING clause.")));
					break;
				case CMD_DELETE:
					ereport(ERROR,
							(errcode(ERRCODE_FEATURE_NOT_SUPPORTED),
							 errmsg("cannot perform DELETE RETURNING on relation \"%s\"",
								 RelationGetRelationName(rt_entry_relation)),
							 errhint("You need an unconditional ON DELETE DO INSTEAD rule with a RETURNING clause.")));
					break;
				default:
					elog(ERROR, "unrecognized commandType: %d",
						 (int) event);
					break;
			}
		}

		heap_close(rt_entry_relation, NoLock);
	}

	/*
	 * For INSERTs, the original query is done first; for UPDATE/DELETE, it is
	 * done last.  This is needed because update and delete rule actions might
	 * not do anything if they are invoked after the update or delete is
	 * performed. The command counter increment between the query executions
	 * makes the deleted (and maybe the updated) tuples disappear so the scans
	 * for them in the rule actions cannot find them.
	 *
	 * If we found any unqualified INSTEAD, the original query is not done at
	 * all, in any form.  Otherwise, we add the modified form if qualified
	 * INSTEADs were found, else the unmodified form.
	 */
	if (!instead)
	{
		if (parsetree->commandType == CMD_INSERT)
		{
			if (qual_product != NULL)
				rewritten = lcons(qual_product, rewritten);
			else
				rewritten = lcons(parsetree, rewritten);
		}
		else
		{
			if (qual_product != NULL)
				rewritten = lappend(rewritten, qual_product);
			else
				rewritten = lappend(rewritten, parsetree);
		}
	}

	/*
	 * If the original query has a CTE list, and we generated more than one
	 * non-utility result query, we have to fail because we'll have copied the
	 * CTE list into each result query.  That would break the expectation of
	 * single evaluation of CTEs.  This could possibly be fixed by
	 * restructuring so that a CTE list can be shared across multiple Query
	 * and PlannableStatement nodes.
	 */
	if (parsetree->cteList != NIL)
	{
		int			qcount = 0;

		foreach(lc1, rewritten)
		{
			Query	   *q = (Query *) lfirst(lc1);

			if (q->commandType != CMD_UTILITY)
				qcount++;
		}
		if (qcount > 1)
			ereport(ERROR,
					(errcode(ERRCODE_FEATURE_NOT_SUPPORTED),
					 errmsg("WITH cannot be used in a query that is rewritten by rules into multiple queries")));
	}

	return rewritten;
}


/*
 * QueryRewrite -
 *	  Primary entry point to the query rewriter.
 *	  Rewrite one query via query rewrite system, possibly returning 0
 *	  or many queries.
 *
 * NOTE: the parsetree must either have come straight from the parser,
 * or have been scanned by AcquireRewriteLocks to acquire suitable locks.
 */
List *
QueryRewrite(Query *parsetree)
{
	uint32		input_query_id = parsetree->queryId;
	List	   *querylist;
	List	   *results;
	ListCell   *l;
	CmdType		origCmdType;
	bool		foundOriginalQuery;
	Query	   *lastInstead;

	/*
	 * This function is only applied to top-level original queries
	 */
	Assert(parsetree->querySource == QSRC_ORIGINAL);
	Assert(parsetree->canSetTag);

	/*
	 * Step 1
	 *
	 * Apply all non-SELECT rules possibly getting 0 or many queries
	 */
	querylist = RewriteQuery(parsetree, NIL);

	/*
	 * Step 2
	 *
	 * Apply all the RIR rules on each query
	 *
	 * This is also a handy place to mark each query with the original queryId
	 */
	results = NIL;
	foreach(l, querylist)
	{
		Query	   *query = (Query *) lfirst(l);

		query = fireRIRrules(query, NIL, false);

		query->queryId = input_query_id;

		results = lappend(results, query);
	}

	/*
	 * Step 3
	 *
	 * Determine which, if any, of the resulting queries is supposed to set
	 * the command-result tag; and update the canSetTag fields accordingly.
	 *
	 * If the original query is still in the list, it sets the command tag.
	 * Otherwise, the last INSTEAD query of the same kind as the original is
	 * allowed to set the tag.	(Note these rules can leave us with no query
	 * setting the tag.  The tcop code has to cope with this by setting up a
	 * default tag based on the original un-rewritten query.)
	 *
	 * The Asserts verify that at most one query in the result list is marked
	 * canSetTag.  If we aren't checking asserts, we can fall out of the loop
	 * as soon as we find the original query.
	 */
	origCmdType = parsetree->commandType;
	foundOriginalQuery = false;
	lastInstead = NULL;

	foreach(l, results)
	{
		Query	   *query = (Query *) lfirst(l);

		if (query->querySource == QSRC_ORIGINAL)
		{
			Assert(query->canSetTag);
			Assert(!foundOriginalQuery);
			foundOriginalQuery = true;
#ifndef USE_ASSERT_CHECKING
			break;
#endif
		}
		else
		{
			Assert(!query->canSetTag);
			if (query->commandType == origCmdType &&
				(query->querySource == QSRC_INSTEAD_RULE ||
				 query->querySource == QSRC_QUAL_INSTEAD_RULE))
				lastInstead = query;
		}
	}

	if (!foundOriginalQuery && lastInstead != NULL)
		lastInstead->canSetTag = true;

	return results;
}<|MERGE_RESOLUTION|>--- conflicted
+++ resolved
@@ -3,13 +3,9 @@
  * rewriteHandler.c
  *		Primary module of query rewriter.
  *
-<<<<<<< HEAD
  * Portions Copyright (c) 2006-2008, Greenplum inc
  * Portions Copyright (c) 2012-Present Pivotal Software, Inc.
- * Portions Copyright (c) 1996-2012, PostgreSQL Global Development Group
-=======
  * Portions Copyright (c) 1996-2013, PostgreSQL Global Development Group
->>>>>>> e472b921
  * Portions Copyright (c) 1994, Regents of the University of California
  *
  * IDENTIFICATION
@@ -34,6 +30,8 @@
 #include "utils/builtins.h"
 #include "utils/lsyscache.h"
 #include "utils/rel.h"
+
+#include "catalog/pg_exttable.h"
 
 
 /* We use a list of these to detect recursion in RewriteQuery */
@@ -2126,7 +2124,7 @@
 
 #define ALL_EVENTS ((1 << CMD_INSERT) | (1 << CMD_UPDATE) | (1 << CMD_DELETE))
 
-	rel = try_relation_open(reloid, AccessShareLock);
+	rel = try_relation_open(reloid, AccessShareLock, false);
 
 	/*
 	 * If the relation doesn't exist, return zero rather than throwing an
@@ -2137,7 +2135,24 @@
 	if (rel == NULL)
 		return 0;
 
+	/* If this is an external table, check if it's writeable */
+	if (rel->rd_rel->relkind == RELKIND_RELATION &&
+		rel->rd_rel->relstorage == RELSTORAGE_EXTERNAL)
+	{
+		ExtTableEntry	   *extentry;
+
+		extentry = GetExtTableEntry(reloid);
+
+		if (extentry->iswritable)
+			events |= (1 << CMD_INSERT);
+
+		pfree(extentry);
+		relation_close(rel, AccessShareLock);
+		return events;
+	}
+
 	/* If the relation is a table, it is always updatable */
+	/* GPDB: except if it's an external table, which we checked above */
 	if (rel->rd_rel->relkind == RELKIND_RELATION)
 	{
 		relation_close(rel, AccessShareLock);
