/*
 * brin_revmap.c
 *		Range map for BRIN indexes
 *
 * The range map (revmap) is a translation structure for BRIN indexes: for each
 * page range there is one summary tuple, and its location is tracked by the
 * revmap.  Whenever a new tuple is inserted into a table that violates the
 * previously recorded summary values, a new tuple is inserted into the index
 * and the revmap is updated to point to it.
 *
 * The revmap is stored in the first pages of the index, immediately following
 * the metapage.  When the revmap needs to be expanded, all tuples on the
 * regular BRIN page at that block (if any) are moved out of the way.
 *
 * Portions Copyright (c) 1996-2019, PostgreSQL Global Development Group
 * Portions Copyright (c) 1994, Regents of the University of California
 *
 * IDENTIFICATION
 *	  src/backend/access/brin/brin_revmap.c
 */
#include "postgres.h"

#include "access/brin_page.h"
#include "access/brin_pageops.h"
#include "access/brin_revmap.h"
#include "access/brin_tuple.h"
#include "access/brin_xlog.h"
#include "access/rmgr.h"
#include "access/xloginsert.h"
#include "miscadmin.h"
#include "storage/bufmgr.h"
#include "storage/lmgr.h"
#include "utils/rel.h"


struct BrinRevmap
{
	Relation	rm_irel;
	BlockNumber rm_pagesPerRange;
	BlockNumber rm_lastRevmapPage;	/* cached from the metapage */
	Buffer		rm_metaBuf;
	Buffer		rm_currBuf;
	bool		rm_isAo;
};

/* typedef appears in brin_revmap.h */


static BlockNumber revmap_get_blkno(BrinRevmap *revmap,
									BlockNumber heapBlk);
static Buffer revmap_get_buffer(BrinRevmap *revmap, BlockNumber heapBlk);
static BlockNumber revmap_extend_and_get_blkno(BrinRevmap *revmap,
<<<<<<< HEAD
							BlockNumber heapBlk);
static BlockNumber revmap_extend_and_get_blkno_ao(BrinRevmap *revmap,
							BlockNumber heapBlk);
static BlockNumber revmap_physical_extend(BrinRevmap *revmap);

=======
											   BlockNumber heapBlk);
static void revmap_physical_extend(BrinRevmap *revmap);
>>>>>>> 9e1c9f95

/*
 * Initialize an access object for a range map.  This must be freed by
 * brinRevmapTerminate when caller is done with it.
 */
BrinRevmap *
brinRevmapInitialize(Relation idxrel, BlockNumber *pagesPerRange,
					 Snapshot snapshot)
{
	BrinRevmap *revmap;
	Buffer		meta;
	BrinMetaPageData *metadata;
	Page		page;

	meta = ReadBuffer(idxrel, BRIN_METAPAGE_BLKNO);
	LockBuffer(meta, BUFFER_LOCK_SHARE);
	page = BufferGetPage(meta);
	TestForOldSnapshot(snapshot, idxrel, page);
	metadata = (BrinMetaPageData *) PageGetContents(page);

	revmap = palloc(sizeof(BrinRevmap));
	revmap->rm_irel = idxrel;
	revmap->rm_pagesPerRange = metadata->pagesPerRange;
	revmap->rm_lastRevmapPage = metadata->lastRevmapPage;
	revmap->rm_metaBuf = meta;
	revmap->rm_currBuf = InvalidBuffer;
	revmap->rm_isAo = metadata->isAo;

	*pagesPerRange = metadata->pagesPerRange;

	LockBuffer(meta, BUFFER_LOCK_UNLOCK);

	return revmap;
}

/*
 * Release resources associated with a revmap access object.
 */
void
brinRevmapTerminate(BrinRevmap *revmap)
{
	ReleaseBuffer(revmap->rm_metaBuf);
	if (revmap->rm_currBuf != InvalidBuffer)
		ReleaseBuffer(revmap->rm_currBuf);
	pfree(revmap);
}

/*
 * Extend the revmap to cover the given heap block number.
 */
void
brinRevmapExtend(BrinRevmap *revmap, BlockNumber heapBlk)
{
	BlockNumber mapBlk PG_USED_FOR_ASSERTS_ONLY;

	if (revmap->rm_isAo)
		mapBlk = revmap_extend_and_get_blkno_ao(revmap, heapBlk);
	else
		mapBlk = revmap_extend_and_get_blkno(revmap, heapBlk);

	/* Ensure the buffer we got is in the expected range */
	Assert(mapBlk != InvalidBlockNumber &&
		   mapBlk != BRIN_METAPAGE_BLKNO &&
		   mapBlk <= revmap->rm_lastRevmapPage);
}

/*
 * Prepare to insert an entry into the revmap; the revmap buffer in which the
 * entry is to reside is locked and returned.  Most callers should call
 * brinRevmapExtend beforehand, as this routine does not extend the revmap if
 * it's not long enough.
 *
 * The returned buffer is also recorded in the revmap struct; finishing that
 * releases the buffer, therefore the caller needn't do it explicitly.
 */
Buffer
brinLockRevmapPageForUpdate(BrinRevmap *revmap, BlockNumber heapBlk)
{
	Buffer		rmBuf;

	rmBuf = revmap_get_buffer(revmap, heapBlk);
	LockBuffer(rmBuf, BUFFER_LOCK_EXCLUSIVE);

	return rmBuf;
}

/*
 * In the given revmap buffer (locked appropriately by caller), which is used
 * in a BRIN index of pagesPerRange pages per range, set the element
 * corresponding to heap block number heapBlk to the given TID.
 *
 * Once the operation is complete, the caller must update the LSN on the
 * returned buffer.
 *
 * This is used both in regular operation and during WAL replay.
 */
void
brinSetHeapBlockItemptr(Buffer buf, BlockNumber pagesPerRange,
						BlockNumber heapBlk, ItemPointerData tid)
{
	RevmapContents *contents;
	ItemPointerData *iptr;
	Page		page;

	/* The correct page should already be pinned and locked */
	page = BufferGetPage(buf);
	contents = (RevmapContents *) PageGetContents(page);
	iptr = (ItemPointerData *) contents->rm_tids;
	iptr += HEAPBLK_TO_REVMAP_INDEX(pagesPerRange, heapBlk);

	if (ItemPointerIsValid(&tid))
		ItemPointerSet(iptr,
					   ItemPointerGetBlockNumber(&tid),
					   ItemPointerGetOffsetNumber(&tid));
	else
		ItemPointerSetInvalid(iptr);
}

/*
 * Fetch the BrinTuple for a given heap block.
 *
 * The buffer containing the tuple is locked, and returned in *buf.  The
 * returned tuple points to the shared buffer and must not be freed; if caller
 * wants to use it after releasing the buffer lock, it must create its own
 * palloc'ed copy.  As an optimization, the caller can pass a pinned buffer
 * *buf on entry, which will avoid a pin-unpin cycle when the next tuple is on
 * the same page as a previous one.
 *
 * If no tuple is found for the given heap range, returns NULL. In that case,
 * *buf might still be updated (and pin must be released by caller), but it's
 * not locked.
 *
 * The output tuple offset within the buffer is returned in *off, and its size
 * is returned in *size.
 */
BrinTuple *
brinGetTupleForHeapBlock(BrinRevmap *revmap, BlockNumber heapBlk,
						 Buffer *buf, OffsetNumber *off, Size *size, int mode,
						 Snapshot snapshot)
{
	Relation	idxRel = revmap->rm_irel;
	BlockNumber mapBlk;
	RevmapContents *contents;
	ItemPointerData *iptr;
	BlockNumber blk;
	Page		page;
	ItemId		lp;
	BrinTuple  *tup;
	ItemPointerData previptr;

	/* normalize the heap block number to be the first page in the range */
	heapBlk = (heapBlk / revmap->rm_pagesPerRange) * revmap->rm_pagesPerRange;

	/*
	 * Compute the revmap page number we need.  If Invalid is returned (i.e.,
	 * the revmap page hasn't been created yet), the requested page range is
	 * not summarized.
	 */
	mapBlk = revmap_get_blkno(revmap, heapBlk);
	if (mapBlk == InvalidBlockNumber)
	{
		*off = InvalidOffsetNumber;
		return NULL;
	}

	ItemPointerSetInvalid(&previptr);
	for (;;)
	{
		CHECK_FOR_INTERRUPTS();

		if (revmap->rm_currBuf == InvalidBuffer ||
			BufferGetBlockNumber(revmap->rm_currBuf) != mapBlk)
		{
			if (revmap->rm_currBuf != InvalidBuffer)
				ReleaseBuffer(revmap->rm_currBuf);

			Assert(mapBlk != InvalidBlockNumber);
			revmap->rm_currBuf = ReadBuffer(revmap->rm_irel, mapBlk);
		}

		LockBuffer(revmap->rm_currBuf, BUFFER_LOCK_SHARE);

		contents = (RevmapContents *)
			PageGetContents(BufferGetPage(revmap->rm_currBuf));
		iptr = contents->rm_tids;
		iptr += HEAPBLK_TO_REVMAP_INDEX(revmap->rm_pagesPerRange, heapBlk);

		if (!ItemPointerIsValid(iptr))
		{
			LockBuffer(revmap->rm_currBuf, BUFFER_LOCK_UNLOCK);
			return NULL;
		}

		/*
		 * Check the TID we got in a previous iteration, if any, and save the
		 * current TID we got from the revmap; if we loop, we can sanity-check
		 * that the next one we get is different.  Otherwise we might be stuck
		 * looping forever if the revmap is somehow badly broken.
		 */
		if (ItemPointerIsValid(&previptr) && ItemPointerEquals(&previptr, iptr))
			ereport(ERROR,
					(errcode(ERRCODE_INDEX_CORRUPTED),
					 errmsg_internal("corrupted BRIN index: inconsistent range map")));
		previptr = *iptr;

		blk = ItemPointerGetBlockNumber(iptr);
		*off = ItemPointerGetOffsetNumber(iptr);

		LockBuffer(revmap->rm_currBuf, BUFFER_LOCK_UNLOCK);

		/* Ok, got a pointer to where the BrinTuple should be. Fetch it. */
		if (!BufferIsValid(*buf) || BufferGetBlockNumber(*buf) != blk)
		{
			if (BufferIsValid(*buf))
				ReleaseBuffer(*buf);
			*buf = ReadBuffer(idxRel, blk);
		}
		LockBuffer(*buf, mode);
		page = BufferGetPage(*buf);
		TestForOldSnapshot(snapshot, idxRel, page);

		/* If we land on a revmap page, start over */
		if (BRIN_IS_REGULAR_PAGE(page))
		{
			if (*off > PageGetMaxOffsetNumber(page))
				ereport(ERROR,
						(errcode(ERRCODE_INDEX_CORRUPTED),
						 errmsg_internal("corrupted BRIN index: inconsistent range map")));
			lp = PageGetItemId(page, *off);
			if (ItemIdIsUsed(lp))
			{
				tup = (BrinTuple *) PageGetItem(page, lp);

				if (tup->bt_blkno == heapBlk)
				{
					if (size)
						*size = ItemIdGetLength(lp);
					/* found it! */
					return tup;
				}
			}
		}

		/*
		 * No luck. Assume that the revmap was updated concurrently.
		 */
		LockBuffer(*buf, BUFFER_LOCK_UNLOCK);
	}
	/* not reached, but keep compiler quiet */
	return NULL;
}

<<<<<<< HEAD
=======
/*
 * Delete an index tuple, marking a page range as unsummarized.
 *
 * Index must be locked in ShareUpdateExclusiveLock mode.
 *
 * Return false if caller should retry.
 */
bool
brinRevmapDesummarizeRange(Relation idxrel, BlockNumber heapBlk)
{
	BrinRevmap *revmap;
	BlockNumber pagesPerRange;
	RevmapContents *contents;
	ItemPointerData *iptr;
	ItemPointerData invalidIptr;
	BlockNumber revmapBlk;
	Buffer		revmapBuf;
	Buffer		regBuf;
	Page		revmapPg;
	Page		regPg;
	OffsetNumber revmapOffset;
	OffsetNumber regOffset;
	ItemId		lp;
	BrinTuple  *tup;

	revmap = brinRevmapInitialize(idxrel, &pagesPerRange, NULL);

	revmapBlk = revmap_get_blkno(revmap, heapBlk);
	if (!BlockNumberIsValid(revmapBlk))
	{
		/* revmap page doesn't exist: range not summarized, we're done */
		brinRevmapTerminate(revmap);
		return true;
	}

	/* Lock the revmap page, obtain the index tuple pointer from it */
	revmapBuf = brinLockRevmapPageForUpdate(revmap, heapBlk);
	revmapPg = BufferGetPage(revmapBuf);
	revmapOffset = HEAPBLK_TO_REVMAP_INDEX(revmap->rm_pagesPerRange, heapBlk);

	contents = (RevmapContents *) PageGetContents(revmapPg);
	iptr = contents->rm_tids;
	iptr += revmapOffset;

	if (!ItemPointerIsValid(iptr))
	{
		/* no index tuple: range not summarized, we're done */
		LockBuffer(revmapBuf, BUFFER_LOCK_UNLOCK);
		brinRevmapTerminate(revmap);
		return true;
	}

	regBuf = ReadBuffer(idxrel, ItemPointerGetBlockNumber(iptr));
	LockBuffer(regBuf, BUFFER_LOCK_EXCLUSIVE);
	regPg = BufferGetPage(regBuf);

	/* if this is no longer a regular page, tell caller to start over */
	if (!BRIN_IS_REGULAR_PAGE(regPg))
	{
		LockBuffer(revmapBuf, BUFFER_LOCK_UNLOCK);
		LockBuffer(regBuf, BUFFER_LOCK_UNLOCK);
		brinRevmapTerminate(revmap);
		return false;
	}

	regOffset = ItemPointerGetOffsetNumber(iptr);
	if (regOffset > PageGetMaxOffsetNumber(regPg))
		ereport(ERROR,
				(errcode(ERRCODE_INDEX_CORRUPTED),
				 errmsg("corrupted BRIN index: inconsistent range map")));

	lp = PageGetItemId(regPg, regOffset);
	if (!ItemIdIsUsed(lp))
		ereport(ERROR,
				(errcode(ERRCODE_INDEX_CORRUPTED),
				 errmsg("corrupted BRIN index: inconsistent range map")));
	tup = (BrinTuple *) PageGetItem(regPg, lp);
	/* XXX apply sanity checks?  Might as well delete a bogus tuple ... */

	/*
	 * We're only removing data, not reading it, so there's no need to
	 * TestForOldSnapshot here.
	 */

	/*
	 * Because of SUE lock, this function shouldn't run concurrently with
	 * summarization.  Placeholder tuples can only exist as leftovers from
	 * crashed summarization, so if we detect any, we complain but proceed.
	 */
	if (BrinTupleIsPlaceholder(tup))
		ereport(WARNING,
				(errmsg("leftover placeholder tuple detected in BRIN index \"%s\", deleting",
						RelationGetRelationName(idxrel))));

	START_CRIT_SECTION();

	ItemPointerSetInvalid(&invalidIptr);
	brinSetHeapBlockItemptr(revmapBuf, revmap->rm_pagesPerRange, heapBlk,
							invalidIptr);
	PageIndexTupleDeleteNoCompact(regPg, regOffset);
	/* XXX record free space in FSM? */

	MarkBufferDirty(regBuf);
	MarkBufferDirty(revmapBuf);

	if (RelationNeedsWAL(idxrel))
	{
		xl_brin_desummarize xlrec;
		XLogRecPtr	recptr;

		xlrec.pagesPerRange = revmap->rm_pagesPerRange;
		xlrec.heapBlk = heapBlk;
		xlrec.regOffset = regOffset;

		XLogBeginInsert();
		XLogRegisterData((char *) &xlrec, SizeOfBrinDesummarize);
		XLogRegisterBuffer(0, revmapBuf, 0);
		XLogRegisterBuffer(1, regBuf, REGBUF_STANDARD);
		recptr = XLogInsert(RM_BRIN_ID, XLOG_BRIN_DESUMMARIZE);
		PageSetLSN(revmapPg, recptr);
		PageSetLSN(regPg, recptr);
	}

	END_CRIT_SECTION();

	UnlockReleaseBuffer(regBuf);
	LockBuffer(revmapBuf, BUFFER_LOCK_UNLOCK);
	brinRevmapTerminate(revmap);

	return true;
}

/*
 * Given a heap block number, find the corresponding physical revmap block
 * number and return it.  If the revmap page hasn't been allocated yet, return
 * InvalidBlockNumber.
 */
>>>>>>> 9e1c9f95
static BlockNumber
revmap_get_blkno_heap(BrinRevmap *revmap, BlockNumber heapBlk)
{
	BlockNumber targetblk;

	/* obtain revmap block number, skip 1 for metapage block */
	targetblk = HEAPBLK_TO_REVMAP_BLK(revmap->rm_pagesPerRange, heapBlk) + 1;

	/* Normal case: the revmap page is already allocated */
	if (targetblk <= revmap->rm_lastRevmapPage)
		return targetblk;

	return InvalidBlockNumber;
}

static BlockNumber
revmap_get_blkno_ao(BrinRevmap *revmap, BlockNumber heapBlk)
{
	BlockNumber targetblk;
	BlockNumber targetupperblk;
	BlockNumber targetupperidx;
	Buffer upperbuf;
	RevmapUpperBlockContents *contents;
	BlockNumber *blks;

	targetupperblk = HEAPBLK_TO_REVMAP_UPPER_BLK(revmap->rm_pagesPerRange, heapBlk) + 1;
	targetupperidx = HEAPBLK_TO_REVMAP_UPPER_IDX(revmap->rm_pagesPerRange, heapBlk);
	upperbuf = ReadBuffer(revmap->rm_irel, targetupperblk);
	contents = (RevmapUpperBlockContents*) PageGetContents(BufferGetPage(upperbuf));
	blks = (BlockNumber*) contents->rm_blocks;
	targetblk =  blks[targetupperidx];
	ReleaseBuffer(upperbuf);

	if (targetblk == 0)
		return InvalidBlockNumber;

	return targetblk;
}

/*
 * Given a heap block number, find the corresponding physical revmap block
 * number and return it.  If the revmap page hasn't been allocated yet, return
 * InvalidBlockNumber.
 */
static BlockNumber
revmap_get_blkno(BrinRevmap *revmap, BlockNumber heapBlk)
{
	if (revmap->rm_isAo)
		return revmap_get_blkno_ao(revmap, heapBlk);
	else
		return revmap_get_blkno_heap(revmap, heapBlk);
}

/*
 * Obtain and return a buffer containing the revmap page for the given heap
 * page.  The revmap must have been previously extended to cover that page.
 * The returned buffer is also recorded in the revmap struct; finishing that
 * releases the buffer, therefore the caller needn't do it explicitly.
 */
static Buffer
revmap_get_buffer(BrinRevmap *revmap, BlockNumber heapBlk)
{
	BlockNumber mapBlk;

	/* Translate the heap block number to physical index location. */
	mapBlk = revmap_get_blkno(revmap, heapBlk);

	if (mapBlk == InvalidBlockNumber)
		elog(ERROR, "revmap does not cover heap block %u", heapBlk);

	/* Ensure the buffer we got is in the expected range */
	Assert(mapBlk != BRIN_METAPAGE_BLKNO &&
		   mapBlk <= revmap->rm_lastRevmapPage);

	/*
	 * Obtain the buffer from which we need to read.  If we already have the
	 * correct buffer in our access struct, use that; otherwise, release that,
	 * (if valid) and read the one we need.
	 */
	if (revmap->rm_currBuf == InvalidBuffer ||
		mapBlk != BufferGetBlockNumber(revmap->rm_currBuf))
	{
		if (revmap->rm_currBuf != InvalidBuffer)
			ReleaseBuffer(revmap->rm_currBuf);

		revmap->rm_currBuf = ReadBuffer(revmap->rm_irel, mapBlk);
	}

	return revmap->rm_currBuf;
}

/*
 * Given a heap block number, find the corresponding physical revmap block
 * number and return it. If the revmap page hasn't been allocated yet, extend
 * the revmap until it is.
 */
static BlockNumber
revmap_extend_and_get_blkno(BrinRevmap *revmap, BlockNumber heapBlk)
{
	BlockNumber targetblk;

	/* obtain revmap block number, skip 1 for metapage block */
	targetblk = HEAPBLK_TO_REVMAP_BLK(revmap->rm_pagesPerRange, heapBlk) + 1;

	/* Extend the revmap, if necessary */
	while (targetblk > revmap->rm_lastRevmapPage)
	{
		CHECK_FOR_INTERRUPTS();
		revmap_physical_extend(revmap);
	}

	return targetblk;
}

/*
 * Given a heap block number, find the corresponding physical revmap block
 * number and return it. If the revmap page hasn't been allocated yet, extend
 * the revmap until it is.
 *
 * This is the function called in brin on ao/cs table.
 */
static BlockNumber
revmap_extend_and_get_blkno_ao(BrinRevmap *revmap, BlockNumber heapBlk)
{
	BlockNumber targetupperblk;
	BlockNumber targetupperindex;
	Buffer		upperbuffer;
	RevmapUpperBlockContents *contents;
	BlockNumber *blks;
	BlockNumber oldBlk;
	BlockNumber newBlk;

	targetupperblk = HEAPBLK_TO_REVMAP_UPPER_BLK(revmap->rm_pagesPerRange, heapBlk) + 1;
	targetupperindex = HEAPBLK_TO_REVMAP_UPPER_IDX(revmap->rm_pagesPerRange, heapBlk);
	upperbuffer = ReadBuffer(revmap->rm_irel, targetupperblk);

	LockBuffer(upperbuffer, BUFFER_LOCK_EXCLUSIVE);
	contents = (RevmapUpperBlockContents*) PageGetContents(BufferGetPage(upperbuffer));
	blks = (BlockNumber*) contents->rm_blocks;
	oldBlk = blks[targetupperindex];
	if (oldBlk == 0)
	{
		CHECK_FOR_INTERRUPTS();
		newBlk = InvalidBlockNumber;
		while (newBlk == InvalidBlockNumber)
		{
			newBlk = revmap_physical_extend(revmap);
		}
		Assert(newBlk > revmap->rm_lastRevmapPage);
		revmap->rm_lastRevmapPage = newBlk;

		blks[targetupperindex] = revmap->rm_lastRevmapPage;
		MarkBufferDirty(upperbuffer);

		if (RelationNeedsWAL(revmap->rm_irel))
		{
			xl_brin_revmap_extend_upper xlrec;
			XLogRecPtr	recptr;

			xlrec.heapBlk = heapBlk;
			xlrec.pagesPerRange = revmap->rm_pagesPerRange;
			xlrec.revmapBlk = revmap->rm_lastRevmapPage;
			XLogBeginInsert();
			XLogRegisterData((char *) &xlrec, SizeOfBrinRevmapExtendUpper);
			XLogRegisterBuffer(0, upperbuffer, 0);
			recptr = XLogInsert(RM_BRIN_ID, XLOG_BRIN_REVMAP_EXTEND_UPPER);
			PageSetLSN(BufferGetPage(upperbuffer), recptr);
		}

		UnlockReleaseBuffer(upperbuffer);
		return revmap->rm_lastRevmapPage;
	}
	else
	{
		UnlockReleaseBuffer(upperbuffer);
		return oldBlk;
	}
}

/*
 * Try to extend the revmap by one page.  This might not happen for a number of
 * reasons; caller is expected to retry until the expected outcome is obtained.
 */
static BlockNumber
revmap_physical_extend(BrinRevmap *revmap)
{
	Buffer		buf;
	Page		page;
	Page		metapage;
	BrinMetaPageData *metadata;
	BlockNumber mapBlk;
	BlockNumber nblocks;
	Relation	irel = revmap->rm_irel;
	bool		needLock = !RELATION_IS_LOCAL(irel);

	/*
	 * Lock the metapage. This locks out concurrent extensions of the revmap,
	 * but note that we still need to grab the relation extension lock because
	 * another backend can extend the index with regular BRIN pages.
	 */
	LockBuffer(revmap->rm_metaBuf, BUFFER_LOCK_EXCLUSIVE);
	metapage = BufferGetPage(revmap->rm_metaBuf);
	metadata = (BrinMetaPageData *) PageGetContents(metapage);

	/*
	 * Check that our cached lastRevmapPage value was up-to-date; if it
	 * wasn't, update the cached copy and have caller start over.
	 */
	if (metadata->lastRevmapPage != revmap->rm_lastRevmapPage)
	{
		revmap->rm_lastRevmapPage = metadata->lastRevmapPage;
		LockBuffer(revmap->rm_metaBuf, BUFFER_LOCK_UNLOCK);
		return InvalidBlockNumber;
	}
	mapBlk = metadata->lastRevmapPage + 1;

	nblocks = RelationGetNumberOfBlocks(irel);
	if (mapBlk < nblocks)
	{
		buf = ReadBuffer(irel, mapBlk);
		LockBuffer(buf, BUFFER_LOCK_EXCLUSIVE);
		page = BufferGetPage(buf);
	}
	else
	{
		if (needLock)
			LockRelationForExtension(irel, ExclusiveLock);

		buf = ReadBuffer(irel, P_NEW);
		if (BufferGetBlockNumber(buf) != mapBlk)
		{
			/*
			 * Very rare corner case: somebody extended the relation
			 * concurrently after we read its length.  If this happens, give
			 * up and have caller start over.  We will have to evacuate that
			 * page from under whoever is using it.
			 */
			if (needLock)
				UnlockRelationForExtension(irel, ExclusiveLock);
			LockBuffer(revmap->rm_metaBuf, BUFFER_LOCK_UNLOCK);
			ReleaseBuffer(buf);
			return InvalidBlockNumber;
		}
		LockBuffer(buf, BUFFER_LOCK_EXCLUSIVE);
		page = BufferGetPage(buf);

		if (needLock)
			UnlockRelationForExtension(irel, ExclusiveLock);
	}

	/* Check that it's a regular block (or an empty page) */
	if (!PageIsNew(page) && !BRIN_IS_REGULAR_PAGE(page))
		ereport(ERROR,
				(errcode(ERRCODE_INDEX_CORRUPTED),
				 errmsg("unexpected page type 0x%04X in BRIN index \"%s\" block %u",
						BrinPageType(page),
						RelationGetRelationName(irel),
						BufferGetBlockNumber(buf))));

	/* If the page is in use, evacuate it and restart */
	if (brin_start_evacuating_page(irel, buf))
	{
		LockBuffer(revmap->rm_metaBuf, BUFFER_LOCK_UNLOCK);
		brin_evacuate_page(irel, revmap->rm_pagesPerRange, revmap, buf);

		/* have caller start over */
		return InvalidBlockNumber;
	}

	/*
	 * Ok, we have now locked the metapage and the target block. Re-initialize
	 * the target block as a revmap page, and update the metapage.
	 */
	START_CRIT_SECTION();

	/* the rm_tids array is initialized to all invalid by PageInit */
	brin_page_init(page, BRIN_PAGETYPE_REVMAP);
	MarkBufferDirty(buf);

	metadata->lastRevmapPage = mapBlk;

	/*
	 * Set pd_lower just past the end of the metadata.  This is essential,
	 * because without doing so, metadata will be lost if xlog.c compresses
	 * the page.  (We must do this here because pre-v11 versions of PG did not
	 * set the metapage's pd_lower correctly, so a pg_upgraded index might
	 * contain the wrong value.)
	 */
	((PageHeader) metapage)->pd_lower =
		((char *) metadata + sizeof(BrinMetaPageData)) - (char *) metapage;

	MarkBufferDirty(revmap->rm_metaBuf);

	if (RelationNeedsWAL(revmap->rm_irel))
	{
		xl_brin_revmap_extend xlrec;
		XLogRecPtr	recptr;

		xlrec.targetBlk = mapBlk;

		XLogBeginInsert();
		XLogRegisterData((char *) &xlrec, SizeOfBrinRevmapExtend);
		XLogRegisterBuffer(0, revmap->rm_metaBuf, REGBUF_STANDARD);

		XLogRegisterBuffer(1, buf, REGBUF_WILL_INIT);

		recptr = XLogInsert(RM_BRIN_ID, XLOG_BRIN_REVMAP_EXTEND);
		PageSetLSN(metapage, recptr);
		PageSetLSN(page, recptr);
	}

	END_CRIT_SECTION();

	LockBuffer(revmap->rm_metaBuf, BUFFER_LOCK_UNLOCK);

	UnlockReleaseBuffer(buf);

	return mapBlk;
}

/*
 * When we build a brin in ao/aocs table, brin has a upper level. All the
 * blocks used in upper level will be initialized once.
 */
void
brin_init_upper_pages(Relation index, BlockNumber pagesPerRange)
{
	Buffer		buf;
	Page 		page;
	Buffer 		metaBuf;
	Page		metaPage;
	BrinMetaPageData *metadata;
	int 		maxPage;

	metaBuf = ReadBuffer(index, BRIN_METAPAGE_BLKNO);
	LockBuffer(metaBuf, BUFFER_LOCK_EXCLUSIVE);
	metaPage = BufferGetPage(metaBuf);

	maxPage = REVMAP_UPPER_PAGE_TOTAL_NUM(pagesPerRange);
	for (BlockNumber page_index = 1;
		 page_index <= maxPage;
		 ++page_index)
	{
		buf = ReadBuffer(index, P_NEW);
		LockBuffer(buf, BUFFER_LOCK_EXCLUSIVE);

		brin_page_init(BufferGetPage(buf), BRIN_PAGETYPE_UPPER);

		MarkBufferDirty(buf);

		metadata = (BrinMetaPageData *) PageGetContents(metaPage);
		metadata->lastRevmapPage = page_index;

		if (RelationNeedsWAL(index))
		{
			xl_brin_createupperblk xlrec;
			XLogRecPtr	recptr;

			xlrec.targetBlk = page_index;
			XLogBeginInsert();
			XLogRegisterData((char *) &xlrec, SizeOfBrinCreateUpperBlk);
			XLogRegisterBuffer(0, metaBuf, 0);
			XLogRegisterBuffer(1, buf, REGBUF_WILL_INIT);
			recptr = XLogInsert(RM_BRIN_ID, XLOG_BRIN_REVMAP_INIT_UPPER_BLK);

			page = BufferGetPage(buf);
			PageSetLSN(metaPage, recptr);
			PageSetLSN(page, recptr);
		}

		UnlockReleaseBuffer(buf);
	}

	UnlockReleaseBuffer(metaBuf);
}

/*
 * Get the start block number of the current aoseg by block number.
 *
 * append-optimized table logically has 128 segment files. The highest 7 bits
 * of the logical Tid represent the segment file number. So, segment file number
 * with zero after is the start block number in a segment file.
 */
BlockNumber
heapBlockGetCurrentAosegStart(BlockNumber heapBlk)
{
	return heapBlk & 0xFE000000;
}

/*
 * Get the start block number of the current aoseg by seg number.
 *
 * append-optimized table logically has 128 segment files. The highest 7 bits
 * of the logical Tid represent the segment file number. So, segment file number
 * with zero after is the start block number in a segment file.
 */
BlockNumber
segnoGetCurrentAosegStart(int segno)
{
	BlockNumber blk;
	blk = segno;
	return blk << 25;
}<|MERGE_RESOLUTION|>--- conflicted
+++ resolved
@@ -50,16 +50,11 @@
 									BlockNumber heapBlk);
 static Buffer revmap_get_buffer(BrinRevmap *revmap, BlockNumber heapBlk);
 static BlockNumber revmap_extend_and_get_blkno(BrinRevmap *revmap,
-<<<<<<< HEAD
-							BlockNumber heapBlk);
+											   BlockNumber heapBlk);
 static BlockNumber revmap_extend_and_get_blkno_ao(BrinRevmap *revmap,
 							BlockNumber heapBlk);
 static BlockNumber revmap_physical_extend(BrinRevmap *revmap);
 
-=======
-											   BlockNumber heapBlk);
-static void revmap_physical_extend(BrinRevmap *revmap);
->>>>>>> 9e1c9f95
 
 /*
  * Initialize an access object for a range map.  This must be freed by
@@ -312,8 +307,6 @@
 	return NULL;
 }
 
-<<<<<<< HEAD
-=======
 /*
  * Delete an index tuple, marking a page range as unsummarized.
  *
@@ -451,7 +444,6 @@
  * number and return it.  If the revmap page hasn't been allocated yet, return
  * InvalidBlockNumber.
  */
->>>>>>> 9e1c9f95
 static BlockNumber
 revmap_get_blkno_heap(BrinRevmap *revmap, BlockNumber heapBlk)
 {
