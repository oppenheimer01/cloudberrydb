/*-------------------------------------------------------------------------
 *
 * varsup.c
 *	  postgres OID & XID variables support routines
 *
 * Copyright (c) 2000-2021, PostgreSQL Global Development Group
 *
 * IDENTIFICATION
 *	  src/backend/access/transam/varsup.c
 *
 *-------------------------------------------------------------------------
 */

#include "postgres.h"

#include "access/clog.h"
#include "access/commit_ts.h"
#include "access/subtrans.h"
#include "access/transam.h"
#include "access/xact.h"
#include "access/xlog.h"
#include "commands/dbcommands.h"
#include "miscadmin.h"
#include "postmaster/autovacuum.h"
#include "storage/pmsignal.h"
#include "storage/proc.h"
#include "utils/guc.h"
#include "utils/syscache.h"

#include "access/distributedlog.h"
#include "cdb/cdbvars.h"


/* Number of OIDs to prefetch (preallocate) per XLOG write */
#define VAR_OID_PREFETCH		8192

/* pointer to "variable cache" in shared memory (set up by shmem.c) */
VariableCache ShmemVariableCache = NULL;

int xid_stop_limit;
int xid_warn_limit;

/*
 * Allocate the next FullTransactionId for a new transaction or
 * subtransaction.
 *
 * The new XID is also stored into MyProc->xid/ProcGlobal->xids[] before
 * returning.
 *
 * Note: when this is called, we are actually already inside a valid
 * transaction, since XIDs are now not allocated until the transaction
 * does something.  So it is safe to do a database lookup if we want to
 * issue a warning about XID wrap.
 */
FullTransactionId
GetNewTransactionId(bool isSubXact)
{
	FullTransactionId full_xid;
	TransactionId xid;

	/*
	 * Workers synchronize transaction state at the beginning of each parallel
	 * operation, so we can't account for new XIDs after that point.
	 */
	if (IsInParallelMode())
		elog(ERROR, "cannot assign TransactionIds during a parallel operation");

	/*
	 * During bootstrap initialization, we return the special bootstrap
	 * transaction id.
	 */
	if (IsBootstrapProcessingMode())
	{
		Assert(!isSubXact);
		MyProc->xid = BootstrapTransactionId;
		ProcGlobal->xids[MyProc->pgxactoff] = BootstrapTransactionId;
		return FullTransactionIdFromEpochAndXid(0, BootstrapTransactionId);
	}

	/* safety check, we should never get this far in a HS standby */
	if (RecoveryInProgress())
		elog(ERROR, "cannot assign TransactionIds during recovery");

	LWLockAcquire(XidGenLock, LW_EXCLUSIVE);

	full_xid = ShmemVariableCache->nextXid;
	xid = XidFromFullTransactionId(full_xid);

	/*----------
	 * Check to see if it's safe to assign another XID.  This protects against
	 * catastrophic data loss due to XID wraparound.  The basic rules are:
	 *
	 * If we're past xidVacLimit, start trying to force autovacuum cycles.
	 * If we're past xidWarnLimit, start issuing warnings.
	 * If we're past xidStopLimit, refuse to execute transactions, unless
	 * we are running in single-user mode (which gives an escape hatch
	 * to the DBA who somehow got past the earlier defenses).
	 *
	 * Note that this coding also appears in GetNewMultiXactId.
	 *----------
	 */
	if (TransactionIdFollowsOrEquals(xid, ShmemVariableCache->xidVacLimit))
	{
		/*
		 * For safety's sake, we release XidGenLock while sending signals,
		 * warnings, etc.  This is not so much because we care about
		 * preserving concurrency in this situation, as to avoid any
		 * possibility of deadlock while doing get_database_name(). First,
		 * copy all the shared values we'll need in this path.
		 */
		TransactionId xidWarnLimit = ShmemVariableCache->xidWarnLimit;
		TransactionId xidStopLimit = ShmemVariableCache->xidStopLimit;
		TransactionId xidWrapLimit = ShmemVariableCache->xidWrapLimit;
		Oid			oldest_datoid = ShmemVariableCache->oldestXidDB;

		LWLockRelease(XidGenLock);

		/*
		 * To avoid swamping the postmaster with signals, we issue the autovac
		 * request only once per 64K transaction starts.  This still gives
		 * plenty of chances before we get into real trouble.
		 */
		if (IsUnderPostmaster && (xid % 65536) == 0)
			SendPostmasterSignal(PMSIGNAL_START_AUTOVAC_LAUNCHER);

		if (IsUnderPostmaster &&
			TransactionIdFollowsOrEquals(xid, xidStopLimit))
		{
			char	   *oldest_datname = get_database_name(oldest_datoid);

			 /*
			  * In GPDB, don't say anything about old prepared transactions, because the system
			  * only uses prepared transactions internally. PREPARE TRANSACTION is not available
			  * to users.
			  */

			/* complain even if that DB has disappeared */
			if (oldest_datname)
				ereport(ERROR,
						(errcode(ERRCODE_PROGRAM_LIMIT_EXCEEDED),
						 errmsg("database is not accepting commands to avoid wraparound data loss in database \"%s\"",
								oldest_datname),
						 errhint("Shutdown Greenplum Database. Lower the xid_stop_limit GUC. Execute a database-wide VACUUM in that database. Reset the xid_stop_limit GUC."
								 )));
			else
				ereport(ERROR,
						(errcode(ERRCODE_PROGRAM_LIMIT_EXCEEDED),
						 errmsg("database is not accepting commands to avoid wraparound data loss in database with OID %u",
								oldest_datoid),
						 errhint("Shutdown Greenplum Database. Lower the xid_stop_limit GUC. Execute a database-wide VACUUM in that database. Reset the xid_stop_limit GUC."
								 )));
		}
		else if (TransactionIdFollowsOrEquals(xid, xidWarnLimit))
		{
			char	   *oldest_datname = get_database_name(oldest_datoid);

			 /*
			  * In GPDB, don't say anything about old prepared transactions, because the system
			  * only uses prepared transactions internally. PREPARE TRANSACTION is not available
			  * to users.
			  */

			/* complain even if that DB has disappeared */
			if (oldest_datname)
				ereport(WARNING,
						(errmsg("database \"%s\" must be vacuumed within %u transactions",
								oldest_datname,
								xidWrapLimit - xid),
						 errhint("To avoid a database shutdown, execute a database-wide VACUUM in that database.\n"
								 "You might also need to commit or roll back old prepared transactions, or drop stale replication slots.")));
			else
				ereport(WARNING,
						(errmsg("database with OID %u must be vacuumed within %u transactions",
								oldest_datoid,
								xidWrapLimit - xid),
						 errhint("To avoid a database shutdown, execute a database-wide VACUUM in that database.\n"
								 "You might also need to commit or roll back old prepared transactions, or drop stale replication slots.")));
		}

		/* Re-acquire lock and start over */
		LWLockAcquire(XidGenLock, LW_EXCLUSIVE);
		full_xid = ShmemVariableCache->nextXid;
		xid = XidFromFullTransactionId(full_xid);
	}

	/*
	 * If we are allocating the first XID of a new page of the commit log,
	 * zero out that commit-log page before returning. We must do this while
	 * holding XidGenLock, else another xact could acquire and commit a later
	 * XID before we zero the page.  Fortunately, a page of the commit log
	 * holds 32K or more transactions, so we don't have to do this very often.
	 *
	 * Extend pg_subtrans and pg_commit_ts too.
	 */
	ExtendCLOG(xid);
	ExtendCommitTs(xid);
	ExtendSUBTRANS(xid);
	DistributedLog_Extend(xid);

	/*
	 * Now advance the nextXid counter.  This must not happen until after we
	 * have successfully completed ExtendCLOG() --- if that routine fails, we
	 * want the next incoming transaction to try it again.  We cannot assign
	 * more XIDs until there is CLOG space for them.
	 */
	FullTransactionIdAdvance(&ShmemVariableCache->nextXid);

	/*
	 * To aid testing, you can set the debug_burn_xids GUC, to consume XIDs
	 * faster. If set, we bump the XID counter to the next value divisible by
	 * 4096, minus one. The idea is to skip over "boring" XID ranges, but
	 * still step through XID wraparound, CLOG page boundaries etc. one XID
	 * at a time.
	 */
	if (Debug_burn_xids)
	{
		uint64 xx;
		uint32		r;

		/*
		 * Based on the minimum of ENTRIES_PER_PAGE (DistributedLog),
		 * SUBTRANS_XACTS_PER_PAGE, CLOG_XACTS_PER_PAGE.
		 */
		const uint64      page_extend_limit = 4 * 1024;

		xx = U64FromFullTransactionId(ShmemVariableCache->nextFullXid);

		r = xx % page_extend_limit;
		if (r > 1 && r < (page_extend_limit - 1))
		{
			xx += page_extend_limit - r - 1;
			ShmemVariableCache->nextFullXid.value = xx;
		}
	}

	/*
	 * We must store the new XID into the shared ProcArray before releasing
	 * XidGenLock.  This ensures that every active XID older than
	 * latestCompletedXid is present in the ProcArray, which is essential for
	 * correct OldestXmin tracking; see src/backend/access/transam/README.
	 *
	 * Note that readers of ProcGlobal->xids/PGPROC->xid should be careful to
	 * fetch the value for each proc only once, rather than assume they can
	 * read a value multiple times and get the same answer each time.  Note we
	 * are assuming that TransactionId and int fetch/store are atomic.
	 *
	 * The same comments apply to the subxact xid count and overflow fields.
	 *
	 * Use of a write barrier prevents dangerous code rearrangement in this
	 * function; other backends could otherwise e.g. be examining my subxids
	 * info concurrently, and we don't want them to see an invalid
	 * intermediate state, such as an incremented nxids before the array entry
	 * is filled.
	 *
	 * Other processes that read nxids should do so before reading xids
	 * elements with a pg_read_barrier() in between, so that they can be sure
	 * not to read an uninitialized array element; see
	 * src/backend/storage/lmgr/README.barrier.
	 *
	 * If there's no room to fit a subtransaction XID into PGPROC, set the
	 * cache-overflowed flag instead.  This forces readers to look in
	 * pg_subtrans to map subtransaction XIDs up to top-level XIDs. There is a
	 * race-condition window, in that the new XID will not appear as running
	 * until its parent link has been placed into pg_subtrans. However, that
	 * will happen before anyone could possibly have a reason to inquire about
	 * the status of the XID, so it seems OK.  (Snapshots taken during this
	 * window *will* include the parent XID, so they will deliver the correct
	 * answer later on when someone does have a reason to inquire.)
	 */
	if (!isSubXact)
	{
		Assert(ProcGlobal->subxidStates[MyProc->pgxactoff].count == 0);
		Assert(!ProcGlobal->subxidStates[MyProc->pgxactoff].overflowed);
		Assert(MyProc->subxidStatus.count == 0);
		Assert(!MyProc->subxidStatus.overflowed);

		/* LWLockRelease acts as barrier */
		MyProc->xid = xid;
		ProcGlobal->xids[MyProc->pgxactoff] = xid;
	}
	else
	{
		XidCacheStatus *substat = &ProcGlobal->subxidStates[MyProc->pgxactoff];
		int			nxids = MyProc->subxidStatus.count;

		Assert(substat->count == MyProc->subxidStatus.count);
		Assert(substat->overflowed == MyProc->subxidStatus.overflowed);

		if (nxids < PGPROC_MAX_CACHED_SUBXIDS)
		{
			MyProc->subxids.xids[nxids] = xid;
			pg_write_barrier();
			MyProc->subxidStatus.count = substat->count = nxids + 1;
		}
		else
			MyProc->subxidStatus.overflowed = substat->overflowed = true;
	}

	LWLockRelease(XidGenLock);

	return full_xid;
}

/*
 * Read nextXid but don't allocate it.
 */
FullTransactionId
ReadNextFullTransactionId(void)
{
	FullTransactionId fullXid;

	LWLockAcquire(XidGenLock, LW_SHARED);
	fullXid = ShmemVariableCache->nextXid;
	LWLockRelease(XidGenLock);

	return fullXid;
}

/*
 * Advance nextXid to the value after a given xid.  The epoch is inferred.
 * This must only be called during recovery or from two-phase start-up code.
 */
void
AdvanceNextFullTransactionIdPastXid(TransactionId xid)
{
	FullTransactionId newNextFullXid;
	TransactionId next_xid;
	uint32		epoch;

	/*
	 * It is safe to read nextXid without a lock, because this is only called
	 * from the startup process or single-process mode, meaning that no other
	 * process can modify it.
	 */
	Assert(AmStartupProcess() || !IsUnderPostmaster);

	/* Fast return if this isn't an xid high enough to move the needle. */
	next_xid = XidFromFullTransactionId(ShmemVariableCache->nextXid);
	if (!TransactionIdFollowsOrEquals(xid, next_xid))
		return;

	/*
	 * Compute the FullTransactionId that comes after the given xid.  To do
	 * this, we preserve the existing epoch, but detect when we've wrapped
	 * into a new epoch.  This is necessary because WAL records and 2PC state
	 * currently contain 32 bit xids.  The wrap logic is safe in those cases
	 * because the span of active xids cannot exceed one epoch at any given
	 * point in the WAL stream.
	 */
	TransactionIdAdvance(xid);
	epoch = EpochFromFullTransactionId(ShmemVariableCache->nextXid);
	if (unlikely(xid < next_xid))
		++epoch;
	newNextFullXid = FullTransactionIdFromEpochAndXid(epoch, xid);

	/*
	 * We still need to take a lock to modify the value when there are
	 * concurrent readers.
	 */
	LWLockAcquire(XidGenLock, LW_EXCLUSIVE);
	ShmemVariableCache->nextXid = newNextFullXid;
	LWLockRelease(XidGenLock);
}

/*
 * Advance the cluster-wide value for the oldest valid clog entry.
 *
 * We must acquire XactTruncationLock to advance the oldestClogXid. It's not
 * necessary to hold the lock during the actual clog truncation, only when we
 * advance the limit, as code looking up arbitrary xids is required to hold
 * XactTruncationLock from when it tests oldestClogXid through to when it
 * completes the clog lookup.
 */
void
AdvanceOldestClogXid(TransactionId oldest_datfrozenxid)
{
	LWLockAcquire(XactTruncationLock, LW_EXCLUSIVE);
	if (TransactionIdPrecedes(ShmemVariableCache->oldestClogXid,
							  oldest_datfrozenxid))
	{
		ShmemVariableCache->oldestClogXid = oldest_datfrozenxid;
	}
	LWLockRelease(XactTruncationLock);
}

/*
 * Determine the last safe XID to allocate using the currently oldest
 * datfrozenxid (ie, the oldest XID that might exist in any database
 * of our cluster), and the OID of the (or a) database with that value.
 */
void
SetTransactionIdLimit(TransactionId oldest_datfrozenxid, Oid oldest_datoid)
{
	TransactionId xidVacLimit;
	TransactionId xidWarnLimit;
	TransactionId xidStopLimit;
	TransactionId xidWrapLimit;
	TransactionId curXid;

	Assert(TransactionIdIsNormal(oldest_datfrozenxid));

	/*
	 * The place where we actually get into deep trouble is halfway around
	 * from the oldest potentially-existing XID.  (This calculation is
	 * probably off by one or two counts, because the special XIDs reduce the
	 * size of the loop a little bit.  But we throw in plenty of slop below,
	 * so it doesn't matter.)
	 */
	xidWrapLimit = oldest_datfrozenxid + (MaxTransactionId >> 1);
	if (xidWrapLimit < FirstNormalTransactionId)
		xidWrapLimit += FirstNormalTransactionId;

	/*
	 * We'll refuse to continue assigning XIDs in interactive mode once we get
<<<<<<< HEAD
	 * within xid_stop_limit transactions of data loss.  This leaves lots of
	 * room for the DBA to fool around fixing things in a standalone backend,
	 * while not being significant compared to total XID space. (Note that since
	 * vacuuming requires one transaction per table cleaned, we had better be
	 * sure there's lots of XIDs left...)
	 */
	xidStopLimit = xidWrapLimit - (TransactionId)xid_stop_limit;
=======
	 * within 3M transactions of data loss.  This leaves lots of room for the
	 * DBA to fool around fixing things in a standalone backend, while not
	 * being significant compared to total XID space. (VACUUM requires an XID
	 * if it truncates at wal_level!=minimal.  "VACUUM (ANALYZE)", which a DBA
	 * might do by reflex, assigns an XID.  Hence, we had better be sure
	 * there's lots of XIDs left...)  Also, at default BLCKSZ, this leaves two
	 * completely-idle segments.  In the event of edge-case bugs involving
	 * page or segment arithmetic, idle segments render the bugs unreachable
	 * outside of single-user mode.
	 */
	xidStopLimit = xidWrapLimit - 3000000;
>>>>>>> d457cb4e
	if (xidStopLimit < FirstNormalTransactionId)
		xidStopLimit -= FirstNormalTransactionId;

	/*
<<<<<<< HEAD
	 * We'll start complaining loudly when we get within xid_warn_limit of
	 * the stop point.  This is kind of arbitrary, but if you let your gas
	 * gauge get down to 1% of full, would you be looking for the next gas
	 * station?  We need to be fairly liberal about this number because there
	 * are lots of scenarios where most transactions are done by automatic
	 * clients that won't pay attention to warnings. (No, we're not gonna make
	 * this configurable.  If you know enough to configure it, you know enough
	 * to not get in this kind of trouble in the first place.)
	 */
	xidWarnLimit = xidStopLimit  - (TransactionId)xid_warn_limit;
=======
	 * We'll start complaining loudly when we get within 40M transactions of
	 * data loss.  This is kind of arbitrary, but if you let your gas gauge
	 * get down to 2% of full, would you be looking for the next gas station?
	 * We need to be fairly liberal about this number because there are lots
	 * of scenarios where most transactions are done by automatic clients that
	 * won't pay attention to warnings.  (No, we're not gonna make this
	 * configurable.  If you know enough to configure it, you know enough to
	 * not get in this kind of trouble in the first place.)
	 */
	xidWarnLimit = xidWrapLimit - 40000000;
>>>>>>> d457cb4e
	if (xidWarnLimit < FirstNormalTransactionId)
		xidWarnLimit -= FirstNormalTransactionId;

	/*
	 * We'll start trying to force autovacuums when oldest_datfrozenxid gets
	 * to be more than autovacuum_freeze_max_age transactions old.
	 *
	 * Note: guc.c ensures that autovacuum_freeze_max_age is in a sane range,
	 * so that xidVacLimit will be well before xidWarnLimit.
	 *
	 * Note: autovacuum_freeze_max_age is a PGC_POSTMASTER parameter so that
	 * we don't have to worry about dealing with on-the-fly changes in its
	 * value.  It doesn't look practical to update shared state from a GUC
	 * assign hook (too many processes would try to execute the hook,
	 * resulting in race conditions as well as crashes of those not connected
	 * to shared memory).  Perhaps this can be improved someday.  See also
	 * SetMultiXactIdLimit.
	 */
	xidVacLimit = oldest_datfrozenxid + autovacuum_freeze_max_age;
	if (xidVacLimit < FirstNormalTransactionId)
		xidVacLimit += FirstNormalTransactionId;

	/* Grab lock for just long enough to set the new limit values */
	LWLockAcquire(XidGenLock, LW_EXCLUSIVE);
	ShmemVariableCache->oldestXid = oldest_datfrozenxid;
	ShmemVariableCache->xidVacLimit = xidVacLimit;
	ShmemVariableCache->xidWarnLimit = xidWarnLimit;
	ShmemVariableCache->xidStopLimit = xidStopLimit;
	ShmemVariableCache->xidWrapLimit = xidWrapLimit;
	ShmemVariableCache->oldestXidDB = oldest_datoid;
	curXid = XidFromFullTransactionId(ShmemVariableCache->nextXid);
	LWLockRelease(XidGenLock);

	/* Log the info */
	ereport(DEBUG1,
			(errmsg_internal("transaction ID wrap limit is %u, limited by database with OID %u",
							 xidWrapLimit, oldest_datoid)));

	/*
	 * If past the autovacuum force point, immediately signal an autovac
	 * request.  The reason for this is that autovac only processes one
	 * database per invocation.  Once it's finished cleaning up the oldest
	 * database, it'll call here, and we'll signal the postmaster to start
	 * another iteration immediately if there are still any old databases.
	 */
	if (TransactionIdFollowsOrEquals(curXid, xidVacLimit) &&
		IsUnderPostmaster && !InRecovery)
		SendPostmasterSignal(PMSIGNAL_START_AUTOVAC_LAUNCHER);

	/* Give an immediate warning if past the wrap warn point */
	if (TransactionIdFollowsOrEquals(curXid, xidWarnLimit) && !InRecovery)
	{
		char	   *oldest_datname;

		/*
		 * We can be called when not inside a transaction, for example during
		 * StartupXLOG().  In such a case we cannot do database access, so we
		 * must just report the oldest DB's OID.
		 *
		 * Note: it's also possible that get_database_name fails and returns
		 * NULL, for example because the database just got dropped.  We'll
		 * still warn, even though the warning might now be unnecessary.
		 */
		if (IsTransactionState())
			oldest_datname = get_database_name(oldest_datoid);
		else
			oldest_datname = NULL;

		if (oldest_datname)
			ereport(WARNING,
					(errmsg("database \"%s\" must be vacuumed within %u transactions",
							oldest_datname,
							xidWrapLimit - curXid),
					 errhint("To avoid a database shutdown, execute a database-wide VACUUM in that database.\n"
							 "You might also need to commit or roll back old prepared transactions, or drop stale replication slots.")));
		else
			ereport(WARNING,
					(errmsg("database with OID %u must be vacuumed within %u transactions",
							oldest_datoid,
							xidWrapLimit - curXid),
					 errhint("To avoid a database shutdown, execute a database-wide VACUUM in that database.\n"
							 "You might also need to commit or roll back old prepared transactions, or drop stale replication slots.")));
	}
}


/*
 * ForceTransactionIdLimitUpdate -- does the XID wrap-limit data need updating?
 *
 * We primarily check whether oldestXidDB is valid.  The cases we have in
 * mind are that that database was dropped, or the field was reset to zero
 * by pg_resetwal.  In either case we should force recalculation of the
 * wrap limit.  Also do it if oldestXid is old enough to be forcing
 * autovacuums or other actions; this ensures we update our state as soon
 * as possible once extra overhead is being incurred.
 */
bool
ForceTransactionIdLimitUpdate(void)
{
	TransactionId nextXid;
	TransactionId xidVacLimit;
	TransactionId oldestXid;
	Oid			oldestXidDB;

	/* Locking is probably not really necessary, but let's be careful */
	LWLockAcquire(XidGenLock, LW_SHARED);
	nextXid = XidFromFullTransactionId(ShmemVariableCache->nextXid);
	xidVacLimit = ShmemVariableCache->xidVacLimit;
	oldestXid = ShmemVariableCache->oldestXid;
	oldestXidDB = ShmemVariableCache->oldestXidDB;
	LWLockRelease(XidGenLock);

	if (!TransactionIdIsNormal(oldestXid))
		return true;			/* shouldn't happen, but just in case */
	if (!TransactionIdIsValid(xidVacLimit))
		return true;			/* this shouldn't happen anymore either */
	if (TransactionIdFollowsOrEquals(nextXid, xidVacLimit))
		return true;			/* past xidVacLimit, don't delay updating */
	if (!SearchSysCacheExists1(DATABASEOID, ObjectIdGetDatum(oldestXidDB)))
		return true;			/* could happen, per comments above */
	return false;
}

/*
 * Requires OidGenLock to be held by caller.
 */
static Oid
GetNewObjectIdUnderLock(void)
{
	Oid			result;

	/* safety check, we should never get this far in a HS standby */
	if (RecoveryInProgress())
		elog(ERROR, "cannot assign OIDs during recovery");

	Assert(LWLockHeldByMe(OidGenLock));

	/*
	 * Check for wraparound of the OID counter.  We *must* not return 0
	 * (InvalidOid), and in normal operation we mustn't return anything below
	 * FirstNormalObjectId since that range is reserved for initdb (see
	 * IsCatalogRelationOid()).  Note we are relying on unsigned comparison.
	 *
	 * During initdb, we start the OID generator at FirstBootstrapObjectId, so
	 * we only wrap if before that point when in bootstrap or standalone mode.
	 * The first time through this routine after normal postmaster start, the
	 * counter will be forced up to FirstNormalObjectId.  This mechanism
	 * leaves the OIDs between FirstBootstrapObjectId and FirstNormalObjectId
	 * available for automatic assignment during initdb, while ensuring they
	 * will never conflict with user-assigned OIDs.
	 */
	if (ShmemVariableCache->nextOid < ((Oid) FirstNormalObjectId))
	{
		if (IsPostmasterEnvironment)
		{
			/* wraparound, or first post-initdb assignment, in normal mode */
			ShmemVariableCache->nextOid = FirstNormalObjectId;
			ShmemVariableCache->oidCount = 0;
		}
		else
		{
			/* we may be bootstrapping, so don't enforce the full range */
			if (ShmemVariableCache->nextOid < ((Oid) FirstBootstrapObjectId))
			{
				/* wraparound in standalone mode (unlikely but possible) */
				ShmemVariableCache->nextOid = FirstNormalObjectId;
				ShmemVariableCache->oidCount = 0;
			}
		}
	}

	/* If we run out of logged for use oids then we must log more */
	if (ShmemVariableCache->oidCount == 0)
	{
		XLogPutNextOid(ShmemVariableCache->nextOid + VAR_OID_PREFETCH);
		ShmemVariableCache->oidCount = VAR_OID_PREFETCH;
	}

	result = ShmemVariableCache->nextOid;

	(ShmemVariableCache->nextOid)++;
	(ShmemVariableCache->oidCount)--;

	return result;
}

/*
 * GetNewObjectId -- allocate a new OID
 *
 * OIDs are generated by a cluster-wide counter. Since they are only
 * 32 bits wide, counter wraparound will occur eventually, and
 * therefore it is unwise to assume they are unique unless precautions
 * are taken to make them so. Hence, this routine should generally not
 * be used directly. The only direct callers should be GetNewOid() and
 * GetNewOidWithIndex() in catalog/catalog.c. It's also called from
 * cdb_sync_oid_to_segments() in cdb/cdboidsync.c to synchronize the
 * OID counter on the QD with its QEs.
 */
Oid
GetNewObjectId(void)
{
	Oid			result;

	LWLockAcquire(OidGenLock, LW_EXCLUSIVE);

	result = GetNewObjectIdUnderLock();

	LWLockRelease(OidGenLock);

	return result;
}

<<<<<<< HEAD
/*
 * AdvanceObjectId -- advance object id counter for QD and QE nodes
 *
 * When advancing the Oid counter of a QD, it should only be for the purpose
 * of syncing Oid counters logically compared with the numeric maximum Oid
 * counter value among the primary segments.
 *
 * When advancing the Oid counter of a QE, the QD provides the preassigned OID
 * to the QE nodes which will be used as the relation's OID. QE nodes do not
 * use this OID as the relfilenode value anymore so the OID counter is not
 * incremented. This function forcefully increments the QE node's OID counter
 * to be about the same as the OID provided by the QD node.
 */
void
AdvanceObjectId(Oid newOid)
{
	LWLockAcquire(OidGenLock, LW_EXCLUSIVE);

	if (OidFollowsNextOid(newOid))
	{
		int32 nextOidDifference = (int32)(newOid - ShmemVariableCache->nextOid);

		/*
		 * We directly set the nextOid counter to the given OID instead of
		 * doing incremental calls to GetNewObjectIdUnderLock(). Update the
		 * oidCount to VAR_OID_PREFETCH and create an xlog if we have
		 * exhausted the current oidCount. We should always be moving forward
		 * and never backwards.
		 */
		ShmemVariableCache->nextOid = newOid;
		if (nextOidDifference >= ShmemVariableCache->oidCount)
		{
			XLogPutNextOid(ShmemVariableCache->nextOid + VAR_OID_PREFETCH);
			ShmemVariableCache->oidCount = VAR_OID_PREFETCH;
		}
		else
			ShmemVariableCache->oidCount -= nextOidDifference;
	}

	LWLockRelease(OidGenLock);
}

/*
 * Requires RelfilenodeGenLock to be held by caller.
 */
static Oid
GetNewSegRelfilenodeUnderLock(void)
{
	Oid result;

	Assert(LWLockHeldByMe(RelfilenodeGenLock));

	if (ShmemVariableCache->nextRelfilenode < ((Oid) FirstNormalObjectId) &&
		IsPostmasterEnvironment)
	{
		/* wraparound in normal environment */
		ShmemVariableCache->nextRelfilenode = FirstNormalObjectId;
		ShmemVariableCache->relfilenodeCount = 0;
	}

	if (ShmemVariableCache->relfilenodeCount == 0)
	{
		XLogPutNextRelfilenode(ShmemVariableCache->nextRelfilenode + VAR_OID_PREFETCH);
		ShmemVariableCache->relfilenodeCount = VAR_OID_PREFETCH;
	}

	result = ShmemVariableCache->nextRelfilenode;

	(ShmemVariableCache->nextRelfilenode)++;
	(ShmemVariableCache->relfilenodeCount)--;

	return result;
}

/*
 * GetNewSegRelfilenode -- allocate a new relfilenode value
 *
 * Similar to GetNewObjectId but for relfilenodes. This function has its own
 * separate counter and is used to allocate relfilenode values instead of
 * trying to use the newly generated OIDs (QD) or preassigned OIDs (QE) as the
 * relfilenode.
 */
Oid
GetNewSegRelfilenode(void)
{
	Oid result;

	LWLockAcquire(RelfilenodeGenLock, LW_EXCLUSIVE);

	result = GetNewSegRelfilenodeUnderLock();

	LWLockRelease(RelfilenodeGenLock);

	return result;
}

/*
 * Is the given Oid logically > ShmemVariableCache->nextOid?
 */
bool
OidFollowsNextOid(Oid id)
{
	int32		diff;

	diff = (int32) (id - ShmemVariableCache->nextOid);
	return (diff > 0);
}
=======

#ifdef USE_ASSERT_CHECKING

/*
 * Assert that xid is between [oldestXid, nextXid], which is the range we
 * expect XIDs coming from tables etc to be in.
 *
 * As ShmemVariableCache->oldestXid could change just after this call without
 * further precautions, and as a wrapped-around xid could again fall within
 * the valid range, this assertion can only detect if something is definitely
 * wrong, but not establish correctness.
 *
 * This intentionally does not expose a return value, to avoid code being
 * introduced that depends on the return value.
 */
void
AssertTransactionIdInAllowableRange(TransactionId xid)
{
	TransactionId oldest_xid;
	TransactionId next_xid;

	Assert(TransactionIdIsValid(xid));

	/* we may see bootstrap / frozen */
	if (!TransactionIdIsNormal(xid))
		return;

	/*
	 * We can't acquire XidGenLock, as this may be called with XidGenLock
	 * already held (or with other locks that don't allow XidGenLock to be
	 * nested). That's ok for our purposes though, since we already rely on
	 * 32bit reads to be atomic. While nextXid is 64 bit, we only look at the
	 * lower 32bit, so a skewed read doesn't hurt.
	 *
	 * There's no increased danger of falling outside [oldest, next] by
	 * accessing them without a lock. xid needs to have been created with
	 * GetNewTransactionId() in the originating session, and the locks there
	 * pair with the memory barrier below.  We do however accept xid to be <=
	 * to next_xid, instead of just <, as xid could be from the procarray,
	 * before we see the updated nextXid value.
	 */
	pg_memory_barrier();
	oldest_xid = ShmemVariableCache->oldestXid;
	next_xid = XidFromFullTransactionId(ShmemVariableCache->nextXid);

	Assert(TransactionIdFollowsOrEquals(xid, oldest_xid) ||
		   TransactionIdPrecedesOrEquals(xid, next_xid));
}
#endif
>>>>>>> d457cb4e
<|MERGE_RESOLUTION|>--- conflicted
+++ resolved
@@ -140,14 +140,14 @@
 						(errcode(ERRCODE_PROGRAM_LIMIT_EXCEEDED),
 						 errmsg("database is not accepting commands to avoid wraparound data loss in database \"%s\"",
 								oldest_datname),
-						 errhint("Shutdown Greenplum Database. Lower the xid_stop_limit GUC. Execute a database-wide VACUUM in that database. Reset the xid_stop_limit GUC."
+						 errhint("Shutdown Cloudberry Database. Lower the xid_stop_limit GUC. Execute a database-wide VACUUM in that database. Reset the xid_stop_limit GUC."
 								 )));
 			else
 				ereport(ERROR,
 						(errcode(ERRCODE_PROGRAM_LIMIT_EXCEEDED),
 						 errmsg("database is not accepting commands to avoid wraparound data loss in database with OID %u",
 								oldest_datoid),
-						 errhint("Shutdown Greenplum Database. Lower the xid_stop_limit GUC. Execute a database-wide VACUUM in that database. Reset the xid_stop_limit GUC."
+						 errhint("Shutdown Cloudberry Database. Lower the xid_stop_limit GUC. Execute a database-wide VACUUM in that database. Reset the xid_stop_limit GUC."
 								 )));
 		}
 		else if (TransactionIdFollowsOrEquals(xid, xidWarnLimit))
@@ -223,13 +223,13 @@
 		 */
 		const uint64      page_extend_limit = 4 * 1024;
 
-		xx = U64FromFullTransactionId(ShmemVariableCache->nextFullXid);
+		xx = U64FromFullTransactionId(ShmemVariableCache->nextXid);
 
 		r = xx % page_extend_limit;
 		if (r > 1 && r < (page_extend_limit - 1))
 		{
 			xx += page_extend_limit - r - 1;
-			ShmemVariableCache->nextFullXid.value = xx;
+			ShmemVariableCache->nextXid.value = xx;
 		}
 	}
 
@@ -323,7 +323,7 @@
 void
 AdvanceNextFullTransactionIdPastXid(TransactionId xid)
 {
-	FullTransactionId newNextFullXid;
+	FullTransactionId newNextXid;
 	TransactionId next_xid;
 	uint32		epoch;
 
@@ -351,14 +351,14 @@
 	epoch = EpochFromFullTransactionId(ShmemVariableCache->nextXid);
 	if (unlikely(xid < next_xid))
 		++epoch;
-	newNextFullXid = FullTransactionIdFromEpochAndXid(epoch, xid);
+	newNextXid = FullTransactionIdFromEpochAndXid(epoch, xid);
 
 	/*
 	 * We still need to take a lock to modify the value when there are
 	 * concurrent readers.
 	 */
 	LWLockAcquire(XidGenLock, LW_EXCLUSIVE);
-	ShmemVariableCache->nextXid = newNextFullXid;
+	ShmemVariableCache->nextXid = newNextXid;
 	LWLockRelease(XidGenLock);
 }
 
@@ -412,15 +412,6 @@
 
 	/*
 	 * We'll refuse to continue assigning XIDs in interactive mode once we get
-<<<<<<< HEAD
-	 * within xid_stop_limit transactions of data loss.  This leaves lots of
-	 * room for the DBA to fool around fixing things in a standalone backend,
-	 * while not being significant compared to total XID space. (Note that since
-	 * vacuuming requires one transaction per table cleaned, we had better be
-	 * sure there's lots of XIDs left...)
-	 */
-	xidStopLimit = xidWrapLimit - (TransactionId)xid_stop_limit;
-=======
 	 * within 3M transactions of data loss.  This leaves lots of room for the
 	 * DBA to fool around fixing things in a standalone backend, while not
 	 * being significant compared to total XID space. (VACUUM requires an XID
@@ -431,24 +422,11 @@
 	 * page or segment arithmetic, idle segments render the bugs unreachable
 	 * outside of single-user mode.
 	 */
-	xidStopLimit = xidWrapLimit - 3000000;
->>>>>>> d457cb4e
+	xidStopLimit = xidWrapLimit - (TransactionId)xid_stop_limit;
 	if (xidStopLimit < FirstNormalTransactionId)
 		xidStopLimit -= FirstNormalTransactionId;
 
 	/*
-<<<<<<< HEAD
-	 * We'll start complaining loudly when we get within xid_warn_limit of
-	 * the stop point.  This is kind of arbitrary, but if you let your gas
-	 * gauge get down to 1% of full, would you be looking for the next gas
-	 * station?  We need to be fairly liberal about this number because there
-	 * are lots of scenarios where most transactions are done by automatic
-	 * clients that won't pay attention to warnings. (No, we're not gonna make
-	 * this configurable.  If you know enough to configure it, you know enough
-	 * to not get in this kind of trouble in the first place.)
-	 */
-	xidWarnLimit = xidStopLimit  - (TransactionId)xid_warn_limit;
-=======
 	 * We'll start complaining loudly when we get within 40M transactions of
 	 * data loss.  This is kind of arbitrary, but if you let your gas gauge
 	 * get down to 2% of full, would you be looking for the next gas station?
@@ -458,8 +436,7 @@
 	 * configurable.  If you know enough to configure it, you know enough to
 	 * not get in this kind of trouble in the first place.)
 	 */
-	xidWarnLimit = xidWrapLimit - 40000000;
->>>>>>> d457cb4e
+	xidWarnLimit = xidStopLimit  - (TransactionId)xid_warn_limit;
 	if (xidWarnLimit < FirstNormalTransactionId)
 		xidWarnLimit -= FirstNormalTransactionId;
 
@@ -672,7 +649,6 @@
 	return result;
 }
 
-<<<<<<< HEAD
 /*
  * AdvanceObjectId -- advance object id counter for QD and QE nodes
  *
@@ -718,10 +694,10 @@
 /*
  * Requires RelfilenodeGenLock to be held by caller.
  */
-static Oid
+static RelFileNodeId
 GetNewSegRelfilenodeUnderLock(void)
 {
-	Oid result;
+    RelFileNodeId result;
 
 	Assert(LWLockHeldByMe(RelfilenodeGenLock));
 
@@ -755,10 +731,10 @@
  * trying to use the newly generated OIDs (QD) or preassigned OIDs (QE) as the
  * relfilenode.
  */
-Oid
+RelFileNodeId
 GetNewSegRelfilenode(void)
 {
-	Oid result;
+    RelFileNodeId result;
 
 	LWLockAcquire(RelfilenodeGenLock, LW_EXCLUSIVE);
 
@@ -780,7 +756,6 @@
 	diff = (int32) (id - ShmemVariableCache->nextOid);
 	return (diff > 0);
 }
-=======
 
 #ifdef USE_ASSERT_CHECKING
 
@@ -829,5 +804,4 @@
 	Assert(TransactionIdFollowsOrEquals(xid, oldest_xid) ||
 		   TransactionIdPrecedesOrEquals(xid, next_xid));
 }
-#endif
->>>>>>> d457cb4e
+#endif