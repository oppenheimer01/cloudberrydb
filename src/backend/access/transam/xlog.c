--- conflicted
+++ resolved
@@ -59,12 +59,8 @@
 #include "storage/smgr.h"
 #include "storage/spin.h"
 #include "utils/builtins.h"
-<<<<<<< HEAD
 #include "utils/nabstime.h"
 #include "utils/faultinjector.h"
-#include "utils/flatfiles.h"
-=======
->>>>>>> 78a09145
 #include "utils/guc.h"
 #include "utils/ps_status.h"
 #include "pg_trace.h"
@@ -3292,22 +3288,8 @@
 void
 XLogGetLastRemoved(uint32 *log, uint32 *seg)
 {
-<<<<<<< HEAD
 	/* use volatile pointer to prevent code rearrangement */
 	volatile XLogCtlData *xlogctl = XLogCtl;
-=======
-	uint32		endlogId;
-	uint32		endlogSeg;
-	int			max_advance;
-	DIR		   *xldir;
-	struct dirent *xlde;
-	char		lastoff[MAXFNAMELEN];
-	char		path[MAXPGPATH];
-#ifdef WIN32
-	char		newpath[MAXPGPATH];
-#endif
-	struct stat statbuf;
->>>>>>> 78a09145
 
 	SpinLockAcquire(&xlogctl->info_lck);
 	*log = xlogctl->lastRemovedLog;
@@ -3425,11 +3407,7 @@
 				else
 				{
 					/* No need for any more future segments... */
-<<<<<<< HEAD
-					int			rc;
-=======
 					int rc;
->>>>>>> 78a09145
 
 					ereport(DEBUG2,
 							(errmsg("removing transaction log file \"%s\"",
@@ -6598,21 +6576,12 @@
 	ValidateXLOGDirectoryStructure();
 
 	/*
-<<<<<<< HEAD
 	 * Clear out any old relcache cache files.	This is *necessary* if we do
 	 * any WAL replay, since that would probably result in the cache files
 	 * being out of sync with database reality.  In theory we could leave them
 	 * in place if the database had been cleanly shut down, but it seems
 	 * safest to just remove them always and let them be rebuilt during the
 	 * first backend startup.
-=======
-	 * Clear out any old relcache cache files.  This is *necessary* if we
-	 * do any WAL replay, since that would probably result in the cache files
-	 * being out of sync with database reality.  In theory we could leave
-	 * them in place if the database had been cleanly shut down, but it
-	 * seems safest to just remove them always and let them be rebuilt
-	 * during the first backend startup.
->>>>>>> 78a09145
 	 */
 	RelationCacheInitFileRemove();
 
@@ -6836,13 +6805,10 @@
 	ShmemVariableCache->nextRelfilenode = checkPoint.nextRelfilenode;
 	ShmemVariableCache->relfilenodeCount = 0;
 	MultiXactSetNextMXact(checkPoint.nextMulti, checkPoint.nextMultiOffset);
-<<<<<<< HEAD
+	ShmemVariableCache->oldestXid = checkPoint.oldestXid;
+	ShmemVariableCache->oldestXidDB = checkPoint.oldestXidDB;
 	XLogCtl->ckptXidEpoch = checkPoint.nextXidEpoch;
 	XLogCtl->ckptXid = checkPoint.nextXid;
-=======
-	ShmemVariableCache->oldestXid = checkPoint.oldestXid;
-	ShmemVariableCache->oldestXidDB = checkPoint.oldestXidDB;
->>>>>>> 78a09145
 
 	/*
 	 * We must replay WAL entries using the same TimeLineID they were created
@@ -8653,7 +8619,6 @@
 
 	/*
 	 * Now insert the checkpoint record into XLOG.
-<<<<<<< HEAD
 	 *
 	 * Here is the locking order and scope:
 	 *
@@ -8703,8 +8668,6 @@
 	 * Need to save the oldest prepared transaction XLogRecPtr for use later.
 	 * It is not sufficient to just save the pointer because we may remove the
 	 * space after it is written in XLogInsert.
-=======
->>>>>>> 78a09145
 	 */
 	XLogRecPtr *ptrd_oldest_ptr = NULL;
 	XLogRecPtr ptrd_oldest;
@@ -9469,12 +9432,8 @@
 		CheckpointExtendedRecord ckptExtended;
 
 		appendStringInfo(buf, "checkpoint: redo %X/%X; "
-<<<<<<< HEAD
-						 "tli %u; xid %u/%u; oid %u; relfilenode %u; multi %u; offset %u; %s",
-=======
-						 "tli %u; xid %u/%u; oid %u; multi %u; offset %u; "
+						 "tli %u; xid %u/%u; oid %u; relfilenode %u; multi %u; offset %u; "
 						 "oldest xid %u in DB %u; %s",
->>>>>>> 78a09145
 						 checkpoint->redo.xlogid, checkpoint->redo.xrecoff,
 						 checkpoint->ThisTimeLineID,
 						 checkpoint->nextXidEpoch, checkpoint->nextXid,
