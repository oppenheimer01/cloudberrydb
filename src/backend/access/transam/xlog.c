--- conflicted
+++ resolved
@@ -6605,15 +6605,9 @@
 				  (uint32) (checkPoint.redo >> 32), (uint32) checkPoint.redo,
 							 wasShutdown ? "TRUE" : "FALSE")));
 	ereport(DEBUG1,
-<<<<<<< HEAD
-			(errmsg("next transaction ID: %u/%u; next OID: %u; next relfilenode: %u",
-					checkPoint.nextXidEpoch, checkPoint.nextXid,
-					checkPoint.nextOid, checkPoint.nextRelfilenode)));
-=======
-			(errmsg_internal("next transaction ID: %u:%u; next OID: %u",
+			(errmsg_internal("next transaction ID: %u:%u; next OID: %u; next relfilenode: %u",
 							 checkPoint.nextXidEpoch, checkPoint.nextXid,
-							 checkPoint.nextOid)));
->>>>>>> b5bce6c1
+							 checkPoint.nextOid, checkPoint.nextRelfilenode)));
 	ereport(DEBUG1,
 			(errmsg_internal("next MultiXactId: %u; next MultiXactOffset: %u",
 						 checkPoint.nextMulti, checkPoint.nextMultiOffset)));
@@ -7223,7 +7217,6 @@
 				XLogCtl->lastReplayedTLI = ThisTimeLineID;
 				SpinLockRelease(&XLogCtl->info_lck);
 
-<<<<<<< HEAD
 				if (create_restartpoint_on_ckpt_record_replay && ArchiveRecoveryRequested)
 				{
 					/*
@@ -7247,7 +7240,8 @@
 						else
 							elog(LOG, "Skipping CreateRestartPoint() as bgwriter is not launched.");
 					}
-=======
+				}
+
 				/*
 				 * If rm_redo called XLogRequestWalReceiverReply, then we wake
 				 * up the receiver so that it notices the updated
@@ -7257,7 +7251,6 @@
 				{
 					doRequestWalReceiverReply = false;
 					WalRcvForceReply();
->>>>>>> b5bce6c1
 				}
 
 				/* Remember this record as the last-applied one */
@@ -8256,8 +8249,6 @@
 	{
 		CheckpointExtendedRecord ckptExtended;
 		UnpackCheckPointRecord(xlogreader, &ckptExtended);
-		if (ckptExtended.ptas)
-			SetupCheckpointPreparedTransactionList(ckptExtended.ptas);
 
 		/*
 		 * Find Xacts that are distributed committed from the checkpoint record and
@@ -8461,14 +8452,7 @@
 	ShutdownCommitTs();
 	ShutdownSUBTRANS();
 	ShutdownMultiXact();
-<<<<<<< HEAD
 	DistributedLog_Shutdown();
-
-	/* Don't be chatty in standalone mode */
-	ereport(IsPostmasterEnvironment ? LOG : NOTICE,
-			(errmsg("database system is shut down")));
-=======
->>>>>>> b5bce6c1
 }
 
 /*
@@ -8999,25 +8983,6 @@
 
 	/* Greenplum checkpoints have extra info */
 	XLogRegisterData((char *) dtxCheckPointInfo, dtxCheckPointInfoSize);
-	prepared_transaction_agg_state *p = NULL;
-
-	getTwoPhasePreparedTransactionData(&p);
-	XLogRegisterData((char *) p, PREPARED_TRANSACTION_CHECKPOINT_BYTES(p->count));
-
-	/*
-	 * Need to save the oldest prepared transaction XLogRecPtr for use later.
-	 * It is not sufficient to just save the pointer because we may remove the
-	 * space after it is written in XLogInsert.
-	 */
-	XLogRecPtr *ptrd_oldest_ptr = NULL;
-	XLogRecPtr ptrd_oldest;
-
-	memset(&ptrd_oldest, 0, sizeof(ptrd_oldest));
-
-	ptrd_oldest_ptr = getTwoPhaseOldestPreparedTransactionXLogRecPtr(p);
-
-	if (ptrd_oldest_ptr != NULL)
-		memcpy(&ptrd_oldest, ptrd_oldest_ptr, sizeof(ptrd_oldest));
 
 	recptr = XLogInsert(RM_XLOG_ID,
 						shutdown ? XLOG_CHECKPOINT_SHUTDOWN :
@@ -9137,11 +9102,6 @@
 	 */
 	if (!RecoveryInProgress())
 		TruncateSUBTRANS(GetLocalOldestXmin(NULL, false));
-
-	/*
-	 * Truncate pg_multixact too.
-	 */
-	TruncateMultiXact();
 
 	/* Real work is done, but log and update stats before releasing lock. */
 	LogCheckpointEnd(false);
@@ -10126,17 +10086,8 @@
 		/*
 		 * Update minRecoveryPoint to ensure that if recovery is aborted, we
 		 * recover back up to this point before allowing hot standby again.
-<<<<<<< HEAD
-		 * This is particularly important if wal_level was set to 'archive'
-		 * before, and is now 'hot_standby', to ensure you don't run queries
-		 * against the WAL preceding the wal_level change. Same applies to
-		 * decreasing max_* settings.  The local copies cannot be updated as
-		 * long as crash recovery is happening and we expect all the WAL to
-		 * be replayed.
-=======
 		 * This is important if the max_* settings are decreased, to ensure
 		 * you don't run queries against the WAL preceding the change.
->>>>>>> b5bce6c1
 		 */
 		if (InArchiveRecovery)
 		{
@@ -10761,7 +10712,7 @@
 		appendStringInfo(labelfile, "START TIME: %s\n", strfbuf);
 		appendStringInfo(labelfile, "LABEL: %s\n", backupidstr);
 
-		elogif(debug_basebackup, LOG, "basebackup label file --\n%s", labelfbuf.data);
+		elogif(debug_basebackup, LOG, "basebackup label file --\n%s", labelfile->data);
 
 		/*
 		 * Okay, write the file, or return its contents to caller.
@@ -11054,18 +11005,14 @@
 	WALInsertLockAcquireExclusive();
 	if (exclusive)
 	{
-<<<<<<< HEAD
-		XLogCtl->Insert.exclusiveBackupState = EXCLUSIVE_BACKUP_NONE;
-=======
-		if (!XLogCtl->Insert.exclusiveBackup)
+		if (XLogCtl->Insert.exclusiveBackupState != EXCLUSIVE_BACKUP_IN_PROGRESS)
 		{
 			WALInsertLockRelease();
 			ereport(ERROR,
 					(errcode(ERRCODE_OBJECT_NOT_IN_PREREQUISITE_STATE),
 					 errmsg("exclusive backup not in progress")));
 		}
-		XLogCtl->Insert.exclusiveBackup = false;
->>>>>>> b5bce6c1
+		XLogCtl->Insert.exclusiveBackupState = EXCLUSIVE_BACKUP_NONE;
 	}
 	else
 	{
@@ -11622,18 +11569,7 @@
 	/* remove leftover file from previously canceled backup if it exists */
 	unlink(BACKUP_LABEL_OLD);
 
-<<<<<<< HEAD
-	if (durable_rename(BACKUP_LABEL_FILE, BACKUP_LABEL_OLD, DEBUG1) == 0)
-	{
-		ereport(LOG,
-				(errmsg("online backup mode canceled"),
-				 errdetail("\"%s\" was renamed to \"%s\".",
-						   BACKUP_LABEL_FILE, BACKUP_LABEL_OLD)));
-	}
-	else
-=======
 	if (durable_rename(BACKUP_LABEL_FILE, BACKUP_LABEL_OLD, DEBUG1) != 0)
->>>>>>> b5bce6c1
 	{
 		ereport(WARNING,
 				(errcode_for_file_access(),
@@ -12424,7 +12360,6 @@
 }
 
 /*
-<<<<<<< HEAD
  * True if we are running standby-mode continuous recovery.
  * Note this would return false after finishing the recovery, even if
  * we are still on standby master with a primary master running.
@@ -12466,7 +12401,7 @@
     tmpLogwrtResult = xlogctl->LogwrtResult;
     SpinLockRelease(&xlogctl->info_lck);
 
-    SyncRepWaitForLSN(tmpLogwrtResult.Flush);
+    SyncRepWaitForLSN(tmpLogwrtResult.Flush, false);
 }
 
 /*
@@ -12503,12 +12438,13 @@
 XLogLastInsertBeginLoc(void)
 {
 	return ProcLastRecPtr;
-=======
+}
+
+/*
  * Schedule a walreceiver wakeup in the main recovery loop.
  */
 void
 XLogRequestWalReceiverReply(void)
 {
 	doRequestWalReceiverReply = true;
->>>>>>> b5bce6c1
 }