/*-------------------------------------------------------------------------
 *
 * multixact.c
 *		PostgreSQL multi-transaction-log manager
 *
 * The pg_multixact manager is a pg_clog-like manager that stores an array of
 * MultiXactMember for each MultiXactId.  It is a fundamental part of the
 * shared-row-lock implementation.	Each MultiXactMember is comprised of a
 * TransactionId and a set of flag bits.  The name is a bit historical:
 * originally, a MultiXactId consisted of more than one TransactionId (except
 * in rare corner cases), hence "multi".  Nowadays, however, it's perfectly
 * legitimate to have MultiXactIds that only include a single Xid.
 *
 * The meaning of the flag bits is opaque to this module, but they are mostly
 * used in heapam.c to identify lock modes that each of the member transactions
 * is holding on any given tuple.  This module just contains support to store
 * and retrieve the arrays.
 *
 * We use two SLRU areas, one for storing the offsets at which the data
 * starts for each MultiXactId in the other one.  This trick allows us to
 * store variable length arrays of TransactionIds.	(We could alternatively
 * use one area containing counts and TransactionIds, with valid MultiXactId
 * values pointing at slots containing counts; but that way seems less robust
 * since it would get completely confused if someone inquired about a bogus
 * MultiXactId that pointed to an intermediate slot containing an XID.)
 *
 * XLOG interactions: this module generates an XLOG record whenever a new
 * OFFSETs or MEMBERs page is initialized to zeroes, as well as an XLOG record
 * whenever a new MultiXactId is defined.  This allows us to completely
 * rebuild the data entered since the last checkpoint during XLOG replay.
 * Because this is possible, we need not follow the normal rule of
 * "write WAL before data"; the only correctness guarantee needed is that
 * we flush and sync all dirty OFFSETs and MEMBERs pages to disk before a
 * checkpoint is considered complete.  If a page does make it to disk ahead
 * of corresponding WAL records, it will be forcibly zeroed before use anyway.
 * Therefore, we don't need to mark our pages with LSN information; we have
 * enough synchronization already.
 *
 * Like clog.c, and unlike subtrans.c, we have to preserve state across
 * crashes and ensure that MXID and offset numbering increases monotonically
 * across a crash.	We do this in the same way as it's done for transaction
 * IDs: the WAL record is guaranteed to contain evidence of every MXID we
 * could need to worry about, and we just make sure that at the end of
 * replay, the next-MXID and next-offset counters are at least as large as
 * anything we saw during replay.
 *
 * We are able to remove segments no longer necessary by carefully tracking
 * each table's used values: during vacuum, any multixact older than a
 * certain value is removed; the cutoff value is stored in pg_class.
 * The minimum value in each database is stored in pg_database, and the
 * global minimum is part of pg_control.  Any vacuum that is able to
 * advance its database's minimum value also computes a new global minimum,
 * and uses this value to truncate older segments.	When new multixactid
 * values are to be created, care is taken that the counter does not
 * fall within the wraparound horizon considering the global minimum value.
 *
 * Portions Copyright (c) 1996-2013, PostgreSQL Global Development Group
 * Portions Copyright (c) 1994, Regents of the University of California
 *
 * src/backend/access/transam/multixact.c
 *
 *-------------------------------------------------------------------------
 */
#include "postgres.h"

#include "access/multixact.h"
#include "access/slru.h"
#include "access/transam.h"
#include "access/twophase.h"
#include "access/twophase_rmgr.h"
#include "access/xact.h"
#include "catalog/pg_type.h"
#include "commands/dbcommands.h"
#include "funcapi.h"
#include "miscadmin.h"
#include "pg_trace.h"
#include "storage/lmgr.h"
#include "storage/pmsignal.h"
#include "storage/procarray.h"
#include "utils/builtins.h"
#include "utils/memutils.h"
#include "utils/snapmgr.h"

/*
 * Defines for MultiXactOffset page sizes.	A page is the same BLCKSZ as is
 * used everywhere else in Postgres.
 *
 * Note: because MultiXactOffsets are 32 bits and wrap around at 0xFFFFFFFF,
 * MultiXact page numbering also wraps around at
 * 0xFFFFFFFF/MULTIXACT_OFFSETS_PER_PAGE, and segment numbering at
 * 0xFFFFFFFF/MULTIXACT_OFFSETS_PER_PAGE/SLRU_SEGMENTS_PER_PAGE.	We need
 * take no explicit notice of that fact in this module, except when comparing
 * segment and page numbers in TruncateMultiXact (see
 * MultiXactOffsetPagePrecedes).
 */

/* We need four bytes per offset */
#define MULTIXACT_OFFSETS_PER_PAGE (BLCKSZ / sizeof(MultiXactOffset))

#define MultiXactIdToOffsetPage(xid) \
	((xid) / (MultiXactOffset) MULTIXACT_OFFSETS_PER_PAGE)
#define MultiXactIdToOffsetEntry(xid) \
	((xid) % (MultiXactOffset) MULTIXACT_OFFSETS_PER_PAGE)

/*
 * The situation for members is a bit more complex: we store one byte of
 * additional flag bits for each TransactionId.  To do this without getting
 * into alignment issues, we store four bytes of flags, and then the
 * corresponding 4 Xids.  Each such 5-word (20-byte) set we call a "group", and
 * are stored as a whole in pages.	Thus, with 8kB BLCKSZ, we keep 409 groups
 * per page.  This wastes 12 bytes per page, but that's OK -- simplicity (and
 * performance) trumps space efficiency here.
 *
 * Note that the "offset" macros work with byte offset, not array indexes, so
 * arithmetic must be done using "char *" pointers.
 */
/* We need eight bits per xact, so one xact fits in a byte */
#define MXACT_MEMBER_BITS_PER_XACT			8
#define MXACT_MEMBER_FLAGS_PER_BYTE			1
#define MXACT_MEMBER_XACT_BITMASK	((1 << MXACT_MEMBER_BITS_PER_XACT) - 1)

/* how many full bytes of flags are there in a group? */
#define MULTIXACT_FLAGBYTES_PER_GROUP		4
#define MULTIXACT_MEMBERS_PER_MEMBERGROUP	\
	(MULTIXACT_FLAGBYTES_PER_GROUP * MXACT_MEMBER_FLAGS_PER_BYTE)
/* size in bytes of a complete group */
#define MULTIXACT_MEMBERGROUP_SIZE \
	(sizeof(TransactionId) * MULTIXACT_MEMBERS_PER_MEMBERGROUP + MULTIXACT_FLAGBYTES_PER_GROUP)
#define MULTIXACT_MEMBERGROUPS_PER_PAGE (BLCKSZ / MULTIXACT_MEMBERGROUP_SIZE)
#define MULTIXACT_MEMBERS_PER_PAGE	\
	(MULTIXACT_MEMBERGROUPS_PER_PAGE * MULTIXACT_MEMBERS_PER_MEMBERGROUP)

/* page in which a member is to be found */
#define MXOffsetToMemberPage(xid) ((xid) / (TransactionId) MULTIXACT_MEMBERS_PER_PAGE)

/* Location (byte offset within page) of flag word for a given member */
#define MXOffsetToFlagsOffset(xid) \
	((((xid) / (TransactionId) MULTIXACT_MEMBERS_PER_MEMBERGROUP) % \
	  (TransactionId) MULTIXACT_MEMBERGROUPS_PER_PAGE) * \
	 (TransactionId) MULTIXACT_MEMBERGROUP_SIZE)
#define MXOffsetToFlagsBitShift(xid) \
	(((xid) % (TransactionId) MULTIXACT_MEMBERS_PER_MEMBERGROUP) * \
	 MXACT_MEMBER_BITS_PER_XACT)

/* Location (byte offset within page) of TransactionId of given member */
#define MXOffsetToMemberOffset(xid) \
	(MXOffsetToFlagsOffset(xid) + MULTIXACT_FLAGBYTES_PER_GROUP + \
	 ((xid) % MULTIXACT_MEMBERS_PER_MEMBERGROUP) * sizeof(TransactionId))


/*
 * Links to shared-memory data structures for MultiXact control
 */
static SlruCtlData MultiXactOffsetCtlData;
static SlruCtlData MultiXactMemberCtlData;

#define MultiXactOffsetCtl	(&MultiXactOffsetCtlData)
#define MultiXactMemberCtl	(&MultiXactMemberCtlData)

/*
 * MultiXact state shared across all backends.	All this state is protected
 * by MultiXactGenLock.  (We also use MultiXactOffsetControlLock and
 * MultiXactMemberControlLock to guard accesses to the two sets of SLRU
 * buffers.  For concurrency's sake, we avoid holding more than one of these
 * locks at a time.)
 */
typedef struct MultiXactStateData
{
	/* next-to-be-assigned MultiXactId */
	MultiXactId nextMXact;

	/* next-to-be-assigned offset */
	MultiXactOffset nextOffset;

	/* the Offset SLRU area was last truncated at this MultiXactId */
	MultiXactId lastTruncationPoint;

	/*
	 * oldest multixact that is still on disk.	Anything older than this
	 * should not be consulted.
	 */
	MultiXactId oldestMultiXactId;
	Oid			oldestMultiXactDB;

	/* support for anti-wraparound measures */
	MultiXactId multiVacLimit;
	MultiXactId multiWarnLimit;
	MultiXactId multiStopLimit;
	MultiXactId multiWrapLimit;

	/*
	 * Per-backend data starts here.  We have two arrays stored in the area
	 * immediately following the MultiXactStateData struct. Each is indexed by
	 * BackendId.
	 *
	 * In both arrays, there's a slot for all normal backends (1..MaxBackends)
	 * followed by a slot for max_prepared_xacts prepared transactions. Valid
	 * BackendIds start from 1; element zero of each array is never used.
	 *
	 * OldestMemberMXactId[k] is the oldest MultiXactId each backend's current
	 * transaction(s) could possibly be a member of, or InvalidMultiXactId
	 * when the backend has no live transaction that could possibly be a
	 * member of a MultiXact.  Each backend sets its entry to the current
	 * nextMXact counter just before first acquiring a shared lock in a given
	 * transaction, and clears it at transaction end. (This works because only
	 * during or after acquiring a shared lock could an XID possibly become a
	 * member of a MultiXact, and that MultiXact would have to be created
	 * during or after the lock acquisition.)
	 *
	 * OldestVisibleMXactId[k] is the oldest MultiXactId each backend's
	 * current transaction(s) think is potentially live, or InvalidMultiXactId
	 * when not in a transaction or not in a transaction that's paid any
	 * attention to MultiXacts yet.  This is computed when first needed in a
	 * given transaction, and cleared at transaction end.  We can compute it
	 * as the minimum of the valid OldestMemberMXactId[] entries at the time
	 * we compute it (using nextMXact if none are valid).  Each backend is
	 * required not to attempt to access any SLRU data for MultiXactIds older
	 * than its own OldestVisibleMXactId[] setting; this is necessary because
	 * the checkpointer could truncate away such data at any instant.
	 *
	 * The checkpointer can compute the safe truncation point as the oldest
	 * valid value among all the OldestMemberMXactId[] and
	 * OldestVisibleMXactId[] entries, or nextMXact if none are valid.
	 * Clearly, it is not possible for any later-computed OldestVisibleMXactId
	 * value to be older than this, and so there is no risk of truncating data
	 * that is still needed.
	 */
	MultiXactId perBackendXactIds[1];	/* VARIABLE LENGTH ARRAY */
} MultiXactStateData;

/*
 * Last element of OldestMemberMXactID and OldestVisibleMXactId arrays.
 * Valid elements are (1..MaxOldestSlot); element 0 is never used.
 */
#define MaxOldestSlot	(MaxBackends + max_prepared_xacts)

/* Pointers to the state data in shared memory */
static MultiXactStateData *MultiXactState;
static MultiXactId *OldestMemberMXactId;
static MultiXactId *OldestVisibleMXactId;


/*
 * Definitions for the backend-local MultiXactId cache.
 *
 * We use this cache to store known MultiXacts, so we don't need to go to
 * SLRU areas every time.
 *
 * The cache lasts for the duration of a single transaction, the rationale
 * for this being that most entries will contain our own TransactionId and
 * so they will be uninteresting by the time our next transaction starts.
 * (XXX not clear that this is correct --- other members of the MultiXact
 * could hang around longer than we did.  However, it's not clear what a
 * better policy for flushing old cache entries would be.)	FIXME actually
 * this is plain wrong now that multixact's may contain update Xids.
 *
 * We allocate the cache entries in a memory context that is deleted at
 * transaction end, so we don't need to do retail freeing of entries.
 */
typedef struct mXactCacheEnt
{
	struct mXactCacheEnt *next;
	MultiXactId multi;
	int			nmembers;
	MultiXactMember members[FLEXIBLE_ARRAY_MEMBER];
} mXactCacheEnt;

static mXactCacheEnt *MXactCache = NULL;
static MemoryContext MXactContext = NULL;

#ifdef MULTIXACT_DEBUG
#define debug_elog2(a,b) elog(a,b)
#define debug_elog3(a,b,c) elog(a,b,c)
#define debug_elog4(a,b,c,d) elog(a,b,c,d)
#define debug_elog5(a,b,c,d,e) elog(a,b,c,d,e)
#define debug_elog6(a,b,c,d,e,f) elog(a,b,c,d,e,f)
#else
#define debug_elog2(a,b)
#define debug_elog3(a,b,c)
#define debug_elog4(a,b,c,d)
#define debug_elog5(a,b,c,d,e)
#define debug_elog6(a,b,c,d,e,f)
#endif

/* internal MultiXactId management */
static void MultiXactIdSetOldestVisible(void);
static MultiXactId CreateMultiXactId(int nmembers, MultiXactMember *members);
static void RecordNewMultiXact(MultiXactId multi, MultiXactOffset offset,
				   int nmembers, MultiXactMember *members);
static MultiXactId GetNewMultiXactId(int nmembers, MultiXactOffset *offset);

/* MultiXact cache management */
static int	mxactMemberComparator(const void *arg1, const void *arg2);
static MultiXactId mXactCacheGetBySet(int nmembers, MultiXactMember *members);
static int	mXactCacheGetById(MultiXactId multi, MultiXactMember **members);
static void mXactCachePut(MultiXactId multi, int nmembers,
			  MultiXactMember *members);

static char *mxstatus_to_string(MultiXactStatus status);

/* management of SLRU infrastructure */
static int	ZeroMultiXactOffsetPage(int pageno, bool writeXlog);
static int	ZeroMultiXactMemberPage(int pageno, bool writeXlog);
static bool MultiXactOffsetPagePrecedes(int page1, int page2);
static bool MultiXactMemberPagePrecedes(int page1, int page2);
static bool MultiXactOffsetPrecedes(MultiXactOffset offset1,
						MultiXactOffset offset2);
static void ExtendMultiXactOffset(MultiXactId multi);
static void ExtendMultiXactMember(MultiXactOffset offset, int nmembers);
static void WriteMZeroPageXlogRec(int pageno, uint8 info);


/*
 * MultiXactIdCreate
 *		Construct a MultiXactId representing two TransactionIds.
 *
 * The two XIDs must be different, or be requesting different statuses.
 *
 * NB - we don't worry about our local MultiXactId cache here, because that
 * is handled by the lower-level routines.
 */
MultiXactId
MultiXactIdCreate(TransactionId xid1, MultiXactStatus status1,
				  TransactionId xid2, MultiXactStatus status2)
{
	MultiXactId newMulti;
	MultiXactMember members[2];

	AssertArg(TransactionIdIsValid(xid1));
	AssertArg(TransactionIdIsValid(xid2));

	Assert(!TransactionIdEquals(xid1, xid2) || (status1 != status2));

	/*
	 * Note: unlike MultiXactIdExpand, we don't bother to check that both XIDs
	 * are still running.  In typical usage, xid2 will be our own XID and the
	 * caller just did a check on xid1, so it'd be wasted effort.
	 */

	members[0].xid = xid1;
	members[0].status = status1;
	members[1].xid = xid2;
	members[1].status = status2;

	newMulti = CreateMultiXactId(2, members);

	debug_elog3(DEBUG2, "Create: %s",
				mxid_to_string(newMulti, 2, members));

	return newMulti;
}

/*
 * MultiXactIdExpand
 *		Add a TransactionId to a pre-existing MultiXactId.
 *
 * If the TransactionId is already a member of the passed MultiXactId with the
 * same status, just return it as-is.
 *
 * Note that we do NOT actually modify the membership of a pre-existing
 * MultiXactId; instead we create a new one.  This is necessary to avoid
 * a race condition against code trying to wait for one MultiXactId to finish;
 * see notes in heapam.c.
 *
 * NB - we don't worry about our local MultiXactId cache here, because that
 * is handled by the lower-level routines.
 *
 * Note: It is critical that MultiXactIds that come from an old cluster (i.e.
 * one upgraded by pg_upgrade from a cluster older than this feature) are not
 * passed in.
 */
MultiXactId
MultiXactIdExpand(MultiXactId multi, TransactionId xid, MultiXactStatus status)
{
	MultiXactId newMulti;
	MultiXactMember *members;
	MultiXactMember *newMembers;
	int			nmembers;
	int			i;
	int			j;

	AssertArg(MultiXactIdIsValid(multi));
	AssertArg(TransactionIdIsValid(xid));

	debug_elog5(DEBUG2, "Expand: received multi %u, xid %u status %s",
				multi, xid, mxstatus_to_string(status));

	/*
	 * Note: we don't allow for old multis here.  The reason is that the only
	 * caller of this function does a check that the multixact is no longer
	 * running.
	 */
	nmembers = GetMultiXactIdMembers(multi, &members, false);

	if (nmembers < 0)
	{
		MultiXactMember member;

		/*
		 * The MultiXactId is obsolete.  This can only happen if all the
		 * MultiXactId members stop running between the caller checking and
		 * passing it to us.  It would be better to return that fact to the
		 * caller, but it would complicate the API and it's unlikely to happen
		 * too often, so just deal with it by creating a singleton MultiXact.
		 */
		member.xid = xid;
		member.status = status;
		newMulti = CreateMultiXactId(1, &member);

		debug_elog4(DEBUG2, "Expand: %u has no members, create singleton %u",
					multi, newMulti);
		return newMulti;
	}

	/*
	 * If the TransactionId is already a member of the MultiXactId with the
	 * same status, just return the existing MultiXactId.
	 */
	for (i = 0; i < nmembers; i++)
	{
		if (TransactionIdEquals(members[i].xid, xid) &&
			(members[i].status == status))
		{
			debug_elog4(DEBUG2, "Expand: %u is already a member of %u",
						xid, multi);
			pfree(members);
			return multi;
		}
	}

	/*
	 * Determine which of the members of the MultiXactId are still of
	 * interest. This is any running transaction, and also any transaction
	 * that grabbed something stronger than just a lock and was committed. (An
	 * update that aborted is of no interest here.)
	 *
	 * (Removing dead members is just an optimization, but a useful one. Note
	 * we have the same race condition here as above: j could be 0 at the end
	 * of the loop.)
	 */
	newMembers = (MultiXactMember *)
		palloc(sizeof(MultiXactMember) * (nmembers + 1));

	for (i = 0, j = 0; i < nmembers; i++)
	{
		if (TransactionIdIsInProgress(members[i].xid) ||
			((members[i].status > MultiXactStatusForUpdate) &&
			 TransactionIdDidCommit(members[i].xid)))
		{
			newMembers[j].xid = members[i].xid;
			newMembers[j++].status = members[i].status;
		}
	}

	newMembers[j].xid = xid;
	newMembers[j++].status = status;
	newMulti = CreateMultiXactId(j, newMembers);

	pfree(members);
	pfree(newMembers);

	debug_elog3(DEBUG2, "Expand: returning new multi %u", newMulti);

	return newMulti;
}

/*
 * MultiXactIdIsRunning
 *		Returns whether a MultiXactId is "running".
 *
 * We return true if at least one member of the given MultiXactId is still
 * running.  Note that a "false" result is certain not to change,
 * because it is not legal to add members to an existing MultiXactId.
 *
 * Caller is expected to have verified that the multixact does not come from
 * a pg_upgraded share-locked tuple.
 */
bool
MultiXactIdIsRunning(MultiXactId multi)
{
	MultiXactMember *members;
	int			nmembers;
	int			i;

	debug_elog3(DEBUG2, "IsRunning %u?", multi);

	/*
	 * "false" here means we assume our callers have checked that the given
	 * multi cannot possibly come from a pg_upgraded database.
	 */
	nmembers = GetMultiXactIdMembers(multi, &members, false);

	if (nmembers < 0)
	{
		debug_elog2(DEBUG2, "IsRunning: no members");
		return false;
	}

	/*
	 * Checking for myself is cheap compared to looking in shared memory;
	 * return true if any live subtransaction of the current top-level
	 * transaction is a member.
	 *
	 * This is not needed for correctness, it's just a fast path.
	 */
	for (i = 0; i < nmembers; i++)
	{
		if (TransactionIdIsCurrentTransactionId(members[i].xid))
		{
			debug_elog3(DEBUG2, "IsRunning: I (%d) am running!", i);
			pfree(members);
			return true;
		}
	}

	/*
	 * This could be made faster by having another entry point in procarray.c,
	 * walking the PGPROC array only once for all the members.	But in most
	 * cases nmembers should be small enough that it doesn't much matter.
	 */
	for (i = 0; i < nmembers; i++)
	{
		if (TransactionIdIsInProgress(members[i].xid))
		{
			debug_elog4(DEBUG2, "IsRunning: member %d (%u) is running",
						i, members[i].xid);
			pfree(members);
			return true;
		}
	}

	pfree(members);

	debug_elog3(DEBUG2, "IsRunning: %u is not running", multi);

	return false;
}

/*
 * MultiXactIdSetOldestMember
 *		Save the oldest MultiXactId this transaction could be a member of.
 *
 * We set the OldestMemberMXactId for a given transaction the first time it's
 * going to do some operation that might require a MultiXactId (tuple lock,
 * update or delete).  We need to do this even if we end up using a
 * TransactionId instead of a MultiXactId, because there is a chance that
 * another transaction would add our XID to a MultiXactId.
 *
 * The value to set is the next-to-be-assigned MultiXactId, so this is meant to
 * be called just before doing any such possibly-MultiXactId-able operation.
 */
void
MultiXactIdSetOldestMember(void)
{
	if (!MultiXactIdIsValid(OldestMemberMXactId[MyBackendId]))
	{
		MultiXactId nextMXact;

		/*
		 * You might think we don't need to acquire a lock here, since
		 * fetching and storing of TransactionIds is probably atomic, but in
		 * fact we do: suppose we pick up nextMXact and then lose the CPU for
		 * a long time.  Someone else could advance nextMXact, and then
		 * another someone else could compute an OldestVisibleMXactId that
		 * would be after the value we are going to store when we get control
		 * back.  Which would be wrong.
		 */
		LWLockAcquire(MultiXactGenLock, LW_EXCLUSIVE);

		/*
		 * We have to beware of the possibility that nextMXact is in the
		 * wrapped-around state.  We don't fix the counter itself here, but we
		 * must be sure to store a valid value in our array entry.
		 */
		nextMXact = MultiXactState->nextMXact;
		if (nextMXact < FirstMultiXactId)
			nextMXact = FirstMultiXactId;

		OldestMemberMXactId[MyBackendId] = nextMXact;

		LWLockRelease(MultiXactGenLock);

		debug_elog4(DEBUG2, "MultiXact: setting OldestMember[%d] = %u",
					MyBackendId, nextMXact);
	}
}

/*
 * MultiXactIdSetOldestVisible
 *		Save the oldest MultiXactId this transaction considers possibly live.
 *
 * We set the OldestVisibleMXactId for a given transaction the first time
 * it's going to inspect any MultiXactId.  Once we have set this, we are
 * guaranteed that the checkpointer won't truncate off SLRU data for
 * MultiXactIds at or after our OldestVisibleMXactId.
 *
 * The value to set is the oldest of nextMXact and all the valid per-backend
 * OldestMemberMXactId[] entries.  Because of the locking we do, we can be
 * certain that no subsequent call to MultiXactIdSetOldestMember can set
 * an OldestMemberMXactId[] entry older than what we compute here.	Therefore
 * there is no live transaction, now or later, that can be a member of any
 * MultiXactId older than the OldestVisibleMXactId we compute here.
 */
static void
MultiXactIdSetOldestVisible(void)
{
	if (!MultiXactIdIsValid(OldestVisibleMXactId[MyBackendId]))
	{
		MultiXactId oldestMXact;
		int			i;

		LWLockAcquire(MultiXactGenLock, LW_EXCLUSIVE);

		/*
		 * We have to beware of the possibility that nextMXact is in the
		 * wrapped-around state.  We don't fix the counter itself here, but we
		 * must be sure to store a valid value in our array entry.
		 */
		oldestMXact = MultiXactState->nextMXact;
		if (oldestMXact < FirstMultiXactId)
			oldestMXact = FirstMultiXactId;

		for (i = 1; i <= MaxOldestSlot; i++)
		{
			MultiXactId thisoldest = OldestMemberMXactId[i];

			if (MultiXactIdIsValid(thisoldest) &&
				MultiXactIdPrecedes(thisoldest, oldestMXact))
				oldestMXact = thisoldest;
		}

		OldestVisibleMXactId[MyBackendId] = oldestMXact;

		LWLockRelease(MultiXactGenLock);

		debug_elog4(DEBUG2, "MultiXact: setting OldestVisible[%d] = %u",
					MyBackendId, oldestMXact);
	}
}

/*
 * ReadNextMultiXactId
 *		Return the next MultiXactId to be assigned, but don't allocate it
 */
MultiXactId
ReadNextMultiXactId(void)
{
	MultiXactId mxid;

	/* XXX we could presumably do this without a lock. */
	LWLockAcquire(MultiXactGenLock, LW_SHARED);
	mxid = MultiXactState->nextMXact;
	LWLockRelease(MultiXactGenLock);

	if (mxid < FirstMultiXactId)
		mxid = FirstMultiXactId;

	return mxid;
}

/*
 * CreateMultiXactId
 *		Make a new MultiXactId
 *
 * Make XLOG, SLRU and cache entries for a new MultiXactId, recording the
 * given TransactionIds as members.  Returns the newly created MultiXactId.
 *
 * NB: the passed members[] array will be sorted in-place.
 */
static MultiXactId
CreateMultiXactId(int nmembers, MultiXactMember *members)
{
	MultiXactId multi;
	MultiXactOffset offset;
	XLogRecData rdata[2];
	xl_multixact_create xlrec;

	debug_elog3(DEBUG2, "Create: %s",
				mxid_to_string(InvalidMultiXactId, nmembers, members));

	/*
	 * See if the same set of members already exists in our cache; if so, just
	 * re-use that MultiXactId.  (Note: it might seem that looking in our
	 * cache is insufficient, and we ought to search disk to see if a
	 * duplicate definition already exists.  But since we only ever create
	 * MultiXacts containing our own XID, in most cases any such MultiXacts
	 * were in fact created by us, and so will be in our cache.  There are
	 * corner cases where someone else added us to a MultiXact without our
	 * knowledge, but it's not worth checking for.)
	 */
	multi = mXactCacheGetBySet(nmembers, members);
	if (MultiXactIdIsValid(multi))
	{
		debug_elog2(DEBUG2, "Create: in cache!");
		return multi;
	}

	/*
	 * Assign the MXID and offsets range to use, and make sure there is space
	 * in the OFFSETs and MEMBERs files.  NB: this routine does
	 * START_CRIT_SECTION().
	 */
	multi = GetNewMultiXactId(nmembers, &offset);

	/*
	 * Make an XLOG entry describing the new MXID.
	 *
	 * Note: we need not flush this XLOG entry to disk before proceeding. The
	 * only way for the MXID to be referenced from any data page is for
	 * heap_lock_tuple() to have put it there, and heap_lock_tuple() generates
	 * an XLOG record that must follow ours.  The normal LSN interlock between
	 * the data page and that XLOG record will ensure that our XLOG record
	 * reaches disk first.	If the SLRU members/offsets data reaches disk
	 * sooner than the XLOG record, we do not care because we'll overwrite it
	 * with zeroes unless the XLOG record is there too; see notes at top of
	 * this file.
	 */
	xlrec.mid = multi;
	xlrec.moff = offset;
	xlrec.nmembers = nmembers;

	/*
	 * XXX Note: there's a lot of padding space in MultiXactMember.  We could
	 * find a more compact representation of this Xlog record -- perhaps all
	 * the status flags in one XLogRecData, then all the xids in another one?
	 * Not clear that it's worth the trouble though.
	 */
	rdata[0].data = (char *) (&xlrec);
	rdata[0].len = SizeOfMultiXactCreate;
	rdata[0].buffer = InvalidBuffer;
	rdata[0].next = &(rdata[1]);

	rdata[1].data = (char *) members;
	rdata[1].len = nmembers * sizeof(MultiXactMember);
	rdata[1].buffer = InvalidBuffer;
	rdata[1].next = NULL;

	(void) XLogInsert(RM_MULTIXACT_ID, XLOG_MULTIXACT_CREATE_ID, rdata);

	/* Now enter the information into the OFFSETs and MEMBERs logs */
	RecordNewMultiXact(multi, offset, nmembers, members);

	/* Done with critical section */
	END_CRIT_SECTION();

	/* Store the new MultiXactId in the local cache, too */
	mXactCachePut(multi, nmembers, members);

	debug_elog2(DEBUG2, "Create: all done");

	return multi;
}

/*
 * RecordNewMultiXact
 *		Write info about a new multixact into the offsets and members files
 *
 * This is broken out of CreateMultiXactId so that xlog replay can use it.
 */
static void
RecordNewMultiXact(MultiXactId multi, MultiXactOffset offset,
				   int nmembers, MultiXactMember *members)
{
	int			pageno;
	int			prev_pageno;
	int			entryno;
	int			slotno;
	MultiXactOffset *offptr;
	int			i;

	LWLockAcquire(MultiXactOffsetControlLock, LW_EXCLUSIVE);

	pageno = MultiXactIdToOffsetPage(multi);
	entryno = MultiXactIdToOffsetEntry(multi);

	/*
	 * Note: we pass the MultiXactId to SimpleLruReadPage as the "transaction"
	 * to complain about if there's any I/O error.  This is kinda bogus, but
	 * since the errors will always give the full pathname, it should be clear
	 * enough that a MultiXactId is really involved.  Perhaps someday we'll
	 * take the trouble to generalize the slru.c error reporting code.
	 */
	slotno = SimpleLruReadPage(MultiXactOffsetCtl, pageno, true, multi);
	offptr = (MultiXactOffset *) MultiXactOffsetCtl->shared->page_buffer[slotno];
	offptr += entryno;

	*offptr = offset;

	MultiXactOffsetCtl->shared->page_dirty[slotno] = true;

	/* Exchange our lock */
	LWLockRelease(MultiXactOffsetControlLock);

	LWLockAcquire(MultiXactMemberControlLock, LW_EXCLUSIVE);

	prev_pageno = -1;

	for (i = 0; i < nmembers; i++, offset++)
	{
		TransactionId *memberptr;
		uint32	   *flagsptr;
		uint32		flagsval;
		int			bshift;
		int			flagsoff;
		int			memberoff;

		Assert(members[i].status <= MultiXactStatusUpdate);

		pageno = MXOffsetToMemberPage(offset);
		memberoff = MXOffsetToMemberOffset(offset);
		flagsoff = MXOffsetToFlagsOffset(offset);
		bshift = MXOffsetToFlagsBitShift(offset);

		if (pageno != prev_pageno)
		{
			slotno = SimpleLruReadPage(MultiXactMemberCtl, pageno, true, multi);
			prev_pageno = pageno;
		}

		memberptr = (TransactionId *)
			(MultiXactMemberCtl->shared->page_buffer[slotno] + memberoff);

		*memberptr = members[i].xid;

		flagsptr = (uint32 *)
			(MultiXactMemberCtl->shared->page_buffer[slotno] + flagsoff);

		flagsval = *flagsptr;
		flagsval &= ~(((1 << MXACT_MEMBER_BITS_PER_XACT) - 1) << bshift);
		flagsval |= (members[i].status << bshift);
		*flagsptr = flagsval;

		MultiXactMemberCtl->shared->page_dirty[slotno] = true;
	}

	LWLockRelease(MultiXactMemberControlLock);
}

/*
 * GetNewMultiXactId
 *		Get the next MultiXactId.
 *
 * Also, reserve the needed amount of space in the "members" area.	The
 * starting offset of the reserved space is returned in *offset.
 *
 * This may generate XLOG records for expansion of the offsets and/or members
 * files.  Unfortunately, we have to do that while holding MultiXactGenLock
 * to avoid race conditions --- the XLOG record for zeroing a page must appear
 * before any backend can possibly try to store data in that page!
 *
 * We start a critical section before advancing the shared counters.  The
 * caller must end the critical section after writing SLRU data.
 */
static MultiXactId
GetNewMultiXactId(int nmembers, MultiXactOffset *offset)
{
	MultiXactId result;
	MultiXactOffset nextOffset;

	debug_elog3(DEBUG2, "GetNew: for %d xids", nmembers);

	/* MultiXactIdSetOldestMember() must have been called already */
	Assert(MultiXactIdIsValid(OldestMemberMXactId[MyBackendId]));

	/* safety check, we should never get this far in a HS slave */
	if (RecoveryInProgress())
		elog(ERROR, "cannot assign MultiXactIds during recovery");

	LWLockAcquire(MultiXactGenLock, LW_EXCLUSIVE);

	/* Handle wraparound of the nextMXact counter */
	if (MultiXactState->nextMXact < FirstMultiXactId)
		MultiXactState->nextMXact = FirstMultiXactId;

	/* Assign the MXID */
	result = MultiXactState->nextMXact;

	/*----------
	 * Check to see if it's safe to assign another MultiXactId.  This protects
	 * against catastrophic data loss due to multixact wraparound.	The basic
	 * rules are:
	 *
	 * If we're past multiVacLimit, start trying to force autovacuum cycles.
	 * If we're past multiWarnLimit, start issuing warnings.
	 * If we're past multiStopLimit, refuse to create new MultiXactIds.
	 *
	 * Note these are pretty much the same protections in GetNewTransactionId.
	 *----------
	 */
	if (!MultiXactIdPrecedes(result, MultiXactState->multiVacLimit))
	{
		/*
		 * For safety's sake, we release MultiXactGenLock while sending
		 * signals, warnings, etc.	This is not so much because we care about
		 * preserving concurrency in this situation, as to avoid any
		 * possibility of deadlock while doing get_database_name(). First,
		 * copy all the shared values we'll need in this path.
		 */
		MultiXactId multiWarnLimit = MultiXactState->multiWarnLimit;
		MultiXactId multiStopLimit = MultiXactState->multiStopLimit;
		MultiXactId multiWrapLimit = MultiXactState->multiWrapLimit;
		Oid			oldest_datoid = MultiXactState->oldestMultiXactDB;

		LWLockRelease(MultiXactGenLock);

		/*
		 * To avoid swamping the postmaster with signals, we issue the autovac
		 * request only once per 64K transaction starts.  This still gives
		 * plenty of chances before we get into real trouble.
		 */
		if (IsUnderPostmaster && (result % 65536) == 0)
			SendPostmasterSignal(PMSIGNAL_START_AUTOVAC_LAUNCHER);

		if (IsUnderPostmaster &&
			!MultiXactIdPrecedes(result, multiStopLimit))
		{
			char	   *oldest_datname = get_database_name(oldest_datoid);

			/* complain even if that DB has disappeared */
			if (oldest_datname)
				ereport(ERROR,
						(errcode(ERRCODE_PROGRAM_LIMIT_EXCEEDED),
						 errmsg("database is not accepting commands that generate new MultiXactIds to avoid wraparound data loss in database \"%s\"",
								oldest_datname),
				 errhint("Execute a database-wide VACUUM in that database.\n"
						 "You might also need to commit or roll back old prepared transactions.")));
			else
				ereport(ERROR,
						(errcode(ERRCODE_PROGRAM_LIMIT_EXCEEDED),
						 errmsg("database is not accepting commands that generate new MultiXactIds to avoid wraparound data loss in database with OID %u",
								oldest_datoid),
				 errhint("Execute a database-wide VACUUM in that database.\n"
						 "You might also need to commit or roll back old prepared transactions.")));
		}
		else if (!MultiXactIdPrecedes(result, multiWarnLimit))
		{
			char	   *oldest_datname = get_database_name(oldest_datoid);

			/* complain even if that DB has disappeared */
			if (oldest_datname)
				ereport(WARNING,
						(errmsg("database \"%s\" must be vacuumed before %u more MultiXactIds are used",
								oldest_datname,
								multiWrapLimit - result),
				 errhint("Execute a database-wide VACUUM in that database.\n"
						 "You might also need to commit or roll back old prepared transactions.")));
			else
				ereport(WARNING,
						(errmsg("database with OID %u must be vacuumed before %u more MultiXactIds are used",
								oldest_datoid,
								multiWrapLimit - result),
				 errhint("Execute a database-wide VACUUM in that database.\n"
						 "You might also need to commit or roll back old prepared transactions.")));
		}

		/* Re-acquire lock and start over */
		LWLockAcquire(MultiXactGenLock, LW_EXCLUSIVE);
		result = MultiXactState->nextMXact;
		if (result < FirstMultiXactId)
			result = FirstMultiXactId;
	}

	/* Make sure there is room for the MXID in the file.  */
	ExtendMultiXactOffset(result);

	/*
	 * Reserve the members space, similarly to above.  Also, be careful not to
	 * return zero as the starting offset for any multixact. See
	 * GetMultiXactIdMembers() for motivation.
	 */
	nextOffset = MultiXactState->nextOffset;
	if (nextOffset == 0)
	{
		*offset = 1;
		nmembers++;				/* allocate member slot 0 too */
	}
	else
		*offset = nextOffset;

	ExtendMultiXactMember(nextOffset, nmembers);

	/*
	 * Critical section from here until caller has written the data into the
	 * just-reserved SLRU space; we don't want to error out with a partly
	 * written MultiXact structure.  (In particular, failing to write our
	 * start offset after advancing nextMXact would effectively corrupt the
	 * previous MultiXact.)
	 */
	START_CRIT_SECTION();

	/*
	 * Advance counters.  As in GetNewTransactionId(), this must not happen
	 * until after file extension has succeeded!
	 *
	 * We don't care about MultiXactId wraparound here; it will be handled by
	 * the next iteration.	But note that nextMXact may be InvalidMultiXactId
	 * or the first value on a segment-beginning page after this routine
	 * exits, so anyone else looking at the variable must be prepared to deal
	 * with either case.  Similarly, nextOffset may be zero, but we won't use
	 * that as the actual start offset of the next multixact.
	 */
	(MultiXactState->nextMXact)++;

	MultiXactState->nextOffset += nmembers;

	LWLockRelease(MultiXactGenLock);

	debug_elog4(DEBUG2, "GetNew: returning %u offset %u", result, *offset);
	return result;
}

/*
 * GetMultiXactIdMembers
 *		Returns the set of MultiXactMembers that make up a MultiXactId
 *
 * If the given MultiXactId is older than the value we know to be oldest, we
 * return -1.  The caller is expected to allow that only in permissible cases,
 * i.e. when the infomask lets it presuppose that the tuple had been
 * share-locked before a pg_upgrade; this means that the HEAP_XMAX_LOCK_ONLY
 * needs to be set, but HEAP_XMAX_KEYSHR_LOCK and HEAP_XMAX_EXCL_LOCK are not
 * set.
 *
 * Other border conditions, such as trying to read a value that's larger than
 * the value currently known as the next to assign, raise an error.  Previously
 * these also returned -1, but since this can lead to the wrong visibility
 * results, it is dangerous to do that.
 */
int
GetMultiXactIdMembers(MultiXactId multi, MultiXactMember **members,
					  bool allow_old)
{
	int			pageno;
	int			prev_pageno;
	int			entryno;
	int			slotno;
	MultiXactOffset *offptr;
	MultiXactOffset offset;
	int			length;
	int			truelength;
	int			i;
	MultiXactId oldestMXact;
	MultiXactId nextMXact;
	MultiXactId tmpMXact;
	MultiXactOffset nextOffset;
	MultiXactMember *ptr;

	debug_elog3(DEBUG2, "GetMembers: asked for %u", multi);

	Assert(MultiXactIdIsValid(multi));

	/* See if the MultiXactId is in the local cache */
	length = mXactCacheGetById(multi, members);
	if (length >= 0)
	{
		debug_elog3(DEBUG2, "GetMembers: found %s in the cache",
					mxid_to_string(multi, length, *members));
		return length;
	}

	/* Set our OldestVisibleMXactId[] entry if we didn't already */
	MultiXactIdSetOldestVisible();

	/*
	 * We check known limits on MultiXact before resorting to the SLRU area.
	 *
	 * An ID older than MultiXactState->oldestMultiXactId cannot possibly be
	 * useful; it should have already been frozen by vacuum.  We've truncated
	 * the on-disk structures anyway.  Returning the wrong values could lead
	 * to an incorrect visibility result.  However, to support pg_upgrade we
	 * need to allow an empty set to be returned regardless, if the caller is
	 * willing to accept it; the caller is expected to check that it's an
	 * allowed condition (such as ensuring that the infomask bits set on the
	 * tuple are consistent with the pg_upgrade scenario).	If the caller is
	 * expecting this to be called only on recently created multis, then we
	 * raise an error.
	 *
	 * Conversely, an ID >= nextMXact shouldn't ever be seen here; if it is
	 * seen, it implies undetected ID wraparound has occurred.	This raises a
	 * hard error.
	 *
	 * Shared lock is enough here since we aren't modifying any global state.
	 * Acquire it just long enough to grab the current counter values.	We may
	 * need both nextMXact and nextOffset; see below.
	 */
	LWLockAcquire(MultiXactGenLock, LW_SHARED);

	oldestMXact = MultiXactState->oldestMultiXactId;
	nextMXact = MultiXactState->nextMXact;
	nextOffset = MultiXactState->nextOffset;

	LWLockRelease(MultiXactGenLock);

	if (MultiXactIdPrecedes(multi, oldestMXact))
	{
		ereport(allow_old ? DEBUG1 : ERROR,
				(errcode(ERRCODE_INTERNAL_ERROR),
		 errmsg("MultiXactId %u does no longer exist -- apparent wraparound",
				multi)));
		return -1;
	}

	if (!MultiXactIdPrecedes(multi, nextMXact))
		ereport(ERROR,
				(errcode(ERRCODE_INTERNAL_ERROR),
				 errmsg("MultiXactId %u has not been created yet -- apparent wraparound",
						multi)));

	/*
	 * Find out the offset at which we need to start reading MultiXactMembers
	 * and the number of members in the multixact.	We determine the latter as
	 * the difference between this multixact's starting offset and the next
	 * one's.  However, there are some corner cases to worry about:
	 *
	 * 1. This multixact may be the latest one created, in which case there is
	 * no next one to look at.	In this case the nextOffset value we just
	 * saved is the correct endpoint.
	 *
	 * 2. The next multixact may still be in process of being filled in: that
	 * is, another process may have done GetNewMultiXactId but not yet written
	 * the offset entry for that ID.  In that scenario, it is guaranteed that
	 * the offset entry for that multixact exists (because GetNewMultiXactId
	 * won't release MultiXactGenLock until it does) but contains zero
	 * (because we are careful to pre-zero offset pages). Because
	 * GetNewMultiXactId will never return zero as the starting offset for a
	 * multixact, when we read zero as the next multixact's offset, we know we
	 * have this case.	We sleep for a bit and try again.
	 *
	 * 3. Because GetNewMultiXactId increments offset zero to offset one to
	 * handle case #2, there is an ambiguity near the point of offset
	 * wraparound.	If we see next multixact's offset is one, is that our
	 * multixact's actual endpoint, or did it end at zero with a subsequent
	 * increment?  We handle this using the knowledge that if the zero'th
	 * member slot wasn't filled, it'll contain zero, and zero isn't a valid
	 * transaction ID so it can't be a multixact member.  Therefore, if we
	 * read a zero from the members array, just ignore it.
	 *
	 * This is all pretty messy, but the mess occurs only in infrequent corner
	 * cases, so it seems better than holding the MultiXactGenLock for a long
	 * time on every multixact creation.
	 */
retry:
	LWLockAcquire(MultiXactOffsetControlLock, LW_EXCLUSIVE);

	pageno = MultiXactIdToOffsetPage(multi);
	entryno = MultiXactIdToOffsetEntry(multi);

	slotno = SimpleLruReadPage(MultiXactOffsetCtl, pageno, true, multi);
	offptr = (MultiXactOffset *) MultiXactOffsetCtl->shared->page_buffer[slotno];
	offptr += entryno;
	offset = *offptr;

	Assert(offset != 0);

	/*
	 * Use the same increment rule as GetNewMultiXactId(), that is, don't
	 * handle wraparound explicitly until needed.
	 */
	tmpMXact = multi + 1;

	if (nextMXact == tmpMXact)
	{
		/* Corner case 1: there is no next multixact */
		length = nextOffset - offset;
	}
	else
	{
		MultiXactOffset nextMXOffset;

		/* handle wraparound if needed */
		if (tmpMXact < FirstMultiXactId)
			tmpMXact = FirstMultiXactId;

		prev_pageno = pageno;

		pageno = MultiXactIdToOffsetPage(tmpMXact);
		entryno = MultiXactIdToOffsetEntry(tmpMXact);

		if (pageno != prev_pageno)
			slotno = SimpleLruReadPage(MultiXactOffsetCtl, pageno, true, tmpMXact);

		offptr = (MultiXactOffset *) MultiXactOffsetCtl->shared->page_buffer[slotno];
		offptr += entryno;
		nextMXOffset = *offptr;

		if (nextMXOffset == 0)
		{
			/* Corner case 2: next multixact is still being filled in */
			LWLockRelease(MultiXactOffsetControlLock);
			pg_usleep(1000L);
			goto retry;
		}

		length = nextMXOffset - offset;
	}

	LWLockRelease(MultiXactOffsetControlLock);

	ptr = (MultiXactMember *) palloc(length * sizeof(MultiXactMember));
	*members = ptr;

	/* Now get the members themselves. */
	LWLockAcquire(MultiXactMemberControlLock, LW_EXCLUSIVE);

	truelength = 0;
	prev_pageno = -1;
	for (i = 0; i < length; i++, offset++)
	{
		TransactionId *xactptr;
		uint32	   *flagsptr;
		int			flagsoff;
		int			bshift;
		int			memberoff;

		pageno = MXOffsetToMemberPage(offset);
		memberoff = MXOffsetToMemberOffset(offset);

		if (pageno != prev_pageno)
		{
			slotno = SimpleLruReadPage(MultiXactMemberCtl, pageno, true, multi);
			prev_pageno = pageno;
		}

		xactptr = (TransactionId *)
			(MultiXactMemberCtl->shared->page_buffer[slotno] + memberoff);

		if (!TransactionIdIsValid(*xactptr))
		{
			/* Corner case 3: we must be looking at unused slot zero */
			Assert(offset == 0);
			continue;
		}

		flagsoff = MXOffsetToFlagsOffset(offset);
		bshift = MXOffsetToFlagsBitShift(offset);
		flagsptr = (uint32 *) (MultiXactMemberCtl->shared->page_buffer[slotno] + flagsoff);

		ptr[truelength].xid = *xactptr;
		ptr[truelength].status = (*flagsptr >> bshift) & MXACT_MEMBER_XACT_BITMASK;
		truelength++;
	}

	LWLockRelease(MultiXactMemberControlLock);

	/*
	 * Copy the result into the local cache.
	 */
	mXactCachePut(multi, truelength, ptr);

	debug_elog3(DEBUG2, "GetMembers: no cache for %s",
				mxid_to_string(multi, truelength, ptr));
	return truelength;
}

/*
 * mxactMemberComparator
 *		qsort comparison function for MultiXactMember
 *
 * We can't use wraparound comparison for XIDs because that does not respect
 * the triangle inequality!  Any old sort order will do.
 */
static int
mxactMemberComparator(const void *arg1, const void *arg2)
{
	MultiXactMember member1 = *(const MultiXactMember *) arg1;
	MultiXactMember member2 = *(const MultiXactMember *) arg2;

	if (member1.xid > member2.xid)
		return 1;
	if (member1.xid < member2.xid)
		return -1;
	if (member1.status > member2.status)
		return 1;
	if (member1.status < member2.status)
		return -1;
	return 0;
}

/*
 * mXactCacheGetBySet
 *		returns a MultiXactId from the cache based on the set of
 *		TransactionIds that compose it, or InvalidMultiXactId if
 *		none matches.
 *
 * This is helpful, for example, if two transactions want to lock a huge
 * table.  By using the cache, the second will use the same MultiXactId
 * for the majority of tuples, thus keeping MultiXactId usage low (saving
 * both I/O and wraparound issues).
 *
 * NB: the passed members array will be sorted in-place.
 */
static MultiXactId
mXactCacheGetBySet(int nmembers, MultiXactMember *members)
{
	mXactCacheEnt *entry;

	debug_elog3(DEBUG2, "CacheGet: looking for %s",
				mxid_to_string(InvalidMultiXactId, nmembers, members));

	/* sort the array so comparison is easy */
	qsort(members, nmembers, sizeof(MultiXactMember), mxactMemberComparator);

	for (entry = MXactCache; entry != NULL; entry = entry->next)
	{
		if (entry->nmembers != nmembers)
			continue;

		/*
		 * We assume the cache entries are sorted, and that the unused bits in
		 * "status" are zeroed.
		 */
		if (memcmp(members, entry->members, nmembers * sizeof(MultiXactMember)) == 0)
		{
			debug_elog3(DEBUG2, "CacheGet: found %u", entry->multi);
			return entry->multi;
		}
	}

	debug_elog2(DEBUG2, "CacheGet: not found :-(");
	return InvalidMultiXactId;
}

/*
 * mXactCacheGetById
 *		returns the composing MultiXactMember set from the cache for a
 *		given MultiXactId, if present.
 *
 * If successful, *xids is set to the address of a palloc'd copy of the
 * MultiXactMember set.  Return value is number of members, or -1 on failure.
 */
static int
mXactCacheGetById(MultiXactId multi, MultiXactMember **members)
{
	mXactCacheEnt *entry;

	debug_elog3(DEBUG2, "CacheGet: looking for %u", multi);

	for (entry = MXactCache; entry != NULL; entry = entry->next)
	{
		if (entry->multi == multi)
		{
			MultiXactMember *ptr;
			Size		size;

			size = sizeof(MultiXactMember) * entry->nmembers;
			ptr = (MultiXactMember *) palloc(size);
			*members = ptr;

			memcpy(ptr, entry->members, size);

			debug_elog3(DEBUG2, "CacheGet: found %s",
						mxid_to_string(multi,
									   entry->nmembers,
									   entry->members));
			return entry->nmembers;
		}
	}

	debug_elog2(DEBUG2, "CacheGet: not found");
	return -1;
}

/*
 * mXactCachePut
 *		Add a new MultiXactId and its composing set into the local cache.
 */
static void
mXactCachePut(MultiXactId multi, int nmembers, MultiXactMember *members)
{
	mXactCacheEnt *entry;

	debug_elog3(DEBUG2, "CachePut: storing %s",
				mxid_to_string(multi, nmembers, members));

	if (MXactContext == NULL)
	{
		/* The cache only lives as long as the current transaction */
		debug_elog2(DEBUG2, "CachePut: initializing memory context");
		MXactContext = AllocSetContextCreate(TopTransactionContext,
											 "MultiXact Cache Context",
											 ALLOCSET_SMALL_MINSIZE,
											 ALLOCSET_SMALL_INITSIZE,
											 ALLOCSET_SMALL_MAXSIZE);
	}

	entry = (mXactCacheEnt *)
		MemoryContextAlloc(MXactContext,
						   offsetof(mXactCacheEnt, members) +
						   nmembers * sizeof(MultiXactMember));

	entry->multi = multi;
	entry->nmembers = nmembers;
	memcpy(entry->members, members, nmembers * sizeof(MultiXactMember));

	/* mXactCacheGetBySet assumes the entries are sorted, so sort them */
	qsort(entry->members, nmembers, sizeof(MultiXactMember), mxactMemberComparator);

	entry->next = MXactCache;
	MXactCache = entry;
}

static char *
mxstatus_to_string(MultiXactStatus status)
{
	switch (status)
	{
		case MultiXactStatusForKeyShare:
			return "keysh";
		case MultiXactStatusForShare:
			return "sh";
		case MultiXactStatusForNoKeyUpdate:
			return "fornokeyupd";
		case MultiXactStatusForUpdate:
			return "forupd";
		case MultiXactStatusNoKeyUpdate:
			return "nokeyupd";
		case MultiXactStatusUpdate:
			return "upd";
		default:
			elog(ERROR, "unrecognized multixact status %d", status);
			return "";
	}
}

char *
mxid_to_string(MultiXactId multi, int nmembers, MultiXactMember *members)
{
	static char *str = NULL;
	StringInfoData buf;
	int			i;

	if (str != NULL)
		pfree(str);

	initStringInfo(&buf);

	appendStringInfo(&buf, "%u %d[%u (%s)", multi, nmembers, members[0].xid,
					 mxstatus_to_string(members[0].status));

	for (i = 1; i < nmembers; i++)
		appendStringInfo(&buf, ", %u (%s)", members[i].xid,
						 mxstatus_to_string(members[i].status));

	appendStringInfoChar(&buf, ']');
	str = MemoryContextStrdup(TopMemoryContext, buf.data);
	pfree(buf.data);
	return str;
}

/*
 * AtEOXact_MultiXact
 *		Handle transaction end for MultiXact
 *
 * This is called at top transaction commit or abort (we don't care which).
 */
void
AtEOXact_MultiXact(void)
{
	/*
	 * Reset our OldestMemberMXactId and OldestVisibleMXactId values, both of
	 * which should only be valid while within a transaction.
	 *
	 * We assume that storing a MultiXactId is atomic and so we need not take
	 * MultiXactGenLock to do this.
	 */
	OldestMemberMXactId[MyBackendId] = InvalidMultiXactId;
	OldestVisibleMXactId[MyBackendId] = InvalidMultiXactId;

	/*
	 * Discard the local MultiXactId cache.  Since MXactContext was created as
	 * a child of TopTransactionContext, we needn't delete it explicitly.
	 */
	MXactContext = NULL;
	MXactCache = NULL;
}

/*
 * AtPrepare_MultiXact
 *		Save multixact state at 2PC tranasction prepare
 *
 * In this phase, we only store our OldestMemberMXactId value in the two-phase
 * state file.
 */
void
AtPrepare_MultiXact(void)
{
	MultiXactId myOldestMember = OldestMemberMXactId[MyBackendId];

	if (MultiXactIdIsValid(myOldestMember))
		RegisterTwoPhaseRecord(TWOPHASE_RM_MULTIXACT_ID, 0,
							   &myOldestMember, sizeof(MultiXactId));
}

/*
 * PostPrepare_MultiXact
 *		Clean up after successful PREPARE TRANSACTION
 */
void
PostPrepare_MultiXact(TransactionId xid)
{
	MultiXactId myOldestMember;

	/*
	 * Transfer our OldestMemberMXactId value to the slot reserved for the
	 * prepared transaction.
	 */
	myOldestMember = OldestMemberMXactId[MyBackendId];
	if (MultiXactIdIsValid(myOldestMember))
	{
		BackendId	dummyBackendId = TwoPhaseGetDummyBackendId(xid);

		/*
		 * Even though storing MultiXactId is atomic, acquire lock to make
		 * sure others see both changes, not just the reset of the slot of the
		 * current backend. Using a volatile pointer might suffice, but this
		 * isn't a hot spot.
		 */
		LWLockAcquire(MultiXactGenLock, LW_EXCLUSIVE);

		OldestMemberMXactId[dummyBackendId] = myOldestMember;
		OldestMemberMXactId[MyBackendId] = InvalidMultiXactId;

		LWLockRelease(MultiXactGenLock);
	}

	/*
	 * We don't need to transfer OldestVisibleMXactId value, because the
	 * transaction is not going to be looking at any more multixacts once it's
	 * prepared.
	 *
	 * We assume that storing a MultiXactId is atomic and so we need not take
	 * MultiXactGenLock to do this.
	 */
	OldestVisibleMXactId[MyBackendId] = InvalidMultiXactId;

	/*
	 * Discard the local MultiXactId cache like in AtEOX_MultiXact
	 */
	MXactContext = NULL;
	MXactCache = NULL;
}

/*
 * multixact_twophase_recover
 *		Recover the state of a prepared transaction at startup
 */
void
multixact_twophase_recover(TransactionId xid, uint16 info,
						   void *recdata, uint32 len)
{
	BackendId	dummyBackendId = TwoPhaseGetDummyBackendId(xid);
	MultiXactId oldestMember;

	/*
	 * Get the oldest member XID from the state file record, and set it in the
	 * OldestMemberMXactId slot reserved for this prepared transaction.
	 */
	Assert(len == sizeof(MultiXactId));
	oldestMember = *((MultiXactId *) recdata);

	OldestMemberMXactId[dummyBackendId] = oldestMember;
}

/*
 * multixact_twophase_postcommit
 *		Similar to AtEOX_MultiXact but for COMMIT PREPARED
 */
void
multixact_twophase_postcommit(TransactionId xid, uint16 info,
							  void *recdata, uint32 len)
{
	BackendId	dummyBackendId = TwoPhaseGetDummyBackendId(xid);

	Assert(len == sizeof(MultiXactId));

	OldestMemberMXactId[dummyBackendId] = InvalidMultiXactId;
}

/*
 * multixact_twophase_postabort
 *		This is actually just the same as the COMMIT case.
 */
void
multixact_twophase_postabort(TransactionId xid, uint16 info,
							 void *recdata, uint32 len)
{
	multixact_twophase_postcommit(xid, info, recdata, len);
}

/*
 * Initialization of shared memory for MultiXact.  We use two SLRU areas,
 * thus double memory.	Also, reserve space for the shared MultiXactState
 * struct and the per-backend MultiXactId arrays (two of those, too).
 */
Size
MultiXactShmemSize(void)
{
	Size		size;

#define SHARED_MULTIXACT_STATE_SIZE \
	add_size(sizeof(MultiXactStateData), \
			 mul_size(sizeof(MultiXactId) * 2, MaxOldestSlot))

	size = SHARED_MULTIXACT_STATE_SIZE;
	size = add_size(size, SimpleLruShmemSize(NUM_MXACTOFFSET_BUFFERS, 0));
	size = add_size(size, SimpleLruShmemSize(NUM_MXACTMEMBER_BUFFERS, 0));

	return size;
}

void
MultiXactShmemInit(void)
{
	bool		found;

	debug_elog2(DEBUG2, "Shared Memory Init for MultiXact");

	MultiXactOffsetCtl->PagePrecedes = MultiXactOffsetPagePrecedes;
	MultiXactMemberCtl->PagePrecedes = MultiXactMemberPagePrecedes;

	SimpleLruInit(MultiXactOffsetCtl,
				  "MultiXactOffset Ctl", NUM_MXACTOFFSET_BUFFERS, 0,
				  MultiXactOffsetControlLock, "pg_multixact/offsets");
	SimpleLruInit(MultiXactMemberCtl,
				  "MultiXactMember Ctl", NUM_MXACTMEMBER_BUFFERS, 0,
				  MultiXactMemberControlLock, "pg_multixact/members");

	/* Initialize our shared state struct */
	MultiXactState = ShmemInitStruct("Shared MultiXact State",
									 SHARED_MULTIXACT_STATE_SIZE,
									 &found);
	if (!IsUnderPostmaster)
	{
		Assert(!found);

		/* Make sure we zero out the per-backend state */
		MemSet(MultiXactState, 0, SHARED_MULTIXACT_STATE_SIZE);
	}
	else
		Assert(found);

	/*
	 * Set up array pointers.  Note that perBackendXactIds[0] is wasted space
	 * since we only use indexes 1..MaxOldestSlot in each array.
	 */
	OldestMemberMXactId = MultiXactState->perBackendXactIds;
	OldestVisibleMXactId = OldestMemberMXactId + MaxOldestSlot;
}

/*
 * This func must be called ONCE on system install.  It creates the initial
 * MultiXact segments.	(The MultiXacts directories are assumed to have been
 * created by initdb, and MultiXactShmemInit must have been called already.)
 */
void
BootStrapMultiXact(void)
{
	int			slotno;

	LWLockAcquire(MultiXactOffsetControlLock, LW_EXCLUSIVE);

	/* Create and zero the first page of the offsets log */
	slotno = ZeroMultiXactOffsetPage(0, false);

	/* Make sure it's written out */
	SimpleLruWritePage(MultiXactOffsetCtl, slotno);
	Assert(!MultiXactOffsetCtl->shared->page_dirty[slotno]);

	LWLockRelease(MultiXactOffsetControlLock);

	LWLockAcquire(MultiXactMemberControlLock, LW_EXCLUSIVE);

	/* Create and zero the first page of the members log */
	slotno = ZeroMultiXactMemberPage(0, false);

	/* Make sure it's written out */
	SimpleLruWritePage(MultiXactMemberCtl, slotno);
	Assert(!MultiXactMemberCtl->shared->page_dirty[slotno]);

	LWLockRelease(MultiXactMemberControlLock);
}

/*
 * Initialize (or reinitialize) a page of MultiXactOffset to zeroes.
 * If writeXlog is TRUE, also emit an XLOG record saying we did this.
 *
 * The page is not actually written, just set up in shared memory.
 * The slot number of the new page is returned.
 *
 * Control lock must be held at entry, and will be held at exit.
 */
static int
ZeroMultiXactOffsetPage(int pageno, bool writeXlog)
{
	int			slotno;

	slotno = SimpleLruZeroPage(MultiXactOffsetCtl, pageno);

	if (writeXlog)
		WriteMZeroPageXlogRec(pageno, XLOG_MULTIXACT_ZERO_OFF_PAGE);

	return slotno;
}

/*
 * Ditto, for MultiXactMember
 */
static int
ZeroMultiXactMemberPage(int pageno, bool writeXlog)
{
	int			slotno;

	slotno = SimpleLruZeroPage(MultiXactMemberCtl, pageno);

	if (writeXlog)
		WriteMZeroPageXlogRec(pageno, XLOG_MULTIXACT_ZERO_MEM_PAGE);

	return slotno;
}

/*
 * This must be called ONCE during postmaster or standalone-backend startup.
 *
 * StartupXLOG has already established nextMXact/nextOffset by calling
 * MultiXactSetNextMXact and/or MultiXactAdvanceNextMXact, and the oldestMulti
 * info from pg_control and/or MultiXactAdvanceOldest.	Note that we may
 * already have replayed WAL data into the SLRU files.
 *
 * We don't need any locks here, really; the SLRU locks are taken
 * only because slru.c expects to be called with locks held.
 */
void
StartupMultiXact(void)
{
	MultiXactId multi = MultiXactState->nextMXact;
	MultiXactOffset offset = MultiXactState->nextOffset;
	int			pageno;
	int			entryno;
	int			flagsoff;

	/* Clean up offsets state */
	LWLockAcquire(MultiXactOffsetControlLock, LW_EXCLUSIVE);

	/*
	 * Initialize our idea of the latest page number.
	 */
	pageno = MultiXactIdToOffsetPage(multi);
	MultiXactOffsetCtl->shared->latest_page_number = pageno;

	/*
	 * Zero out the remainder of the current offsets page.	See notes in
	 * StartupCLOG() for motivation.
	 */
	entryno = MultiXactIdToOffsetEntry(multi);
	if (entryno != 0)
	{
		int			slotno;
		MultiXactOffset *offptr;

		slotno = SimpleLruReadPage(MultiXactOffsetCtl, pageno, true, multi);
		offptr = (MultiXactOffset *) MultiXactOffsetCtl->shared->page_buffer[slotno];
		offptr += entryno;

		MemSet(offptr, 0, BLCKSZ - (entryno * sizeof(MultiXactOffset)));

		MultiXactOffsetCtl->shared->page_dirty[slotno] = true;
	}

	LWLockRelease(MultiXactOffsetControlLock);

	/* And the same for members */
	LWLockAcquire(MultiXactMemberControlLock, LW_EXCLUSIVE);

	/*
	 * Initialize our idea of the latest page number.
	 */
	pageno = MXOffsetToMemberPage(offset);
	MultiXactMemberCtl->shared->latest_page_number = pageno;

	/*
	 * Zero out the remainder of the current members page.	See notes in
	 * TrimCLOG() for motivation.
	 */
	flagsoff = MXOffsetToFlagsOffset(offset);
	if (flagsoff != 0)
	{
		int			slotno;
		TransactionId *xidptr;
		int			memberoff;

		memberoff = MXOffsetToMemberOffset(offset);
		slotno = SimpleLruReadPage(MultiXactMemberCtl, pageno, true, offset);
		xidptr = (TransactionId *)
			(MultiXactMemberCtl->shared->page_buffer[slotno] + memberoff);

		MemSet(xidptr, 0, BLCKSZ - memberoff);

		/*
		 * Note: we don't need to zero out the flag bits in the remaining
		 * members of the current group, because they are always reset before
		 * writing.
		 */

		MultiXactMemberCtl->shared->page_dirty[slotno] = true;
	}

	LWLockRelease(MultiXactMemberControlLock);
}

/*
 * This must be called ONCE during postmaster or standalone-backend shutdown
 */
void
ShutdownMultiXact(void)
{
	/* Flush dirty MultiXact pages to disk */
	TRACE_POSTGRESQL_MULTIXACT_CHECKPOINT_START(false);
	SimpleLruFlush(MultiXactOffsetCtl, false);
	SimpleLruFlush(MultiXactMemberCtl, false);

	TRACE_POSTGRESQL_MULTIXACT_CHECKPOINT_DONE(false);
}

/*
 * Get the MultiXact data to save in a checkpoint record
 */
void
MultiXactGetCheckptMulti(bool is_shutdown __attribute__((unused)) ,
						 MultiXactId *nextMulti,
						 MultiXactOffset *nextMultiOffset,
						 MultiXactId *oldestMulti,
						 Oid *oldestMultiDB)
{
	LWLockAcquire(MultiXactGenLock, LW_SHARED);
	*nextMulti = MultiXactState->nextMXact;
	*nextMultiOffset = MultiXactState->nextOffset;
	*oldestMulti = MultiXactState->oldestMultiXactId;
	*oldestMultiDB = MultiXactState->oldestMultiXactDB;
	LWLockRelease(MultiXactGenLock);

	debug_elog6(DEBUG2,
				"MultiXact: checkpoint is nextMulti %u, nextOffset %u, oldestMulti %u in DB %u",
				*nextMulti, *nextMultiOffset, *oldestMulti, *oldestMultiDB);
}

/*
 * Perform a checkpoint --- either during shutdown, or on-the-fly
 */
void
CheckPointMultiXact(void)
{
	TRACE_POSTGRESQL_MULTIXACT_CHECKPOINT_START(true);

	/* Flush dirty MultiXact pages to disk */
	SimpleLruFlush(MultiXactOffsetCtl, true);
	SimpleLruFlush(MultiXactMemberCtl, true);

	TRACE_POSTGRESQL_MULTIXACT_CHECKPOINT_DONE(true);
}

/*
 * Set the next-to-be-assigned MultiXactId and offset
 *
 * This is used when we can determine the correct next ID/offset exactly
 * from a checkpoint record.  Although this is only called during bootstrap
 * and XLog replay, we take the lock in case any hot-standby backends are
 * examining the values.
 */
void
MultiXactSetNextMXact(MultiXactId nextMulti,
					  MultiXactOffset nextMultiOffset)
{
	debug_elog4(DEBUG2, "MultiXact: setting next multi to %u offset %u",
				nextMulti, nextMultiOffset);
	LWLockAcquire(MultiXactGenLock, LW_EXCLUSIVE);
	MultiXactState->nextMXact = nextMulti;
	MultiXactState->nextOffset = nextMultiOffset;
	LWLockRelease(MultiXactGenLock);
}

/*
 * Determine the last safe MultiXactId to allocate given the currently oldest
 * datminmxid (ie, the oldest MultiXactId that might exist in any database
 * of our cluster), and the OID of the (or a) database with that value.
 */
void
SetMultiXactIdLimit(MultiXactId oldest_datminmxid, Oid oldest_datoid)
{
	MultiXactId multiVacLimit;
	MultiXactId multiWarnLimit;
	MultiXactId multiStopLimit;
	MultiXactId multiWrapLimit;
	MultiXactId curMulti;

	Assert(MultiXactIdIsValid(oldest_datminmxid));

	/*
	 * The place where we actually get into deep trouble is halfway around
	 * from the oldest potentially-existing XID/multi.	(This calculation is
	 * probably off by one or two counts for Xids, because the special XIDs
	 * reduce the size of the loop a little bit.  But we throw in plenty of
	 * slop below, so it doesn't matter.)
	 */
	multiWrapLimit = oldest_datminmxid + (MaxMultiXactId >> 1);
	if (multiWrapLimit < FirstMultiXactId)
		multiWrapLimit += FirstMultiXactId;

	/*
	 * We'll refuse to continue assigning MultiXactIds once we get within 100
	 * multi of data loss.
	 */
	multiStopLimit = multiWrapLimit - 100;
	if (multiStopLimit < FirstMultiXactId)
		multiStopLimit -= FirstMultiXactId;

	/*
	 * We'll start complaining loudly when we get within 10M multis of the
	 * stop point.	 This is kind of arbitrary, but if you let your gas gauge
	 * get down to 1% of full, would you be looking for the next gas station?
	 * We need to be fairly liberal about this number because there are lots
	 * of scenarios where most transactions are done by automatic clients that
	 * won't pay attention to warnings. (No, we're not gonna make this
	 * configurable.  If you know enough to configure it, you know enough to
	 * not get in this kind of trouble in the first place.)
	 */
	multiWarnLimit = multiStopLimit - 10000000;
	if (multiWarnLimit < FirstMultiXactId)
		multiWarnLimit -= FirstMultiXactId;

	/*
	 * We'll start trying to force autovacuums when oldest_datminmxid gets to
	 * be more than 200 million transactions old.
	 */
	multiVacLimit = oldest_datminmxid + 200000000;
	if (multiVacLimit < FirstMultiXactId)
		multiVacLimit += FirstMultiXactId;

	/* Grab lock for just long enough to set the new limit values */
	LWLockAcquire(MultiXactGenLock, LW_EXCLUSIVE);
	MultiXactState->oldestMultiXactId = oldest_datminmxid;
	MultiXactState->oldestMultiXactDB = oldest_datoid;
	MultiXactState->multiVacLimit = multiVacLimit;
	MultiXactState->multiWarnLimit = multiWarnLimit;
	MultiXactState->multiStopLimit = multiStopLimit;
	MultiXactState->multiWrapLimit = multiWrapLimit;
	curMulti = MultiXactState->nextMXact;
	LWLockRelease(MultiXactGenLock);

	/* Log the info */
	ereport(DEBUG1,
	 (errmsg("MultiXactId wrap limit is %u, limited by database with OID %u",
			 multiWrapLimit, oldest_datoid)));

	/*
	 * If past the autovacuum force point, immediately signal an autovac
	 * request.  The reason for this is that autovac only processes one
	 * database per invocation.  Once it's finished cleaning up the oldest
	 * database, it'll call here, and we'll signal the postmaster to start
	 * another iteration immediately if there are still any old databases.
	 */
	if (MultiXactIdPrecedes(multiVacLimit, curMulti) &&
		IsUnderPostmaster && !InRecovery)
		SendPostmasterSignal(PMSIGNAL_START_AUTOVAC_LAUNCHER);

	/* Give an immediate warning if past the wrap warn point */
	if (MultiXactIdPrecedes(multiWarnLimit, curMulti) && !InRecovery)
	{
		char	   *oldest_datname;

		/*
		 * We can be called when not inside a transaction, for example during
		 * StartupXLOG().  In such a case we cannot do database access, so we
		 * must just report the oldest DB's OID.
		 *
		 * Note: it's also possible that get_database_name fails and returns
		 * NULL, for example because the database just got dropped.  We'll
		 * still warn, even though the warning might now be unnecessary.
		 */
		if (IsTransactionState())
			oldest_datname = get_database_name(oldest_datoid);
		else
			oldest_datname = NULL;

		if (oldest_datname)
			ereport(WARNING,
					(errmsg("database \"%s\" must be vacuumed before %u more MultiXactIds are used",
							oldest_datname,
							multiWrapLimit - curMulti),
					 errhint("To avoid a database shutdown, execute a database-wide VACUUM in that database.\n"
							 "You might also need to commit or roll back old prepared transactions.")));
		else
			ereport(WARNING,
					(errmsg("database with OID %u must be vacuumed before %u more MultiXactIds are used",
							oldest_datoid,
							multiWrapLimit - curMulti),
					 errhint("To avoid a database shutdown, execute a database-wide VACUUM in that database.\n"
							 "You might also need to commit or roll back old prepared transactions.")));
	}
}

/*
 * Ensure the next-to-be-assigned MultiXactId is at least minMulti,
 * and similarly nextOffset is at least minMultiOffset.
 *
 * This is used when we can determine minimum safe values from an XLog
 * record (either an on-line checkpoint or an mxact creation log entry).
 * Although this is only called during XLog replay, we take the lock in case
 * any hot-standby backends are examining the values.
 */
void
MultiXactAdvanceNextMXact(MultiXactId minMulti,
						  MultiXactOffset minMultiOffset)
{
	LWLockAcquire(MultiXactGenLock, LW_EXCLUSIVE);
	if (MultiXactIdPrecedes(MultiXactState->nextMXact, minMulti))
	{
		debug_elog3(DEBUG2, "MultiXact: setting next multi to %u", minMulti);
		MultiXactState->nextMXact = minMulti;
	}
	if (MultiXactOffsetPrecedes(MultiXactState->nextOffset, minMultiOffset))
	{
		debug_elog3(DEBUG2, "MultiXact: setting next offset to %u",
					minMultiOffset);
		MultiXactState->nextOffset = minMultiOffset;
	}
	LWLockRelease(MultiXactGenLock);
}

/*
 * Update our oldestMultiXactId value, but only if it's more recent than
 * what we had.
 */
void
MultiXactAdvanceOldest(MultiXactId oldestMulti, Oid oldestMultiDB)
{
	if (MultiXactIdPrecedes(MultiXactState->oldestMultiXactId, oldestMulti))
		SetMultiXactIdLimit(oldestMulti, oldestMultiDB);
}

/*
 * Make sure that MultiXactOffset has room for a newly-allocated MultiXactId.
 *
 * NB: this is called while holding MultiXactGenLock.  We want it to be very
 * fast most of the time; even when it's not so fast, no actual I/O need
 * happen unless we're forced to write out a dirty log or xlog page to make
 * room in shared memory.
 */
static void
ExtendMultiXactOffset(MultiXactId multi)
{
	int			pageno;

	/*
	 * No work except at first MultiXactId of a page.  But beware: just after
	 * wraparound, the first MultiXactId of page zero is FirstMultiXactId.
	 */
	if (MultiXactIdToOffsetEntry(multi) != 0 &&
		multi != FirstMultiXactId)
		return;

	pageno = MultiXactIdToOffsetPage(multi);

	LWLockAcquire(MultiXactOffsetControlLock, LW_EXCLUSIVE);

	/* Zero the page and make an XLOG entry about it */
	ZeroMultiXactOffsetPage(pageno, true);

	LWLockRelease(MultiXactOffsetControlLock);
}

/*
 * Make sure that MultiXactMember has room for the members of a newly-
 * allocated MultiXactId.
 *
 * Like the above routine, this is called while holding MultiXactGenLock;
 * same comments apply.
 */
static void
ExtendMultiXactMember(MultiXactOffset offset, int nmembers)
{
	/*
	 * It's possible that the members span more than one page of the members
	 * file, so we loop to ensure we consider each page.  The coding is not
	 * optimal if the members span several pages, but that seems unusual
	 * enough to not worry much about.
	 */
	while (nmembers > 0)
	{
		int			flagsoff;
		int			flagsbit;
		int			difference;

		/*
		 * Only zero when at first entry of a page.
		 */
		flagsoff = MXOffsetToFlagsOffset(offset);
		flagsbit = MXOffsetToFlagsBitShift(offset);
		if (flagsoff == 0 && flagsbit == 0)
		{
			int			pageno;

			pageno = MXOffsetToMemberPage(offset);

			LWLockAcquire(MultiXactMemberControlLock, LW_EXCLUSIVE);

			/* Zero the page and make an XLOG entry about it */
			ZeroMultiXactMemberPage(pageno, true);

			LWLockRelease(MultiXactMemberControlLock);
		}

		/* Advance to next page (OK if nmembers goes negative) */
		difference = MULTIXACT_MEMBERS_PER_PAGE - offset % MULTIXACT_MEMBERS_PER_PAGE;
		offset += difference;
		nmembers -= difference;
	}
}

/*
 * GetOldestMultiXactId
 *
 * Return the oldest MultiXactId that's still possibly still seen as live by
 * any running transaction.  Older ones might still exist on disk, but they no
 * longer have any running member transaction.
 *
 * It's not safe to truncate MultiXact SLRU segments on the value returned by
 * this function; however, it can be used by a full-table vacuum to set the
 * point at which it will be possible to truncate SLRU for that table.
 */
MultiXactId
GetOldestMultiXactId(void)
{
	MultiXactId oldestMXact;
	MultiXactId nextMXact;
	int			i;

	/*
	 * This is the oldest valid value among all the OldestMemberMXactId[] and
	 * OldestVisibleMXactId[] entries, or nextMXact if none are valid.
	 */
	LWLockAcquire(MultiXactGenLock, LW_SHARED);

	/*
	 * We have to beware of the possibility that nextMXact is in the
	 * wrapped-around state.  We don't fix the counter itself here, but we
	 * must be sure to use a valid value in our calculation.
	 */
	nextMXact = MultiXactState->nextMXact;
	if (nextMXact < FirstMultiXactId)
		nextMXact = FirstMultiXactId;

	oldestMXact = nextMXact;
	for (i = 1; i <= MaxOldestSlot; i++)
	{
		MultiXactId thisoldest;

		thisoldest = OldestMemberMXactId[i];
		if (MultiXactIdIsValid(thisoldest) &&
			MultiXactIdPrecedes(thisoldest, oldestMXact))
			oldestMXact = thisoldest;
		thisoldest = OldestVisibleMXactId[i];
		if (MultiXactIdIsValid(thisoldest) &&
			MultiXactIdPrecedes(thisoldest, oldestMXact))
			oldestMXact = thisoldest;
	}

	LWLockRelease(MultiXactGenLock);

	return oldestMXact;
}

typedef struct mxtruncinfo
{
	int			earliestExistingPage;
} mxtruncinfo;

/*
 * SlruScanDirectory callback
 *		This callback determines the earliest existing page number.
 */
static bool
SlruScanDirCbFindEarliest(SlruCtl ctl, char *filename, int segpage, void *data)
{
	mxtruncinfo *trunc = (mxtruncinfo *) data;

	if (trunc->earliestExistingPage == -1 ||
		ctl->PagePrecedes(segpage, trunc->earliestExistingPage))
	{
		trunc->earliestExistingPage = segpage;
	}

	return false;				/* keep going */
}

/*
 * Remove all MultiXactOffset and MultiXactMember segments before the oldest
 * ones still of interest.
 *
 * This is called by vacuum after it has successfully advanced a database's
 * datminmxid value; the cutoff value we're passed is the minimum of all
 * databases' datminmxid values.
 */
void
TruncateMultiXact(MultiXactId oldestMXact)
{
	MultiXactOffset oldestOffset;
	mxtruncinfo trunc;
	MultiXactId earliest;

	/*
	 * Note we can't just plow ahead with the truncation; it's possible that
	 * there are no segments to truncate, which is a problem because we are
	 * going to attempt to read the offsets page to determine where to
	 * truncate the members SLRU.  So we first scan the directory to determine
	 * the earliest offsets page number that we can read without error.
	 */
	trunc.earliestExistingPage = -1;
	SlruScanDirectory(MultiXactOffsetCtl, SlruScanDirCbFindEarliest, &trunc);
	earliest = trunc.earliestExistingPage * MULTIXACT_OFFSETS_PER_PAGE;

	/* nothing to do */
	if (MultiXactIdPrecedes(oldestMXact, earliest))
		return;

	/*
	 * First, compute the safe truncation point for MultiXactMember. This is
	 * the starting offset of the multixact we were passed as MultiXactOffset
	 * cutoff.
	 */
	{
		int			pageno;
		int			slotno;
		int			entryno;
		MultiXactOffset *offptr;

		/* lock is acquired by SimpleLruReadPage_ReadOnly */

		pageno = MultiXactIdToOffsetPage(oldestMXact);
		entryno = MultiXactIdToOffsetEntry(oldestMXact);

		slotno = SimpleLruReadPage_ReadOnly(MultiXactOffsetCtl, pageno,
											oldestMXact);
		offptr = (MultiXactOffset *)
			MultiXactOffsetCtl->shared->page_buffer[slotno];
		offptr += entryno;
		oldestOffset = *offptr;

		LWLockRelease(MultiXactOffsetControlLock);
	}

	/* truncate MultiXactOffset */
	SimpleLruTruncate(MultiXactOffsetCtl,
					  MultiXactIdToOffsetPage(oldestMXact));

	/* truncate MultiXactMembers and we're done */
	SimpleLruTruncate(MultiXactMemberCtl,
					  MXOffsetToMemberPage(oldestOffset));
}

/*
 * Decide which of two MultiXactOffset page numbers is "older" for truncation
 * purposes.
 *
 * We need to use comparison of MultiXactId here in order to do the right
 * thing with wraparound.  However, if we are asked about page number zero, we
 * don't want to hand InvalidMultiXactId to MultiXactIdPrecedes: it'll get
 * weird.  So, offset both multis by FirstMultiXactId to avoid that.
 * (Actually, the current implementation doesn't do anything weird with
 * InvalidMultiXactId, but there's no harm in leaving this code like this.)
 */
static bool
MultiXactOffsetPagePrecedes(int page1, int page2)
{
	MultiXactId multi1;
	MultiXactId multi2;

	multi1 = ((MultiXactId) page1) * MULTIXACT_OFFSETS_PER_PAGE;
	multi1 += FirstMultiXactId;
	multi2 = ((MultiXactId) page2) * MULTIXACT_OFFSETS_PER_PAGE;
	multi2 += FirstMultiXactId;

	return MultiXactIdPrecedes(multi1, multi2);
}

/*
 * Decide which of two MultiXactMember page numbers is "older" for truncation
 * purposes.  There is no "invalid offset number" so use the numbers verbatim.
 */
static bool
MultiXactMemberPagePrecedes(int page1, int page2)
{
	MultiXactOffset offset1;
	MultiXactOffset offset2;

	offset1 = ((MultiXactOffset) page1) * MULTIXACT_MEMBERS_PER_PAGE;
	offset2 = ((MultiXactOffset) page2) * MULTIXACT_MEMBERS_PER_PAGE;

	return MultiXactOffsetPrecedes(offset1, offset2);
}

/*
 * Decide which of two MultiXactIds is earlier.
 *
 * XXX do we need to do something special for InvalidMultiXactId?
 * (Doesn't look like it.)
 */
bool
MultiXactIdPrecedes(MultiXactId multi1, MultiXactId multi2)
{
	int32		diff = (int32) (multi1 - multi2);

	return (diff < 0);
}

/*
 * Decide which of two offsets is earlier.
 */
static bool
MultiXactOffsetPrecedes(MultiXactOffset offset1, MultiXactOffset offset2)
{
	int32		diff = (int32) (offset1 - offset2);

	return (diff < 0);
}

/*
 * Write an xlog record reflecting the zeroing of either a MEMBERs or
 * OFFSETs page (info shows which)
 */
static void
WriteMZeroPageXlogRec(int pageno, uint8 info)
{
	XLogRecData rdata;

	rdata.data = (char *) (&pageno);
	rdata.len = sizeof(int);
	rdata.buffer = InvalidBuffer;
	rdata.next = NULL;
	(void) XLogInsert(RM_MULTIXACT_ID, info, &rdata);
}

/*
 * MULTIXACT resource manager's routines
 */
void
multixact_redo(XLogRecPtr beginLoc __attribute__((unused)), XLogRecPtr lsn __attribute__((unused)), XLogRecord *record)
{
	uint8		info = record->xl_info & ~XLR_INFO_MASK;

	/* Backup blocks are not used in multixact records */
	Assert(!(record->xl_info & XLR_BKP_BLOCK_MASK));

	if (info == XLOG_MULTIXACT_ZERO_OFF_PAGE)
	{
		int			pageno;
		int			slotno;

		memcpy(&pageno, XLogRecGetData(record), sizeof(int));

		LWLockAcquire(MultiXactOffsetControlLock, LW_EXCLUSIVE);

		slotno = ZeroMultiXactOffsetPage(pageno, false);
		SimpleLruWritePage(MultiXactOffsetCtl, slotno);
		Assert(!MultiXactOffsetCtl->shared->page_dirty[slotno]);

		LWLockRelease(MultiXactOffsetControlLock);
	}
	else if (info == XLOG_MULTIXACT_ZERO_MEM_PAGE)
	{
		int			pageno;
		int			slotno;

		memcpy(&pageno, XLogRecGetData(record), sizeof(int));

		LWLockAcquire(MultiXactMemberControlLock, LW_EXCLUSIVE);

		slotno = ZeroMultiXactMemberPage(pageno, false);
		SimpleLruWritePage(MultiXactMemberCtl, slotno);
		Assert(!MultiXactMemberCtl->shared->page_dirty[slotno]);

		LWLockRelease(MultiXactMemberControlLock);
	}
	else if (info == XLOG_MULTIXACT_CREATE_ID)
	{
		xl_multixact_create *xlrec =
		(xl_multixact_create *) XLogRecGetData(record);
		TransactionId max_xid;
		int			i;

		/* Store the data back into the SLRU files */
		RecordNewMultiXact(xlrec->mid, xlrec->moff, xlrec->nmembers,
						   xlrec->members);

		/* Make sure nextMXact/nextOffset are beyond what this record has */
		MultiXactAdvanceNextMXact(xlrec->mid + 1,
								  xlrec->moff + xlrec->nmembers);

		/*
		 * Make sure nextXid is beyond any XID mentioned in the record. This
		 * should be unnecessary, since any XID found here ought to have other
		 * evidence in the XLOG, but let's be safe.
		 */
		max_xid = record->xl_xid;
		for (i = 0; i < xlrec->nmembers; i++)
		{
			if (TransactionIdPrecedes(max_xid, xlrec->members[i].xid))
				max_xid = xlrec->members[i].xid;
		}

		/*
		 * We don't expect anyone else to modify nextXid, hence startup
		 * process doesn't need to hold a lock while checking this. We still
		 * acquire the lock to modify it, though.
		 */
		if (TransactionIdFollowsOrEquals(max_xid,
										 ShmemVariableCache->nextXid))
		{
			LWLockAcquire(XidGenLock, LW_EXCLUSIVE);
			ShmemVariableCache->nextXid = max_xid;
			TransactionIdAdvance(ShmemVariableCache->nextXid);
			LWLockRelease(XidGenLock);
		}
	}
	else
		elog(PANIC, "multixact_redo: unknown op code %u", info);
}

<<<<<<< HEAD
void
multixact_desc(StringInfo buf, XLogRecord *record)
{
	uint8		info = record->xl_info & ~XLR_INFO_MASK;
	char		*rec = XLogRecGetData(record);

	if (info == XLOG_MULTIXACT_ZERO_OFF_PAGE)
=======
Datum
pg_get_multixact_members(PG_FUNCTION_ARGS)
{
	typedef struct
>>>>>>> e472b921
	{
		MultiXactMember *members;
		int			nmembers;
		int			iter;
	} mxact;
	MultiXactId mxid = PG_GETARG_UINT32(0);
	mxact	   *multi;
	FuncCallContext *funccxt;

	if (mxid < FirstMultiXactId)
		ereport(ERROR,
				(errcode(ERRCODE_INVALID_PARAMETER_VALUE),
				 errmsg("invalid MultiXactId: %u", mxid)));

	if (SRF_IS_FIRSTCALL())
	{
		MemoryContext oldcxt;
		TupleDesc	tupdesc;

		funccxt = SRF_FIRSTCALL_INIT();
		oldcxt = MemoryContextSwitchTo(funccxt->multi_call_memory_ctx);

		multi = palloc(sizeof(mxact));
		/* no need to allow for old values here */
		multi->nmembers = GetMultiXactIdMembers(mxid, &multi->members, false);
		multi->iter = 0;

		tupdesc = CreateTemplateTupleDesc(2, false);
		TupleDescInitEntry(tupdesc, (AttrNumber) 1, "xid",
						   XIDOID, -1, 0);
		TupleDescInitEntry(tupdesc, (AttrNumber) 2, "mode",
						   TEXTOID, -1, 0);

		funccxt->attinmeta = TupleDescGetAttInMetadata(tupdesc);
		funccxt->user_fctx = multi;

		MemoryContextSwitchTo(oldcxt);
	}

	funccxt = SRF_PERCALL_SETUP();
	multi = (mxact *) funccxt->user_fctx;

	while (multi->iter < multi->nmembers)
	{
		HeapTuple	tuple;
		char	   *values[2];

		values[0] = palloc(32);
		sprintf(values[0], "%u", multi->members[multi->iter].xid);
		values[1] = mxstatus_to_string(multi->members[multi->iter].status);

		tuple = BuildTupleFromCStrings(funccxt->attinmeta, values);

		multi->iter++;
		pfree(values[0]);
		SRF_RETURN_NEXT(funccxt, HeapTupleGetDatum(tuple));
	}

	if (multi->nmembers > 0)
		pfree(multi->members);
	pfree(multi);

	SRF_RETURN_DONE(funccxt);
}<|MERGE_RESOLUTION|>--- conflicted
+++ resolved
@@ -2424,20 +2424,10 @@
 		elog(PANIC, "multixact_redo: unknown op code %u", info);
 }
 
-<<<<<<< HEAD
-void
-multixact_desc(StringInfo buf, XLogRecord *record)
-{
-	uint8		info = record->xl_info & ~XLR_INFO_MASK;
-	char		*rec = XLogRecGetData(record);
-
-	if (info == XLOG_MULTIXACT_ZERO_OFF_PAGE)
-=======
 Datum
 pg_get_multixact_members(PG_FUNCTION_ARGS)
 {
 	typedef struct
->>>>>>> e472b921
 	{
 		MultiXactMember *members;
 		int			nmembers;
