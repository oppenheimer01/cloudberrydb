--- conflicted
+++ resolved
@@ -552,12 +552,10 @@
 	/* Flush dirty CLOG pages to disk */
 	TRACE_POSTGRESQL_CLOG_CHECKPOINT_START(false);
 	SimpleLruFlush(ClogCtl, false);
-<<<<<<< HEAD
-
-	MIRRORED_UNLOCK;
-=======
+
+	MIRRORED_UNLOCK;
+
 	TRACE_POSTGRESQL_CLOG_CHECKPOINT_DONE(false);
->>>>>>> 49f001d8
 }
 
 /*
@@ -573,12 +571,10 @@
 	/* Flush dirty CLOG pages to disk */
 	TRACE_POSTGRESQL_CLOG_CHECKPOINT_START(true);
 	SimpleLruFlush(ClogCtl, true);
-<<<<<<< HEAD
-
-	MIRRORED_UNLOCK;
-=======
+
+	MIRRORED_UNLOCK;
+
 	TRACE_POSTGRESQL_CLOG_CHECKPOINT_DONE(true);
->>>>>>> 49f001d8
 }
 
 
