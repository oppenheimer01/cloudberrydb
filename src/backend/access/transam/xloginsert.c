/*-------------------------------------------------------------------------
 *
 * xloginsert.c
 *		Functions for constructing WAL records
 *
 * Constructing a WAL record begins with a call to XLogBeginInsert,
 * followed by a number of XLogRegister* calls. The registered data is
 * collected in private working memory, and finally assembled into a chain
 * of XLogRecData structs by a call to XLogRecordAssemble(). See
 * access/transam/README for details.
 *
 * Portions Copyright (c) 1996-2021, PostgreSQL Global Development Group
 * Portions Copyright (c) 1994, Regents of the University of California
 *
 * src/backend/access/transam/xloginsert.c
 *
 *-------------------------------------------------------------------------
 */

#include "postgres.h"

#include "access/xact.h"
#include "access/xlog.h"
#include "access/xlog_internal.h"
#include "access/xloginsert.h"
#include "catalog/pg_control.h"
#include "common/pg_lzcompress.h"
#include "executor/instrument.h"
#include "miscadmin.h"
#include "pg_trace.h"
#include "replication/origin.h"
#include "storage/bufmgr.h"
#include "storage/proc.h"
#include "utils/memutils.h"

#ifdef USE_ZSTD
/* Zstandard library is provided */
#include <zstd.h>
/* zstandard compression level to use. */
#define COMPRESS_LEVEL 3
#endif

/*
 * For each block reference registered with XLogRegisterBuffer, we fill in
 * a registered_buffer struct.
 */
typedef struct
{
	bool		in_use;			/* is this slot in use? */
	uint8		flags;			/* REGBUF_* flags */
	RelFileNode rnode;			/* identifies the relation and block */
	ForkNumber	forkno;
	BlockNumber block;
	Page		page;			/* page content */
	uint32		rdata_len;		/* total length of data in rdata chain */
	XLogRecData *rdata_head;	/* head of the chain of data registered with
								 * this block */
	XLogRecData *rdata_tail;	/* last entry in the chain, or &rdata_head if
								 * empty */

	XLogRecData bkp_rdatas[2];	/* temporary rdatas used to hold references to
								 * backup block data in XLogRecordAssemble() */

	/* buffer to store a compressed version of backup block image */
	char		compressed_page[BLCKSZ];
} registered_buffer;

static registered_buffer *registered_buffers;
static int	max_registered_buffers; /* allocated size */
static int	max_registered_block_id = 0;	/* highest block_id + 1 currently
											 * registered */

/*
 * A chain of XLogRecDatas to hold the "main data" of a WAL record, registered
 * with XLogRegisterData(...).
 */
static XLogRecData *mainrdata_head;
static XLogRecData *mainrdata_last = (XLogRecData *) &mainrdata_head;
static uint32 mainrdata_len;	/* total # of bytes in chain */

/* flags for the in-progress insertion */
static uint8 curinsert_flags = 0;

/*
 * These are used to hold the record header while constructing a record.
 * 'hdr_scratch' is not a plain variable, but is palloc'd at initialization,
 * because we want it to be MAXALIGNed and padding bytes zeroed.
 *
 * For simplicity, it's allocated large enough to hold the headers for any
 * WAL record.
 */
static XLogRecData hdr_rdt;
static char *hdr_scratch = NULL;

#define SizeOfXlogOrigin	(sizeof(RepOriginId) + sizeof(char))
#define SizeOfXLogTransactionId	(sizeof(TransactionId) + sizeof(char))

#define HEADER_SCRATCH_SIZE \
	(SizeOfXLogRecord + \
	 MaxSizeOfXLogRecordBlockHeader * (XLR_MAX_BLOCK_ID + 1) + \
	 SizeOfXLogRecordDataHeaderLong + SizeOfXlogOrigin + \
	 SizeOfXLogTransactionId)

/*
 * An array of XLogRecData structs, to hold registered data.
 */
static XLogRecData *rdatas;
static int	num_rdatas;			/* entries currently used */
static int	max_rdatas;			/* allocated size */

static bool begininsert_called = false;

/* Memory context to hold the registered buffer and data references. */
static MemoryContext xloginsert_cxt;

static XLogRecData *XLogRecordAssemble(RmgrId rmid, uint8 info,
									   XLogRecPtr RedoRecPtr, bool doPageWrites,
<<<<<<< HEAD
									   XLogRecPtr *fpw_lsn, TransactionId overrideXid);
=======
									   XLogRecPtr *fpw_lsn, int *num_fpi);
>>>>>>> d457cb4e
static bool XLogCompressBackupBlock(char *page, uint16 hole_offset,
									uint16 hole_length, char *dest, uint16 *dlen);
static XLogRecPtr XLogInsert_Internal(RmgrId rmid, uint8 info, TransactionId
									  headerXid);

/*
 * Begin constructing a WAL record. This must be called before the
 * XLogRegister* functions and XLogInsert().
 */
void
XLogBeginInsert(void)
{
	Assert(max_registered_block_id == 0);
	Assert(mainrdata_last == (XLogRecData *) &mainrdata_head);
	Assert(mainrdata_len == 0);

	/* cross-check on whether we should be here or not */
	if (!XLogInsertAllowed())
		elog(ERROR, "cannot make new WAL entries during recovery");

	if (begininsert_called)
		elog(ERROR, "XLogBeginInsert was already called");

	begininsert_called = true;
}

/*
 * Ensure that there are enough buffer and data slots in the working area,
 * for subsequent XLogRegisterBuffer, XLogRegisterData and XLogRegisterBufData
 * calls.
 *
 * There is always space for a small number of buffers and data chunks, enough
 * for most record types. This function is for the exceptional cases that need
 * more.
 */
void
XLogEnsureRecordSpace(int max_block_id, int ndatas)
{
	int			nbuffers;

	/*
	 * This must be called before entering a critical section, because
	 * allocating memory inside a critical section can fail. repalloc() will
	 * check the same, but better to check it here too so that we fail
	 * consistently even if the arrays happen to be large enough already.
	 */
	Assert(CritSectionCount == 0);

	/* the minimum values can't be decreased */
	if (max_block_id < XLR_NORMAL_MAX_BLOCK_ID)
		max_block_id = XLR_NORMAL_MAX_BLOCK_ID;
	if (ndatas < XLR_NORMAL_RDATAS)
		ndatas = XLR_NORMAL_RDATAS;

	if (max_block_id > XLR_MAX_BLOCK_ID)
		elog(ERROR, "maximum number of WAL record block references exceeded");
	nbuffers = max_block_id + 1;

	if (nbuffers > max_registered_buffers)
	{
		registered_buffers = (registered_buffer *)
			repalloc(registered_buffers, sizeof(registered_buffer) * nbuffers);

		/*
		 * At least the padding bytes in the structs must be zeroed, because
		 * they are included in WAL data, but initialize it all for tidiness.
		 */
		MemSet(&registered_buffers[max_registered_buffers], 0,
			   (nbuffers - max_registered_buffers) * sizeof(registered_buffer));
		max_registered_buffers = nbuffers;
	}

	if (ndatas > max_rdatas)
	{
		rdatas = (XLogRecData *) repalloc(rdatas, sizeof(XLogRecData) * ndatas);
		max_rdatas = ndatas;
	}
}

/*
 * Reset WAL record construction buffers.
 */
void
XLogResetInsertion(void)
{
	int			i;

	/* reset the subxact assignment flag (if needed) */
	if (curinsert_flags & XLOG_INCLUDE_XID)
		MarkSubTransactionAssigned();

	for (i = 0; i < max_registered_block_id; i++)
		registered_buffers[i].in_use = false;

	num_rdatas = 0;
	max_registered_block_id = 0;
	mainrdata_len = 0;
	mainrdata_last = (XLogRecData *) &mainrdata_head;
	curinsert_flags = 0;
	begininsert_called = false;
}

/*
 * Register a reference to a buffer with the WAL record being constructed.
 * This must be called for every page that the WAL-logged operation modifies.
 */
void
XLogRegisterBuffer(uint8 block_id, Buffer buffer, uint8 flags)
{
	registered_buffer *regbuf;

	/* NO_IMAGE doesn't make sense with FORCE_IMAGE */
	Assert(!((flags & REGBUF_FORCE_IMAGE) && (flags & (REGBUF_NO_IMAGE))));
	Assert(begininsert_called);

	if (block_id >= max_registered_block_id)
	{
		if (block_id >= max_registered_buffers)
			elog(ERROR, "too many registered buffers");
		max_registered_block_id = block_id + 1;
	}

	regbuf = &registered_buffers[block_id];

	BufferGetTag(buffer, &regbuf->rnode, &regbuf->forkno, &regbuf->block);
	regbuf->page = BufferGetPage(buffer);
	regbuf->flags = flags;
	regbuf->rdata_tail = (XLogRecData *) &regbuf->rdata_head;
	regbuf->rdata_len = 0;

	/*
	 * Check that this page hasn't already been registered with some other
	 * block_id.
	 */
#ifdef USE_ASSERT_CHECKING
	{
		int			i;

		for (i = 0; i < max_registered_block_id; i++)
		{
			registered_buffer *regbuf_old = &registered_buffers[i];

			if (i == block_id || !regbuf_old->in_use)
				continue;

			Assert(!RelFileNodeEquals(regbuf_old->rnode, regbuf->rnode) ||
				   regbuf_old->forkno != regbuf->forkno ||
				   regbuf_old->block != regbuf->block);
		}
	}
#endif

	regbuf->in_use = true;
}

/*
 * Like XLogRegisterBuffer, but for registering a block that's not in the
 * shared buffer pool (i.e. when you don't have a Buffer for it).
 */
void
XLogRegisterBlock(uint8 block_id, RelFileNode *rnode, ForkNumber forknum,
				  BlockNumber blknum, Page page, uint8 flags)
{
	registered_buffer *regbuf;

	/* This is currently only used to WAL-log a full-page image of a page */
	Assert(flags & REGBUF_FORCE_IMAGE);
	Assert(begininsert_called);

	if (block_id >= max_registered_block_id)
		max_registered_block_id = block_id + 1;

	if (block_id >= max_registered_buffers)
		elog(ERROR, "too many registered buffers");

	regbuf = &registered_buffers[block_id];

	regbuf->rnode = *rnode;
	regbuf->forkno = forknum;
	regbuf->block = blknum;
	regbuf->page = page;
	regbuf->flags = flags;
	regbuf->rdata_tail = (XLogRecData *) &regbuf->rdata_head;
	regbuf->rdata_len = 0;

	/*
	 * Check that this page hasn't already been registered with some other
	 * block_id.
	 */
#ifdef USE_ASSERT_CHECKING
	{
		int			i;

		for (i = 0; i < max_registered_block_id; i++)
		{
			registered_buffer *regbuf_old = &registered_buffers[i];

			if (i == block_id || !regbuf_old->in_use)
				continue;

			Assert(!RelFileNodeEquals(regbuf_old->rnode, regbuf->rnode) ||
				   regbuf_old->forkno != regbuf->forkno ||
				   regbuf_old->block != regbuf->block);
		}
	}
#endif

	regbuf->in_use = true;
}

/*
 * Add data to the WAL record that's being constructed.
 *
 * The data is appended to the "main chunk", available at replay with
 * XLogRecGetData().
 */
void
XLogRegisterData(char *data, int len)
{
	XLogRecData *rdata;

	Assert(begininsert_called);

	if (num_rdatas >= max_rdatas)
		elog(ERROR, "too much WAL data");
	rdata = &rdatas[num_rdatas++];

	rdata->data = data;
	rdata->len = len;

	/*
	 * we use the mainrdata_last pointer to track the end of the chain, so no
	 * need to clear 'next' here.
	 */

	mainrdata_last->next = rdata;
	mainrdata_last = rdata;

	mainrdata_len += len;
}

/*
 * Add buffer-specific data to the WAL record that's being constructed.
 *
 * Block_id must reference a block previously registered with
 * XLogRegisterBuffer(). If this is called more than once for the same
 * block_id, the data is appended.
 *
 * The maximum amount of data that can be registered per block is 65535
 * bytes. That should be plenty; if you need more than BLCKSZ bytes to
 * reconstruct the changes to the page, you might as well just log a full
 * copy of it. (the "main data" that's not associated with a block is not
 * limited)
 */
void
XLogRegisterBufData(uint8 block_id, char *data, int len)
{
	registered_buffer *regbuf;
	XLogRecData *rdata;

	Assert(begininsert_called);

	/* find the registered buffer struct */
	regbuf = &registered_buffers[block_id];
	if (!regbuf->in_use)
		elog(ERROR, "no block with id %d registered with WAL insertion",
			 block_id);

	if (num_rdatas >= max_rdatas)
		elog(ERROR, "too much WAL data");
	rdata = &rdatas[num_rdatas++];

	rdata->data = data;
	rdata->len = len;

	regbuf->rdata_tail->next = rdata;
	regbuf->rdata_tail = rdata;
	regbuf->rdata_len += len;
}

/*
 * Set insert status flags for the upcoming WAL record.
 *
 * The flags that can be used here are:
 * - XLOG_INCLUDE_ORIGIN, to determine if the replication origin should be
 *	 included in the record.
 * - XLOG_MARK_UNIMPORTANT, to signal that the record is not important for
 *	 durability, which allows to avoid triggering WAL archiving and other
 *	 background activity.
 * - XLOG_INCLUDE_XID, a message-passing hack between XLogRecordAssemble
 *	 and XLogResetInsertion.
 */
void
XLogSetRecordFlags(uint8 flags)
{
	Assert(begininsert_called);
	curinsert_flags |= flags;
}

/*
 * Insert an XLOG record having the specified RMID and info bytes, with the
 * body of the record being the data and buffer references registered earlier
 * with XLogRegister* calls.
 *
 * Returns XLOG pointer to end of record (beginning of next record).
 * This can be used as LSN for data pages affected by the logged action.
 * (LSN is the XLOG point up to which the XLOG must be flushed to disk
 * before the data page can be written out.  This implements the basic
 * WAL rule "write the log before the data".)
 */
XLogRecPtr
XLogInsert(RmgrId rmid, uint8 info)
{
	return XLogInsert_Internal(rmid, info, GetCurrentTransactionIdIfAny());
}

XLogRecPtr
XLogInsert_OverrideXid(RmgrId rmid, uint8 info, TransactionId overrideXid)
{
	return XLogInsert_Internal(rmid, info, overrideXid);
}

static XLogRecPtr
XLogInsert_Internal(RmgrId rmid, uint8 info, TransactionId headerXid)
{
	XLogRecPtr	EndPos;

	/* XLogBeginInsert() must have been called. */
	if (!begininsert_called)
		elog(ERROR, "XLogBeginInsert was not called");

	/*
	 * The caller can set rmgr bits, XLR_SPECIAL_REL_UPDATE and
	 * XLR_CHECK_CONSISTENCY; the rest are reserved for use by me.
	 */
	if ((info & ~(XLR_RMGR_INFO_MASK |
				  XLR_SPECIAL_REL_UPDATE |
				  XLR_CHECK_CONSISTENCY)) != 0)
		elog(PANIC, "invalid xlog info mask %02X", info);

	TRACE_POSTGRESQL_WAL_INSERT(rmid, info);

	/*
	 * In bootstrap mode, we don't actually log anything but XLOG resources;
	 * return a phony record pointer.
	 */
	if (IsBootstrapProcessingMode() && rmid != RM_XLOG_ID)
	{
		XLogResetInsertion();
		EndPos = SizeOfXLogLongPHD; /* start of 1st chkpt record */
		return EndPos;
	}

	do
	{
		XLogRecPtr	RedoRecPtr;
		bool		doPageWrites;
		XLogRecPtr	fpw_lsn;
		XLogRecData *rdt;
		int			num_fpi = 0;

		/*
		 * Get values needed to decide whether to do full-page writes. Since
		 * we don't yet have an insertion lock, these could change under us,
		 * but XLogInsertRecord will recheck them once it has a lock.
		 */
		GetFullPageWriteInfo(&RedoRecPtr, &doPageWrites);

		rdt = XLogRecordAssemble(rmid, info, RedoRecPtr, doPageWrites,
<<<<<<< HEAD
								 &fpw_lsn, headerXid);
=======
								 &fpw_lsn, &num_fpi);
>>>>>>> d457cb4e

		EndPos = XLogInsertRecord(rdt, fpw_lsn, curinsert_flags, num_fpi);
	} while (EndPos == InvalidXLogRecPtr);

	XLogResetInsertion();

	return EndPos;
}

/*
 * Assemble a WAL record from the registered data and buffers into an
 * XLogRecData chain, ready for insertion with XLogInsertRecord().
 *
 * The record header fields are filled in, except for the xl_prev field. The
 * calculated CRC does not include the record header yet.
 *
 * If there are any registered buffers, and a full-page image was not taken
 * of all of them, *fpw_lsn is set to the lowest LSN among such pages. This
 * signals that the assembled record is only good for insertion on the
 * assumption that the RedoRecPtr and doPageWrites values were up-to-date.
 */
static XLogRecData *
XLogRecordAssemble(RmgrId rmid, uint8 info,
				   XLogRecPtr RedoRecPtr, bool doPageWrites,
<<<<<<< HEAD
				   XLogRecPtr *fpw_lsn, TransactionId headerXid)
=======
				   XLogRecPtr *fpw_lsn, int *num_fpi)
>>>>>>> d457cb4e
{
	XLogRecData *rdt;
	uint32		total_len = 0;
	int			block_id;
	pg_crc32c	rdata_crc;
	registered_buffer *prev_regbuf = NULL;
	XLogRecData *rdt_datas_last;
	XLogRecord *rechdr;
	char	   *scratch = hdr_scratch;

	/*
	 * Note: this function can be called multiple times for the same record.
	 * All the modifications we do to the rdata chains below must handle that.
	 */

	/* The record begins with the fixed-size header */
	rechdr = (XLogRecord *) scratch;
	scratch += SizeOfXLogRecord;

	hdr_rdt.next = NULL;
	rdt_datas_last = &hdr_rdt;
	hdr_rdt.data = hdr_scratch;

	/*
	 * Enforce consistency checks for this record if user is looking for it.
	 * Do this before at the beginning of this routine to give the possibility
	 * for callers of XLogInsert() to pass XLR_CHECK_CONSISTENCY directly for
	 * a record.
	 */
	if (wal_consistency_checking[rmid])
		info |= XLR_CHECK_CONSISTENCY;

	/*
	 * Make an rdata chain containing all the data portions of all block
	 * references. This includes the data for full-page images. Also append
	 * the headers for the block references in the scratch buffer.
	 */
	*fpw_lsn = InvalidXLogRecPtr;
	for (block_id = 0; block_id < max_registered_block_id; block_id++)
	{
		registered_buffer *regbuf = &registered_buffers[block_id];
		bool		needs_backup;
		bool		needs_data;
		XLogRecordBlockHeader bkpb;
		XLogRecordBlockImageHeader bimg;
		XLogRecordBlockCompressHeader cbimg = {0};
		bool		samerel;
		bool		is_compressed = false;
		bool		include_image;

		if (!regbuf->in_use)
			continue;

		/* Determine if this block needs to be backed up */
		if (regbuf->flags & REGBUF_FORCE_IMAGE)
			needs_backup = true;
		else if (regbuf->flags & REGBUF_NO_IMAGE)
			needs_backup = false;
		else if (!doPageWrites)
			needs_backup = false;
		else
		{
			/*
			 * We assume page LSN is first data on *every* page that can be
			 * passed to XLogInsert, whether it has the standard page layout
			 * or not.
			 */
			XLogRecPtr	page_lsn = PageGetLSN(regbuf->page);

			needs_backup = (page_lsn <= RedoRecPtr);
			if (!needs_backup)
			{
				if (*fpw_lsn == InvalidXLogRecPtr || page_lsn < *fpw_lsn)
					*fpw_lsn = page_lsn;
			}
		}

		/* Determine if the buffer data needs to included */
		if (regbuf->rdata_len == 0)
			needs_data = false;
		else if ((regbuf->flags & REGBUF_KEEP_DATA) != 0)
			needs_data = true;
		else
			needs_data = !needs_backup;

		bkpb.id = block_id;
		bkpb.fork_flags = regbuf->forkno;
		bkpb.data_length = 0;

		if ((regbuf->flags & REGBUF_WILL_INIT) == REGBUF_WILL_INIT)
			bkpb.fork_flags |= BKPBLOCK_WILL_INIT;

		/*
		 * If needs_backup is true or WAL checking is enabled for current
		 * resource manager, log a full-page write for the current block.
		 */
		include_image = needs_backup || (info & XLR_CHECK_CONSISTENCY) != 0;

		if (include_image)
		{
			Page		page = regbuf->page;
			uint16		compressed_len = 0;

			/*
			 * The page needs to be backed up, so calculate its hole length
			 * and offset.
			 */
			if (regbuf->flags & REGBUF_STANDARD)
			{
				/* Assume we can omit data between pd_lower and pd_upper */
				uint16		lower = ((PageHeader) page)->pd_lower;
				uint16		upper = ((PageHeader) page)->pd_upper;

				if (lower >= SizeOfPageHeaderData &&
					upper > lower &&
					upper <= BLCKSZ)
				{
					bimg.hole_offset = lower;
					cbimg.hole_length = upper - lower;
				}
				else
				{
					/* No "hole" to remove */
					bimg.hole_offset = 0;
					cbimg.hole_length = 0;
				}
			}
			else
			{
				/* Not a standard page header, don't try to eliminate "hole" */
				bimg.hole_offset = 0;
				cbimg.hole_length = 0;
			}

			/*
			 * Try to compress a block image if wal_compression is enabled
			 */
			if (wal_compression)
			{
				is_compressed =
					XLogCompressBackupBlock(page, bimg.hole_offset,
											cbimg.hole_length,
											regbuf->compressed_page,
											&compressed_len);
			}

			/*
			 * Fill in the remaining fields in the XLogRecordBlockHeader
			 * struct
			 */
			bkpb.fork_flags |= BKPBLOCK_HAS_IMAGE;

			/* Report a full page image constructed for the WAL record */
			*num_fpi += 1;

			/*
			 * Construct XLogRecData entries for the page content.
			 */
			rdt_datas_last->next = &regbuf->bkp_rdatas[0];
			rdt_datas_last = rdt_datas_last->next;

			bimg.bimg_info = (cbimg.hole_length == 0) ? 0 : BKPIMAGE_HAS_HOLE;

			/*
			 * If WAL consistency checking is enabled for the resource manager
			 * of this WAL record, a full-page image is included in the record
			 * for the block modified. During redo, the full-page is replayed
			 * only if BKPIMAGE_APPLY is set.
			 */
			if (needs_backup)
				bimg.bimg_info |= BKPIMAGE_APPLY;

			if (is_compressed)
			{
				bimg.length = compressed_len;
				bimg.bimg_info |= BKPIMAGE_IS_COMPRESSED;

				rdt_datas_last->data = regbuf->compressed_page;
				rdt_datas_last->len = compressed_len;
			}
			else
			{
				bimg.length = BLCKSZ - cbimg.hole_length;

				if (cbimg.hole_length == 0)
				{
					rdt_datas_last->data = page;
					rdt_datas_last->len = BLCKSZ;
				}
				else
				{
					/* must skip the hole */
					rdt_datas_last->data = page;
					rdt_datas_last->len = bimg.hole_offset;

					rdt_datas_last->next = &regbuf->bkp_rdatas[1];
					rdt_datas_last = rdt_datas_last->next;

					rdt_datas_last->data =
						page + (bimg.hole_offset + cbimg.hole_length);
					rdt_datas_last->len =
						BLCKSZ - (bimg.hole_offset + cbimg.hole_length);
				}
			}

			total_len += bimg.length;
		}

		if (needs_data)
		{
			/*
			 * Link the caller-supplied rdata chain for this buffer to the
			 * overall list.
			 */
			bkpb.fork_flags |= BKPBLOCK_HAS_DATA;
			bkpb.data_length = regbuf->rdata_len;
			total_len += regbuf->rdata_len;

			rdt_datas_last->next = regbuf->rdata_head;
			rdt_datas_last = regbuf->rdata_tail;
		}

		if (prev_regbuf && RelFileNodeEquals(regbuf->rnode, prev_regbuf->rnode))
		{
			samerel = true;
			bkpb.fork_flags |= BKPBLOCK_SAME_REL;
		}
		else
			samerel = false;
		prev_regbuf = regbuf;

		/* Ok, copy the header to the scratch buffer */
		memcpy(scratch, &bkpb, SizeOfXLogRecordBlockHeader);
		scratch += SizeOfXLogRecordBlockHeader;
		if (include_image)
		{
			memcpy(scratch, &bimg, SizeOfXLogRecordBlockImageHeader);
			scratch += SizeOfXLogRecordBlockImageHeader;
			if (cbimg.hole_length != 0 && is_compressed)
			{
				memcpy(scratch, &cbimg,
					   SizeOfXLogRecordBlockCompressHeader);
				scratch += SizeOfXLogRecordBlockCompressHeader;
			}
		}
		if (!samerel)
		{
			memcpy(scratch, &regbuf->rnode, sizeof(RelFileNode));
			scratch += sizeof(RelFileNode);
		}
		memcpy(scratch, &regbuf->block, sizeof(BlockNumber));
		scratch += sizeof(BlockNumber);
	}

	/* followed by the record's origin, if any */
	if ((curinsert_flags & XLOG_INCLUDE_ORIGIN) &&
		replorigin_session_origin != InvalidRepOriginId)
	{
		*(scratch++) = (char) XLR_BLOCK_ID_ORIGIN;
		memcpy(scratch, &replorigin_session_origin, sizeof(replorigin_session_origin));
		scratch += sizeof(replorigin_session_origin);
	}

	/* followed by toplevel XID, if not already included in previous record */
	if (IsSubTransactionAssignmentPending())
	{
		TransactionId xid = GetTopTransactionIdIfAny();

		/* update the flag (later used by XLogResetInsertion) */
		XLogSetRecordFlags(XLOG_INCLUDE_XID);

		*(scratch++) = (char) XLR_BLOCK_ID_TOPLEVEL_XID;
		memcpy(scratch, &xid, sizeof(TransactionId));
		scratch += sizeof(TransactionId);
	}

	/* followed by main data, if any */
	if (mainrdata_len > 0)
	{
		if (mainrdata_len > 255)
		{
			*(scratch++) = (char) XLR_BLOCK_ID_DATA_LONG;
			memcpy(scratch, &mainrdata_len, sizeof(uint32));
			scratch += sizeof(uint32);
		}
		else
		{
			*(scratch++) = (char) XLR_BLOCK_ID_DATA_SHORT;
			*(scratch++) = (uint8) mainrdata_len;
		}
		rdt_datas_last->next = mainrdata_head;
		rdt_datas_last = mainrdata_last;
		total_len += mainrdata_len;
	}
	rdt_datas_last->next = NULL;

	hdr_rdt.len = (scratch - hdr_scratch);
	total_len += hdr_rdt.len;

	/*
	 * Calculate CRC of the data
	 *
	 * Note that the record header isn't added into the CRC initially since we
	 * don't know the prev-link yet.  Thus, the CRC will represent the CRC of
	 * the whole record in the order: rdata, then backup blocks, then record
	 * header.
	 */
	INIT_CRC32C(rdata_crc);
	COMP_CRC32C(rdata_crc, hdr_scratch + SizeOfXLogRecord, hdr_rdt.len - SizeOfXLogRecord);
	for (rdt = hdr_rdt.next; rdt != NULL; rdt = rdt->next)
		COMP_CRC32C(rdata_crc, rdt->data, rdt->len);

	/*
	 * Fill in the fields in the record header. Prev-link is filled in later,
	 * once we know where in the WAL the record will be inserted. The CRC does
	 * not include the record header yet.
	 */
	rechdr->xl_xid = headerXid;
	rechdr->xl_tot_len = total_len;
	rechdr->xl_info = info;
	rechdr->xl_rmid = rmid;
	rechdr->xl_prev = InvalidXLogRecPtr;
	rechdr->xl_crc = rdata_crc;

	return &hdr_rdt;
}

/*
 * Create a compressed version of a backup block image.
 *
 * Returns false if compression fails (i.e., compressed result is actually
 * bigger than original). Otherwise, returns true and sets 'dlen' to
 * the length of compressed block image.
 */
static bool
XLogCompressBackupBlock(char *page, uint16 hole_offset, uint16 hole_length,
						char *dest, uint16 *dlen)
{
#ifdef USE_ZSTD
	static ZSTD_CCtx  *cxt = NULL;      /* ZSTD compression context */
	int32		orig_len = BLCKSZ - hole_length;
	int32		len;
	int32		extra_bytes = 0;
	char	   *source;
	PGAlignedBlock tmp;

	if (hole_length != 0)
	{
		/* must skip the hole */
		source = tmp.data;
		memcpy(source, page, hole_offset);
		memcpy(source + hole_offset,
			   page + (hole_offset + hole_length),
			   BLCKSZ - (hole_length + hole_offset));

		/*
		 * Extra data needs to be stored in WAL record for the compressed
		 * version of block image if the hole exists.
		 */
		extra_bytes = SizeOfXLogRecordBlockCompressHeader;
	}
	else
		source = page;

	if (!cxt)
	{
		cxt = ZSTD_createCCtx();
		if (!cxt)
			elog(ERROR, "out of memory");
	}

	len = ZSTD_compressCCtx(cxt,
							dest, BLCKSZ,
							source, orig_len,
							COMPRESS_LEVEL);

	if (ZSTD_isError(len))
		elog(ERROR, "compression failed: %s uncompressed len %d",
			 ZSTD_getErrorName(len), orig_len);

	/*
	 * We recheck the actual size even if ZSTD reports success and
	 * see if the number of bytes saved by compression is larger than the
	 * length of extra data needed for the compressed version of block image.
	 */
	if (len >= 0 &&
		len + extra_bytes < orig_len)
	{
		*dlen = (uint16) len;	/* successful compression */
		return true;
	}
#endif
	return false;
}

/*
 * Determine whether the buffer referenced has to be backed up.
 *
 * Since we don't yet have the insert lock, fullPageWrites and forcePageWrites
 * could change later, so the result should be used for optimization purposes
 * only.
 */
bool
XLogCheckBufferNeedsBackup(Buffer buffer)
{
	XLogRecPtr	RedoRecPtr;
	bool		doPageWrites;
	Page		page;

	GetFullPageWriteInfo(&RedoRecPtr, &doPageWrites);

	page = BufferGetPage(buffer);

	if (doPageWrites && PageGetLSN(page) <= RedoRecPtr)
		return true;			/* buffer requires backup */

	return false;				/* buffer does not need to be backed up */
}

/*
 * Write a backup block if needed when we are setting a hint. Note that
 * this may be called for a variety of page types, not just heaps.
 *
 * Callable while holding just share lock on the buffer content.
 *
 * We can't use the plain backup block mechanism since that relies on the
 * Buffer being exclusively locked. Since some modifications (setting LSN, hint
 * bits) are allowed in a sharelocked buffer that can lead to wal checksum
 * failures. So instead we copy the page and insert the copied data as normal
 * record data.
 *
 * We only need to do something if page has not yet been full page written in
 * this checkpoint round. The LSN of the inserted wal record is returned if we
 * had to write, InvalidXLogRecPtr otherwise.
 *
 * It is possible that multiple concurrent backends could attempt to write WAL
 * records. In that case, multiple copies of the same block would be recorded
 * in separate WAL records by different backends, though that is still OK from
 * a correctness perspective.
 */
XLogRecPtr
XLogSaveBufferForHint(Buffer buffer, bool buffer_std)
{
	XLogRecPtr	recptr = InvalidXLogRecPtr;
	XLogRecPtr	lsn;
	XLogRecPtr	RedoRecPtr;

	/*
	 * Ensure no checkpoint can change our view of RedoRecPtr.
	 */
	Assert(MyProc->delayChkpt);

	/*
	 * Update RedoRecPtr so that we can make the right decision
	 */
	RedoRecPtr = GetRedoRecPtr();

	/*
	 * We assume page LSN is first data on *every* page that can be passed to
	 * XLogInsert, whether it has the standard page layout or not. Since we're
	 * only holding a share-lock on the page, we must take the buffer header
	 * lock when we look at the LSN.
	 */
	lsn = BufferGetLSNAtomic(buffer);

	if (lsn <= RedoRecPtr)
	{
		int			flags;
		PGAlignedBlock copied_buffer;
		char	   *origdata = (char *) BufferGetBlock(buffer);
		RelFileNode rnode;
		ForkNumber	forkno;
		BlockNumber blkno;

		/*
		 * Copy buffer so we don't have to worry about concurrent hint bit or
		 * lsn updates. We assume pd_lower/upper cannot be changed without an
		 * exclusive lock, so the contents bkp are not racy.
		 */
		if (buffer_std)
		{
			/* Assume we can omit data between pd_lower and pd_upper */
			Page		page = BufferGetPage(buffer);
			uint16		lower = ((PageHeader) page)->pd_lower;
			uint16		upper = ((PageHeader) page)->pd_upper;

			memcpy(copied_buffer.data, origdata, lower);
			memcpy(copied_buffer.data + upper, origdata + upper, BLCKSZ - upper);
		}
		else
			memcpy(copied_buffer.data, origdata, BLCKSZ);

		XLogBeginInsert();

		flags = REGBUF_FORCE_IMAGE;
		if (buffer_std)
			flags |= REGBUF_STANDARD;

		BufferGetTag(buffer, &rnode, &forkno, &blkno);
		XLogRegisterBlock(0, &rnode, forkno, blkno, copied_buffer.data, flags);

		recptr = XLogInsert(RM_XLOG_ID, XLOG_FPI_FOR_HINT);
	}

	return recptr;
}

/*
 * Write a WAL record containing a full image of a page. Caller is responsible
 * for writing the page to disk after calling this routine.
 *
 * Note: If you're using this function, you should be building pages in private
 * memory and writing them directly to smgr.  If you're using buffers, call
 * log_newpage_buffer instead.
 *
 * If the page follows the standard page layout, with a PageHeader and unused
 * space between pd_lower and pd_upper, set 'page_std' to true. That allows
 * the unused space to be left out from the WAL record, making it smaller.
 */
XLogRecPtr
log_newpage(RelFileNode *rnode, ForkNumber forkNum, BlockNumber blkno,
			Page page, bool page_std)
{
	int			flags;
	XLogRecPtr	recptr;

	flags = REGBUF_FORCE_IMAGE;
	if (page_std)
		flags |= REGBUF_STANDARD;

	XLogBeginInsert();
	XLogRegisterBlock(0, rnode, forkNum, blkno, page, flags);
	recptr = XLogInsert(RM_XLOG_ID, XLOG_FPI);

	/*
	 * The page may be uninitialized. If so, we can't set the LSN because that
	 * would corrupt the page.
	 */
	if (!PageIsNew(page))
	{
		PageSetLSN(page, recptr);
	}

	return recptr;
}

/*
 * Like log_newpage(), but allows logging multiple pages in one operation.
 * It is more efficient than calling log_newpage() for each page separately,
 * because we can write multiple pages in a single WAL record.
 */
void
log_newpages(RelFileNode *rnode, ForkNumber forkNum, int num_pages,
			 BlockNumber *blknos, Page *pages, bool page_std)
{
	int			flags;
	XLogRecPtr	recptr;
	int			i;
	int			j;

	flags = REGBUF_FORCE_IMAGE;
	if (page_std)
		flags |= REGBUF_STANDARD;

	/*
	 * Iterate over all the pages. They are collected into batches of
	 * XLR_MAX_BLOCK_ID pages, and a single WAL-record is written for each
	 * batch.
	 */
	XLogEnsureRecordSpace(XLR_MAX_BLOCK_ID - 1, 0);

	i = 0;
	while (i < num_pages)
	{
		int			batch_start = i;
		int			nbatch;

		XLogBeginInsert();

		nbatch = 0;
		while (nbatch < XLR_MAX_BLOCK_ID && i < num_pages)
		{
			XLogRegisterBlock(nbatch, rnode, forkNum, blknos[i], pages[i], flags);
			i++;
			nbatch++;
		}

		recptr = XLogInsert(RM_XLOG_ID, XLOG_FPI);

		for (j = batch_start; j < i; j++)
		{
			/*
			 * The page may be uninitialized. If so, we can't set the LSN
			 * because that would corrupt the page.
			 */
			if (!PageIsNew(pages[j]))
			{
				PageSetLSN(pages[j], recptr);
			}
		}
	}
}

/*
 * Write a WAL record containing a full image of a page.
 *
 * Caller should initialize the buffer and mark it dirty before calling this
 * function.  This function will set the page LSN.
 *
 * If the page follows the standard page layout, with a PageHeader and unused
 * space between pd_lower and pd_upper, set 'page_std' to true. That allows
 * the unused space to be left out from the WAL record, making it smaller.
 */
XLogRecPtr
log_newpage_buffer(Buffer buffer, bool page_std)
{
	Page		page = BufferGetPage(buffer);
	RelFileNode rnode;
	ForkNumber	forkNum;
	BlockNumber blkno;

	/* Shared buffers should be modified in a critical section. */
	Assert(CritSectionCount > 0);

	BufferGetTag(buffer, &rnode, &forkNum, &blkno);

	return log_newpage(&rnode, forkNum, blkno, page, page_std);
}

/*
 * WAL-log a range of blocks in a relation.
 *
 * An image of all pages with block numbers 'startblk' <= X < 'endblk' is
 * written to the WAL. If the range is large, this is done in multiple WAL
 * records.
 *
 * If all page follows the standard page layout, with a PageHeader and unused
 * space between pd_lower and pd_upper, set 'page_std' to true. That allows
 * the unused space to be left out from the WAL records, making them smaller.
 *
 * NOTE: This function acquires exclusive-locks on the pages. Typically, this
 * is used on a newly-built relation, and the caller is holding a
 * AccessExclusiveLock on it, so no other backend can be accessing it at the
 * same time. If that's not the case, you must ensure that this does not
 * cause a deadlock through some other means.
 */
void
log_newpage_range(Relation rel, ForkNumber forkNum,
				  BlockNumber startblk, BlockNumber endblk,
				  bool page_std)
{
	int			flags;
	BlockNumber blkno;

	flags = REGBUF_FORCE_IMAGE;
	if (page_std)
		flags |= REGBUF_STANDARD;

	/*
	 * Iterate over all the pages in the range. They are collected into
	 * batches of XLR_MAX_BLOCK_ID pages, and a single WAL-record is written
	 * for each batch.
	 */
	XLogEnsureRecordSpace(XLR_MAX_BLOCK_ID - 1, 0);

	blkno = startblk;
	while (blkno < endblk)
	{
		Buffer		bufpack[XLR_MAX_BLOCK_ID];
		XLogRecPtr	recptr;
		int			nbufs;
		int			i;

		CHECK_FOR_INTERRUPTS();

		/* Collect a batch of blocks. */
		nbufs = 0;
		while (nbufs < XLR_MAX_BLOCK_ID && blkno < endblk)
		{
			Buffer		buf = ReadBufferExtended(rel, forkNum, blkno,
												 RBM_NORMAL, NULL);

			LockBuffer(buf, BUFFER_LOCK_EXCLUSIVE);

			/*
			 * Completely empty pages are not WAL-logged. Writing a WAL record
			 * would change the LSN, and we don't want that. We want the page
			 * to stay empty.
			 */
			if (!PageIsNew(BufferGetPage(buf)))
				bufpack[nbufs++] = buf;
			else
				UnlockReleaseBuffer(buf);
			blkno++;
		}

		/* Write WAL record for this batch. */
		XLogBeginInsert();

		START_CRIT_SECTION();
		for (i = 0; i < nbufs; i++)
		{
			XLogRegisterBuffer(i, bufpack[i], flags);
			MarkBufferDirty(bufpack[i]);
		}

		recptr = XLogInsert(RM_XLOG_ID, XLOG_FPI);

		for (i = 0; i < nbufs; i++)
		{
			PageSetLSN(BufferGetPage(bufpack[i]), recptr);
			UnlockReleaseBuffer(bufpack[i]);
		}
		END_CRIT_SECTION();
	}
}

/*
 * Allocate working buffers needed for WAL record construction.
 */
void
InitXLogInsert(void)
{
	/* Initialize the working areas */
	if (xloginsert_cxt == NULL)
	{
		xloginsert_cxt = AllocSetContextCreate(TopMemoryContext,
											   "WAL record construction",
											   ALLOCSET_DEFAULT_SIZES);
	}

	if (registered_buffers == NULL)
	{
		registered_buffers = (registered_buffer *)
			MemoryContextAllocZero(xloginsert_cxt,
								   sizeof(registered_buffer) * (XLR_NORMAL_MAX_BLOCK_ID + 1));
		max_registered_buffers = XLR_NORMAL_MAX_BLOCK_ID + 1;
	}
	if (rdatas == NULL)
	{
		rdatas = MemoryContextAlloc(xloginsert_cxt,
									sizeof(XLogRecData) * XLR_NORMAL_RDATAS);
		max_rdatas = XLR_NORMAL_RDATAS;
	}

	/*
	 * Allocate a buffer to hold the header information for a WAL record.
	 */
	if (hdr_scratch == NULL)
		hdr_scratch = MemoryContextAllocZero(xloginsert_cxt,
											 HEADER_SCRATCH_SIZE);
}<|MERGE_RESOLUTION|>--- conflicted
+++ resolved
@@ -115,11 +115,7 @@
 
 static XLogRecData *XLogRecordAssemble(RmgrId rmid, uint8 info,
 									   XLogRecPtr RedoRecPtr, bool doPageWrites,
-<<<<<<< HEAD
-									   XLogRecPtr *fpw_lsn, TransactionId overrideXid);
-=======
-									   XLogRecPtr *fpw_lsn, int *num_fpi);
->>>>>>> d457cb4e
+									   XLogRecPtr *fpw_lsn, TransactionId overrideXid, int *num_fpi);
 static bool XLogCompressBackupBlock(char *page, uint16 hole_offset,
 									uint16 hole_length, char *dest, uint16 *dlen);
 static XLogRecPtr XLogInsert_Internal(RmgrId rmid, uint8 info, TransactionId
@@ -489,11 +485,7 @@
 		GetFullPageWriteInfo(&RedoRecPtr, &doPageWrites);
 
 		rdt = XLogRecordAssemble(rmid, info, RedoRecPtr, doPageWrites,
-<<<<<<< HEAD
-								 &fpw_lsn, headerXid);
-=======
-								 &fpw_lsn, &num_fpi);
->>>>>>> d457cb4e
+								 &fpw_lsn, headerXid, &num_fpi);
 
 		EndPos = XLogInsertRecord(rdt, fpw_lsn, curinsert_flags, num_fpi);
 	} while (EndPos == InvalidXLogRecPtr);
@@ -518,11 +510,7 @@
 static XLogRecData *
 XLogRecordAssemble(RmgrId rmid, uint8 info,
 				   XLogRecPtr RedoRecPtr, bool doPageWrites,
-<<<<<<< HEAD
-				   XLogRecPtr *fpw_lsn, TransactionId headerXid)
-=======
-				   XLogRecPtr *fpw_lsn, int *num_fpi)
->>>>>>> d457cb4e
+				   XLogRecPtr *fpw_lsn, TransactionId headerXid, int *num_fpi)
 {
 	XLogRecData *rdt;
 	uint32		total_len = 0;
