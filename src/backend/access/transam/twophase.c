--- conflicted
+++ resolved
@@ -108,7 +108,6 @@
 #include "utils/memutils.h"
 #include "utils/timestamp.h"
 
-<<<<<<< HEAD
 #include "access/twophase_storage_tablespace.h"
 #include "access/twophase_xlog.h"
 #include "catalog/storage_database.h"
@@ -118,8 +117,6 @@
 #include "utils/faultinjector.h"
 
 
-=======
->>>>>>> d457cb4e
 /*
  * Directory where Two-phase commit files reside within PGDATA
  */
@@ -508,13 +505,8 @@
 	proc->lwWaitMode = 0;
 	proc->waitLock = NULL;
 	proc->waitProcLock = NULL;
-<<<<<<< HEAD
-
 	proc->localDistribXactData = *localDistribXactRef;
-
-=======
 	pg_atomic_init_u64(&proc->waitStart, 0);
->>>>>>> d457cb4e
 	for (i = 0; i < NUM_LOCK_PARTITIONS; i++)
 		SHMQueueInit(&(proc->myProcLocks[i]));
 	/* subxid data must be filled later by GXactLoadSubxactData */
@@ -1007,11 +999,6 @@
  */
 #define TWOPHASE_MAGIC	0x57F94534	/* format identifier */
 
-<<<<<<< HEAD
-=======
-typedef xl_xact_prepare TwoPhaseFileHeader;
-
->>>>>>> d457cb4e
 /*
  * Header for each record in a state file
  *
@@ -1435,48 +1422,6 @@
 
 	return buf;
 }
-
-<<<<<<< HEAD
-/*
- * ParsePrepareRecord
- */
-void
-ParsePrepareRecord(uint8 info, char *xlrec, xl_xact_parsed_prepare *parsed)
-{
-	TwoPhaseFileHeader *hdr;
-	char	   *bufptr;
-
-	hdr = (TwoPhaseFileHeader *) xlrec;
-	bufptr = xlrec + MAXALIGN(sizeof(TwoPhaseFileHeader));
-
-	parsed->origin_lsn = hdr->origin_lsn;
-	parsed->origin_timestamp = hdr->origin_timestamp;
-	parsed->twophase_xid = hdr->xid;
-	parsed->dbId = hdr->database;
-	parsed->nsubxacts = hdr->nsubxacts;
-	parsed->nrels = hdr->ncommitrels;
-	parsed->nabortrels = hdr->nabortrels;
-	parsed->nmsgs = hdr->ninvalmsgs;
-
-	strncpy(parsed->twophase_gid, bufptr, hdr->gidlen);
-	bufptr += MAXALIGN(hdr->gidlen);
-
-	parsed->subxacts = (TransactionId *) bufptr;
-	bufptr += MAXALIGN(hdr->nsubxacts * sizeof(TransactionId));
-
-	parsed->xnodes = (RelFileNodePendingDelete *) bufptr;
-	bufptr += MAXALIGN(hdr->ncommitrels * sizeof(RelFileNodePendingDelete));
-
-	parsed->abortnodes = (RelFileNodePendingDelete *) bufptr;
-	bufptr += MAXALIGN(hdr->nabortrels * sizeof(RelFileNodePendingDelete));
-
-	parsed->msgs = (SharedInvalidationMessage *) bufptr;
-	bufptr += MAXALIGN(hdr->ninvalmsgs * sizeof(SharedInvalidationMessage));
-}
-
-
-=======
->>>>>>> d457cb4e
 
 /*
  * Reads 2PC data from xlog. During checkpoint this data will be moved to
@@ -2501,12 +2446,8 @@
 								 GetPendingTablespaceForDeletionForCommit(),
 								 nchildren, children, nrels, rels,
 								 ninvalmsgs, invalmsgs,
-<<<<<<< HEAD
 								 ndeldbs, deldbs,
-								 initfileinval, false,
-=======
 								 initfileinval,
->>>>>>> d457cb4e
 								 MyXactFlags | XACT_FLAGS_ACQUIREDACCESSEXCLUSIVELOCK,
 								 xid, gid);
 
