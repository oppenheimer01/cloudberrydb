/*-------------------------------------------------------------------------
 *
 * tupconvert.c
 *	  Tuple conversion support.
 *
 * These functions provide conversion between rowtypes that are logically
 * equivalent but might have columns in a different order or different sets of
 * dropped columns.
 *
 * Portions Copyright (c) 1996-2021, PostgreSQL Global Development Group
 * Portions Copyright (c) 1994, Regents of the University of California
 *
 *
 * IDENTIFICATION
 *	  src/backend/access/common/tupconvert.c
 *
 *-------------------------------------------------------------------------
 */
#include "postgres.h"

#include "access/tupconvert.h"
#include "executor/tuptable.h"


/*
 * The conversion setup routines have the following common API:
 *
 * The setup routine checks using attmap.c whether the given source and
 * destination tuple descriptors are logically compatible.  If not, it throws
 * an error.  If so, it returns NULL if they are physically compatible (ie, no
 * conversion is needed), else a TupleConversionMap that can be used by
 * execute_attr_map_tuple or execute_attr_map_slot to perform the conversion.
 *
 * The TupleConversionMap, if needed, is palloc'd in the caller's memory
 * context.  Also, the given tuple descriptors are referenced by the map,
 * so they must survive as long as the map is needed.
 *
 * The caller must supply a suitable primary error message to be used if
 * a compatibility error is thrown.  Recommended coding practice is to use
 * gettext_noop() on this string, so that it is translatable but won't
 * actually be translated unless the error gets thrown.
 *
 *
 * Implementation notes:
 *
 * The key component of a TupleConversionMap is an attrMap[] array with
 * one entry per output column.  This entry contains the 1-based index of
 * the corresponding input column, or zero to force a NULL value (for
 * a dropped output column).  The TupleConversionMap also contains workspace
 * arrays.
 */


/*
 * Set up for tuple conversion, matching input and output columns by
 * position.  (Dropped columns are ignored in both input and output.)
 */
TupleConversionMap *
convert_tuples_by_position(TupleDesc indesc,
						   TupleDesc outdesc,
						   const char *msg)
{
	TupleConversionMap *map;
	int			n;
	AttrMap    *attrMap;

	/* Verify compatibility and prepare attribute-number map */
	attrMap = build_attrmap_by_position(indesc, outdesc, msg);

	if (attrMap == NULL)
	{
		/* runtime conversion is not needed */
		return NULL;
	}

	/* Prepare the map structure */
	map = (TupleConversionMap *) palloc(sizeof(TupleConversionMap));
	map->indesc = indesc;
	map->outdesc = outdesc;
	map->attrMap = attrMap;
	/* preallocate workspace for Datum arrays */
	n = outdesc->natts + 1;		/* +1 for NULL */
	map->outvalues = (Datum *) palloc(n * sizeof(Datum));
	map->outisnull = (bool *) palloc(n * sizeof(bool));
	n = indesc->natts + 1;		/* +1 for NULL */
	map->invalues = (Datum *) palloc(n * sizeof(Datum));
	map->inisnull = (bool *) palloc(n * sizeof(bool));
	map->invalues[0] = (Datum) 0;	/* set up the NULL entry */
	map->inisnull[0] = true;

	return map;
}

/*
 * Set up for tuple conversion, matching input and output columns by name.
 * (Dropped columns are ignored in both input and output.)	This is intended
 * for use when the rowtypes are related by inheritance, so we expect an exact
 * match of both type and typmod.  The error messages will be a bit unhelpful
 * unless both rowtypes are named composite types.
 */
TupleConversionMap *
convert_tuples_by_name(TupleDesc indesc,
					   TupleDesc outdesc)
{
	TupleConversionMap *map;
	AttrMap    *attrMap;
	int			n = outdesc->natts;

	/* Verify compatibility and prepare attribute-number map */
	attrMap = build_attrmap_by_name_if_req(indesc, outdesc);

	if (attrMap == NULL)
	{
		/* runtime conversion is not needed */
		return NULL;
	}

	/* Prepare the map structure */
	map = (TupleConversionMap *) palloc(sizeof(TupleConversionMap));
	map->indesc = indesc;
	map->outdesc = outdesc;
	map->attrMap = attrMap;
	/* preallocate workspace for Datum arrays */
	map->outvalues = (Datum *) palloc(n * sizeof(Datum));
	map->outisnull = (bool *) palloc(n * sizeof(bool));
	n = indesc->natts + 1;		/* +1 for NULL */
	map->invalues = (Datum *) palloc(n * sizeof(Datum));
	map->inisnull = (bool *) palloc(n * sizeof(bool));
	map->invalues[0] = (Datum) 0;	/* set up the NULL entry */
	map->inisnull[0] = true;

	return map;
}

/*
<<<<<<< HEAD
 * Return a palloc'd bare attribute map for tuple conversion, matching input
 * and output columns by name.  (Dropped columns are ignored in both input and
 * output.)  This is normally a subroutine for convert_tuples_by_name, but can
 * be used standalone.
 */
AttrNumber *
convert_tuples_by_name_map(TupleDesc indesc,
						   TupleDesc outdesc,
						   const char *msg)
{
	AttrNumber *attrMap;
	int			outnatts;
	int			innatts;
	int			i;
	int			nextindesc = -1;

	outnatts = outdesc->natts;
	innatts = indesc->natts;

	attrMap = (AttrNumber *) palloc0(outnatts * sizeof(AttrNumber));
	for (i = 0; i < outnatts; i++)
	{
		Form_pg_attribute outatt = TupleDescAttr(outdesc, i);
		char	   *attname;
		Oid			atttypid;
		int32		atttypmod;
		int			j;

		if (outatt->attisdropped)
			continue;			/* attrMap[i] is already 0 */
		attname = NameStr(outatt->attname);
		atttypid = outatt->atttypid;
		atttypmod = outatt->atttypmod;

		/*
		 * Now search for an attribute with the same name in the indesc. It
		 * seems likely that a partitioned table will have the attributes in
		 * the same order as the partition, so the search below is optimized
		 * for that case.  It is possible that columns are dropped in one of
		 * the relations, but not the other, so we use the 'nextindesc'
		 * counter to track the starting point of the search.  If the inner
		 * loop encounters dropped columns then it will have to skip over
		 * them, but it should leave 'nextindesc' at the correct position for
		 * the next outer loop.
		 */
		for (j = 0; j < innatts; j++)
		{
			Form_pg_attribute inatt;

			nextindesc++;
			if (nextindesc >= innatts)
				nextindesc = 0;

			inatt = TupleDescAttr(indesc, nextindesc);
			if (inatt->attisdropped)
				continue;
			if (strcmp(attname, NameStr(inatt->attname)) == 0)
			{
				/* Found it, check type */
				if (atttypid != inatt->atttypid || atttypmod != inatt->atttypmod)
					ereport(ERROR,
							(errcode(ERRCODE_DATATYPE_MISMATCH),
							 errmsg("could not convert row type"),
							 errdetail("Attribute \"%s\" of type %s does not match corresponding attribute of type %s.",
									   attname,
									   format_type_be(outdesc->tdtypeid),
									   format_type_be(indesc->tdtypeid))));
				attrMap[i] = inatt->attnum;
				break;
			}
		}
		if (attrMap[i] == 0)
			ereport(ERROR,
					(errcode(ERRCODE_DATATYPE_MISMATCH),
					 errmsg("could not convert row type"),
					 errdetail("Attribute \"%s\" of type %s does not exist in type %s.",
							   attname,
							   format_type_be(outdesc->tdtypeid),
							   format_type_be(indesc->tdtypeid))));
	}
	return attrMap;
}

/*
 * Returns mapping created by convert_tuples_by_name_map, or NULL if no
 * conversion not required. This is a convenience routine for
 * convert_tuples_by_name() and other functions.
 */
AttrNumber *
convert_tuples_by_name_map_if_req(TupleDesc indesc,
								  TupleDesc outdesc,
								  const char *msg)
{
	AttrNumber *attrMap;
	int			n = outdesc->natts;
	int			i;
	bool		same;

	/* Verify compatibility and prepare attribute-number map */
	attrMap = convert_tuples_by_name_map(indesc, outdesc, msg);

	/*
	 * Check to see if the map is one-to-one, in which case we need not do a
	 * tuple conversion.
	 */
	if (indesc->natts == outdesc->natts)
	{
		same = true;
		for (i = 0; i < n; i++)
		{
			Form_pg_attribute inatt;
			Form_pg_attribute outatt;

			if (attrMap[i] == (i + 1))
				continue;

			/*
			 * If it's a dropped column and the corresponding input column is
			 * also dropped, we needn't convert.  However, attlen and attalign
			 * must agree.
			 */
			inatt = TupleDescAttr(indesc, i);
			outatt = TupleDescAttr(outdesc, i);
			if (attrMap[i] == 0 &&
				inatt->attisdropped &&
				inatt->attlen == outatt->attlen &&
				inatt->attalign == outatt->attalign)
				continue;

			same = false;
			break;
		}
	}
	else
		same = false;

	if (same)
	{
		/* Runtime conversion is not needed */
		pfree(attrMap);
		return NULL;
	}
	else
		return attrMap;
}

/*
=======
>>>>>>> d457cb4e
 * Perform conversion of a tuple according to the map.
 */
HeapTuple
execute_attr_map_tuple(HeapTuple tuple, TupleConversionMap *map)
{
	AttrMap    *attrMap = map->attrMap;
	Datum	   *invalues = map->invalues;
	bool	   *inisnull = map->inisnull;
	Datum	   *outvalues = map->outvalues;
	bool	   *outisnull = map->outisnull;
	int			i;

	/*
	 * Extract all the values of the old tuple, offsetting the arrays so that
	 * invalues[0] is left NULL and invalues[1] is the first source attribute;
	 * this exactly matches the numbering convention in attrMap.
	 */
	heap_deform_tuple(tuple, map->indesc, invalues + 1, inisnull + 1);

	/*
	 * Transpose into proper fields of the new tuple.
	 */
	Assert(attrMap->maplen == map->outdesc->natts);
	for (i = 0; i < attrMap->maplen; i++)
	{
		int			j = attrMap->attnums[i];

		outvalues[i] = invalues[j];
		outisnull[i] = inisnull[j];
	}

	/*
	 * Now form the new tuple.
	 */
	return heap_form_tuple(map->outdesc, outvalues, outisnull);
}

/*
 * Perform conversion of a tuple slot according to the map.
 */
TupleTableSlot *
execute_attr_map_slot(AttrMap *attrMap,
					  TupleTableSlot *in_slot,
					  TupleTableSlot *out_slot)
{
	Datum	   *invalues;
	bool	   *inisnull;
	Datum	   *outvalues;
	bool	   *outisnull;
	int			outnatts;
	int			i;

	/* Sanity checks */
	Assert(in_slot->tts_tupleDescriptor != NULL &&
		   out_slot->tts_tupleDescriptor != NULL);
	Assert(in_slot->tts_values != NULL && out_slot->tts_values != NULL);

	outnatts = out_slot->tts_tupleDescriptor->natts;

	/* Extract all the values of the in slot. */
	slot_getallattrs(in_slot);

	/* Before doing the mapping, clear any old contents from the out slot */
	ExecClearTuple(out_slot);

	invalues = in_slot->tts_values;
	inisnull = in_slot->tts_isnull;
	outvalues = out_slot->tts_values;
	outisnull = out_slot->tts_isnull;

	/* Transpose into proper fields of the out slot. */
	for (i = 0; i < outnatts; i++)
	{
		int			j = attrMap->attnums[i] - 1;

		/* attrMap->attnums[i] == 0 means it's a NULL datum. */
		if (j == -1)
		{
			outvalues[i] = (Datum) 0;
			outisnull[i] = true;
		}
		else
		{
			outvalues[i] = invalues[j];
			outisnull[i] = inisnull[j];
		}
	}

	ExecStoreVirtualTuple(out_slot);

	return out_slot;
}

/*
 * Perform conversion of bitmap of columns according to the map.
 *
 * The input and output bitmaps are offset by
 * FirstLowInvalidHeapAttributeNumber to accommodate system cols, like the
 * column-bitmaps in RangeTblEntry.
 */
Bitmapset *
execute_attr_map_cols(AttrMap *attrMap, Bitmapset *in_cols)
{
	Bitmapset  *out_cols;
	int			out_attnum;

	/* fast path for the common trivial case */
	if (in_cols == NULL)
		return NULL;

	/*
	 * For each output column, check which input column it corresponds to.
	 */
	out_cols = NULL;

	for (out_attnum = FirstLowInvalidHeapAttributeNumber;
		 out_attnum <= attrMap->maplen;
		 out_attnum++)
	{
		int			in_attnum;

		if (out_attnum < 0)
		{
			/* System column. No mapping. */
			in_attnum = out_attnum;
		}
		else if (out_attnum == 0)
			continue;
		else
		{
			/* normal user column */
			in_attnum = attrMap->attnums[out_attnum - 1];

			if (in_attnum == 0)
				continue;
		}

		if (bms_is_member(in_attnum - FirstLowInvalidHeapAttributeNumber, in_cols))
			out_cols = bms_add_member(out_cols, out_attnum - FirstLowInvalidHeapAttributeNumber);
	}

	return out_cols;
}

/*
 * Free a TupleConversionMap structure.
 */
void
free_conversion_map(TupleConversionMap *map)
{
	/* indesc and outdesc are not ours to free */
	free_attrmap(map->attrMap);
	pfree(map->invalues);
	pfree(map->inisnull);
	pfree(map->outvalues);
	pfree(map->outisnull);
	pfree(map);
}<|MERGE_RESOLUTION|>--- conflicted
+++ resolved
@@ -133,156 +133,6 @@
 }
 
 /*
-<<<<<<< HEAD
- * Return a palloc'd bare attribute map for tuple conversion, matching input
- * and output columns by name.  (Dropped columns are ignored in both input and
- * output.)  This is normally a subroutine for convert_tuples_by_name, but can
- * be used standalone.
- */
-AttrNumber *
-convert_tuples_by_name_map(TupleDesc indesc,
-						   TupleDesc outdesc,
-						   const char *msg)
-{
-	AttrNumber *attrMap;
-	int			outnatts;
-	int			innatts;
-	int			i;
-	int			nextindesc = -1;
-
-	outnatts = outdesc->natts;
-	innatts = indesc->natts;
-
-	attrMap = (AttrNumber *) palloc0(outnatts * sizeof(AttrNumber));
-	for (i = 0; i < outnatts; i++)
-	{
-		Form_pg_attribute outatt = TupleDescAttr(outdesc, i);
-		char	   *attname;
-		Oid			atttypid;
-		int32		atttypmod;
-		int			j;
-
-		if (outatt->attisdropped)
-			continue;			/* attrMap[i] is already 0 */
-		attname = NameStr(outatt->attname);
-		atttypid = outatt->atttypid;
-		atttypmod = outatt->atttypmod;
-
-		/*
-		 * Now search for an attribute with the same name in the indesc. It
-		 * seems likely that a partitioned table will have the attributes in
-		 * the same order as the partition, so the search below is optimized
-		 * for that case.  It is possible that columns are dropped in one of
-		 * the relations, but not the other, so we use the 'nextindesc'
-		 * counter to track the starting point of the search.  If the inner
-		 * loop encounters dropped columns then it will have to skip over
-		 * them, but it should leave 'nextindesc' at the correct position for
-		 * the next outer loop.
-		 */
-		for (j = 0; j < innatts; j++)
-		{
-			Form_pg_attribute inatt;
-
-			nextindesc++;
-			if (nextindesc >= innatts)
-				nextindesc = 0;
-
-			inatt = TupleDescAttr(indesc, nextindesc);
-			if (inatt->attisdropped)
-				continue;
-			if (strcmp(attname, NameStr(inatt->attname)) == 0)
-			{
-				/* Found it, check type */
-				if (atttypid != inatt->atttypid || atttypmod != inatt->atttypmod)
-					ereport(ERROR,
-							(errcode(ERRCODE_DATATYPE_MISMATCH),
-							 errmsg("could not convert row type"),
-							 errdetail("Attribute \"%s\" of type %s does not match corresponding attribute of type %s.",
-									   attname,
-									   format_type_be(outdesc->tdtypeid),
-									   format_type_be(indesc->tdtypeid))));
-				attrMap[i] = inatt->attnum;
-				break;
-			}
-		}
-		if (attrMap[i] == 0)
-			ereport(ERROR,
-					(errcode(ERRCODE_DATATYPE_MISMATCH),
-					 errmsg("could not convert row type"),
-					 errdetail("Attribute \"%s\" of type %s does not exist in type %s.",
-							   attname,
-							   format_type_be(outdesc->tdtypeid),
-							   format_type_be(indesc->tdtypeid))));
-	}
-	return attrMap;
-}
-
-/*
- * Returns mapping created by convert_tuples_by_name_map, or NULL if no
- * conversion not required. This is a convenience routine for
- * convert_tuples_by_name() and other functions.
- */
-AttrNumber *
-convert_tuples_by_name_map_if_req(TupleDesc indesc,
-								  TupleDesc outdesc,
-								  const char *msg)
-{
-	AttrNumber *attrMap;
-	int			n = outdesc->natts;
-	int			i;
-	bool		same;
-
-	/* Verify compatibility and prepare attribute-number map */
-	attrMap = convert_tuples_by_name_map(indesc, outdesc, msg);
-
-	/*
-	 * Check to see if the map is one-to-one, in which case we need not do a
-	 * tuple conversion.
-	 */
-	if (indesc->natts == outdesc->natts)
-	{
-		same = true;
-		for (i = 0; i < n; i++)
-		{
-			Form_pg_attribute inatt;
-			Form_pg_attribute outatt;
-
-			if (attrMap[i] == (i + 1))
-				continue;
-
-			/*
-			 * If it's a dropped column and the corresponding input column is
-			 * also dropped, we needn't convert.  However, attlen and attalign
-			 * must agree.
-			 */
-			inatt = TupleDescAttr(indesc, i);
-			outatt = TupleDescAttr(outdesc, i);
-			if (attrMap[i] == 0 &&
-				inatt->attisdropped &&
-				inatt->attlen == outatt->attlen &&
-				inatt->attalign == outatt->attalign)
-				continue;
-
-			same = false;
-			break;
-		}
-	}
-	else
-		same = false;
-
-	if (same)
-	{
-		/* Runtime conversion is not needed */
-		pfree(attrMap);
-		return NULL;
-	}
-	else
-		return attrMap;
-}
-
-/*
-=======
->>>>>>> d457cb4e
  * Perform conversion of a tuple according to the map.
  */
 HeapTuple
