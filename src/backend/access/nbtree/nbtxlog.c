--- conflicted
+++ resolved
@@ -387,12 +387,12 @@
 btree_xlog_vacuum(XLogReaderState *record)
 {
 	XLogRecPtr	lsn = record->EndRecPtr;
-	xl_btree_vacuum *xlrec = (xl_btree_vacuum *) XLogRecGetData(record);
 	Buffer		buffer;
 	Page		page;
 	BTPageOpaque opaque;
 
 #ifdef UNUSED
+	xl_btree_vacuum *xlrec = (xl_btree_vacuum *) XLogRecGetData(record);
 	/*
 	 * This section of code is thought to be no longer needed, after analysis
 	 * of the calling paths. It is retained to allow the code to be reinstated
@@ -404,7 +404,6 @@
 	 * work in all cases, whereas we now avoid that work in most cases. If
 	 * lastBlockVacuumed is set to InvalidBlockNumber then we skip the
 	 * additional work required for the pin scan.
-	 *
 	 * Avoiding this extra work is important since it requires us to touch
 	 * every page in the index, so is an O(N) operation. Worse, it is an
 	 * operation performed in the foreground during redo, so it delays
@@ -980,11 +979,7 @@
 
 
 void
-<<<<<<< HEAD
-btree_redo(XLogRecPtr beginLoc, XLogRecPtr lsn, XLogRecord *record)
-=======
 btree_redo(XLogReaderState *record)
->>>>>>> ab93f90c
 {
 	uint8		info = XLogRecGetInfo(record) & ~XLR_INFO_MASK;
 
