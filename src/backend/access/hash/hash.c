--- conflicted
+++ resolved
@@ -92,13 +92,8 @@
 	buildstate.indtuples = 0;
 
 	/* do the heap scan */
-<<<<<<< HEAD
 	reltuples = IndexBuildScan(heap, index, indexInfo, true,
 							   hashbuildCallback, (void *) &buildstate);
-=======
-	reltuples = IndexBuildHeapScan(heap, index, indexInfo, true,
-								   hashbuildCallback, (void *) &buildstate);
->>>>>>> 38e93482
 
 	if (buildstate.spool)
 	{
@@ -133,13 +128,8 @@
 	IndexTuple	itup;
 
 	/* form an index tuple and point it at the heap tuple */
-<<<<<<< HEAD
-	itup = index_form_tuple(RelationGetDescr(index), values, isnull);
+	itup = _hash_form_tuple(index, values, isnull);
 	itup->t_tid = *tupleId;
-=======
-	itup = _hash_form_tuple(index, values, isnull);
-	itup->t_tid = htup->t_self;
->>>>>>> 38e93482
 
 	/* Hash indexes don't index nulls, see notes in hashinsert */
 	if (IndexTupleHasNulls(itup))
@@ -520,12 +510,8 @@
 	MIRROREDLOCK_BUFMGR_LOCK;
 	
 	metabuf = _hash_getbuf(rel, HASH_METAPAGE, HASH_READ, LH_META_PAGE);
-<<<<<<< HEAD
 	_hash_checkpage(rel, metabuf, LH_META_PAGE);
-	metap = (HashMetaPage) BufferGetPage(metabuf);
-=======
 	metap =  HashPageGetMeta(BufferGetPage(metabuf));
->>>>>>> 38e93482
 	orig_maxbucket = metap->hashm_maxbucket;
 	orig_ntuples = metap->hashm_ntuples;
 	memcpy(&local_metapage, metap, sizeof(local_metapage));
