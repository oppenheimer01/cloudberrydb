--- conflicted
+++ resolved
@@ -136,31 +136,24 @@
 				  ItemPointer tupleId,
 				  Datum *values,
 				  bool *isnull,
-				  bool tupleIsAlive __attribute__((unused)),
+				  bool tupleIsAlive pg_attribute_unused(),
 				  void *state)
 {
 	HashBuildState *buildstate = (HashBuildState *) state;
 	IndexTuple	itup;
 
-<<<<<<< HEAD
-	/* form an index tuple and point it at the heap tuple */
-	itup = _hash_form_tuple(index, values, isnull);
-	itup->t_tid = *tupleId;
-
-=======
->>>>>>> ab93f90c
 	/* Hash indexes don't index nulls, see notes in hashinsert */
 	if (isnull[0])
 		return;
 
 	/* Either spool the tuple for sorting, or just put it into the index */
 	if (buildstate->spool)
-		_h_spool(buildstate->spool, &htup->t_self, values, isnull);
+		_h_spool(buildstate->spool, tupleId, values, isnull);
 	else
 	{
 		/* form an index tuple and point it at the heap tuple */
 		itup = _hash_form_tuple(index, values, isnull);
-		itup->t_tid = htup->t_self;
+		itup->t_tid = *tupleId;
 		_hash_doinsert(index, itup);
 		pfree(itup);
 	}
@@ -716,11 +709,7 @@
 
 
 void
-<<<<<<< HEAD
-hash_redo(XLogRecPtr beginLoc __attribute__((unused)), XLogRecPtr lsn __attribute__((unused)), XLogRecord *record __attribute__((unused)))
-=======
 hash_redo(XLogReaderState *record)
->>>>>>> ab93f90c
 {
 	elog(PANIC, "hash_redo: unimplemented");
 }