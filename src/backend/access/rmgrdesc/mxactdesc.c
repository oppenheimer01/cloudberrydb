/*-------------------------------------------------------------------------
 *
 * mxactdesc.c
 *	  rmgr descriptor routines for access/transam/multixact.c
 *
 * Portions Copyright (c) 1996-2015, PostgreSQL Global Development Group
 * Portions Copyright (c) 1994, Regents of the University of California
 *
 *
 * IDENTIFICATION
 *	  src/backend/access/rmgrdesc/mxactdesc.c
 *
 *-------------------------------------------------------------------------
 */
#include "postgres.h"

#include "access/multixact.h"

static void
out_member(StringInfo buf, MultiXactMember *member)
{
	appendStringInfo(buf, "%u ", member->xid);
	switch (member->status)
	{
		case MultiXactStatusForKeyShare:
			appendStringInfoString(buf, "(keysh) ");
			break;
		case MultiXactStatusForShare:
			appendStringInfoString(buf, "(sh) ");
			break;
		case MultiXactStatusForNoKeyUpdate:
			appendStringInfoString(buf, "(fornokeyupd) ");
			break;
		case MultiXactStatusForUpdate:
			appendStringInfoString(buf, "(forupd) ");
			break;
		case MultiXactStatusNoKeyUpdate:
			appendStringInfoString(buf, "(nokeyupd) ");
			break;
		case MultiXactStatusUpdate:
			appendStringInfoString(buf, "(upd) ");
			break;
		default:
			appendStringInfoString(buf, "(unk) ");
			break;
	}
}

void
<<<<<<< HEAD
multixact_desc(StringInfo buf, XLogRecord *record)
{
	uint8		info = record->xl_info & ~XLR_INFO_MASK;
	char		*rec = XLogRecGetData(record);
=======
multixact_desc(StringInfo buf, XLogReaderState *record)
{
	char	   *rec = XLogRecGetData(record);
	uint8		info = XLogRecGetInfo(record) & ~XLR_INFO_MASK;
>>>>>>> ab93f90c

	if (info == XLOG_MULTIXACT_ZERO_OFF_PAGE ||
		info == XLOG_MULTIXACT_ZERO_MEM_PAGE)
	{
		int			pageno;

		memcpy(&pageno, rec, sizeof(int));
		appendStringInfo(buf, "%d", pageno);
	}
	else if (info == XLOG_MULTIXACT_CREATE_ID)
	{
		xl_multixact_create *xlrec = (xl_multixact_create *) rec;
		int			i;

		appendStringInfo(buf, "%u offset %u nmembers %d: ", xlrec->mid,
						 xlrec->moff, xlrec->nmembers);
		for (i = 0; i < xlrec->nmembers; i++)
			out_member(buf, &xlrec->members[i]);
	}
}

const char *
multixact_identify(uint8 info)
{
	const char *id = NULL;

	switch (info & ~XLR_INFO_MASK)
	{
		case XLOG_MULTIXACT_ZERO_OFF_PAGE:
			id = "ZERO_OFF_PAGE";
			break;
		case XLOG_MULTIXACT_ZERO_MEM_PAGE:
			id = "ZERO_MEM_PAGE";
			break;
		case XLOG_MULTIXACT_CREATE_ID:
			id = "CREATE_ID";
			break;
	}

	return id;
}<|MERGE_RESOLUTION|>--- conflicted
+++ resolved
@@ -47,17 +47,10 @@
 }
 
 void
-<<<<<<< HEAD
-multixact_desc(StringInfo buf, XLogRecord *record)
-{
-	uint8		info = record->xl_info & ~XLR_INFO_MASK;
-	char		*rec = XLogRecGetData(record);
-=======
 multixact_desc(StringInfo buf, XLogReaderState *record)
 {
 	char	   *rec = XLogRecGetData(record);
 	uint8		info = XLogRecGetInfo(record) & ~XLR_INFO_MASK;
->>>>>>> ab93f90c
 
 	if (info == XLOG_MULTIXACT_ZERO_OFF_PAGE ||
 		info == XLOG_MULTIXACT_ZERO_MEM_PAGE)
