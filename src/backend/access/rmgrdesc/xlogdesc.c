/*-------------------------------------------------------------------------
 *
 * xlogdesc.c
 *	  rmgr descriptor routines for access/transam/xlog.c
 *
 * Portions Copyright (c) 1996-2016, PostgreSQL Global Development Group
 * Portions Copyright (c) 1994, Regents of the University of California
 *
 *
 * IDENTIFICATION
 *	  src/backend/access/rmgrdesc/xlogdesc.c
 *
 *-------------------------------------------------------------------------
 */
#include "postgres.h"

#include "access/xlog.h"
#include "access/xlog_internal.h"
#include "catalog/pg_control.h"
#include "utils/guc.h"
#include "utils/timestamp.h"

#include "access/twophase.h"
#include "cdb/cdbpublic.h"

/*
 * GUC support
 */
const struct config_enum_entry wal_level_options[] = {
	{"minimal", WAL_LEVEL_MINIMAL, false},
	{"replica", WAL_LEVEL_REPLICA, false},
	{"archive", WAL_LEVEL_REPLICA, true},		/* deprecated */
	{"hot_standby", WAL_LEVEL_REPLICA, true},	/* deprecated */
	{"logical", WAL_LEVEL_LOGICAL, false},
	{NULL, 0, false}
};


/*
 * This is used also in the redo function, but must be defined here so that it
 * can also be used in xlog_desc.
 */
void
UnpackCheckPointRecord(XLogReaderState *record, CheckpointExtendedRecord *ckptExtended)
{
	char *current_record_ptr;
	int remainderLen;

	if (XLogRecGetDataLen(record) == sizeof(CheckPoint))
	{
		/* Special (for bootstrap, xlog switch, maybe others) */
		ckptExtended->dtxCheckpoint = NULL;
		ckptExtended->dtxCheckpointLen = 0;
		ckptExtended->ptas = NULL;
		return;
	}

	/* Normal checkpoint Record */
	Assert(XLogRecGetDataLen(record) > sizeof(CheckPoint));

	current_record_ptr = ((char*)XLogRecGetData(record)) + sizeof(CheckPoint);
	remainderLen = XLogRecGetDataLen(record) - sizeof(CheckPoint);

	/* Start of distributed transaction information */
	ckptExtended->dtxCheckpoint = (TMGXACT_CHECKPOINT *)current_record_ptr;
	ckptExtended->dtxCheckpointLen =
		TMGXACT_CHECKPOINT_BYTES((ckptExtended->dtxCheckpoint)->committedCount);

	/*
	 * The master prepared transaction aggregate state (ptas) will be skipped
	 * when gp_before_filespace_setup is ON.
	 */
	if (remainderLen > ckptExtended->dtxCheckpointLen)
	{
		current_record_ptr = current_record_ptr + ckptExtended->dtxCheckpointLen;
		remainderLen -= ckptExtended->dtxCheckpointLen;

		/* Finally, point to prepared transaction information */
		ckptExtended->ptas = (prepared_transaction_agg_state *) current_record_ptr;
		Assert(remainderLen == PREPARED_TRANSACTION_CHECKPOINT_BYTES(ckptExtended->ptas->count));
	}
	else
	{
		Assert(remainderLen == ckptExtended->dtxCheckpointLen);
		ckptExtended->ptas = NULL;
	}
}

void
xlog_desc(StringInfo buf, XLogReaderState *record)
{
	char	   *rec = XLogRecGetData(record);
	uint8		info = XLogRecGetInfo(record) & ~XLR_INFO_MASK;

	if (info == XLOG_CHECKPOINT_SHUTDOWN ||
		info == XLOG_CHECKPOINT_ONLINE)
	{
		CheckPoint *checkpoint = (CheckPoint *) rec;

		CheckpointExtendedRecord ckptExtended;

		appendStringInfo(buf, "redo %X/%X; "
<<<<<<< HEAD
						 "tli %u; prev tli %u; fpw %s; xid %u/%u; oid %u; relfilenode %u; multi %u; offset %u; "
=======
						 "tli %u; prev tli %u; fpw %s; xid %u:%u; oid %u; multi %u; offset %u; "
>>>>>>> b5bce6c1
						 "oldest xid %u in DB %u; oldest multi %u in DB %u; "
						 "oldest/newest commit timestamp xid: %u/%u; "
						 "oldest running xid %u; %s",
				(uint32) (checkpoint->redo >> 32), (uint32) checkpoint->redo,
						 checkpoint->ThisTimeLineID,
						 checkpoint->PrevTimeLineID,
						 checkpoint->fullPageWrites ? "true" : "false",
						 checkpoint->nextXidEpoch, checkpoint->nextXid,
						 checkpoint->nextOid,
						 checkpoint->nextRelfilenode,
						 checkpoint->nextMulti,
						 checkpoint->nextMultiOffset,
						 checkpoint->oldestXid,
						 checkpoint->oldestXidDB,
						 checkpoint->oldestMulti,
						 checkpoint->oldestMultiDB,
						 checkpoint->oldestCommitTsXid,
						 checkpoint->newestCommitTsXid,
						 checkpoint->oldestActiveXid,
				 (info == XLOG_CHECKPOINT_SHUTDOWN) ? "shutdown" : "online");

		UnpackCheckPointRecord(record, &ckptExtended);

		if (ckptExtended.dtxCheckpointLen > 0)
		{
			appendStringInfo(buf,
				 ", checkpoint record data length = %u, DTX committed count %d, DTX data length %u",
							 XLogRecGetDataLen(record),
							 ckptExtended.dtxCheckpoint->committedCount,
							 ckptExtended.dtxCheckpointLen);
			if (ckptExtended.ptas != NULL)
				appendStringInfo(buf,
								 ", prepared transaction agg state count = %d",
								 ckptExtended.ptas->count);
		}
	}
	else if (info == XLOG_NEXTOID)
	{
		Oid			nextOid;

		memcpy(&nextOid, rec, sizeof(Oid));
		appendStringInfo(buf, "%u", nextOid);
	}
	else if (info == XLOG_NEXTRELFILENODE)
	{
		Oid			nextRelfilenode;

		memcpy(&nextRelfilenode, rec, sizeof(Oid));
		appendStringInfo(buf, "%u", nextRelfilenode);
	}
	else if (info == XLOG_RESTORE_POINT)
	{
		xl_restore_point *xlrec = (xl_restore_point *) rec;

		appendStringInfoString(buf, xlrec->rp_name);
	}
	else if (info == XLOG_FPI || info == XLOG_FPI_FOR_HINT)
	{
		/* no further information to print */
	}
	else if (info == XLOG_BACKUP_END)
	{
		XLogRecPtr	startpoint;

		memcpy(&startpoint, rec, sizeof(XLogRecPtr));
		appendStringInfo(buf, "%X/%X",
						 (uint32) (startpoint >> 32), (uint32) startpoint);
	}
	else if (info == XLOG_PARAMETER_CHANGE)
	{
		xl_parameter_change xlrec;
		const char *wal_level_str;
		const struct config_enum_entry *entry;

		memcpy(&xlrec, rec, sizeof(xl_parameter_change));

		/* Find a string representation for wal_level */
		wal_level_str = "?";
		for (entry = wal_level_options; entry->name; entry++)
		{
			if (entry->val == xlrec.wal_level)
			{
				wal_level_str = entry->name;
				break;
			}
		}

		appendStringInfo(buf, "max_connections=%d max_worker_processes=%d "
						 "max_prepared_xacts=%d max_locks_per_xact=%d "
						 "wal_level=%s wal_log_hints=%s "
						 "track_commit_timestamp=%s",
						 xlrec.MaxConnections,
						 xlrec.max_worker_processes,
						 xlrec.max_prepared_xacts,
						 xlrec.max_locks_per_xact,
						 wal_level_str,
						 xlrec.wal_log_hints ? "on" : "off",
						 xlrec.track_commit_timestamp ? "on" : "off");
	}
	else if (info == XLOG_FPW_CHANGE)
	{
		bool		fpw;

		memcpy(&fpw, rec, sizeof(bool));
		appendStringInfoString(buf, fpw ? "true" : "false");
	}
	else if (info == XLOG_END_OF_RECOVERY)
	{
		xl_end_of_recovery xlrec;

		memcpy(&xlrec, rec, sizeof(xl_end_of_recovery));
		appendStringInfo(buf, "tli %u; prev tli %u; time %s",
						 xlrec.ThisTimeLineID, xlrec.PrevTimeLineID,
						 timestamptz_to_str(xlrec.end_time));
	}
}

const char *
xlog_identify(uint8 info)
{
	const char *id = NULL;

	switch (info & ~XLR_INFO_MASK)
	{
		case XLOG_CHECKPOINT_SHUTDOWN:
			id = "CHECKPOINT_SHUTDOWN";
			break;
		case XLOG_CHECKPOINT_ONLINE:
			id = "CHECKPOINT_ONLINE";
			break;
		case XLOG_NOOP:
			id = "NOOP";
			break;
		case XLOG_NEXTOID:
			id = "NEXTOID";
			break;
		case XLOG_NEXTRELFILENODE:
			id = "NEXTRELFILENODE";
			break;
		case XLOG_SWITCH:
			id = "SWITCH";
			break;
		case XLOG_BACKUP_END:
			id = "BACKUP_END";
			break;
		case XLOG_PARAMETER_CHANGE:
			id = "PARAMETER_CHANGE";
			break;
		case XLOG_RESTORE_POINT:
			id = "RESTORE_POINT";
			break;
		case XLOG_FPW_CHANGE:
			id = "FPW_CHANGE";
			break;
		case XLOG_END_OF_RECOVERY:
			id = "END_OF_RECOVERY";
			break;
		case XLOG_FPI:
			id = "FPI";
			break;
		case XLOG_FPI_FOR_HINT:
			id = "FPI_FOR_HINT";
			break;
	}

	return id;
}<|MERGE_RESOLUTION|>--- conflicted
+++ resolved
@@ -51,7 +51,6 @@
 		/* Special (for bootstrap, xlog switch, maybe others) */
 		ckptExtended->dtxCheckpoint = NULL;
 		ckptExtended->dtxCheckpointLen = 0;
-		ckptExtended->ptas = NULL;
 		return;
 	}
 
@@ -66,24 +65,7 @@
 	ckptExtended->dtxCheckpointLen =
 		TMGXACT_CHECKPOINT_BYTES((ckptExtended->dtxCheckpoint)->committedCount);
 
-	/*
-	 * The master prepared transaction aggregate state (ptas) will be skipped
-	 * when gp_before_filespace_setup is ON.
-	 */
-	if (remainderLen > ckptExtended->dtxCheckpointLen)
-	{
-		current_record_ptr = current_record_ptr + ckptExtended->dtxCheckpointLen;
-		remainderLen -= ckptExtended->dtxCheckpointLen;
-
-		/* Finally, point to prepared transaction information */
-		ckptExtended->ptas = (prepared_transaction_agg_state *) current_record_ptr;
-		Assert(remainderLen == PREPARED_TRANSACTION_CHECKPOINT_BYTES(ckptExtended->ptas->count));
-	}
-	else
-	{
-		Assert(remainderLen == ckptExtended->dtxCheckpointLen);
-		ckptExtended->ptas = NULL;
-	}
+	Assert(remainderLen == ckptExtended->dtxCheckpointLen);
 }
 
 void
@@ -100,11 +82,7 @@
 		CheckpointExtendedRecord ckptExtended;
 
 		appendStringInfo(buf, "redo %X/%X; "
-<<<<<<< HEAD
-						 "tli %u; prev tli %u; fpw %s; xid %u/%u; oid %u; relfilenode %u; multi %u; offset %u; "
-=======
-						 "tli %u; prev tli %u; fpw %s; xid %u:%u; oid %u; multi %u; offset %u; "
->>>>>>> b5bce6c1
+						 "tli %u; prev tli %u; fpw %s; xid %u:%u; oid %u; relfilenode %u; multi %u; offset %u; "
 						 "oldest xid %u in DB %u; oldest multi %u in DB %u; "
 						 "oldest/newest commit timestamp xid: %u/%u; "
 						 "oldest running xid %u; %s",
@@ -135,10 +113,6 @@
 							 XLogRecGetDataLen(record),
 							 ckptExtended.dtxCheckpoint->committedCount,
 							 ckptExtended.dtxCheckpointLen);
-			if (ckptExtended.ptas != NULL)
-				appendStringInfo(buf,
-								 ", prepared transaction agg state count = %d",
-								 ckptExtended.ptas->count);
 		}
 	}
 	else if (info == XLOG_NEXTOID)
