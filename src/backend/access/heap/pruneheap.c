/*-------------------------------------------------------------------------
 *
 * pruneheap.c
 *	  heap page pruning and HOT-chain management code
 *
 * Portions Copyright (c) 1996-2021, PostgreSQL Global Development Group
 * Portions Copyright (c) 1994, Regents of the University of California
 *
 *
 * IDENTIFICATION
 *	  src/backend/access/heap/pruneheap.c
 *
 *-------------------------------------------------------------------------
 */
#include "postgres.h"

#include "access/heapam.h"
#include "access/heapam_xlog.h"
#include "access/htup_details.h"
#include "access/transam.h"
#include "access/xlog.h"
#include "catalog/catalog.h"
#include "miscadmin.h"
#include "pgstat.h"
#include "storage/bufmgr.h"
#include "utils/snapmgr.h"
#include "utils/rel.h"
#include "utils/snapmgr.h"

/* Working data for heap_page_prune and subroutines */
typedef struct
{
	Relation	rel;

	/* tuple visibility test, initialized for the relation */
	GlobalVisState *vistest;

	/*
	 * Thresholds set by TransactionIdLimitedForOldSnapshots() if they have
	 * been computed (done on demand, and only if
	 * OldSnapshotThresholdActive()). The first time a tuple is about to be
	 * removed based on the limited horizon, old_snap_used is set to true, and
	 * SetOldSnapshotThresholdTimestamp() is called. See
	 * heap_prune_satisfies_vacuum().
	 */
	TimestampTz old_snap_ts;
	TransactionId old_snap_xmin;
	bool		old_snap_used;

	TransactionId new_prune_xid;	/* new prune hint value for page */
	TransactionId latestRemovedXid; /* latest xid to be removed by this prune */
	int			nredirected;	/* numbers of entries in arrays below */
	int			ndead;
	int			nunused;
	/* arrays that accumulate indexes of items to be changed */
	OffsetNumber redirected[MaxHeapTuplesPerPage * 2];
	OffsetNumber nowdead[MaxHeapTuplesPerPage];
	OffsetNumber nowunused[MaxHeapTuplesPerPage];

	/*
	 * marked[i] is true if item i is entered in one of the above arrays.
	 *
	 * This needs to be MaxHeapTuplesPerPage + 1 long as FirstOffsetNumber is
	 * 1. Otherwise every access would need to subtract 1.
	 */
	bool		marked[MaxHeapTuplesPerPage + 1];

	/*
	 * Tuple visibility is only computed once for each tuple, for correctness
	 * and efficiency reasons; see comment in heap_page_prune() for
	 * details. This is of type int8[,] intead of HTSV_Result[], so we can use
	 * -1 to indicate no visibility has been computed, e.g. for LP_DEAD items.
	 *
	 * Same indexing as ->marked.
	 */
	int8		htsv[MaxHeapTuplesPerPage + 1];
} PruneState;

/* Local functions */
static HTSV_Result heap_prune_satisfies_vacuum(PruneState *prstate,
											   HeapTuple tup,
											   Buffer buffer);
static int	heap_prune_chain(Buffer buffer,
							 OffsetNumber rootoffnum,
							 PruneState *prstate);
static void heap_prune_record_prunable(PruneState *prstate, TransactionId xid);
static void heap_prune_record_redirect(PruneState *prstate,
									   OffsetNumber offnum, OffsetNumber rdoffnum);
static void heap_prune_record_dead(PruneState *prstate, OffsetNumber offnum);
static void heap_prune_record_unused(PruneState *prstate, OffsetNumber offnum);


/*
 * Optionally prune and repair fragmentation in the specified page.
 *
 * This is an opportunistic function.  It will perform housekeeping
 * only if the page heuristically looks like a candidate for pruning and we
 * can acquire buffer cleanup lock without blocking.
 *
 * Note: this is called quite often.  It's important that it fall out quickly
 * if there's not any use in pruning.
 *
 * Caller must have pin on the buffer, and must *not* have a lock on it.
 */
void
heap_page_prune_opt(Relation relation, Buffer buffer)
{
	Page		page = BufferGetPage(buffer);
	TransactionId prune_xid;
	GlobalVisState *vistest;
	TransactionId limited_xmin = InvalidTransactionId;
	TimestampTz limited_ts = 0;
	Size		minfree;

	/*
	 * We can't write WAL in recovery mode, so there's no point trying to
	 * clean the page. The primary will likely issue a cleaning WAL record
	 * soon anyway, so this is no particular loss.
	 */
	if (RecoveryInProgress())
		return;

	/*
	 * XXX: Magic to keep old_snapshot_threshold tests appear "working". They
	 * currently are broken, and discussion of what to do about them is
	 * ongoing. See
	 * https://www.postgresql.org/message-id/20200403001235.e6jfdll3gh2ygbuc%40alap3.anarazel.de
	 */
	if (old_snapshot_threshold == 0)
		SnapshotTooOldMagicForTest();

	/*
	 * First check whether there's any chance there's something to prune,
	 * determining the appropriate horizon is a waste if there's no prune_xid
	 * (i.e. no updates/deletes left potentially dead tuples around).
	 */
	prune_xid = ((PageHeader) page)->pd_prune_xid;
	if (!TransactionIdIsValid(prune_xid))
		return;

	/*
	 * Check whether prune_xid indicates that there may be dead rows that can
	 * be cleaned up.
	 *
	 * It is OK to check the old snapshot limit before acquiring the cleanup
	 * lock because the worst that can happen is that we are not quite as
	 * aggressive about the cleanup (by however many transaction IDs are
	 * consumed between this point and acquiring the lock).  This allows us to
	 * save significant overhead in the case where the page is found not to be
	 * prunable.
	 *
	 * Even if old_snapshot_threshold is set, we first check whether the page
	 * can be pruned without. Both because
	 * TransactionIdLimitedForOldSnapshots() is not cheap, and because not
	 * unnecessarily relying on old_snapshot_threshold avoids causing
	 * conflicts.
	 */
	vistest = GlobalVisTestFor(relation);

	if (!GlobalVisTestIsRemovableXid(vistest, prune_xid))
	{
		if (!OldSnapshotThresholdActive())
			return;

		if (!TransactionIdLimitedForOldSnapshots(GlobalVisTestNonRemovableHorizon(vistest),
												 relation,
												 &limited_xmin, &limited_ts))
			return;

		if (!TransactionIdPrecedes(prune_xid, limited_xmin))
			return;
	}

	/*
	 * We prune when a previous UPDATE failed to find enough space on the page
	 * for a new tuple version, or when free space falls below the relation's
	 * fill-factor target (but not less than 10%).
	 *
	 * Checking free space here is questionable since we aren't holding any
	 * lock on the buffer; in the worst case we could get a bogus answer. It's
	 * unlikely to be *seriously* wrong, though, since reading either pd_lower
	 * or pd_upper is probably atomic.  Avoiding taking a lock seems more
	 * important than sometimes getting a wrong answer in what is after all
	 * just a heuristic estimate.
	 */
	minfree = RelationGetTargetPageFreeSpace(relation,
											 HEAP_DEFAULT_FILLFACTOR);
	minfree = Max(minfree, BLCKSZ / 10);

	if (PageIsFull(page) || PageGetHeapFreeSpace(page) < minfree)
	{
		/* OK, try to get exclusive buffer lock */
		if (!ConditionalLockBufferForCleanup(buffer))
			return;

		/*
		 * Now that we have buffer lock, get accurate information about the
		 * page's free space, and recheck the heuristic about whether to
		 * prune. (We needn't recheck PageIsPrunable, since no one else could
		 * have pruned while we hold pin.)
		 */
		if (PageIsFull(page) || PageGetHeapFreeSpace(page) < minfree)
		{
			/* OK to prune */
			(void) heap_page_prune(relation, buffer, vistest,
								   limited_xmin, limited_ts,
								   true, NULL);
		}

		/* And release buffer lock */
		LockBuffer(buffer, BUFFER_LOCK_UNLOCK);
	}
}


/*
 * Prune and repair fragmentation in the specified page.
 *
 * Caller must have pin and buffer cleanup lock on the page.
 *
 * vistest is used to distinguish whether tuples are DEAD or RECENTLY_DEAD
 * (see heap_prune_satisfies_vacuum and
 * HeapTupleSatisfiesVacuum). old_snap_xmin / old_snap_ts need to
 * either have been set by TransactionIdLimitedForOldSnapshots, or
 * InvalidTransactionId/0 respectively.
 *
 * If report_stats is true then we send the number of reclaimed heap-only
 * tuples to pgstats.  (This must be false during vacuum, since vacuum will
 * send its own new total to pgstats, and we don't want this delta applied
 * on top of that.)
 *
 * off_loc is the offset location required by the caller to use in error
 * callback.
 *
 * Returns the number of tuples deleted from the page during this call.
 */
int
heap_page_prune(Relation relation, Buffer buffer,
				GlobalVisState *vistest,
				TransactionId old_snap_xmin,
				TimestampTz old_snap_ts,
				bool report_stats,
				OffsetNumber *off_loc)
{
	int			ndeleted = 0;
	Page		page = BufferGetPage(buffer);
	OffsetNumber offnum,
				maxoff;
	PruneState	prstate;
	HeapTupleData tup;

	/*
	 * Our strategy is to scan the page and make lists of items to change,
	 * then apply the changes within a critical section.  This keeps as much
	 * logic as possible out of the critical section, and also ensures that
	 * WAL replay will work the same as the normal case.
	 *
	 * First, initialize the new pd_prune_xid value to zero (indicating no
	 * prunable tuples).  If we find any tuples which may soon become
	 * prunable, we will save the lowest relevant XID in new_prune_xid. Also
	 * initialize the rest of our working state.
	 */
	prstate.new_prune_xid = InvalidTransactionId;
	prstate.rel = relation;
	prstate.vistest = vistest;
	prstate.old_snap_xmin = old_snap_xmin;
	prstate.old_snap_ts = old_snap_ts;
	prstate.old_snap_used = false;
	prstate.latestRemovedXid = InvalidTransactionId;
	prstate.nredirected = prstate.ndead = prstate.nunused = 0;
	memset(prstate.marked, 0, sizeof(prstate.marked));

	maxoff = PageGetMaxOffsetNumber(page);
	tup.t_tableOid = RelationGetRelid(prstate.rel);

	/*
	 * Determine HTSV for all tuples.
	 *
	 * This is required for correctness to deal with cases where running HTSV
	 * twice could result in different results (e.g. RECENTLY_DEAD can turn to
	 * DEAD if another checked item causes GlobalVisTestIsRemovableFullXid()
	 * to update the horizon, INSERT_IN_PROGRESS can change to DEAD if the
	 * inserting transaction aborts, ...). That in turn could cause
	 * heap_prune_chain() to behave incorrectly if a tuple is reached twice,
	 * once directly via a heap_prune_chain() and once following a HOT chain.
	 *
	 * It's also good for performance. Most commonly tuples within a page are
	 * stored at decreasing offsets (while the items are stored at increasing
	 * offsets). When processing all tuples on a page this leads to reading
	 * memory at decreasing offsets within a page, with a variable stride.
	 * That's hard for CPU prefetchers to deal with. Processing the items in
	 * reverse order (and thus the tuples in increasing order) increases
	 * prefetching efficiency significantly / decreases the number of cache
	 * misses.
	 */
	for (offnum = maxoff;
		 offnum >= FirstOffsetNumber;
		 offnum = OffsetNumberPrev(offnum))
	{
		ItemId		itemid = PageGetItemId(page, offnum);
		HeapTupleHeader htup;

		/* Nothing to do if slot doesn't contain a tuple */
		if (!ItemIdIsNormal(itemid))
		{
			prstate.htsv[offnum] = -1;
			continue;
		}

		htup = (HeapTupleHeader) PageGetItem(page, itemid);
		tup.t_data = htup;
		tup.t_len = ItemIdGetLength(itemid);
		ItemPointerSet(&(tup.t_self), BufferGetBlockNumber(buffer), offnum);

		/*
		 * Set the offset number so that we can display it along with any
		 * error that occurred while processing this tuple.
		 */
		if (off_loc)
			*off_loc = offnum;

		prstate.htsv[offnum] = heap_prune_satisfies_vacuum(&prstate, &tup,
														   buffer);
	}

	/* Scan the page */
	for (offnum = FirstOffsetNumber;
		 offnum <= maxoff;
		 offnum = OffsetNumberNext(offnum))
	{
		ItemId		itemid;

		/* Ignore items already processed as part of an earlier chain */
		if (prstate.marked[offnum])
			continue;

		/* see preceding loop */
		if (off_loc)
			*off_loc = offnum;

		/* Nothing to do if slot is empty or already dead */
		itemid = PageGetItemId(page, offnum);
		if (!ItemIdIsUsed(itemid) || ItemIdIsDead(itemid))
			continue;

		/* Process this item or chain of items */
		ndeleted += heap_prune_chain(buffer, offnum, &prstate);
	}

	/* Clear the offset information once we have processed the given page. */
	if (off_loc)
		*off_loc = InvalidOffsetNumber;

	/* Any error while applying the changes is critical */
	START_CRIT_SECTION();

	/* Have we found any prunable items? */
	if (prstate.nredirected > 0 || prstate.ndead > 0 || prstate.nunused > 0)
	{
		/*
		 * Apply the planned item changes, then repair page fragmentation, and
		 * update the page's hint bit about whether it has free line pointers.
		 */
		heap_page_prune_execute(buffer,
								prstate.redirected, prstate.nredirected,
								prstate.nowdead, prstate.ndead,
								prstate.nowunused, prstate.nunused);

		/*
		 * Update the page's pd_prune_xid field to either zero, or the lowest
		 * XID of any soon-prunable tuple.
		 */
		((PageHeader) page)->pd_prune_xid = prstate.new_prune_xid;

		/*
		 * Also clear the "page is full" flag, since there's no point in
		 * repeating the prune/defrag process until something else happens to
		 * the page.
		 */
		PageClearFull(page);

		MarkBufferDirty(buffer);

		/*
		 * Emit a WAL XLOG_HEAP2_PRUNE record showing what we did
		 */
		if (RelationNeedsWAL(relation))
		{
			xl_heap_prune xlrec;
			XLogRecPtr	recptr;

			xlrec.latestRemovedXid = prstate.latestRemovedXid;
			xlrec.nredirected = prstate.nredirected;
			xlrec.ndead = prstate.ndead;

			XLogBeginInsert();
			XLogRegisterData((char *) &xlrec, SizeOfHeapPrune);

			XLogRegisterBuffer(0, buffer, REGBUF_STANDARD);

			/*
			 * The OffsetNumber arrays are not actually in the buffer, but we
			 * pretend that they are.  When XLogInsert stores the whole
			 * buffer, the offset arrays need not be stored too.
			 */
			if (prstate.nredirected > 0)
				XLogRegisterBufData(0, (char *) prstate.redirected,
									prstate.nredirected *
									sizeof(OffsetNumber) * 2);

			if (prstate.ndead > 0)
				XLogRegisterBufData(0, (char *) prstate.nowdead,
									prstate.ndead * sizeof(OffsetNumber));

			if (prstate.nunused > 0)
				XLogRegisterBufData(0, (char *) prstate.nowunused,
									prstate.nunused * sizeof(OffsetNumber));

			recptr = XLogInsert(RM_HEAP2_ID, XLOG_HEAP2_PRUNE);

			PageSetLSN(BufferGetPage(buffer), recptr);
		}
	}
	else
	{
		/*
		 * If we didn't prune anything, but have found a new value for the
		 * pd_prune_xid field, update it and mark the buffer dirty. This is
		 * treated as a non-WAL-logged hint.
		 *
		 * Also clear the "page is full" flag if it is set, since there's no
		 * point in repeating the prune/defrag process until something else
		 * happens to the page.
		 */
		if (((PageHeader) page)->pd_prune_xid != prstate.new_prune_xid ||
			PageIsFull(page))
		{
			((PageHeader) page)->pd_prune_xid = prstate.new_prune_xid;
			PageClearFull(page);
			MarkBufferDirtyHint(buffer, true);
		}
	}

	END_CRIT_SECTION();

	/*
	 * If requested, report the number of tuples reclaimed to pgstats. This is
	 * ndeleted minus ndead, because we don't want to count a now-DEAD root
	 * item as a deletion for this purpose.
	 */
	if (report_stats && ndeleted > prstate.ndead)
		pgstat_update_heap_dead_tuples(relation, ndeleted - prstate.ndead);

	/*
	 * XXX Should we update the FSM information of this page ?
	 *
	 * There are two schools of thought here. We may not want to update FSM
	 * information so that the page is not used for unrelated UPDATEs/INSERTs
	 * and any free space in this page will remain available for further
	 * UPDATEs in *this* page, thus improving chances for doing HOT updates.
	 *
	 * But for a large table and where a page does not receive further UPDATEs
	 * for a long time, we might waste this space by not updating the FSM
	 * information. The relation may get extended and fragmented further.
	 *
	 * One possibility is to leave "fillfactor" worth of space in this page
	 * and update FSM with the remaining space.
	 */

	return ndeleted;
}


/*
 * Perform visibility checks for heap pruning.
 *
 * This is more complicated than just using GlobalVisTestIsRemovableXid()
 * because of old_snapshot_threshold. We only want to increase the threshold
 * that triggers errors for old snapshots when we actually decide to remove a
 * row based on the limited horizon.
 *
 * Due to its cost we also only want to call
 * TransactionIdLimitedForOldSnapshots() if necessary, i.e. we might not have
 * done so in heap_hot_prune_opt() if pd_prune_xid was old enough. But we
 * still want to be able to remove rows that are too new to be removed
 * according to prstate->vistest, but that can be removed based on
 * old_snapshot_threshold. So we call TransactionIdLimitedForOldSnapshots() on
 * demand in here, if appropriate.
 */
static HTSV_Result
heap_prune_satisfies_vacuum(PruneState *prstate, HeapTuple tup, Buffer buffer)
{
	HTSV_Result res;
	TransactionId dead_after;

	res = HeapTupleSatisfiesVacuumHorizon(tup, buffer, &dead_after);

	if (res != HEAPTUPLE_RECENTLY_DEAD)
		return res;

	/*
	 * If we are already relying on the limited xmin, there is no need to
	 * delay doing so anymore.
	 */
	if (prstate->old_snap_used)
	{
		Assert(TransactionIdIsValid(prstate->old_snap_xmin));

		if (TransactionIdPrecedes(dead_after, prstate->old_snap_xmin))
			res = HEAPTUPLE_DEAD;
		return res;
	}

	/*
	 * First check if GlobalVisTestIsRemovableXid() is sufficient to find the
	 * row dead. If not, and old_snapshot_threshold is enabled, try to use the
	 * lowered horizon.
	 */
	if (GlobalVisTestIsRemovableXid(prstate->vistest, dead_after))
		res = HEAPTUPLE_DEAD;
	else if (OldSnapshotThresholdActive())
	{
		/* haven't determined limited horizon yet, requests */
		if (!TransactionIdIsValid(prstate->old_snap_xmin))
		{
			TransactionId horizon =
			GlobalVisTestNonRemovableHorizon(prstate->vistest);

			TransactionIdLimitedForOldSnapshots(horizon, prstate->rel,
												&prstate->old_snap_xmin,
												&prstate->old_snap_ts);
		}

		if (TransactionIdIsValid(prstate->old_snap_xmin) &&
			TransactionIdPrecedes(dead_after, prstate->old_snap_xmin))
		{
			/*
			 * About to remove row based on snapshot_too_old. Need to raise
			 * the threshold so problematic accesses would error.
			 */
			Assert(!prstate->old_snap_used);
			SetOldSnapshotThresholdTimestamp(prstate->old_snap_ts,
											 prstate->old_snap_xmin);
			prstate->old_snap_used = true;
			res = HEAPTUPLE_DEAD;
		}
	}

	return res;
}


/*
 * Prune specified line pointer or a HOT chain originating at line pointer.
 *
 * If the item is an index-referenced tuple (i.e. not a heap-only tuple),
 * the HOT chain is pruned by removing all DEAD tuples at the start of the HOT
 * chain.  We also prune any RECENTLY_DEAD tuples preceding a DEAD tuple.
 * This is OK because a RECENTLY_DEAD tuple preceding a DEAD tuple is really
 * DEAD, our visibility test is just too coarse to detect it.
 *
 * The root line pointer is redirected to the tuple immediately after the
 * latest DEAD tuple.  If all tuples in the chain are DEAD, the root line
 * pointer is marked LP_DEAD.  (This includes the case of a DEAD simple
 * tuple, which we treat as a chain of length 1.)
 *
 * We don't actually change the page here. We just add entries to the arrays in
 * prstate showing the changes to be made.  Items to be redirected are added
 * to the redirected[] array (two entries per redirection); items to be set to
 * LP_DEAD state are added to nowdead[]; and items to be set to LP_UNUSED
 * state are added to nowunused[].
 *
 * Returns the number of tuples (to be) deleted from the page.
 */
static int
heap_prune_chain(Buffer buffer, OffsetNumber rootoffnum, PruneState *prstate)
{
	int			ndeleted = 0;
	Page		dp = (Page) BufferGetPage(buffer);
	TransactionId priorXmax = InvalidTransactionId;
	ItemId		rootlp;
	HeapTupleHeader htup;
	OffsetNumber latestdead = InvalidOffsetNumber,
				maxoff = PageGetMaxOffsetNumber(dp),
				offnum;
	OffsetNumber chainitems[MaxHeapTuplesPerPage];
	int			nchain = 0,
				i;

	rootlp = PageGetItemId(dp, rootoffnum);

	/*
	 * If it's a heap-only tuple, then it is not the start of a HOT chain.
	 */
	if (ItemIdIsNormal(rootlp))
	{
		Assert(prstate->htsv[rootoffnum] != -1);
		htup = (HeapTupleHeader) PageGetItem(dp, rootlp);

		if (HeapTupleHeaderIsHeapOnly(htup))
		{
			/*
			 * If the tuple is DEAD and doesn't chain to anything else, mark
			 * it unused immediately.  (If it does chain, we can only remove
			 * it as part of pruning its chain.)
			 *
			 * We need this primarily to handle aborted HOT updates, that is,
			 * XMIN_INVALID heap-only tuples.  Those might not be linked to by
			 * any chain, since the parent tuple might be re-updated before
			 * any pruning occurs.  So we have to be able to reap them
			 * separately from chain-pruning.  (Note that
			 * HeapTupleHeaderIsHotUpdated will never return true for an
			 * XMIN_INVALID tuple, so this code will work even when there were
			 * sequential updates within the aborted transaction.)
			 *
			 * Note that we might first arrive at a dead heap-only tuple
			 * either here or while following a chain below.  Whichever path
			 * gets there first will mark the tuple unused.
			 */
<<<<<<< HEAD
			if (HeapTupleSatisfiesVacuum(relation, &tup, OldestXmin, buffer)
				== HEAPTUPLE_DEAD && !HeapTupleHeaderIsHotUpdated(htup))
=======
			if (prstate->htsv[rootoffnum] == HEAPTUPLE_DEAD &&
				!HeapTupleHeaderIsHotUpdated(htup))
>>>>>>> d457cb4e
			{
				heap_prune_record_unused(prstate, rootoffnum);
				HeapTupleHeaderAdvanceLatestRemovedXid(htup,
													   &prstate->latestRemovedXid);
				ndeleted++;
			}

			/* Nothing more to do */
			return ndeleted;
		}
	}

	/* Start from the root tuple */
	offnum = rootoffnum;

	/* while not end of the chain */
	for (;;)
	{
		ItemId		lp;
		bool		tupdead,
					recent_dead;

		/* Some sanity checks */
		if (offnum < FirstOffsetNumber || offnum > maxoff)
			break;

		/* If item is already processed, stop --- it must not be same chain */
		if (prstate->marked[offnum])
			break;

		lp = PageGetItemId(dp, offnum);

		/* Unused item obviously isn't part of the chain */
		if (!ItemIdIsUsed(lp))
			break;

		/*
		 * If we are looking at the redirected root line pointer, jump to the
		 * first normal tuple in the chain.  If we find a redirect somewhere
		 * else, stop --- it must not be same chain.
		 */
		if (ItemIdIsRedirected(lp))
		{
			if (nchain > 0)
				break;			/* not at start of chain */
			chainitems[nchain++] = offnum;
			offnum = ItemIdGetRedirect(rootlp);
			continue;
		}

		/*
		 * Likewise, a dead line pointer can't be part of the chain. (We
		 * already eliminated the case of dead root tuple outside this
		 * function.)
		 */
		if (ItemIdIsDead(lp))
			break;

		Assert(ItemIdIsNormal(lp));
		Assert(prstate->htsv[offnum] != -1);
		htup = (HeapTupleHeader) PageGetItem(dp, lp);

		/*
		 * Check the tuple XMIN against prior XMAX, if any
		 */
		if (TransactionIdIsValid(priorXmax) &&
			!TransactionIdEquals(HeapTupleHeaderGetXmin(htup), priorXmax))
			break;

		/*
		 * OK, this tuple is indeed a member of the chain.
		 */
		chainitems[nchain++] = offnum;

		/*
		 * Check tuple's visibility status.
		 */
		tupdead = recent_dead = false;

<<<<<<< HEAD
		switch (HeapTupleSatisfiesVacuum(relation, &tup, OldestXmin, buffer))
=======
		switch ((HTSV_Result) prstate->htsv[offnum])
>>>>>>> d457cb4e
		{
			case HEAPTUPLE_DEAD:
				tupdead = true;
				break;

			case HEAPTUPLE_RECENTLY_DEAD:
				recent_dead = true;

				/*
				 * This tuple may soon become DEAD.  Update the hint field so
				 * that the page is reconsidered for pruning in future.
				 */
				heap_prune_record_prunable(prstate,
										   HeapTupleHeaderGetUpdateXid(htup));
				break;

			case HEAPTUPLE_DELETE_IN_PROGRESS:

				/*
				 * This tuple may soon become DEAD.  Update the hint field so
				 * that the page is reconsidered for pruning in future.
				 */
				heap_prune_record_prunable(prstate,
										   HeapTupleHeaderGetUpdateXid(htup));
				break;

			case HEAPTUPLE_LIVE:
			case HEAPTUPLE_INSERT_IN_PROGRESS:

				/*
				 * If we wanted to optimize for aborts, we might consider
				 * marking the page prunable when we see INSERT_IN_PROGRESS.
				 * But we don't.  See related decisions about when to mark the
				 * page prunable in heapam.c.
				 */
				break;

			default:
				elog(ERROR, "unexpected HeapTupleSatisfiesVacuum result");
				break;
		}

		/*
		 * Remember the last DEAD tuple seen.  We will advance past
		 * RECENTLY_DEAD tuples just in case there's a DEAD one after them;
		 * but we can't advance past anything else.  (XXX is it really worth
		 * continuing to scan beyond RECENTLY_DEAD?  The case where we will
		 * find another DEAD tuple is a fairly unusual corner case.)
		 */
		if (tupdead)
		{
			latestdead = offnum;
			HeapTupleHeaderAdvanceLatestRemovedXid(htup,
												   &prstate->latestRemovedXid);
		}
		else if (!recent_dead)
			break;

		/*
		 * If the tuple is not HOT-updated, then we are at the end of this
		 * HOT-update chain.
		 */
		if (!HeapTupleHeaderIsHotUpdated(htup))
			break;

		/* HOT implies it can't have moved to different partition */
		Assert(!HeapTupleHeaderIndicatesMovedPartitions(htup));

		/*
		 * Advance to next chain member.
		 */
		Assert(ItemPointerGetBlockNumber(&htup->t_ctid) ==
			   BufferGetBlockNumber(buffer));
		offnum = ItemPointerGetOffsetNumber(&htup->t_ctid);
		priorXmax = HeapTupleHeaderGetUpdateXid(htup);
	}

	/*
	 * If we found a DEAD tuple in the chain, adjust the HOT chain so that all
	 * the DEAD tuples at the start of the chain are removed and the root line
	 * pointer is appropriately redirected.
	 */
	if (OffsetNumberIsValid(latestdead))
	{
		/*
		 * Mark as unused each intermediate item that we are able to remove
		 * from the chain.
		 *
		 * When the previous item is the last dead tuple seen, we are at the
		 * right candidate for redirection.
		 */
		for (i = 1; (i < nchain) && (chainitems[i - 1] != latestdead); i++)
		{
			heap_prune_record_unused(prstate, chainitems[i]);
			ndeleted++;
		}

		/*
		 * If the root entry had been a normal tuple, we are deleting it, so
		 * count it in the result.  But changing a redirect (even to DEAD
		 * state) doesn't count.
		 */
		if (ItemIdIsNormal(rootlp))
			ndeleted++;

		/*
		 * If the DEAD tuple is at the end of the chain, the entire chain is
		 * dead and the root line pointer can be marked dead.  Otherwise just
		 * redirect the root to the correct chain member.
		 */
		if (i >= nchain)
			heap_prune_record_dead(prstate, rootoffnum);
		else
			heap_prune_record_redirect(prstate, rootoffnum, chainitems[i]);
	}
	else if (nchain < 2 && ItemIdIsRedirected(rootlp))
	{
		/*
		 * We found a redirect item that doesn't point to a valid follow-on
		 * item.  This can happen if the loop in heap_page_prune caused us to
		 * visit the dead successor of a redirect item before visiting the
		 * redirect item.  We can clean up by setting the redirect item to
		 * DEAD state.
		 */
		heap_prune_record_dead(prstate, rootoffnum);
	}

	return ndeleted;
}

/* Record lowest soon-prunable XID */
static void
heap_prune_record_prunable(PruneState *prstate, TransactionId xid)
{
	/*
	 * This should exactly match the PageSetPrunable macro.  We can't store
	 * directly into the page header yet, so we update working state.
	 */
	Assert(TransactionIdIsNormal(xid));
	if (!TransactionIdIsValid(prstate->new_prune_xid) ||
		TransactionIdPrecedes(xid, prstate->new_prune_xid))
		prstate->new_prune_xid = xid;
}

/* Record line pointer to be redirected */
static void
heap_prune_record_redirect(PruneState *prstate,
						   OffsetNumber offnum, OffsetNumber rdoffnum)
{
	Assert(prstate->nredirected < MaxHeapTuplesPerPage);
	prstate->redirected[prstate->nredirected * 2] = offnum;
	prstate->redirected[prstate->nredirected * 2 + 1] = rdoffnum;
	prstate->nredirected++;
	Assert(!prstate->marked[offnum]);
	prstate->marked[offnum] = true;
	Assert(!prstate->marked[rdoffnum]);
	prstate->marked[rdoffnum] = true;
}

/* Record line pointer to be marked dead */
static void
heap_prune_record_dead(PruneState *prstate, OffsetNumber offnum)
{
	Assert(prstate->ndead < MaxHeapTuplesPerPage);
	prstate->nowdead[prstate->ndead] = offnum;
	prstate->ndead++;
	Assert(!prstate->marked[offnum]);
	prstate->marked[offnum] = true;
}

/* Record line pointer to be marked unused */
static void
heap_prune_record_unused(PruneState *prstate, OffsetNumber offnum)
{
	Assert(prstate->nunused < MaxHeapTuplesPerPage);
	prstate->nowunused[prstate->nunused] = offnum;
	prstate->nunused++;
	Assert(!prstate->marked[offnum]);
	prstate->marked[offnum] = true;
}


/*
 * Perform the actual page changes needed by heap_page_prune.
 * It is expected that the caller has a super-exclusive lock on the
 * buffer.
 */
void
heap_page_prune_execute(Buffer buffer,
						OffsetNumber *redirected, int nredirected,
						OffsetNumber *nowdead, int ndead,
						OffsetNumber *nowunused, int nunused)
{
	Page		page = (Page) BufferGetPage(buffer);
	OffsetNumber *offnum;
	int			i;

	/* Shouldn't be called unless there's something to do */
	Assert(nredirected > 0 || ndead > 0 || nunused > 0);

	/* Update all redirected line pointers */
	offnum = redirected;
	for (i = 0; i < nredirected; i++)
	{
		OffsetNumber fromoff = *offnum++;
		OffsetNumber tooff = *offnum++;
		ItemId		fromlp = PageGetItemId(page, fromoff);

		ItemIdSetRedirect(fromlp, tooff);
	}

	/* Update all now-dead line pointers */
	offnum = nowdead;
	for (i = 0; i < ndead; i++)
	{
		OffsetNumber off = *offnum++;
		ItemId		lp = PageGetItemId(page, off);

		ItemIdSetDead(lp);
	}

	/* Update all now-unused line pointers */
	offnum = nowunused;
	for (i = 0; i < nunused; i++)
	{
		OffsetNumber off = *offnum++;
		ItemId		lp = PageGetItemId(page, off);

		ItemIdSetUnused(lp);
	}

	/*
	 * Finally, repair any fragmentation, and update the page's hint bit about
	 * whether it has free pointers.
	 */
	PageRepairFragmentation(page);
}


/*
 * For all items in this page, find their respective root line pointers.
 * If item k is part of a HOT-chain with root at item j, then we set
 * root_offsets[k - 1] = j.
 *
 * The passed-in root_offsets array must have MaxHeapTuplesPerPage entries.
 * Unused entries are filled with InvalidOffsetNumber (zero).
 *
 * The function must be called with at least share lock on the buffer, to
 * prevent concurrent prune operations.
 *
 * Note: The information collected here is valid only as long as the caller
 * holds a pin on the buffer. Once pin is released, a tuple might be pruned
 * and reused by a completely unrelated tuple.
 */
void
heap_get_root_tuples(Page page, OffsetNumber *root_offsets)
{
	OffsetNumber offnum,
				maxoff;

	MemSet(root_offsets, InvalidOffsetNumber,
		   MaxHeapTuplesPerPage * sizeof(OffsetNumber));

	maxoff = PageGetMaxOffsetNumber(page);
	for (offnum = FirstOffsetNumber; offnum <= maxoff; offnum = OffsetNumberNext(offnum))
	{
		ItemId		lp = PageGetItemId(page, offnum);
		HeapTupleHeader htup;
		OffsetNumber nextoffnum;
		TransactionId priorXmax;

		/* skip unused and dead items */
		if (!ItemIdIsUsed(lp) || ItemIdIsDead(lp))
			continue;

		if (ItemIdIsNormal(lp))
		{
			htup = (HeapTupleHeader) PageGetItem(page, lp);

			/*
			 * Check if this tuple is part of a HOT-chain rooted at some other
			 * tuple. If so, skip it for now; we'll process it when we find
			 * its root.
			 */
			if (HeapTupleHeaderIsHeapOnly(htup))
				continue;

			/*
			 * This is either a plain tuple or the root of a HOT-chain.
			 * Remember it in the mapping.
			 */
			root_offsets[offnum - 1] = offnum;

			/* If it's not the start of a HOT-chain, we're done with it */
			if (!HeapTupleHeaderIsHotUpdated(htup))
				continue;

			/* Set up to scan the HOT-chain */
			nextoffnum = ItemPointerGetOffsetNumber(&htup->t_ctid);
			priorXmax = HeapTupleHeaderGetUpdateXid(htup);
		}
		else
		{
			/* Must be a redirect item. We do not set its root_offsets entry */
			Assert(ItemIdIsRedirected(lp));
			/* Set up to scan the HOT-chain */
			nextoffnum = ItemIdGetRedirect(lp);
			priorXmax = InvalidTransactionId;
		}

		/*
		 * Now follow the HOT-chain and collect other tuples in the chain.
		 *
		 * Note: Even though this is a nested loop, the complexity of the
		 * function is O(N) because a tuple in the page should be visited not
		 * more than twice, once in the outer loop and once in HOT-chain
		 * chases.
		 */
		for (;;)
		{
			/* Sanity check */
			if (nextoffnum < FirstOffsetNumber || nextoffnum > maxoff)
				break;

			lp = PageGetItemId(page, nextoffnum);

			/* Check for broken chains */
			if (!ItemIdIsNormal(lp))
				break;

			htup = (HeapTupleHeader) PageGetItem(page, lp);

			if (TransactionIdIsValid(priorXmax) &&
				!TransactionIdEquals(priorXmax, HeapTupleHeaderGetXmin(htup)))
				break;

			/* Remember the root line pointer for this item */
			root_offsets[nextoffnum - 1] = offnum;

			/* Advance to next chain member, if any */
			if (!HeapTupleHeaderIsHotUpdated(htup))
				break;

			/* HOT implies it can't have moved to different partition */
			Assert(!HeapTupleHeaderIndicatesMovedPartitions(htup));

			nextoffnum = ItemPointerGetOffsetNumber(&htup->t_ctid);
			priorXmax = HeapTupleHeaderGetUpdateXid(htup);
		}
	}
}<|MERGE_RESOLUTION|>--- conflicted
+++ resolved
@@ -77,7 +77,7 @@
 } PruneState;
 
 /* Local functions */
-static HTSV_Result heap_prune_satisfies_vacuum(PruneState *prstate,
+static HTSV_Result heap_prune_satisfies_vacuum(Relation relation, PruneState *prstate,
 											   HeapTuple tup,
 											   Buffer buffer);
 static int	heap_prune_chain(Buffer buffer,
@@ -319,7 +319,7 @@
 		if (off_loc)
 			*off_loc = offnum;
 
-		prstate.htsv[offnum] = heap_prune_satisfies_vacuum(&prstate, &tup,
+		prstate.htsv[offnum] = heap_prune_satisfies_vacuum(relation, &prstate, &tup,
 														   buffer);
 	}
 
@@ -488,12 +488,12 @@
  * demand in here, if appropriate.
  */
 static HTSV_Result
-heap_prune_satisfies_vacuum(PruneState *prstate, HeapTuple tup, Buffer buffer)
+heap_prune_satisfies_vacuum(Relation relation,PruneState *prstate, HeapTuple tup, Buffer buffer)
 {
 	HTSV_Result res;
 	TransactionId dead_after;
 
-	res = HeapTupleSatisfiesVacuumHorizon(tup, buffer, &dead_after);
+	res = HeapTupleSatisfiesVacuumHorizon(relation, tup, buffer, &dead_after);
 
 	if (res != HEAPTUPLE_RECENTLY_DEAD)
 		return res;
@@ -617,13 +617,8 @@
 			 * either here or while following a chain below.  Whichever path
 			 * gets there first will mark the tuple unused.
 			 */
-<<<<<<< HEAD
-			if (HeapTupleSatisfiesVacuum(relation, &tup, OldestXmin, buffer)
-				== HEAPTUPLE_DEAD && !HeapTupleHeaderIsHotUpdated(htup))
-=======
 			if (prstate->htsv[rootoffnum] == HEAPTUPLE_DEAD &&
 				!HeapTupleHeaderIsHotUpdated(htup))
->>>>>>> d457cb4e
 			{
 				heap_prune_record_unused(prstate, rootoffnum);
 				HeapTupleHeaderAdvanceLatestRemovedXid(htup,
@@ -703,11 +698,7 @@
 		 */
 		tupdead = recent_dead = false;
 
-<<<<<<< HEAD
-		switch (HeapTupleSatisfiesVacuum(relation, &tup, OldestXmin, buffer))
-=======
 		switch ((HTSV_Result) prstate->htsv[offnum])
->>>>>>> d457cb4e
 		{
 			case HEAPTUPLE_DEAD:
 				tupdead = true;
