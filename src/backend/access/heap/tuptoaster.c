--- conflicted
+++ resolved
@@ -8,11 +8,7 @@
  *
  *
  * IDENTIFICATION
-<<<<<<< HEAD
- *	  $PostgreSQL: pgsql/src/backend/access/heap/tuptoaster.c,v 1.66.2.1 2007/02/04 20:00:49 tgl Exp $
-=======
  *	  $PostgreSQL: pgsql/src/backend/access/heap/tuptoaster.c,v 1.67 2007/01/04 16:29:41 tgl Exp $
->>>>>>> 5a2a527b
  *
  *
  * INTERFACE ROUTINES
