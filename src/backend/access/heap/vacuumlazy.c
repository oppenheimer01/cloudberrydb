--- conflicted
+++ resolved
@@ -56,11 +56,8 @@
 #include "access/heapam_xlog.h"
 #include "access/htup_details.h"
 #include "access/multixact.h"
-<<<<<<< HEAD
 #include "access/nbtree.h"
-=======
 #include "access/parallel.h"
->>>>>>> d457cb4e
 #include "access/transam.h"
 #include "access/aosegfiles.h"
 #include "access/aocssegfiles.h"
@@ -469,13 +466,17 @@
 static int	vac_cmp_itemptr(const void *left, const void *right);
 static bool heap_page_is_all_visible(LVRelState *vacrel, Buffer buf,
 									 TransactionId *visibility_cutoff_xid, bool *all_frozen);
+#if 0
 static int	compute_parallel_vacuum_workers(LVRelState *vacrel,
 											int nrequested,
 											bool *will_parallel_vacuum);
+#endif
 static void update_index_statistics(LVRelState *vacrel);
+#if 0
 static LVParallelState *begin_parallel_vacuum(LVRelState *vacrel,
 											  BlockNumber nblocks,
 											  int nrequested);
+#endif
 static void end_parallel_vacuum(LVRelState *vacrel);
 static LVSharedIndStats *parallel_stats_for_idx(LVShared *lvshared, int getidx);
 static bool parallel_processing_is_safe(Relation indrel, LVShared *lvshared);
@@ -497,11 +498,7 @@
  *		and locked the relation.
  */
 void
-<<<<<<< HEAD
-lazy_vacuum_rel_heap(Relation onerel, VacuumParams *params,
-=======
 heap_vacuum_rel(Relation rel, VacuumParams *params,
->>>>>>> d457cb4e
 				BufferAccessStrategy bstrategy)
 {
 	LVRelState *vacrel;
@@ -553,19 +550,13 @@
 	pgstat_progress_start_command(PROGRESS_COMMAND_VACUUM,
 								  RelationGetRelid(rel));
 
-<<<<<<< HEAD
-	vac_strategy = bstrategy;
-
 	/*
 	 * MPP-23647.  Update xid limits for heap as well as appendonly
 	 * relations.  This allows setting relfrozenxid to correct value
 	 * for an appendonly (AO/CO) table.
 	 */
 
-	vacuum_set_xid_limits(onerel,
-=======
 	vacuum_set_xid_limits(rel,
->>>>>>> d457cb4e
 						  params->freeze_min_age,
 						  params->freeze_table_age,
 						  params->multixact_freeze_min_age,
@@ -1494,275 +1485,10 @@
 				flags |= VISIBILITYMAP_ALL_FROZEN;
 
 			/*
-<<<<<<< HEAD
-			 * The criteria for counting a tuple as live in this block need to
-			 * match what analyze.c's acquire_sample_rows() does, otherwise
-			 * VACUUM and ANALYZE may produce wildly different reltuples
-			 * values, e.g. when there are many recently-dead tuples.
-			 *
-			 * The logic here is a bit simpler than acquire_sample_rows(), as
-			 * VACUUM can't run inside a transaction block, which makes some
-			 * cases impossible (e.g. in-progress insert from the same
-			 * transaction).
-			 */
-			switch (HeapTupleSatisfiesVacuum(onerel, &tuple, OldestXmin, buf))
-			{
-				case HEAPTUPLE_DEAD:
-
-					/*
-					 * Ordinarily, DEAD tuples would have been removed by
-					 * heap_page_prune(), but it's possible that the tuple
-					 * state changed since heap_page_prune() looked.  In
-					 * particular an INSERT_IN_PROGRESS tuple could have
-					 * changed to DEAD if the inserter aborted.  So this
-					 * cannot be considered an error condition.
-					 *
-					 * If the tuple is HOT-updated then it must only be
-					 * removed by a prune operation; so we keep it just as if
-					 * it were RECENTLY_DEAD.  Also, if it's a heap-only
-					 * tuple, we choose to keep it, because it'll be a lot
-					 * cheaper to get rid of it in the next pruning pass than
-					 * to treat it like an indexed tuple. Finally, if index
-					 * cleanup is disabled, the second heap pass will not
-					 * execute, and the tuple will not get removed, so we must
-					 * treat it like any other dead tuple that we choose to
-					 * keep.
-					 *
-					 * If this were to happen for a tuple that actually needed
-					 * to be deleted, we'd be in trouble, because it'd
-					 * possibly leave a tuple below the relation's xmin
-					 * horizon alive.  heap_prepare_freeze_tuple() is prepared
-					 * to detect that case and abort the transaction,
-					 * preventing corruption.
-					 */
-					if (HeapTupleIsHotUpdated(&tuple) ||
-						HeapTupleIsHeapOnly(&tuple) ||
-						params->index_cleanup == VACOPT_TERNARY_DISABLED)
-						nkeep += 1;
-					else
-						tupgone = true; /* we can delete the tuple */
-					all_visible = false;
-					break;
-				case HEAPTUPLE_LIVE:
-
-					/*
-					 * Count it as live.  Not only is this natural, but it's
-					 * also what acquire_sample_rows() does.
-					 */
-					live_tuples += 1;
-
-					/*
-					 * Is the tuple definitely visible to all transactions?
-					 *
-					 * NB: Like with per-tuple hint bits, we can't set the
-					 * PD_ALL_VISIBLE flag if the inserter committed
-					 * asynchronously. See SetHintBits for more info. Check
-					 * that the tuple is hinted xmin-committed because of
-					 * that.
-					 */
-					if (all_visible)
-					{
-						TransactionId xmin;
-
-						if (!HeapTupleHeaderXminCommitted(tuple.t_data))
-						{
-							all_visible = false;
-							break;
-						}
-
-						/*
-						 * The inserter definitely committed. But is it old
-						 * enough that everyone sees it as committed?
-						 */
-						xmin = HeapTupleHeaderGetXmin(tuple.t_data);
-						if (!TransactionIdPrecedes(xmin, OldestXmin))
-						{
-							all_visible = false;
-							break;
-						}
-
-						/* Track newest xmin on page. */
-						if (TransactionIdFollows(xmin, visibility_cutoff_xid))
-							visibility_cutoff_xid = xmin;
-					}
-					break;
-				case HEAPTUPLE_RECENTLY_DEAD:
-
-					/*
-					 * If tuple is recently deleted then we must not remove it
-					 * from relation.
-					 */
-					nkeep += 1;
-					all_visible = false;
-					break;
-				case HEAPTUPLE_INSERT_IN_PROGRESS:
-
-					/*
-					 * This is an expected case during concurrent vacuum.
-					 *
-					 * We do not count these rows as live, because we expect
-					 * the inserting transaction to update the counters at
-					 * commit, and we assume that will happen only after we
-					 * report our results.  This assumption is a bit shaky,
-					 * but it is what acquire_sample_rows() does, so be
-					 * consistent.
-					 */
-					all_visible = false;
-					break;
-				case HEAPTUPLE_DELETE_IN_PROGRESS:
-					/* This is an expected case during concurrent vacuum */
-					all_visible = false;
-
-					/*
-					 * Count such rows as live.  As above, we assume the
-					 * deleting transaction will commit and update the
-					 * counters after we report.
-					 */
-					live_tuples += 1;
-					break;
-				default:
-					elog(ERROR, "unexpected HeapTupleSatisfiesVacuum result");
-					break;
-			}
-
-			if (tupgone)
-			{
-				lazy_record_dead_tuple(vacrelstats, &(tuple.t_self));
-				HeapTupleHeaderAdvanceLatestRemovedXid(tuple.t_data,
-													   &vacrelstats->latestRemovedXid);
-				tups_vacuumed += 1;
-				has_dead_tuples = true;
-			}
-			else
-			{
-				bool		tuple_totally_frozen;
-
-				num_tuples += 1;
-				hastup = true;
-
-				/*
-				 * Each non-removable tuple must be checked to see if it needs
-				 * freezing.  Note we already have exclusive buffer lock.
-				 */
-				if (heap_prepare_freeze_tuple(tuple.t_data,
-											  relfrozenxid, relminmxid,
-											  FreezeLimit, MultiXactCutoff,
-											  &frozen[nfrozen],
-											  &tuple_totally_frozen))
-					frozen[nfrozen++].offset = offnum;
-
-				if (!tuple_totally_frozen)
-					all_frozen = false;
-			}
-		}						/* scan along page */
-
-		/*
-		 * If we froze any tuples, mark the buffer dirty, and write a WAL
-		 * record recording the changes.  We must log the changes to be
-		 * crash-safe against future truncation of CLOG.
-		 */
-		if (nfrozen > 0)
-		{
-			START_CRIT_SECTION();
-
-			MarkBufferDirty(buf);
-
-			/* execute collected freezes */
-			for (i = 0; i < nfrozen; i++)
-			{
-				ItemId		itemid;
-				HeapTupleHeader htup;
-
-				itemid = PageGetItemId(page, frozen[i].offset);
-				htup = (HeapTupleHeader) PageGetItem(page, itemid);
-
-				heap_execute_freeze_tuple(htup, &frozen[i]);
-			}
-
-			/* Now WAL-log freezing if necessary */
-			if (RelationNeedsWAL(onerel))
-			{
-				XLogRecPtr	recptr;
-
-				recptr = log_heap_freeze(onerel, buf, FreezeLimit,
-										 frozen, nfrozen);
-				PageSetLSN(page, recptr);
-			}
-
-			END_CRIT_SECTION();
-		}
-
-		/*
-		 * If there are no indexes we can vacuum the page right now instead of
-		 * doing a second scan. Also we don't do that but forget dead tuples
-		 * when index cleanup is disabled.
-		 */
-		if (!vacrelstats->useindex && vacrelstats->num_dead_tuples > 0)
-		{
-			if (nindexes == 0)
-			{
-				/* Remove tuples from heap if the table has no index */
-				lazy_vacuum_page(onerel, blkno, buf, 0, vacrelstats, &vmbuffer);
-				vacuumed_pages++;
-				has_dead_tuples = false;
-			}
-			else
-			{
-				/*
-				 * Here, we have indexes but index cleanup is disabled.
-				 * Instead of vacuuming the dead tuples on the heap, we just
-				 * forget them.
-				 *
-				 * Note that vacrelstats->dead_tuples could have tuples which
-				 * became dead after HOT-pruning but are not marked dead yet.
-				 * We do not process them because it's a very rare condition,
-				 * and the next vacuum will process them anyway.
-				 */
-				Assert(params->index_cleanup == VACOPT_TERNARY_DISABLED);
-			}
-
-			/*
-			 * Forget the now-vacuumed tuples, and press on, but be careful
-			 * not to reset latestRemovedXid since we want that value to be
-			 * valid.
-			 */
-			vacrelstats->num_dead_tuples = 0;
-
-			/*
-			 * Periodically do incremental FSM vacuuming to make newly-freed
-			 * space visible on upper FSM pages.  Note: although we've cleaned
-			 * the current block, we haven't yet updated its FSM entry (that
-			 * happens further down), so passing end == blkno is correct.
-			 */
-			if (blkno - next_fsm_block_to_vacuum >= VACUUM_FSM_EVERY_PAGES)
-			{
-				FreeSpaceMapVacuumRange(onerel, next_fsm_block_to_vacuum,
-										blkno);
-				next_fsm_block_to_vacuum = blkno;
-			}
-		}
-
-		freespace = PageGetHeapFreeSpace(page);
-
-		/* mark page all-visible, if appropriate */
-		if (all_visible && !all_visible_according_to_vm)
-		{
-			uint8		flags = VISIBILITYMAP_ALL_VISIBLE;
-
-			if (all_frozen)
-				flags |= VISIBILITYMAP_ALL_FROZEN;
-
-			/*
-			 * It should never be the case that the visibility map page is set
-			 * while the page-level bit is clear, but the reverse is allowed
-			 * (if checksums are not enabled).  Regardless, set the both bits
-			 * so that we get back in sync.
-=======
 			 * It should never be the case that the visibility map page is set
 			 * while the page-level bit is clear, but the reverse is allowed
 			 * (if checksums are not enabled).  Regardless, set both bits so
 			 * that we get back in sync.
->>>>>>> d457cb4e
 			 *
 			 * NB: If the heap page is all-visible but the VM bit is not set,
 			 * we don't need to dirty the heap page.  However, if checksums
@@ -1842,13 +1568,6 @@
 		 * Final steps for block: drop super-exclusive lock, record free space
 		 * in the FSM
 		 */
-<<<<<<< HEAD
-		if (vacrelstats->num_dead_tuples == prev_dead_count)
-			RecordPageWithFreeSpace(onerel, blkno, freespace);
-
-		if (RelationNeedsWAL(onerel))
-			wait_to_avoid_large_repl_lag();
-=======
 		if (prunestate.has_lpdead_items && vacrel->do_index_vacuuming)
 		{
 			/*
@@ -1879,7 +1598,9 @@
 			UnlockReleaseBuffer(buf);
 			RecordPageWithFreeSpace(vacrel->rel, blkno, freespace);
 		}
->>>>>>> d457cb4e
+
+		if (RelationNeedsWAL(vacrel->rel))
+			wait_to_avoid_large_repl_lag();
 	}
 
 	/* report that everything is now scanned */
@@ -2123,7 +1844,7 @@
 		 * since heap_page_prune() looked.  Handle that here by restarting.
 		 * (See comments at the top of function for a full explanation.)
 		 */
-		res = HeapTupleSatisfiesVacuum(&tuple, vacrel->OldestXmin, buf);
+		res = HeapTupleSatisfiesVacuum(rel, &tuple, vacrel->OldestXmin, buf);
 
 		if (unlikely(res == HEAPTUPLE_DEAD))
 			goto retry;
@@ -3440,27 +3161,10 @@
 						   pg_rusage_show(&ru0))));
 	}
 
-<<<<<<< HEAD
-	/*
-	 * Now update statistics in pg_class, but only if the index says the count
-	 * is accurate.
-	 */
-	if (!stats->estimated_count)
-		vac_update_relstats(indrel,
-							stats->num_pages,
-							stats->num_index_tuples,
-							0,
-							false,
-							InvalidTransactionId,
-							InvalidMultiXactId,
-							false,
-							true /* isvacuum */);
-=======
 	/* Revert to the previous phase information for error traceback */
 	restore_vacuum_error_info(vacrel, &saved_err_info);
 	pfree(vacrel->indname);
 	vacrel->indname = NULL;
->>>>>>> d457cb4e
 
 	return istat;
 }
@@ -3835,9 +3539,15 @@
 						(errmsg("disabling parallel option of vacuum on \"%s\" --- cannot vacuum temporary tables in parallel",
 								vacrel->relname)));
 		}
+		/* GPDB_14_MERGE_FIXME: Don't support parallel vacuum now, we need to fix lock issues. */
+		if (nworkers > 0 && vacrel->do_index_vacuuming && vacrel->nindexes > 1)
+			ereport(WARNING,
+					(errmsg("disabling parallel option of vacuum on \"%s\" --- cannot vacuum tables in parallel",
+							vacrel->relname)));
+#if 0
 		else
 			vacrel->lps = begin_parallel_vacuum(vacrel, nblocks, nworkers);
-
+#endif
 		/* If parallel mode started, we're done */
 		if (ParallelVacuumIsActive(vacrel))
 			return;
@@ -3998,11 +3708,7 @@
 		tuple.t_len = ItemIdGetLength(itemid);
 		tuple.t_tableOid = RelationGetRelid(vacrel->rel);
 
-<<<<<<< HEAD
-		switch (HeapTupleSatisfiesVacuum(rel, &tuple, OldestXmin, buf))
-=======
-		switch (HeapTupleSatisfiesVacuum(&tuple, vacrel->OldestXmin, buf))
->>>>>>> d457cb4e
+		switch (HeapTupleSatisfiesVacuum(vacrel->rel, &tuple, vacrel->OldestXmin, buf))
 		{
 			case HEAPTUPLE_LIVE:
 				{
@@ -4060,6 +3766,7 @@
 	return all_visible;
 }
 
+#if 0
 /*
  * Compute the number of parallel worker processes to request.  Both index
  * vacuum and index cleanup can be executed with parallel workers.  The index
@@ -4129,6 +3836,7 @@
 
 	return parallel_workers;
 }
+#endif
 
 /*
  * Update index statistics in pg_class if the statistics are accurate.
@@ -4158,10 +3866,12 @@
 							false,
 							InvalidTransactionId,
 							InvalidMultiXactId,
-							false);
+							false,
+							true /* isvacuum */);
 	}
 }
 
+#if 0
 /*
  * This function prepares and returns parallel vacuum state if we can launch
  * even one worker.  This function is responsible for entering parallel mode,
@@ -4356,6 +4066,7 @@
 	pfree(will_parallel_vacuum);
 	return lps;
 }
+#endif
 
 /*
  * Destroy the parallel context, and end parallel mode.
