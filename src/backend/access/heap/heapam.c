--- conflicted
+++ resolved
@@ -8,11 +8,7 @@
  *
  *
  * IDENTIFICATION
-<<<<<<< HEAD
  *	  $PostgreSQL: pgsql/src/backend/access/heap/heapam.c,v 1.230 2007/03/29 00:15:37 tgl Exp $
-=======
- *	  $PostgreSQL: pgsql/src/backend/access/heap/heapam.c,v 1.228 2007/02/09 03:35:33 tgl Exp $
->>>>>>> 4ab8fcba
  *
  *
  * INTERFACE ROUTINES
@@ -2173,10 +2169,6 @@
 	HeapTupleHeaderSetXmin(tup->t_data, xid);
 	HeapTupleHeaderSetCmin(tup->t_data, cid);
 	HeapTupleHeaderSetXmax(tup->t_data, 0);		/* for cleanliness */
-<<<<<<< HEAD
-=======
-	tup->t_tableOid = RelationGetRelid(relation);
->>>>>>> 4ab8fcba
 
 	/*
 	 * If the new tuple is too big for storage or contains already toasted
@@ -2904,10 +2896,6 @@
 	HeapTupleHeaderSetXmin(newtup->t_data, xid);
 	HeapTupleHeaderSetCmin(newtup->t_data, cid);
 	HeapTupleHeaderSetXmax(newtup->t_data, 0);	/* for cleanliness */
-<<<<<<< HEAD
-	//newtup->t_tableOid = RelationGetRelid(relation);
-=======
->>>>>>> 4ab8fcba
 
 	/*
 	 * Replace cid with a combo cid if necessary.  Note that we already put
@@ -3663,13 +3651,8 @@
 	/*
 	 * Store transaction information of xact locking the tuple.
 	 *
-<<<<<<< HEAD
 	 * Note: Cmax is meaningless in this context, so don't set it; this avoids
 	 * possibly generating a useless combo CID.
-=======
-	 * Note: Cmax is meaningless in this context, so don't set it; this
-	 * avoids possibly generating a useless combo CID.
->>>>>>> 4ab8fcba
 	 */
 	tuple->t_data->t_infomask = new_infomask;
 	HeapTupleHeaderSetXmax(tuple->t_data, xid);
