/*-------------------------------------------------------------------------
 *
 * heapam_visibility.c
 *	  Tuple visibility rules for tuples stored in heap.
 *
 * NOTE: all the HeapTupleSatisfies routines will update the tuple's
 * "hint" status bits if we see that the inserting or deleting transaction
 * has now committed or aborted (and it is safe to set the hint bits).
 * If the hint bits are changed, MarkBufferDirtyHint is called on
 * the passed-in buffer.  The caller must hold not only a pin, but at least
 * shared buffer content lock on the buffer containing the tuple.
 *
 * NOTE: When using a non-MVCC snapshot, we must check
 * TransactionIdIsInProgress (which looks in the PGPROC array)
 * before TransactionIdDidCommit/TransactionIdDidAbort (which look in
 * pg_xact).  Otherwise we have a race condition: we might decide that a
 * just-committed transaction crashed, because none of the tests succeed.
 * xact.c is careful to record commit/abort in pg_xact before it unsets
 * MyProc->xid in the PGPROC array.  That fixes that problem, but it
 * also means there is a window where TransactionIdIsInProgress and
 * TransactionIdDidCommit will both return true.  If we check only
 * TransactionIdDidCommit, we could consider a tuple committed when a
 * later GetSnapshotData call will still think the originating transaction
 * is in progress, which leads to application-level inconsistency.  The
 * upshot is that we gotta check TransactionIdIsInProgress first in all
 * code paths, except for a few cases where we are looking at
 * subtransactions of our own main transaction and so there can't be any
 * race condition.
 *
 * When using an MVCC snapshot, we rely on XidInMVCCSnapshot rather than
 * TransactionIdIsInProgress, but the logic is otherwise the same: do not
 * check pg_xact until after deciding that the xact is no longer in progress.
 *
 *
 * Summary of visibility functions:
 *
 *	 HeapTupleSatisfiesMVCC()
 *		  visible to supplied snapshot, excludes current command
 *	 HeapTupleSatisfiesUpdate()
 *		  visible to instant snapshot, with user-supplied command
 *		  counter and more complex result
 *	 HeapTupleSatisfiesSelf()
 *		  visible to instant snapshot and current command
 *	 HeapTupleSatisfiesDirty()
 *		  like HeapTupleSatisfiesSelf(), but includes open transactions
 *	 HeapTupleSatisfiesVacuum()
 *		  visible to any running transaction, used by VACUUM
 *	 HeapTupleSatisfiesNonVacuumable()
 *		  Snapshot-style API for HeapTupleSatisfiesVacuum
 *	 HeapTupleSatisfiesToast()
 *		  visible unless part of interrupted vacuum, used for TOAST
 *	 HeapTupleSatisfiesAny()
 *		  all tuples are visible
 *
 * Portions Copyright (c) 1996-2021, PostgreSQL Global Development Group
 * Portions Copyright (c) 1994, Regents of the University of California
 *
 * IDENTIFICATION
 *	  src/backend/access/heap/heapam_visibility.c
 *
 *-------------------------------------------------------------------------
 */

#include "postgres.h"

#include "access/heapam.h"
#include "access/htup_details.h"
#include "access/multixact.h"
#include "access/subtrans.h"
#include "access/tableam.h"
#include "access/transam.h"
#include "access/xact.h"
#include "access/xlog.h"
#include "storage/bufmgr.h"
#include "storage/procarray.h"
#include "utils/builtins.h"
#include "utils/combocid.h"
#include "utils/snapmgr.h"

#include "catalog/pg_namespace.h"
#include "cdb/cdbtm.h"
#include "cdb/cdbvars.h"

#include "access/clog.h"

/*
 * Set the buffer dirty after setting t_infomask
 */
static inline void
markDirty(Buffer buffer, Relation relation, HeapTupleHeader tuple, bool isXmin)
{
	TransactionId xid;

	if (!gp_disable_tuple_hints)
	{
		/*
		 * Based on BM_PERMANENT it decides if should xlog for temp tables or
		 * not. So, can safely call it for any buffer.
		 */
		MarkBufferDirtyHint(buffer, true);
		return;
	}

	/*
	 * The GUC gp_disable_tuple_hints is on. Do further evaluation whether we
	 * want to write out the buffer or not.
	 */

	/*
	 * We always mark the buffer dirty for catalog tables. We do not expect
	 * relation to be NULL but in case of that always mark the buffer dirty.
	 */
	if (relation == NULL ||
		RelationGetRelid(relation) < FirstNormalObjectId ||
		RelationGetNamespace(relation) == PG_AOSEGMENT_NAMESPACE)
	{
		MarkBufferDirtyHint(buffer, true);
		return;
	}

	/*
	 * Get the xid whose hint bits were just set.
	 */
	if (isXmin)
		xid = HeapTupleHeaderGetXmin(tuple);
	else
		xid = HeapTupleHeaderGetRawXmax(tuple);

	if (xid == InvalidTransactionId)
	{
		MarkBufferDirtyHint(buffer, true);
		return;
	}

	/*
	 * Check age of the affected xid.  If it is too old, mark the buffer to be written.
	 */
	if (CLOGTransactionIsOld(xid))
	{
		MarkBufferDirtyHint(buffer, true);
		return;
	}
}

/*
 * SetHintBits()
 *
 * Set commit/abort hint bits on a tuple, if appropriate at this time.
 *
 * It is only safe to set a transaction-committed hint bit if we know the
 * transaction's commit record is guaranteed to be flushed to disk before the
 * buffer, or if the table is temporary or unlogged and will be obliterated by
 * a crash anyway.  We cannot change the LSN of the page here, because we may
 * hold only a share lock on the buffer, so we can only use the LSN to
 * interlock this if the buffer's LSN already is newer than the commit LSN;
 * otherwise we have to just refrain from setting the hint bit until some
 * future re-examination of the tuple.
 *
 * We can always set hint bits when marking a transaction aborted.  (Some
 * code in heapam.c relies on that!)
 *
 * Also, if we are cleaning up HEAP_MOVED_IN or HEAP_MOVED_OFF entries, then
 * we can always set the hint bits, since pre-9.0 VACUUM FULL always used
 * synchronous commits and didn't move tuples that weren't previously
 * hinted.  (This is not known by this subroutine, but is applied by its
 * callers.)  Note: old-style VACUUM FULL is gone, but we have to keep this
 * module's support for MOVED_OFF/MOVED_IN flag bits for as long as we
 * support in-place update from pre-9.0 databases.
 *
 * Normal commits may be asynchronous, so for those we need to get the LSN
 * of the transaction and then check whether this is flushed.
 *
 * The caller should pass xid as the XID of the transaction to check, or
 * InvalidTransactionId if no check is needed.
 */
static inline void
SetHintBits(HeapTupleHeader tuple, Buffer buffer, Relation rel,
			uint16 infomask, TransactionId xid)
{
	bool		isXmin;

	if (TransactionIdIsValid(xid))
	{
		/* NB: xid must be known committed here! */
		XLogRecPtr	commitLSN = TransactionIdGetCommitLSN(xid);

		if (BufferIsPermanent(buffer) && XLogNeedsFlush(commitLSN) &&
			BufferGetLSNAtomic(buffer) < commitLSN)
		{
			/* not flushed and no LSN interlock, so don't set hint */
			return;
		}
	}

	tuple->t_infomask |= infomask;

	switch(infomask)
	{
		case HEAP_XMIN_INVALID:
		case HEAP_XMIN_COMMITTED:
			isXmin = true;
			break;
		case HEAP_XMAX_INVALID:
		case HEAP_XMAX_COMMITTED:
			isXmin = false;
			break;
		default:
			elog(ERROR, "unexpected infomask while setting hint bits: %d", infomask);
			isXmin = false; /* keep compiler quiet */
	}

	markDirty(buffer, rel, tuple, isXmin);
}

/*
 * HeapTupleSetHintBits --- exported version of SetHintBits()
 *
 * This must be separate because of C99's brain-dead notions about how to
 * implement inline functions.
 */
void
HeapTupleSetHintBits(HeapTupleHeader tuple, Buffer buffer, Relation rel,
					 uint16 infomask, TransactionId xid)
{
	SetHintBits(tuple, buffer, rel, infomask, xid);
}

/*
 * HeapTupleSatisfiesSelf
 *		True iff heap tuple is valid "for itself".
 *
 * See SNAPSHOT_MVCC's definition for the intended behaviour.
 *
 * Note:
 *		Assumes heap tuple is valid.
 *
 * The satisfaction of "itself" requires the following:
 *
 * ((Xmin == my-transaction &&				the row was updated by the current transaction, and
 *		(Xmax is null						it was not deleted
 *		 [|| Xmax != my-transaction)])			[or it was deleted by another transaction]
 * ||
 *
 * (Xmin is committed &&					the row was modified by a committed transaction, and
 *		(Xmax is null ||					the row has not been deleted, or
 *			(Xmax != my-transaction &&			the row was deleted by another transaction
 *			 Xmax is not committed)))			that has not been committed
 */
static bool
HeapTupleSatisfiesSelf(Relation relation, HeapTuple htup, Snapshot snapshot, Buffer buffer)
{
	HeapTupleHeader tuple = htup->t_data;

	Assert(ItemPointerIsValid(&htup->t_self));
	Assert(htup->t_tableOid != InvalidOid);

	if (!HeapTupleHeaderXminCommitted(tuple))
	{
		if (HeapTupleHeaderXminInvalid(tuple))
			return false;

		/* Used by pre-9.0 binary upgrades */
		if (tuple->t_infomask & HEAP_MOVED_OFF)
		{
			TransactionId xvac = HeapTupleHeaderGetXvac(tuple);

			if (TransactionIdIsCurrentTransactionId(xvac))
				return false;
			if (!TransactionIdIsInProgress(xvac))
			{
				if (TransactionIdDidCommit(xvac))
				{
					SetHintBits(tuple, buffer, relation, HEAP_XMIN_INVALID,
								InvalidTransactionId);
					return false;
				}
				SetHintBits(tuple, buffer, relation, HEAP_XMIN_COMMITTED,
							InvalidTransactionId);
			}
		}
		/* Used by pre-9.0 binary upgrades */
		else if (tuple->t_infomask & HEAP_MOVED_IN)
		{
			TransactionId xvac = HeapTupleHeaderGetXvac(tuple);

			if (!TransactionIdIsCurrentTransactionId(xvac))
			{
				if (TransactionIdIsInProgress(xvac))
					return false;
				if (TransactionIdDidCommit(xvac))
					SetHintBits(tuple, buffer, relation, HEAP_XMIN_COMMITTED,
								InvalidTransactionId);
				else
				{
					SetHintBits(tuple, buffer, relation, HEAP_XMIN_INVALID,
								InvalidTransactionId);
					return false;
				}
			}
		}
		else if (TransactionIdIsCurrentTransactionId(HeapTupleHeaderGetRawXmin(tuple)))
		{
			if (tuple->t_infomask & HEAP_XMAX_INVALID)	/* xid invalid */
				return true;

			if (HEAP_XMAX_IS_LOCKED_ONLY(tuple->t_infomask))	/* not deleter */
				return true;

			if (tuple->t_infomask & HEAP_XMAX_IS_MULTI)
			{
				TransactionId xmax;

				xmax = HeapTupleGetUpdateXid(tuple);

				/* not LOCKED_ONLY, so it has to have an xmax */
				Assert(TransactionIdIsValid(xmax));

				/* updating subtransaction must have aborted */
				if (!TransactionIdIsCurrentTransactionId(xmax))
					return true;
				else
					return false;
			}

			if (!TransactionIdIsCurrentTransactionId(HeapTupleHeaderGetRawXmax(tuple)))
			{
				/* deleting subtransaction must have aborted */
				SetHintBits(tuple, buffer, relation, HEAP_XMAX_INVALID,
							InvalidTransactionId);
				return true;
			}

			return false;
		}
		else if (TransactionIdIsInProgress(HeapTupleHeaderGetRawXmin(tuple)))
			return false;
		else if (TransactionIdDidCommit(HeapTupleHeaderGetRawXmin(tuple)))
			SetHintBits(tuple, buffer, relation, HEAP_XMIN_COMMITTED,
						HeapTupleHeaderGetRawXmin(tuple));
		else
		{
			/* it must have aborted or crashed */
			SetHintBits(tuple, buffer, relation, HEAP_XMIN_INVALID,
						InvalidTransactionId);
			return false;
		}
	}

	/* by here, the inserting transaction has committed */

	if (tuple->t_infomask & HEAP_XMAX_INVALID)	/* xid invalid or aborted */
		return true;

	if (tuple->t_infomask & HEAP_XMAX_COMMITTED)
	{
		if (HEAP_XMAX_IS_LOCKED_ONLY(tuple->t_infomask))
			return true;
		return false;			/* updated by other */
	}

	if (tuple->t_infomask & HEAP_XMAX_IS_MULTI)
	{
		TransactionId xmax;

		if (HEAP_XMAX_IS_LOCKED_ONLY(tuple->t_infomask))
			return true;

		xmax = HeapTupleGetUpdateXid(tuple);

		/* not LOCKED_ONLY, so it has to have an xmax */
		Assert(TransactionIdIsValid(xmax));

		if (TransactionIdIsCurrentTransactionId(xmax))
			return false;
		if (TransactionIdIsInProgress(xmax))
			return true;
		if (TransactionIdDidCommit(xmax))
			return false;
		/* it must have aborted or crashed */
		return true;
	}

	if (TransactionIdIsCurrentTransactionId(HeapTupleHeaderGetRawXmax(tuple)))
	{
		if (HEAP_XMAX_IS_LOCKED_ONLY(tuple->t_infomask))
			return true;
		return false;
	}

	if (TransactionIdIsInProgress(HeapTupleHeaderGetRawXmax(tuple)))
		return true;

	if (!TransactionIdDidCommit(HeapTupleHeaderGetRawXmax(tuple)))
	{
		/* it must have aborted or crashed */
		SetHintBits(tuple, buffer, relation, HEAP_XMAX_INVALID,
					InvalidTransactionId);
		return true;
	}

	/* xmax transaction committed */

	if (HEAP_XMAX_IS_LOCKED_ONLY(tuple->t_infomask))
	{
		SetHintBits(tuple, buffer, relation, HEAP_XMAX_INVALID,
					InvalidTransactionId);
		return true;
	}

	SetHintBits(tuple, buffer, relation, HEAP_XMAX_COMMITTED,
				HeapTupleHeaderGetRawXmax(tuple));
	return false;
}

/*
 * HeapTupleSatisfiesAny
 *		Dummy "satisfies" routine: any tuple satisfies SnapshotAny.
 */
static bool
HeapTupleSatisfiesAny(Relation relation, HeapTuple htup, Snapshot snapshot, Buffer buffer)
{
	return true;
}

/*
 * HeapTupleSatisfiesToast
 *		True iff heap tuple is valid as a TOAST row.
 *
 * See SNAPSHOT_TOAST's definition for the intended behaviour.
 *
 * This is a simplified version that only checks for VACUUM moving conditions.
 * It's appropriate for TOAST usage because TOAST really doesn't want to do
 * its own time qual checks; if you can see the main table row that contains
 * a TOAST reference, you should be able to see the TOASTed value.  However,
 * vacuuming a TOAST table is independent of the main table, and in case such
 * a vacuum fails partway through, we'd better do this much checking.
 *
 * Among other things, this means you can't do UPDATEs of rows in a TOAST
 * table.
 */
static bool
HeapTupleSatisfiesToast(Relation relation, HeapTuple htup, Snapshot snapshot,
						Buffer buffer)
{
	HeapTupleHeader tuple = htup->t_data;

	Assert(ItemPointerIsValid(&htup->t_self));
	Assert(htup->t_tableOid != InvalidOid);

	if (!HeapTupleHeaderXminCommitted(tuple))
	{
		if (HeapTupleHeaderXminInvalid(tuple))
			return false;

		/* Used by pre-9.0 binary upgrades */
		if (tuple->t_infomask & HEAP_MOVED_OFF)
		{
			TransactionId xvac = HeapTupleHeaderGetXvac(tuple);

			if (TransactionIdIsCurrentTransactionId(xvac))
				return false;
			if (!TransactionIdIsInProgress(xvac))
			{
				if (TransactionIdDidCommit(xvac))
				{
					SetHintBits(tuple, buffer, relation, HEAP_XMIN_INVALID,
								InvalidTransactionId);
					return false;
				}
				SetHintBits(tuple, buffer, relation, HEAP_XMIN_COMMITTED,
							InvalidTransactionId);
			}
		}
		/* Used by pre-9.0 binary upgrades */
		else if (tuple->t_infomask & HEAP_MOVED_IN)
		{
			TransactionId xvac = HeapTupleHeaderGetXvac(tuple);

			if (!TransactionIdIsCurrentTransactionId(xvac))
			{
				if (TransactionIdIsInProgress(xvac))
					return false;
				if (TransactionIdDidCommit(xvac))
					SetHintBits(tuple, buffer, relation, HEAP_XMIN_COMMITTED,
								InvalidTransactionId);
				else
				{
					SetHintBits(tuple, buffer, relation, HEAP_XMIN_INVALID,
								InvalidTransactionId);
					return false;
				}
			}
		}

		/*
		 * An invalid Xmin can be left behind by a speculative insertion that
		 * is canceled by super-deleting the tuple.  This also applies to
		 * TOAST tuples created during speculative insertion.
		 */
		else if (!TransactionIdIsValid(HeapTupleHeaderGetXmin(tuple)))
			return false;
	}

	/* otherwise assume the tuple is valid for TOAST. */
	return true;
}

/*
 * HeapTupleSatisfiesUpdate
 *
 *	This function returns a more detailed result code than most of the
 *	functions in this file, since UPDATE needs to know more than "is it
 *	visible?".  It also allows for user-supplied CommandId rather than
 *	relying on CurrentCommandId.
 *
 *	The possible return codes are:
 *
 *	TM_Invisible: the tuple didn't exist at all when the scan started, e.g. it
 *	was created by a later CommandId.
 *
 *	TM_Ok: The tuple is valid and visible, so it may be updated.
 *
 *	TM_SelfModified: The tuple was updated by the current transaction, after
 *	the current scan started.
 *
 *	TM_Updated: The tuple was updated by a committed transaction (including
 *	the case where the tuple was moved into a different partition).
 *
 *	TM_Deleted: The tuple was deleted by a committed transaction.
 *
 *	TM_BeingModified: The tuple is being updated by an in-progress transaction
 *	other than the current transaction.  (Note: this includes the case where
 *	the tuple is share-locked by a MultiXact, even if the MultiXact includes
 *	the current transaction.  Callers that want to distinguish that case must
 *	test for it themselves.)
 */
TM_Result
HeapTupleSatisfiesUpdate(Relation relation, HeapTuple htup, CommandId curcid,
						 Buffer buffer)
{
	HeapTupleHeader tuple = htup->t_data;

	Assert(ItemPointerIsValid(&htup->t_self));
	Assert(htup->t_tableOid != InvalidOid);

	if (!HeapTupleHeaderXminCommitted(tuple))
	{
		if (HeapTupleHeaderXminInvalid(tuple))
			return TM_Invisible;

		/* Used by pre-9.0 binary upgrades */
		if (tuple->t_infomask & HEAP_MOVED_OFF)
		{
			TransactionId xvac = HeapTupleHeaderGetXvac(tuple);

			if (TransactionIdIsCurrentTransactionId(xvac))
				return TM_Invisible;
			if (!TransactionIdIsInProgress(xvac))
			{
				if (TransactionIdDidCommit(xvac))
				{
					SetHintBits(tuple, buffer, relation, HEAP_XMIN_INVALID,
								InvalidTransactionId);
					return TM_Invisible;
				}
				SetHintBits(tuple, buffer, relation, HEAP_XMIN_COMMITTED,
							InvalidTransactionId);
			}
		}
		/* Used by pre-9.0 binary upgrades */
		else if (tuple->t_infomask & HEAP_MOVED_IN)
		{
			TransactionId xvac = HeapTupleHeaderGetXvac(tuple);

			if (!TransactionIdIsCurrentTransactionId(xvac))
			{
				if (TransactionIdIsInProgress(xvac))
					return TM_Invisible;
				if (TransactionIdDidCommit(xvac))
					SetHintBits(tuple, buffer, relation, HEAP_XMIN_COMMITTED,
								InvalidTransactionId);
				else
				{
					SetHintBits(tuple, buffer, relation, HEAP_XMIN_INVALID,
								InvalidTransactionId);
					return TM_Invisible;
				}
			}
		}
		else if (TransactionIdIsCurrentTransactionId(HeapTupleHeaderGetRawXmin(tuple)))
		{
			if (HeapTupleHeaderGetCmin(tuple) >= curcid)
				return TM_Invisible;	/* inserted after scan started */

			if (tuple->t_infomask & HEAP_XMAX_INVALID)	/* xid invalid */
				return TM_Ok;

			if (HEAP_XMAX_IS_LOCKED_ONLY(tuple->t_infomask))
			{
				TransactionId xmax;

				xmax = HeapTupleHeaderGetRawXmax(tuple);

				/*
				 * Careful here: even though this tuple was created by our own
				 * transaction, it might be locked by other transactions, if
				 * the original version was key-share locked when we updated
				 * it.
				 */

				if (tuple->t_infomask & HEAP_XMAX_IS_MULTI)
				{
					if (MultiXactIdIsRunning(xmax, true))
						return TM_BeingModified;
					else
						return TM_Ok;
				}

				/*
				 * If the locker is gone, then there is nothing of interest
				 * left in this Xmax; otherwise, report the tuple as
				 * locked/updated.
				 */
				if (!TransactionIdIsInProgress(xmax))
					return TM_Ok;
				return TM_BeingModified;
			}

			if (tuple->t_infomask & HEAP_XMAX_IS_MULTI)
			{
				TransactionId xmax;

				xmax = HeapTupleGetUpdateXid(tuple);

				/* not LOCKED_ONLY, so it has to have an xmax */
				Assert(TransactionIdIsValid(xmax));
				Assert(!HEAP_LOCKED_UPGRADED(tuple->t_infomask));

				/* deleting subtransaction must have aborted */
				if (!TransactionIdIsCurrentTransactionId(xmax))
				{
					if (MultiXactIdIsRunning(HeapTupleHeaderGetRawXmax(tuple),
											 false))
						return TM_BeingModified;
					return TM_Ok;
				}
				else
				{
					if (HeapTupleHeaderGetCmax(tuple) >= curcid)
						return TM_SelfModified; /* updated after scan started */
					else
						return TM_Invisible;	/* updated before scan started */
				}
			}

			if (!TransactionIdIsCurrentTransactionId(HeapTupleHeaderGetRawXmax(tuple)))
			{
				/* deleting subtransaction must have aborted */
				SetHintBits(tuple, buffer, relation, HEAP_XMAX_INVALID,
							InvalidTransactionId);
				return TM_Ok;
			}

			if (HeapTupleHeaderGetCmax(tuple) >= curcid)
				return TM_SelfModified; /* updated after scan started */
			else
				return TM_Invisible;	/* updated before scan started */
		}
		else if (TransactionIdIsInProgress(HeapTupleHeaderGetRawXmin(tuple)))
			return TM_Invisible;
		else if (TransactionIdDidCommit(HeapTupleHeaderGetRawXmin(tuple)))
			SetHintBits(tuple, buffer, relation, HEAP_XMIN_COMMITTED,
						HeapTupleHeaderGetRawXmin(tuple));
		else
		{
			/* it must have aborted or crashed */
			SetHintBits(tuple, buffer, relation, HEAP_XMIN_INVALID,
						InvalidTransactionId);
			return TM_Invisible;
		}
	}

	/* by here, the inserting transaction has committed */

	if (tuple->t_infomask & HEAP_XMAX_INVALID)	/* xid invalid or aborted */
		return TM_Ok;

	if (tuple->t_infomask & HEAP_XMAX_COMMITTED)
	{
		if (HEAP_XMAX_IS_LOCKED_ONLY(tuple->t_infomask))
			return TM_Ok;
		if (!ItemPointerEquals(&htup->t_self, &tuple->t_ctid))
			return TM_Updated;	/* updated by other */
		else
			return TM_Deleted;	/* deleted by other */
	}

	if (tuple->t_infomask & HEAP_XMAX_IS_MULTI)
	{
		TransactionId xmax;

		if (HEAP_LOCKED_UPGRADED(tuple->t_infomask))
			return TM_Ok;

		if (HEAP_XMAX_IS_LOCKED_ONLY(tuple->t_infomask))
		{
			if (MultiXactIdIsRunning(HeapTupleHeaderGetRawXmax(tuple), true))
				return TM_BeingModified;

			SetHintBits(tuple, buffer, relation, HEAP_XMAX_INVALID, InvalidTransactionId);
			return TM_Ok;
		}

		xmax = HeapTupleGetUpdateXid(tuple);
		if (!TransactionIdIsValid(xmax))
		{
			if (MultiXactIdIsRunning(HeapTupleHeaderGetRawXmax(tuple), false))
				return TM_BeingModified;
		}

		/* not LOCKED_ONLY, so it has to have an xmax */
		Assert(TransactionIdIsValid(xmax));

		if (TransactionIdIsCurrentTransactionId(xmax))
		{
			if (HeapTupleHeaderGetCmax(tuple) >= curcid)
				return TM_SelfModified; /* updated after scan started */
			else
				return TM_Invisible;	/* updated before scan started */
		}

		if (MultiXactIdIsRunning(HeapTupleHeaderGetRawXmax(tuple), false))
			return TM_BeingModified;

		if (TransactionIdDidCommit(xmax))
		{
			if (!ItemPointerEquals(&htup->t_self, &tuple->t_ctid))
				return TM_Updated;
			else
				return TM_Deleted;
		}

		/*
		 * By here, the update in the Xmax is either aborted or crashed, but
		 * what about the other members?
		 */

		if (!MultiXactIdIsRunning(HeapTupleHeaderGetRawXmax(tuple), false))
		{
			/*
			 * There's no member, even just a locker, alive anymore, so we can
			 * mark the Xmax as invalid.
			 */
			SetHintBits(tuple, buffer, relation, HEAP_XMAX_INVALID,
						InvalidTransactionId);
			return TM_Ok;
		}
		else
		{
			/* There are lockers running */
			return TM_BeingModified;
		}
	}

	if (TransactionIdIsCurrentTransactionId(HeapTupleHeaderGetRawXmax(tuple)))
	{
		if (HEAP_XMAX_IS_LOCKED_ONLY(tuple->t_infomask))
			return TM_BeingModified;
		if (HeapTupleHeaderGetCmax(tuple) >= curcid)
			return TM_SelfModified; /* updated after scan started */
		else
			return TM_Invisible;	/* updated before scan started */
	}

	if (TransactionIdIsInProgress(HeapTupleHeaderGetRawXmax(tuple)))
		return TM_BeingModified;

	if (!TransactionIdDidCommit(HeapTupleHeaderGetRawXmax(tuple)))
	{
		/* it must have aborted or crashed */
		SetHintBits(tuple, buffer, relation, HEAP_XMAX_INVALID,
					InvalidTransactionId);
		return TM_Ok;
	}

	/* xmax transaction committed */

	if (HEAP_XMAX_IS_LOCKED_ONLY(tuple->t_infomask))
	{
		SetHintBits(tuple, buffer, relation, HEAP_XMAX_INVALID,
					InvalidTransactionId);
		return TM_Ok;
	}

	SetHintBits(tuple, buffer, relation, HEAP_XMAX_COMMITTED,
				HeapTupleHeaderGetRawXmax(tuple));
	if (!ItemPointerEquals(&htup->t_self, &tuple->t_ctid))
		return TM_Updated;		/* updated by other */
	else
		return TM_Deleted;		/* deleted by other */
}

/*
 * HeapTupleSatisfiesDirty
 *		True iff heap tuple is valid including effects of open transactions.
 *
 * See SNAPSHOT_DIRTY's definition for the intended behaviour.
 *
 * This is essentially like HeapTupleSatisfiesSelf as far as effects of
 * the current transaction and committed/aborted xacts are concerned.
 * However, we also include the effects of other xacts still in progress.
 *
 * A special hack is that the passed-in snapshot struct is used as an
 * output argument to return the xids of concurrent xacts that affected the
 * tuple.  snapshot->xmin is set to the tuple's xmin if that is another
 * transaction that's still in progress; or to InvalidTransactionId if the
 * tuple's xmin is committed good, committed dead, or my own xact.
 * Similarly for snapshot->xmax and the tuple's xmax.  If the tuple was
 * inserted speculatively, meaning that the inserter might still back down
 * on the insertion without aborting the whole transaction, the associated
 * token is also returned in snapshot->speculativeToken.
 */
static bool
HeapTupleSatisfiesDirty(Relation relation, HeapTuple htup, Snapshot snapshot,
						Buffer buffer)
{
	HeapTupleHeader tuple = htup->t_data;

	Assert(ItemPointerIsValid(&htup->t_self));
	Assert(htup->t_tableOid != InvalidOid);

	snapshot->xmin = snapshot->xmax = InvalidTransactionId;
	snapshot->speculativeToken = 0;

	if (!HeapTupleHeaderXminCommitted(tuple))
	{
		if (HeapTupleHeaderXminInvalid(tuple))
			return false;

		/* Used by pre-9.0 binary upgrades */
		if (tuple->t_infomask & HEAP_MOVED_OFF)
		{
			TransactionId xvac = HeapTupleHeaderGetXvac(tuple);

			if (TransactionIdIsCurrentTransactionId(xvac))
				return false;
			if (!TransactionIdIsInProgress(xvac))
			{
				if (TransactionIdDidCommit(xvac))
				{
					SetHintBits(tuple, buffer, relation, HEAP_XMIN_INVALID,
								InvalidTransactionId);
					return false;
				}
				SetHintBits(tuple, buffer, relation, HEAP_XMIN_COMMITTED,
							InvalidTransactionId);
			}
		}
		/* Used by pre-9.0 binary upgrades */
		else if (tuple->t_infomask & HEAP_MOVED_IN)
		{
			TransactionId xvac = HeapTupleHeaderGetXvac(tuple);

			if (!TransactionIdIsCurrentTransactionId(xvac))
			{
				if (TransactionIdIsInProgress(xvac))
					return false;
				if (TransactionIdDidCommit(xvac))
					SetHintBits(tuple, buffer, relation, HEAP_XMIN_COMMITTED,
								InvalidTransactionId);
				else
				{
					SetHintBits(tuple, buffer, relation, HEAP_XMIN_INVALID,
								InvalidTransactionId);
					return false;
				}
			}
		}
		else if (TransactionIdIsCurrentTransactionId(HeapTupleHeaderGetRawXmin(tuple)))
		{
			if (tuple->t_infomask & HEAP_XMAX_INVALID)	/* xid invalid */
				return true;

			if (HEAP_XMAX_IS_LOCKED_ONLY(tuple->t_infomask))	/* not deleter */
				return true;

			if (tuple->t_infomask & HEAP_XMAX_IS_MULTI)
			{
				TransactionId xmax;

				xmax = HeapTupleGetUpdateXid(tuple);

				/* not LOCKED_ONLY, so it has to have an xmax */
				Assert(TransactionIdIsValid(xmax));

				/* updating subtransaction must have aborted */
				if (!TransactionIdIsCurrentTransactionId(xmax))
					return true;
				else
					return false;
			}

			if (!TransactionIdIsCurrentTransactionId(HeapTupleHeaderGetRawXmax(tuple)))
			{
				/* deleting subtransaction must have aborted */
				SetHintBits(tuple, buffer, relation, HEAP_XMAX_INVALID,
							InvalidTransactionId);
				return true;
			}

			return false;
		}
		else if (TransactionIdIsInProgress(HeapTupleHeaderGetRawXmin(tuple)))
		{
			/*
			 * Return the speculative token to caller.  Caller can worry about
			 * xmax, since it requires a conclusively locked row version, and
			 * a concurrent update to this tuple is a conflict of its
			 * purposes.
			 */
			if (HeapTupleHeaderIsSpeculative(tuple))
			{
				snapshot->speculativeToken =
					HeapTupleHeaderGetSpeculativeToken(tuple);

				Assert(snapshot->speculativeToken != 0);
			}

			snapshot->xmin = HeapTupleHeaderGetRawXmin(tuple);
			/* XXX shouldn't we fall through to look at xmax? */
			return true;		/* in insertion by other */
		}
		else if (TransactionIdDidCommit(HeapTupleHeaderGetRawXmin(tuple)))
			SetHintBits(tuple, buffer, relation, HEAP_XMIN_COMMITTED,
						HeapTupleHeaderGetRawXmin(tuple));
		else
		{
			/* it must have aborted or crashed */
			SetHintBits(tuple, buffer, relation, HEAP_XMIN_INVALID,
						InvalidTransactionId);
			return false;
		}
	}

	/* by here, the inserting transaction has committed */

	if (tuple->t_infomask & HEAP_XMAX_INVALID)	/* xid invalid or aborted */
		return true;

	if (tuple->t_infomask & HEAP_XMAX_COMMITTED)
	{
		if (HEAP_XMAX_IS_LOCKED_ONLY(tuple->t_infomask))
			return true;
		return false;			/* updated by other */
	}

	if (tuple->t_infomask & HEAP_XMAX_IS_MULTI)
	{
		TransactionId xmax;

		if (HEAP_XMAX_IS_LOCKED_ONLY(tuple->t_infomask))
			return true;

		xmax = HeapTupleGetUpdateXid(tuple);

		/* not LOCKED_ONLY, so it has to have an xmax */
		Assert(TransactionIdIsValid(xmax));

		if (TransactionIdIsCurrentTransactionId(xmax))
			return false;
		if (TransactionIdIsInProgress(xmax))
		{
			snapshot->xmax = xmax;
			return true;
		}
		if (TransactionIdDidCommit(xmax))
			return false;
		/* it must have aborted or crashed */
		return true;
	}

	if (TransactionIdIsCurrentTransactionId(HeapTupleHeaderGetRawXmax(tuple)))
	{
		if (HEAP_XMAX_IS_LOCKED_ONLY(tuple->t_infomask))
			return true;
		return false;
	}

	if (TransactionIdIsInProgress(HeapTupleHeaderGetRawXmax(tuple)))
	{
		if (!HEAP_XMAX_IS_LOCKED_ONLY(tuple->t_infomask))
			snapshot->xmax = HeapTupleHeaderGetRawXmax(tuple);
		return true;
	}

	if (!TransactionIdDidCommit(HeapTupleHeaderGetRawXmax(tuple)))
	{
		/* it must have aborted or crashed */
		SetHintBits(tuple, buffer, relation, HEAP_XMAX_INVALID,
					InvalidTransactionId);
		return true;
	}

	/* xmax transaction committed */

	if (HEAP_XMAX_IS_LOCKED_ONLY(tuple->t_infomask))
	{
		SetHintBits(tuple, buffer, relation, HEAP_XMAX_INVALID,
					InvalidTransactionId);
		return true;
	}

	SetHintBits(tuple, buffer, relation, HEAP_XMAX_COMMITTED,
				HeapTupleHeaderGetRawXmax(tuple));
	return false;				/* updated by other */
}

/*
 * HeapTupleSatisfiesMVCC
 *		True iff heap tuple is valid for the given MVCC snapshot.
 *
 * See SNAPSHOT_MVCC's definition for the intended behaviour.
 *
 * Notice that here, we will not update the tuple status hint bits if the
 * inserting/deleting transaction is still running according to our snapshot,
 * even if in reality it's committed or aborted by now.  This is intentional.
 * Checking the true transaction state would require access to high-traffic
 * shared data structures, creating contention we'd rather do without, and it
 * would not change the result of our visibility check anyway.  The hint bits
 * will be updated by the first visitor that has a snapshot new enough to see
 * the inserting/deleting transaction as done.  In the meantime, the cost of
 * leaving the hint bits unset is basically that each HeapTupleSatisfiesMVCC
 * call will need to run TransactionIdIsCurrentTransactionId in addition to
 * XidInMVCCSnapshot (but it would have to do the latter anyway).  In the old
 * coding where we tried to set the hint bits as soon as possible, we instead
 * did TransactionIdIsInProgress in each call --- to no avail, as long as the
 * inserting/deleting transaction was still running --- which was more cycles
 * and more contention on ProcArrayLock.
 */
static bool
HeapTupleSatisfiesMVCC(Relation relation, HeapTuple htup, Snapshot snapshot,
					   Buffer buffer)
{
	HeapTupleHeader tuple = htup->t_data;
	bool setDistributedSnapshotIgnore = false;
	XidInMVCCSnapshotCheckResult snapshotCheckResult;

	Assert(ItemPointerIsValid(&htup->t_self));
	Assert(htup->t_tableOid != InvalidOid);

	if (!HeapTupleHeaderXminCommitted(tuple))
	{
		if (HeapTupleHeaderXminInvalid(tuple))
			return false;

		/* Used by pre-9.0 binary upgrades */
		if (tuple->t_infomask & HEAP_MOVED_OFF)
		{
			TransactionId xvac = HeapTupleHeaderGetXvac(tuple);

			if (TransactionIdIsCurrentTransactionId(xvac))
				return false;
			snapshotCheckResult = XidInMVCCSnapshot(xvac,
													snapshot,
													true,
													&setDistributedSnapshotIgnore);
			if (snapshotCheckResult == XID_NOT_IN_SNAPSHOT)
			{
				if (snapshotCheckResult == XID_SURELY_COMMITTED || TransactionIdDidCommit(xvac))
				{
					SetHintBits(tuple, buffer, relation, HEAP_XMIN_INVALID,
								InvalidTransactionId);
					return false;
				}
				SetHintBits(tuple, buffer, relation, HEAP_XMIN_COMMITTED,
							InvalidTransactionId);
			}
		}
		/* Used by pre-9.0 binary upgrades */
		else if (tuple->t_infomask & HEAP_MOVED_IN)
		{
			TransactionId xvac = HeapTupleHeaderGetXvac(tuple);

			if (!TransactionIdIsCurrentTransactionId(xvac))
			{
				snapshotCheckResult = XidInMVCCSnapshot(xvac,
														snapshot,
														true,
														&setDistributedSnapshotIgnore);
				if (snapshotCheckResult == XID_IN_SNAPSHOT)
					return false;
				if (snapshotCheckResult == XID_SURELY_COMMITTED || TransactionIdDidCommit(xvac))
					SetHintBits(tuple, buffer, relation, HEAP_XMIN_COMMITTED,
								InvalidTransactionId);
				else
				{
					SetHintBits(tuple, buffer, relation, HEAP_XMIN_INVALID,
								InvalidTransactionId);
					return false;
				}
			}
		}
		else if (TransactionIdIsCurrentTransactionId(HeapTupleHeaderGetRawXmin(tuple)))
		{
			if (HeapTupleHeaderGetCmin(tuple) >= snapshot->curcid)
				return false;	/* inserted after scan started */

			if (tuple->t_infomask & HEAP_XMAX_INVALID)	/* xid invalid */
				return true;

			if (HEAP_XMAX_IS_LOCKED_ONLY(tuple->t_infomask))	/* not deleter */
				return true;

			if (tuple->t_infomask & HEAP_XMAX_IS_MULTI)
			{
				TransactionId xmax;

				xmax = HeapTupleGetUpdateXid(tuple);

				/* not LOCKED_ONLY, so it has to have an xmax */
				Assert(TransactionIdIsValid(xmax));

				/* updating subtransaction must have aborted */
				if (!TransactionIdIsCurrentTransactionId(xmax))
					return true;
				else if (HeapTupleHeaderGetCmax(tuple) >= snapshot->curcid)
					return true;	/* updated after scan started */
				else
					return false;	/* updated before scan started */
			}

			if (!TransactionIdIsCurrentTransactionId(HeapTupleHeaderGetRawXmax(tuple)))
			{
				/* deleting subtransaction must have aborted */
				SetHintBits(tuple, buffer, relation, HEAP_XMAX_INVALID,
							InvalidTransactionId);
				return true;
			}

			if (HeapTupleHeaderGetCmax(tuple) >= snapshot->curcid)
				return true;	/* deleted after scan started */
			else
				return false;	/* deleted before scan started */
		}
		else
		{
			snapshotCheckResult =
				XidInMVCCSnapshot(HeapTupleHeaderGetRawXmin(tuple), snapshot,
								  ((tuple->t_infomask2 & HEAP_XMIN_DISTRIBUTED_SNAPSHOT_IGNORE) != 0),
								  &setDistributedSnapshotIgnore);
			if (setDistributedSnapshotIgnore)
			{
				tuple->t_infomask2 |= HEAP_XMIN_DISTRIBUTED_SNAPSHOT_IGNORE;
				markDirty(buffer, relation, tuple, /* isXmin */ true);
			}
			if (snapshotCheckResult == XID_IN_SNAPSHOT)
				return false;
			else if (snapshotCheckResult == XID_SURELY_COMMITTED || TransactionIdDidCommit(HeapTupleHeaderGetRawXmin(tuple)))
				SetHintBits(tuple, buffer, relation, HEAP_XMIN_COMMITTED,
							HeapTupleHeaderGetRawXmin(tuple));
			else
			{
				/* it must have aborted or crashed */
				SetHintBits(tuple, buffer, relation, HEAP_XMIN_INVALID,
							InvalidTransactionId);
				return false;
			}
		}
	}
	else
	{
		/* xmin is committed, but maybe not according to our snapshot */
		if (!HeapTupleHeaderXminFrozen(tuple))
		{
			snapshotCheckResult =
				XidInMVCCSnapshot(HeapTupleHeaderGetRawXmin(tuple), snapshot,
								  ((tuple->t_infomask2 & HEAP_XMIN_DISTRIBUTED_SNAPSHOT_IGNORE) != 0),
								  &setDistributedSnapshotIgnore);
			if (setDistributedSnapshotIgnore)
			{
				tuple->t_infomask2 |= HEAP_XMIN_DISTRIBUTED_SNAPSHOT_IGNORE;
				markDirty(buffer, relation, tuple, /* isXmin */ true);
			}
			if (snapshotCheckResult == XID_IN_SNAPSHOT)
				return false;			/* treat as still in progress */
		}
	}

	/* by here, the inserting transaction has committed */

	if (tuple->t_infomask & HEAP_XMAX_INVALID)	/* xid invalid or aborted */
		return true;

	if (HEAP_XMAX_IS_LOCKED_ONLY(tuple->t_infomask))
		return true;

	if (tuple->t_infomask & HEAP_XMAX_IS_MULTI)
	{
		TransactionId xmax;

		/* already checked above */
		Assert(!HEAP_XMAX_IS_LOCKED_ONLY(tuple->t_infomask));

		xmax = HeapTupleGetUpdateXid(tuple);

		/* not LOCKED_ONLY, so it has to have an xmax */
		Assert(TransactionIdIsValid(xmax));

		if (TransactionIdIsCurrentTransactionId(xmax))
		{
			if (HeapTupleHeaderGetCmax(tuple) >= snapshot->curcid)
				return true;	/* deleted after scan started */
			else
				return false;	/* deleted before scan started */
		}

		snapshotCheckResult = XidInMVCCSnapshot(xmax, snapshot,
									   ((tuple->t_infomask2 & HEAP_XMAX_DISTRIBUTED_SNAPSHOT_IGNORE) != 0),
									   &setDistributedSnapshotIgnore);
		if (setDistributedSnapshotIgnore)
		{
			tuple->t_infomask2 |= HEAP_XMAX_DISTRIBUTED_SNAPSHOT_IGNORE;
			markDirty(buffer, relation, tuple, /* isXmin */ false);
		}
		if (snapshotCheckResult == XID_IN_SNAPSHOT)
			return true;	/* treat as still in progress */
		if (snapshotCheckResult == XID_SURELY_COMMITTED || TransactionIdDidCommit(xmax))
			return false;		/* updating transaction committed */
		/* it must have aborted or crashed */
		return true;
	}

	if (!(tuple->t_infomask & HEAP_XMAX_COMMITTED))
	{
		if (TransactionIdIsCurrentTransactionId(HeapTupleHeaderGetRawXmax(tuple)))
		{
			if (HeapTupleHeaderGetCmax(tuple) >= snapshot->curcid)
				return true;	/* deleted after scan started */
			else
				return false;	/* deleted before scan started */
		}

		snapshotCheckResult = XidInMVCCSnapshot(HeapTupleHeaderGetRawXmax(tuple), snapshot,
									   ((tuple->t_infomask2 & HEAP_XMAX_DISTRIBUTED_SNAPSHOT_IGNORE) != 0),
									   &setDistributedSnapshotIgnore);
		if (setDistributedSnapshotIgnore)
		{
			tuple->t_infomask2 |= HEAP_XMAX_DISTRIBUTED_SNAPSHOT_IGNORE;
			markDirty(buffer, relation, tuple, /* isXmin */ false);
		}
		if (snapshotCheckResult == XID_IN_SNAPSHOT)
			return true;

		if (!(snapshotCheckResult == XID_SURELY_COMMITTED || TransactionIdDidCommit(HeapTupleHeaderGetRawXmax(tuple))))
		{
			/* it must have aborted or crashed */
			SetHintBits(tuple, buffer, relation, HEAP_XMAX_INVALID,
						InvalidTransactionId);
			return true;
		}

		/* xmax transaction committed */
		SetHintBits(tuple, buffer, relation, HEAP_XMAX_COMMITTED,
					HeapTupleHeaderGetRawXmax(tuple));
	}
	else
	{
		/* xmax is committed, but maybe not according to our snapshot */
		snapshotCheckResult =
			XidInMVCCSnapshot(HeapTupleHeaderGetRawXmax(tuple), snapshot,
							  ((tuple->t_infomask2 & HEAP_XMAX_DISTRIBUTED_SNAPSHOT_IGNORE) != 0),
							  &setDistributedSnapshotIgnore);
		if (setDistributedSnapshotIgnore)
		{
			tuple->t_infomask2 |= HEAP_XMAX_DISTRIBUTED_SNAPSHOT_IGNORE;
			markDirty(buffer, relation, tuple, /* isXmin */ false);
		}

		if (snapshotCheckResult == XID_IN_SNAPSHOT)
			return true;			/* treat as still in progress */
	}
	/* xmax transaction committed */

	return false;
}


/*
 * HeapTupleSatisfiesVacuum
 *
 *	Determine the status of tuples for VACUUM purposes.  Here, what
 *	we mainly want to know is if a tuple is potentially visible to *any*
 *	running transaction.  If so, it can't be removed yet by VACUUM.
 *
 * OldestXmin is a cutoff XID (obtained from
 * GetOldestNonRemovableTransactionId()).  Tuples deleted by XIDs >=
 * OldestXmin are deemed "recently dead"; they might still be visible to some
 * open transaction, so we can't remove them, even if we see that the deleting
 * transaction has committed.
 */
HTSV_Result
HeapTupleSatisfiesVacuum(Relation relation, HeapTuple htup, TransactionId OldestXmin,
						 Buffer buffer)
{
	TransactionId dead_after = InvalidTransactionId;
	HTSV_Result res;

	res = HeapTupleSatisfiesVacuumHorizon(htup, buffer, &dead_after);

	if (res == HEAPTUPLE_RECENTLY_DEAD)
	{
		Assert(TransactionIdIsValid(dead_after));

		if (TransactionIdPrecedes(dead_after, OldestXmin))
			res = HEAPTUPLE_DEAD;
	}
	else
		Assert(!TransactionIdIsValid(dead_after));

	return res;
}

/*
 * Work horse for HeapTupleSatisfiesVacuum and similar routines.
 *
 * In contrast to HeapTupleSatisfiesVacuum this routine, when encountering a
 * tuple that could still be visible to some backend, stores the xid that
 * needs to be compared with the horizon in *dead_after, and returns
 * HEAPTUPLE_RECENTLY_DEAD. The caller then can perform the comparison with
 * the horizon.  This is e.g. useful when comparing with different horizons.
 *
 * Note: HEAPTUPLE_DEAD can still be returned here, e.g. if the inserting
 * transaction aborted.
 */
HTSV_Result
HeapTupleSatisfiesVacuumHorizon(HeapTuple htup, Buffer buffer, TransactionId *dead_after)
{
	HeapTupleHeader tuple = htup->t_data;

	Assert(ItemPointerIsValid(&htup->t_self));
	Assert(htup->t_tableOid != InvalidOid);
	Assert(dead_after != NULL);

	*dead_after = InvalidTransactionId;

	/*
	 * Has inserting transaction committed?
	 *
	 * If the inserting transaction aborted, then the tuple was never visible
	 * to any other transaction, so we can delete it immediately.
	 */
	if (!HeapTupleHeaderXminCommitted(tuple))
	{
		if (HeapTupleHeaderXminInvalid(tuple))
			return HEAPTUPLE_DEAD;
		/* Used by pre-9.0 binary upgrades */
		else if (tuple->t_infomask & HEAP_MOVED_OFF)
		{
			TransactionId xvac = HeapTupleHeaderGetXvac(tuple);

			if (TransactionIdIsCurrentTransactionId(xvac))
				return HEAPTUPLE_DELETE_IN_PROGRESS;
			if (TransactionIdIsInProgress(xvac))
				return HEAPTUPLE_DELETE_IN_PROGRESS;
			if (TransactionIdDidCommit(xvac))
			{
				SetHintBits(tuple, buffer, relation, HEAP_XMIN_INVALID,
							InvalidTransactionId);
				return HEAPTUPLE_DEAD;
			}
			SetHintBits(tuple, buffer, relation, HEAP_XMIN_COMMITTED,
						InvalidTransactionId);
		}
		/* Used by pre-9.0 binary upgrades */
		else if (tuple->t_infomask & HEAP_MOVED_IN)
		{
			TransactionId xvac = HeapTupleHeaderGetXvac(tuple);

			if (TransactionIdIsCurrentTransactionId(xvac))
				return HEAPTUPLE_INSERT_IN_PROGRESS;
			if (TransactionIdIsInProgress(xvac))
				return HEAPTUPLE_INSERT_IN_PROGRESS;
			if (TransactionIdDidCommit(xvac))
				SetHintBits(tuple, buffer, relation, HEAP_XMIN_COMMITTED,
							InvalidTransactionId);
			else
			{
				SetHintBits(tuple, buffer, relation, HEAP_XMIN_INVALID,
							InvalidTransactionId);
				return HEAPTUPLE_DEAD;
			}
		}
		else if (TransactionIdIsCurrentTransactionId(HeapTupleHeaderGetRawXmin(tuple)))
		{
			if (tuple->t_infomask & HEAP_XMAX_INVALID)	/* xid invalid */
				return HEAPTUPLE_INSERT_IN_PROGRESS;
			/* only locked? run infomask-only check first, for performance */
			if (HEAP_XMAX_IS_LOCKED_ONLY(tuple->t_infomask) ||
				HeapTupleHeaderIsOnlyLocked(tuple))
				return HEAPTUPLE_INSERT_IN_PROGRESS;
			/* inserted and then deleted by same xact */
			if (TransactionIdIsCurrentTransactionId(HeapTupleHeaderGetUpdateXid(tuple)))
				return HEAPTUPLE_DELETE_IN_PROGRESS;
			/* deleting subtransaction must have aborted */
			return HEAPTUPLE_INSERT_IN_PROGRESS;
		}
		else if (TransactionIdIsInProgress(HeapTupleHeaderGetRawXmin(tuple)))
		{
			/*
			 * It'd be possible to discern between INSERT/DELETE in progress
			 * here by looking at xmax - but that doesn't seem beneficial for
			 * the majority of callers and even detrimental for some. We'd
			 * rather have callers look at/wait for xmin than xmax. It's
			 * always correct to return INSERT_IN_PROGRESS because that's
			 * what's happening from the view of other backends.
			 */
			return HEAPTUPLE_INSERT_IN_PROGRESS;
		}
		else if (TransactionIdDidCommit(HeapTupleHeaderGetRawXmin(tuple)))
			SetHintBits(tuple, buffer, relation, HEAP_XMIN_COMMITTED,
						HeapTupleHeaderGetRawXmin(tuple));
		else
		{
			/*
			 * Not in Progress, Not Committed, so either Aborted or crashed
			 */
			SetHintBits(tuple, buffer, relation, HEAP_XMIN_INVALID,
						InvalidTransactionId);
			return HEAPTUPLE_DEAD;
		}

		/*
		 * At this point the xmin is known committed, but we might not have
		 * been able to set the hint bit yet; so we can no longer Assert that
		 * it's set.
		 */
	}

	/*
	 * Okay, the inserter committed, so it was good at some point.  Now what
	 * about the deleting transaction?
	 */
	if (tuple->t_infomask & HEAP_XMAX_INVALID)
		return HEAPTUPLE_LIVE;

	if (HEAP_XMAX_IS_LOCKED_ONLY(tuple->t_infomask))
	{
		/*
		 * "Deleting" xact really only locked it, so the tuple is live in any
		 * case.  However, we should make sure that either XMAX_COMMITTED or
		 * XMAX_INVALID gets set once the xact is gone, to reduce the costs of
		 * examining the tuple for future xacts.
		 */
		if (!(tuple->t_infomask & HEAP_XMAX_COMMITTED))
		{
			if (tuple->t_infomask & HEAP_XMAX_IS_MULTI)
			{
				/*
				 * If it's a pre-pg_upgrade tuple, the multixact cannot
				 * possibly be running; otherwise have to check.
				 */
				if (!HEAP_LOCKED_UPGRADED(tuple->t_infomask) &&
					MultiXactIdIsRunning(HeapTupleHeaderGetRawXmax(tuple),
										 true))
					return HEAPTUPLE_LIVE;
				SetHintBits(tuple, buffer, relation, HEAP_XMAX_INVALID, InvalidTransactionId);
			}
			else
			{
				if (TransactionIdIsInProgress(HeapTupleHeaderGetRawXmax(tuple)))
					return HEAPTUPLE_LIVE;
				SetHintBits(tuple, buffer, relation, HEAP_XMAX_INVALID,
							InvalidTransactionId);
			}
		}

		/*
		 * We don't really care whether xmax did commit, abort or crash. We
		 * know that xmax did lock the tuple, but it did not and will never
		 * actually update it.
		 */

		return HEAPTUPLE_LIVE;
	}

	if (tuple->t_infomask & HEAP_XMAX_IS_MULTI)
	{
		TransactionId xmax = HeapTupleGetUpdateXid(tuple);

		/* already checked above */
		Assert(!HEAP_XMAX_IS_LOCKED_ONLY(tuple->t_infomask));

		/* not LOCKED_ONLY, so it has to have an xmax */
		Assert(TransactionIdIsValid(xmax));

		if (TransactionIdIsInProgress(xmax))
			return HEAPTUPLE_DELETE_IN_PROGRESS;
		else if (TransactionIdDidCommit(xmax))
		{
			/*
			 * The multixact might still be running due to lockers.  Need to
			 * allow for pruning if below the xid horizon regardless --
			 * otherwise we could end up with a tuple where the updater has to
			 * be removed due to the horizon, but is not pruned away.  It's
			 * not a problem to prune that tuple, because any remaining
			 * lockers will also be present in newer tuple versions.
			 */
			*dead_after = xmax;
			return HEAPTUPLE_RECENTLY_DEAD;
		}
		else if (!MultiXactIdIsRunning(HeapTupleHeaderGetRawXmax(tuple), false))
		{
			/*
			 * Not in Progress, Not Committed, so either Aborted or crashed.
			 * Mark the Xmax as invalid.
			 */
			SetHintBits(tuple, buffer, relation, HEAP_XMAX_INVALID, InvalidTransactionId);
		}

		return HEAPTUPLE_LIVE;
	}

	if (!(tuple->t_infomask & HEAP_XMAX_COMMITTED))
	{
		if (TransactionIdIsInProgress(HeapTupleHeaderGetRawXmax(tuple)))
			return HEAPTUPLE_DELETE_IN_PROGRESS;
		else if (TransactionIdDidCommit(HeapTupleHeaderGetRawXmax(tuple)))
			SetHintBits(tuple, buffer, relation, HEAP_XMAX_COMMITTED,
						HeapTupleHeaderGetRawXmax(tuple));
		else
		{
			/*
			 * Not in Progress, Not Committed, so either Aborted or crashed
			 */
			SetHintBits(tuple, buffer, relation, HEAP_XMAX_INVALID,
						InvalidTransactionId);
			return HEAPTUPLE_LIVE;
		}

		/*
		 * At this point the xmax is known committed, but we might not have
		 * been able to set the hint bit yet; so we can no longer Assert that
		 * it's set.
		 */
	}

	/*
	 * Deleter committed, allow caller to check if it was recent enough that
	 * some open transactions could still see the tuple.
	 */
	*dead_after = HeapTupleHeaderGetRawXmax(tuple);
	return HEAPTUPLE_RECENTLY_DEAD;
}


/*
 * HeapTupleSatisfiesNonVacuumable
 *
 *	True if tuple might be visible to some transaction; false if it's
 *	surely dead to everyone, ie, vacuumable.
 *
 *	See SNAPSHOT_NON_VACUUMABLE's definition for the intended behaviour.
 *
 *	This is an interface to HeapTupleSatisfiesVacuum that's callable via
 *	HeapTupleSatisfiesSnapshot, so it can be used through a Snapshot.
 *	snapshot->vistest must have been set up with the horizon to use.
 */
static bool
HeapTupleSatisfiesNonVacuumable(Relation relation,
								HeapTuple htup, Snapshot snapshot,
								Buffer buffer)
{
<<<<<<< HEAD
	return HeapTupleSatisfiesVacuum(relation, htup, snapshot->xmin, buffer)
		!= HEAPTUPLE_DEAD;
=======
	TransactionId dead_after = InvalidTransactionId;
	HTSV_Result res;

	res = HeapTupleSatisfiesVacuumHorizon(htup, buffer, &dead_after);

	if (res == HEAPTUPLE_RECENTLY_DEAD)
	{
		Assert(TransactionIdIsValid(dead_after));

		if (GlobalVisTestIsRemovableXid(snapshot->vistest, dead_after))
			res = HEAPTUPLE_DEAD;
	}
	else
		Assert(!TransactionIdIsValid(dead_after));

	return res != HEAPTUPLE_DEAD;
>>>>>>> d457cb4e
}


/*
 * HeapTupleIsSurelyDead
 *
 *	Cheaply determine whether a tuple is surely dead to all onlookers.
 *	We sometimes use this in lieu of HeapTupleSatisfiesVacuum when the
 *	tuple has just been tested by another visibility routine (usually
 *	HeapTupleSatisfiesMVCC) and, therefore, any hint bits that can be set
 *	should already be set.  We assume that if no hint bits are set, the xmin
 *	or xmax transaction is still running.  This is therefore faster than
 *	HeapTupleSatisfiesVacuum, because we consult neither procarray nor CLOG.
 *	It's okay to return false when in doubt, but we must return true only
 *	if the tuple is removable.
 */
bool
HeapTupleIsSurelyDead(HeapTuple htup, GlobalVisState *vistest)
{
	HeapTupleHeader tuple = htup->t_data;

	Assert(ItemPointerIsValid(&htup->t_self));
	Assert(htup->t_tableOid != InvalidOid);

	/*
	 * If the inserting transaction is marked invalid, then it aborted, and
	 * the tuple is definitely dead.  If it's marked neither committed nor
	 * invalid, then we assume it's still alive (since the presumption is that
	 * all relevant hint bits were just set moments ago).
	 */
	if (!HeapTupleHeaderXminCommitted(tuple))
		return HeapTupleHeaderXminInvalid(tuple) ? true : false;

	/*
	 * If the inserting transaction committed, but any deleting transaction
	 * aborted, the tuple is still alive.
	 */
	if (tuple->t_infomask & HEAP_XMAX_INVALID)
		return false;

	/*
	 * If the XMAX is just a lock, the tuple is still alive.
	 */
	if (HEAP_XMAX_IS_LOCKED_ONLY(tuple->t_infomask))
		return false;

	/*
	 * If the Xmax is a MultiXact, it might be dead or alive, but we cannot
	 * know without checking pg_multixact.
	 */
	if (tuple->t_infomask & HEAP_XMAX_IS_MULTI)
		return false;

	/* If deleter isn't known to have committed, assume it's still running. */
	if (!(tuple->t_infomask & HEAP_XMAX_COMMITTED))
		return false;

	/* Deleter committed, so tuple is dead if the XID is old enough. */
	return GlobalVisTestIsRemovableXid(vistest,
									   HeapTupleHeaderGetRawXmax(tuple));
}

/*
 * Is the tuple really only locked?  That is, is it not updated?
 *
 * It's easy to check just infomask bits if the locker is not a multi; but
 * otherwise we need to verify that the updating transaction has not aborted.
 *
 * This function is here because it follows the same visibility rules laid out
 * at the top of this file.
 */
bool
HeapTupleHeaderIsOnlyLocked(HeapTupleHeader tuple)
{
	TransactionId xmax;

	/* if there's no valid Xmax, then there's obviously no update either */
	if (tuple->t_infomask & HEAP_XMAX_INVALID)
		return true;

	if (tuple->t_infomask & HEAP_XMAX_LOCK_ONLY)
		return true;

	/* invalid xmax means no update */
	if (!TransactionIdIsValid(HeapTupleHeaderGetRawXmax(tuple)))
		return true;

	/*
	 * if HEAP_XMAX_LOCK_ONLY is not set and not a multi, then this must
	 * necessarily have been updated
	 */
	if (!(tuple->t_infomask & HEAP_XMAX_IS_MULTI))
		return false;

	/* ... but if it's a multi, then perhaps the updating Xid aborted. */
	xmax = HeapTupleGetUpdateXid(tuple);

	/* not LOCKED_ONLY, so it has to have an xmax */
	Assert(TransactionIdIsValid(xmax));

	if (TransactionIdIsCurrentTransactionId(xmax))
		return false;
	if (TransactionIdIsInProgress(xmax))
		return false;
	if (TransactionIdDidCommit(xmax))
		return false;

	/*
	 * not current, not in progress, not committed -- must have aborted or
	 * crashed
	 */
	return true;
}

/*
 * check whether the transaction id 'xid' is in the pre-sorted array 'xip'.
 */
static bool
TransactionIdInArray(TransactionId xid, TransactionId *xip, Size num)
{
	return num > 0 &&
		bsearch(&xid, xip, num, sizeof(TransactionId), xidComparator) != NULL;
}

/*
 * See the comments for HeapTupleSatisfiesMVCC for the semantics this function
 * obeys.
 *
 * Only usable on tuples from catalog tables!
 *
 * We don't need to support HEAP_MOVED_(IN|OFF) for now because we only support
 * reading catalog pages which couldn't have been created in an older version.
 *
 * We don't set any hint bits in here as it seems unlikely to be beneficial as
 * those should already be set by normal access and it seems to be too
 * dangerous to do so as the semantics of doing so during timetravel are more
 * complicated than when dealing "only" with the present.
 */
static bool
HeapTupleSatisfiesHistoricMVCC(Relation relation, HeapTuple htup, Snapshot snapshot,
							   Buffer buffer)
{
	HeapTupleHeader tuple = htup->t_data;
	TransactionId xmin = HeapTupleHeaderGetXmin(tuple);
	TransactionId xmax = HeapTupleHeaderGetRawXmax(tuple);

	Assert(ItemPointerIsValid(&htup->t_self));
	Assert(htup->t_tableOid != InvalidOid);

	/* inserting transaction aborted */
	if (HeapTupleHeaderXminInvalid(tuple))
	{
		Assert(!TransactionIdDidCommit(xmin));
		return false;
	}
	/* check if it's one of our txids, toplevel is also in there */
	else if (TransactionIdInArray(xmin, snapshot->subxip, snapshot->subxcnt))
	{
		bool		resolved;
		CommandId	cmin = HeapTupleHeaderGetRawCommandId(tuple);
		CommandId	cmax = InvalidCommandId;

		/*
		 * another transaction might have (tried to) delete this tuple or
		 * cmin/cmax was stored in a combo CID. So we need to lookup the
		 * actual values externally.
		 */
		resolved = ResolveCminCmaxDuringDecoding(HistoricSnapshotGetTupleCids(), snapshot,
												 htup, buffer,
												 &cmin, &cmax);

		/*
		 * If we haven't resolved the combo CID to cmin/cmax, that means we
		 * have not decoded the combo CID yet. That means the cmin is
		 * definitely in the future, and we're not supposed to see the tuple
		 * yet.
		 *
		 * XXX This only applies to decoding of in-progress transactions. In
		 * regular logical decoding we only execute this code at commit time,
		 * at which point we should have seen all relevant combo CIDs. So
		 * ideally, we should error out in this case but in practice, this
		 * won't happen. If we are too worried about this then we can add an
		 * elog inside ResolveCminCmaxDuringDecoding.
		 *
		 * XXX For the streaming case, we can track the largest combo CID
		 * assigned, and error out based on this (when unable to resolve combo
		 * CID below that observed maximum value).
		 */
		if (!resolved)
			return false;

		Assert(cmin != InvalidCommandId);

		if (cmin >= snapshot->curcid)
			return false;		/* inserted after scan started */
		/* fall through */
	}
	/* committed before our xmin horizon. Do a normal visibility check. */
	else if (TransactionIdPrecedes(xmin, snapshot->xmin))
	{
		Assert(!(HeapTupleHeaderXminCommitted(tuple) &&
				 !TransactionIdDidCommit(xmin)));

		/* check for hint bit first, consult clog afterwards */
		if (!HeapTupleHeaderXminCommitted(tuple) &&
			!TransactionIdDidCommit(xmin))
			return false;
		/* fall through */
	}
	/* beyond our xmax horizon, i.e. invisible */
	else if (TransactionIdFollowsOrEquals(xmin, snapshot->xmax))
	{
		return false;
	}
	/* check if it's a committed transaction in [xmin, xmax) */
	else if (TransactionIdInArray(xmin, snapshot->xip, snapshot->xcnt))
	{
		/* fall through */
	}

	/*
	 * none of the above, i.e. between [xmin, xmax) but hasn't committed. I.e.
	 * invisible.
	 */
	else
	{
		return false;
	}

	/* at this point we know xmin is visible, go on to check xmax */

	/* xid invalid or aborted */
	if (tuple->t_infomask & HEAP_XMAX_INVALID)
		return true;
	/* locked tuples are always visible */
	else if (HEAP_XMAX_IS_LOCKED_ONLY(tuple->t_infomask))
		return true;

	/*
	 * We can see multis here if we're looking at user tables or if somebody
	 * SELECT ... FOR SHARE/UPDATE a system table.
	 */
	else if (tuple->t_infomask & HEAP_XMAX_IS_MULTI)
	{
		xmax = HeapTupleGetUpdateXid(tuple);
	}

	/* check if it's one of our txids, toplevel is also in there */
	if (TransactionIdInArray(xmax, snapshot->subxip, snapshot->subxcnt))
	{
		bool		resolved;
		CommandId	cmin;
		CommandId	cmax = HeapTupleHeaderGetRawCommandId(tuple);

		/* Lookup actual cmin/cmax values */
		resolved = ResolveCminCmaxDuringDecoding(HistoricSnapshotGetTupleCids(), snapshot,
												 htup, buffer,
												 &cmin, &cmax);

		/*
		 * If we haven't resolved the combo CID to cmin/cmax, that means we
		 * have not decoded the combo CID yet. That means the cmax is
		 * definitely in the future, and we're still supposed to see the
		 * tuple.
		 *
		 * XXX This only applies to decoding of in-progress transactions. In
		 * regular logical decoding we only execute this code at commit time,
		 * at which point we should have seen all relevant combo CIDs. So
		 * ideally, we should error out in this case but in practice, this
		 * won't happen. If we are too worried about this then we can add an
		 * elog inside ResolveCminCmaxDuringDecoding.
		 *
		 * XXX For the streaming case, we can track the largest combo CID
		 * assigned, and error out based on this (when unable to resolve combo
		 * CID below that observed maximum value).
		 */
		if (!resolved || cmax == InvalidCommandId)
			return true;

		if (cmax >= snapshot->curcid)
			return true;		/* deleted after scan started */
		else
			return false;		/* deleted before scan started */
	}
	/* below xmin horizon, normal transaction state is valid */
	else if (TransactionIdPrecedes(xmax, snapshot->xmin))
	{
		Assert(!(tuple->t_infomask & HEAP_XMAX_COMMITTED &&
				 !TransactionIdDidCommit(xmax)));

		/* check hint bit first */
		if (tuple->t_infomask & HEAP_XMAX_COMMITTED)
			return false;

		/* check clog */
		return !TransactionIdDidCommit(xmax);
	}
	/* above xmax horizon, we cannot possibly see the deleting transaction */
	else if (TransactionIdFollowsOrEquals(xmax, snapshot->xmax))
		return true;
	/* xmax is between [xmin, xmax), check known committed array */
	else if (TransactionIdInArray(xmax, snapshot->xip, snapshot->xcnt))
		return false;
	/* xmax is between [xmin, xmax), but known not to have committed yet */
	else
		return true;
}

/*
 * HeapTupleSatisfiesVisibility
 *		True iff heap tuple satisfies a time qual.
 *
 * Notes:
 *	Assumes heap tuple is valid, and buffer at least share locked.
 *
 *	Hint bits in the HeapTuple's t_infomask may be updated as a side effect;
 *	if so, the indicated buffer is marked dirty.
 */
bool
HeapTupleSatisfiesVisibility(Relation relation, HeapTuple tup, Snapshot snapshot, Buffer buffer)
{
	switch (snapshot->snapshot_type)
	{
		case SNAPSHOT_MVCC:
			return HeapTupleSatisfiesMVCC(relation, tup, snapshot, buffer);
			break;
		case SNAPSHOT_SELF:
			return HeapTupleSatisfiesSelf(relation, tup, snapshot, buffer);
			break;
		case SNAPSHOT_ANY:
			return HeapTupleSatisfiesAny(relation, tup, snapshot, buffer);
			break;
		case SNAPSHOT_TOAST:
			return HeapTupleSatisfiesToast(relation, tup, snapshot, buffer);
			break;
		case SNAPSHOT_DIRTY:
			return HeapTupleSatisfiesDirty(relation, tup, snapshot, buffer);
			break;
		case SNAPSHOT_HISTORIC_MVCC:
			return HeapTupleSatisfiesHistoricMVCC(relation, tup, snapshot, buffer);
			break;
		case SNAPSHOT_NON_VACUUMABLE:
			return HeapTupleSatisfiesNonVacuumable(relation, tup, snapshot, buffer);
			break;
	}

	return false;				/* keep compiler quiet */
}<|MERGE_RESOLUTION|>--- conflicted
+++ resolved
@@ -1066,7 +1066,7 @@
 													&setDistributedSnapshotIgnore);
 			if (snapshotCheckResult == XID_NOT_IN_SNAPSHOT)
 			{
-				if (snapshotCheckResult == XID_SURELY_COMMITTED || TransactionIdDidCommit(xvac))
+				if (TransactionIdDidCommit(xvac))
 				{
 					SetHintBits(tuple, buffer, relation, HEAP_XMIN_INVALID,
 								InvalidTransactionId);
@@ -1305,7 +1305,7 @@
 	TransactionId dead_after = InvalidTransactionId;
 	HTSV_Result res;
 
-	res = HeapTupleSatisfiesVacuumHorizon(htup, buffer, &dead_after);
+	res = HeapTupleSatisfiesVacuumHorizon(relation, htup, buffer, &dead_after);
 
 	if (res == HEAPTUPLE_RECENTLY_DEAD)
 	{
@@ -1333,7 +1333,7 @@
  * transaction aborted.
  */
 HTSV_Result
-HeapTupleSatisfiesVacuumHorizon(HeapTuple htup, Buffer buffer, TransactionId *dead_after)
+HeapTupleSatisfiesVacuumHorizon(Relation relation, HeapTuple htup, Buffer buffer, TransactionId *dead_after)
 {
 	HeapTupleHeader tuple = htup->t_data;
 
@@ -1570,14 +1570,10 @@
 								HeapTuple htup, Snapshot snapshot,
 								Buffer buffer)
 {
-<<<<<<< HEAD
-	return HeapTupleSatisfiesVacuum(relation, htup, snapshot->xmin, buffer)
-		!= HEAPTUPLE_DEAD;
-=======
 	TransactionId dead_after = InvalidTransactionId;
 	HTSV_Result res;
 
-	res = HeapTupleSatisfiesVacuumHorizon(htup, buffer, &dead_after);
+	res = HeapTupleSatisfiesVacuumHorizon(relation, htup, buffer, &dead_after);
 
 	if (res == HEAPTUPLE_RECENTLY_DEAD)
 	{
@@ -1590,7 +1586,6 @@
 		Assert(!TransactionIdIsValid(dead_after));
 
 	return res != HEAPTUPLE_DEAD;
->>>>>>> d457cb4e
 }
 
 
