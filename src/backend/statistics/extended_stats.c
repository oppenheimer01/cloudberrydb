--- conflicted
+++ resolved
@@ -48,6 +48,7 @@
 #include "utils/syscache.h"
 #include "utils/typcache.h"
 
+#include "cdb/cdbvars.h"
 /*
  * To avoid consuming too much memory during analysis and/or too much space
  * in the resulting pg_statistic rows, we ignore varlena datums that are wider
@@ -123,7 +124,7 @@
 	int64		ext_cnt;
 
 	/* Do nothing if there are no columns to analyze. */
-	if (!natts)
+	if (Gp_role == GP_ROLE_EXECUTE || !natts)
 		return;
 
 	/* the list of stats has to be allocated outside the memory context */
@@ -655,6 +656,7 @@
 	stats->attr->attrelid = InvalidOid;
 	stats->attr->attnum = InvalidAttrNumber;
 	stats->attr->atttypid = stats->attrtypid;
+	get_typlenbyvalalign(stats->attr->atttypid, &stats->attr->attlen, &stats->attr->attbyval, &stats->attr->attalign);
 
 	typtuple = SearchSysCacheCopy1(TYPEOID,
 								   ObjectIdGetDatum(stats->attrtypid));
@@ -1846,20 +1848,8 @@
 						stat_sel = 0.0;
 			MCVList    *mcv_list;
 
-<<<<<<< HEAD
-	/*
-	 * First compute "simple" selectivity, i.e. without the extended
-	 * statistics, and essentially assuming independence of the
-	 * columns/clauses. We'll then use the various selectivities computed from
-	 * MCV list to improve it.
-	 */
-	simple_sel = clauselist_selectivity_simple(root, stat_clauses, varRelid,
-											   jointype, sjinfo, NULL,
-											   false); /* no damping */
-=======
 			/* Load the MCV list stored in the statistics object */
 			mcv_list = statext_mcv_load(stat->statOid);
->>>>>>> d457cb4e
 
 			/*
 			 * Compute the selectivity of the ORed list of clauses covered by
@@ -1892,7 +1882,7 @@
 				 * columns/clauses.
 				 */
 				simple_sel = clause_selectivity_ext(root, clause, varRelid,
-													jointype, sjinfo, false);
+													jointype, sjinfo, false, false);
 
 				overlap_simple_sel = simple_or_sel * simple_sel;
 
@@ -1965,7 +1955,7 @@
 			 */
 			simple_sel = clauselist_selectivity_ext(root, stat_clauses,
 													varRelid, jointype,
-													sjinfo, false);
+													sjinfo, false, false);
 
 			/*
 			 * Multi-column estimate using MCV statistics, along with base and
