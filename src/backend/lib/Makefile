--- conflicted
+++ resolved
@@ -12,12 +12,7 @@
 top_builddir = ../../..
 include $(top_builddir)/src/Makefile.global
 
-<<<<<<< HEAD
-OBJS = binaryheap.o bipartite_match.o hyperloglog.o ilist.o pairingheap.o \
-       rbtree.o
-=======
 OBJS = binaryheap.o bipartite_match.o bloomfilter.o dshash.o hyperloglog.o \
-       ilist.o integerset.o knapsack.o pairingheap.o rbtree.o stringinfo.o
->>>>>>> 9e1c9f95
+       ilist.o integerset.o knapsack.o pairingheap.o rbtree.o
 
 include $(top_srcdir)/src/backend/common.mk