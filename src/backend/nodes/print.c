/*-------------------------------------------------------------------------
 *
 * print.c
 *	  various print routines (used mostly for debugging)
 *
 * Portions Copyright (c) 1996-2008, PostgreSQL Global Development Group
 * Portions Copyright (c) 1994, Regents of the University of California
 *
 *
 * IDENTIFICATION
 *	  $PostgreSQL: pgsql/src/backend/nodes/print.c,v 1.87 2008/01/01 19:45:50 momjian Exp $
 *
 * HISTORY
 *	  AUTHOR			DATE			MAJOR EVENT
 *	  Andrew Yu			Oct 26, 1994	file creation
 *
 *-------------------------------------------------------------------------
 */

#include "postgres.h"

#include "access/printtup.h"
#include "nodes/print.h"
#include "optimizer/clauses.h"
#include "parser/parsetree.h"
#include "utils/lsyscache.h"

<<<<<<< HEAD
=======

>>>>>>> d13f41d2
/*
 * print
 *	  print contents of Node to stdout
 */
void
print(void *obj)
{
	char	   *s;
	char	   *f;

	s = nodeToString(obj);
	f = format_node_dump(s);
	pfree(s);
	printf("%s\n", f);
	fflush(stdout);
	pfree(f);
}

/*
 * pprint
 *	  pretty-print contents of Node to stdout
 */
void
pprint(void *obj)
{
	char	   *s;
	char	   *f;

	s = nodeToString(obj);
	f = pretty_format_node_dump(s);
	pfree(s);
	printf("%s\n", f);
	fflush(stdout);
	pfree(f);
}

/*
 * elog_node_display
 *	  send pretty-printed contents of Node to postmaster log
 */
void
elog_node_display(int lev, const char *title, void *obj, bool pretty)
{
	char	   *s;
	char	   *f;

	s = nodeToString(obj);
	if (pretty)
		f = pretty_format_node_dump(s);
	else
		f = format_node_dump(s);
	pfree(s);
	ereport(lev,
			(errmsg_internal("%s:", title),
			 errdetail("%s", f)));
	pfree(f);
}

/*
 * Format a nodeToString output for display on a terminal.
 *
 * The result is a palloc'd string.
 *
 * This version just tries to break at whitespace.
 */
char *
format_node_dump(const char *dump)
{
#define LINELEN		78
	char		line[LINELEN + 1];
	StringInfoData str;
	int			i;
	int			j;
	int			k;

	initStringInfo(&str);
	i = 0;
	for (;;)
	{
		for (j = 0; j < LINELEN && dump[i] != '\0'; i++, j++)
			line[j] = dump[i];
		if (dump[i] == '\0')
			break;
		if (dump[i] == ' ')
		{
			/* ok to break at adjacent space */
			i++;
		}
		else
		{
			for (k = j - 1; k > 0; k--)
				if (line[k] == ' ')
					break;
			if (k > 0)
			{
				/* back up; will reprint all after space */
				i -= (j - k - 1);
				j = k;
			}
		}
		line[j] = '\0';
		appendStringInfo(&str, "%s\n", line);
	}
	if (j > 0)
	{
		line[j] = '\0';
		appendStringInfo(&str, "%s\n", line);
	}
	return str.data;
#undef LINELEN
}

/*
 * Format a nodeToString output for display on a terminal.
 *
 * The result is a palloc'd string.
 *
 * This version tries to indent intelligently.
 */
char *
pretty_format_node_dump(const char *dump)
{
#define INDENTSTOP	3
#define MAXINDENT	60
#define LINELEN		78
	char		line[LINELEN + 1];
	StringInfoData str;
	int			indentLev;
	int			indentDist;
	int			i;
	int			j;

	initStringInfo(&str);
	indentLev = 0;				/* logical indent level */
	indentDist = 0;				/* physical indent distance */
	i = 0;
	for (;;)
	{
		for (j = 0; j < indentDist; j++)
			line[j] = ' ';
		for (; j < LINELEN && dump[i] != '\0'; i++, j++)
		{
			line[j] = dump[i];
			switch (line[j])
			{
				case '}':
					if (j != indentDist)
					{
						/* print data before the } */
						line[j] = '\0';
						appendStringInfo(&str, "%s\n", line);
					}
					/* print the } at indentDist */
					line[indentDist] = '}';
					line[indentDist + 1] = '\0';
					appendStringInfo(&str, "%s\n", line);
					/* outdent */
					if (indentLev > 0)
					{
						indentLev--;
						indentDist = Min(indentLev * INDENTSTOP, MAXINDENT);
					}
					j = indentDist - 1;
					/* j will equal indentDist on next loop iteration */
					/* suppress whitespace just after } */
					while (dump[i + 1] == ' ')
						i++;
					break;
				case ')':
					/* force line break after ), unless another ) follows */
					if (dump[i + 1] != ')')
					{
						line[j + 1] = '\0';
						appendStringInfo(&str, "%s\n", line);
						j = indentDist - 1;
						while (dump[i + 1] == ' ')
							i++;
					}
					break;
				case '{':
					/* force line break before { */
					if (j != indentDist)
					{
						line[j] = '\0';
						appendStringInfo(&str, "%s\n", line);
					}
					/* indent */
					indentLev++;
					indentDist = Min(indentLev * INDENTSTOP, MAXINDENT);
					for (j = 0; j < indentDist; j++)
						line[j] = ' ';
					line[j] = dump[i];
					break;
				case ':':
					/* force line break before : */
					if (j != indentDist)
					{
						line[j] = '\0';
						appendStringInfo(&str, "%s\n", line);
					}
					j = indentDist;
					line[j] = dump[i];
					break;
			}
		}
		line[j] = '\0';
		if (dump[i] == '\0')
			break;
		appendStringInfo(&str, "%s\n", line);
	}
	if (j > 0)
		appendStringInfo(&str, "%s\n", line);
	return str.data;
#undef INDENTSTOP
#undef MAXINDENT
#undef LINELEN
}

/*
 * print_rt
 *	  print contents of range table
 */
void
print_rt(List *rtable)
{
	ListCell   *l;
	int			i = 1;

	printf("resno\trefname  \trelid\tinFromCl\n");
	printf("-----\t---------\t-----\t--------\n");
	foreach(l, rtable)
	{
		RangeTblEntry *rte = lfirst(l);
		const char    *name = rte->eref ? rte->eref->aliasname
		                                : "<null>";

		switch (rte->rtekind)
		{
			case RTE_RELATION:
				printf("%d\t%s\t%u",
					   i, name, rte->relid);
				break;
			case RTE_SUBQUERY:
				printf("%d\t%s\t[subquery]",
					   i, name);
				break;
			case RTE_CTE:
				printf("%d\t%s\t[cte]",
					   i, name);
				break;
			case RTE_TABLEFUNCTION:
				printf("%d\t%s\t[tablefunction]",
					   i, name);
				break;
			case RTE_FUNCTION:
				printf("%d\t%s\t[rangefunction]",
					   i, name);
				break;
			case RTE_VALUES:
				printf("%d\t%s\t[values list]",
					   i, rte->eref->aliasname);
				break;
			case RTE_JOIN:
				printf("%d\t%s\t[join]",
					   i, name);
				break;
			case RTE_SPECIAL:
				printf("%d\t%s\t[special]",
					   i, name);
				break;
			case RTE_VOID:
				printf("%d\t%s\t[void]",
					   i, name);
				break;
			default:
				printf("%d\t%s\t[unknown rtekind]",
					   i, name);
		}

		printf("\t%s\t%s\n",
			   (rte->inh ? "inh" : ""),
			   (rte->inFromCl ? "inFromCl" : ""));
		i++;
	}
}


/*
 * print_expr
 *	  print an expression
 */
void
print_expr(Node *expr, List *rtable)
{
	if (expr == NULL)
	{
		printf("<>");
		return;
	}

	if (IsA(expr, Var))
	{
		Var		   *var = (Var *) expr;
		char	   *relname,
				   *attname;

		switch (var->varno)
		{
			case INNER:
				relname = "INNER";
				attname = "?";
				break;
			case OUTER:
				relname = "OUTER";
				attname = "?";
				break;
			default:
				{
					RangeTblEntry *rte;

					Assert(var->varno > 0 &&
						   (int) var->varno <= list_length(rtable));
					rte = rt_fetch(var->varno, rtable);
					relname = rte->eref->aliasname;
					attname = get_rte_attribute_name(rte, var->varattno);
				}
				break;
		}
		printf("%s.%s", relname, attname);
	}
	else if (IsA(expr, Const))
	{
		Const	   *c = (Const *) expr;
		Oid			typoutput;
		bool		typIsVarlena;
		char	   *outputstr;

		if (c->constisnull)
		{
			printf("NULL");
			return;
		}

		getTypeOutputInfo(c->consttype,
						  &typoutput, &typIsVarlena);

		outputstr = OidOutputFunctionCall(typoutput, c->constvalue);
		printf("%s", outputstr);
		pfree(outputstr);
	}
	else if (IsA(expr, OpExpr))
	{
		OpExpr	   *e = (OpExpr *) expr;
		char	   *opname;

		opname = get_opname(e->opno);
		if (list_length(e->args) > 1)
		{
			print_expr(get_leftop((Expr *) e), rtable);
			printf(" %s ", ((opname != NULL) ? opname : "(invalid operator)"));
			print_expr(get_rightop((Expr *) e), rtable);
		}
		else
		{
			/* we print prefix and postfix ops the same... */
			printf("%s ", ((opname != NULL) ? opname : "(invalid operator)"));
			print_expr(get_leftop((Expr *) e), rtable);
		}
	}
	else if (IsA(expr, FuncExpr))
	{
		FuncExpr   *e = (FuncExpr *) expr;
		char	   *funcname;
		ListCell   *l;

		funcname = get_func_name(e->funcid);
		printf("%s(", ((funcname != NULL) ? funcname : "(invalid function)"));
		foreach(l, e->args)
		{
			print_expr(lfirst(l), rtable);
			if (lnext(l))
				printf(",");
		}
		printf(")");
	}
	else
		printf("unknown expr");
}

/*
 * print_pathkeys -
 *	  pathkeys list of PathKeys
 */
void
print_pathkeys(List *pathkeys, List *rtable)
{
	ListCell   *i;

	printf("(");
	foreach(i, pathkeys)
	{
		PathKey    *pathkey = (PathKey *) lfirst(i);
		EquivalenceClass *eclass;
		ListCell   *k;
		bool		first = true;

		eclass = pathkey->pk_eclass;
		/* chase up, in case pathkey is non-canonical */
		while (eclass->ec_merged)
			eclass = eclass->ec_merged;

		printf("(");
		foreach(k, eclass->ec_members)
		{
			EquivalenceMember *mem = (EquivalenceMember *) lfirst(k);

			if (first)
				first = false;
			else
				printf(", ");
			print_expr((Node *) mem->em_expr, rtable);
		}
		printf(")");
		if (lnext(i))
			printf(", ");
	}
	printf(")\n");
}

/*
 * print_tl
 *	  print targetlist in a more legible way.
 */
void
print_tl(List *tlist, List *rtable)
{
	ListCell   *tl;

	printf("(\n");
	foreach(tl, tlist)
	{
		TargetEntry *tle = (TargetEntry *) lfirst(tl);

		printf("\t%d %s\t", tle->resno,
			   tle->resname ? tle->resname : "<null>");
		if (tle->ressortgroupref != 0)
			printf("(%u):\t", tle->ressortgroupref);
		else
			printf("    :\t");
		print_expr((Node *) tle->expr, rtable);
		printf("\n");
	}
	printf(")\n");
}

/*
 * print_slot
 *	  print out the tuple with the given TupleTableSlot
 */
void
print_slot(TupleTableSlot *slot)
{
	if (TupIsNull(slot))
		printf("tuple is null.\n");
	else if (!slot->tts_tupleDescriptor)
		printf("no tuple descriptor.\n");
	else
		debugtup(slot, NULL);

<<<<<<< HEAD
	fflush(stdout);
}

char *
plannode_type(Plan *p)
{
	switch (nodeTag(p))
	{
		case T_Plan:
			return "PLAN";
		case T_Result:
			return "RESULT";
		case T_Append:
			return "APPEND";
		case T_BitmapAnd:
			return "BITMAPAND";
		case T_BitmapOr:
			return "BITMAPOR";
		case T_Scan:
			return "SCAN";
		case T_SeqScan:
			return "SEQSCAN";
		case T_AppendOnlyScan:
			return "APPENDONLYSCAN";
		case T_AOCSScan:
			return "AOCSSCAN";
		case T_ExternalScan:
			return "EXTERNALSCAN";
		case T_IndexScan:
			return "INDEXSCAN";
		case T_BitmapIndexScan:
			return "BITMAPINDEXSCAN";
		case T_BitmapHeapScan:
			return "BITMAPHEAPSCAN";
		case T_TidScan:
			return "TIDSCAN";
		case T_SubqueryScan:
			return "SUBQUERYSCAN";
		case T_FunctionScan:
			return "FUNCTIONSCAN";
		case T_ValuesScan:
			return "VALUESSCAN";
		case T_BitmapAppendOnlyScan:
			return "BITMAPAPPENDONLYSCAN";
		case T_BitmapTableScan:
			return "BITMAPTABLESCAN";
		case T_Join:
			return "JOIN";
		case T_NestLoop:
			return "NESTLOOP";
		case T_MergeJoin:
			return "MERGEJOIN";
		case T_HashJoin:
			return "HASHJOIN";
		case T_ShareInputScan:
			return "SHAREINPUTSCAN";
		case T_Material:
			return "MATERIAL";
		case T_Sort:
			return "SORT";
		case T_Agg:
			return "AGG";
		case T_Window:
			return "WINDOW";
		case T_TableFunctionScan:
			return "TABLEFUNCTIONSCAN";
		case T_Unique:
			return "UNIQUE";
		case T_SetOp:
			return "SETOP";
		case T_Limit:
			return "LIMIT";
		case T_Hash:
			return "HASH";
		case T_Motion:
			return "MOTION";
		case T_Repeat:
			return "REPEAT";
		default:
			return "UNKNOWN";
	}
}

/*
 * Recursively prints a simple text description of the plan tree
 */
void
print_plan_recursive(Plan *p, Query *parsetree, int indentLevel, char *label)
{
	int			i;
	char		extraInfo[NAMEDATALEN + 100];

	if (!p)
		return;
	for (i = 0; i < indentLevel; i++)
		printf(" ");
	printf("%s%s :c=%.2f..%.2f :r=%.0f :w=%d ", label, plannode_type(p),
		   p->startup_cost, p->total_cost,
		   p->plan_rows, p->plan_width);
	if (IsA(p, Scan) ||
		IsA(p, SeqScan) ||
		IsA(p, BitmapHeapScan) ||
		IsA(p, BitmapAppendOnlyScan))
	{
		RangeTblEntry *rte;

		rte = rt_fetch(((Scan *) p)->scanrelid, parsetree->rtable);
		strlcpy(extraInfo, rte->eref->aliasname, NAMEDATALEN);
	}
	else if (IsA(p, IndexScan))
	{
		RangeTblEntry *rte;

		rte = rt_fetch(((IndexScan *) p)->scan.scanrelid, parsetree->rtable);
		strlcpy(extraInfo, rte->eref->aliasname, NAMEDATALEN);
	}
	else if (IsA(p, FunctionScan))
	{
		RangeTblEntry *rte;

		rte = rt_fetch(((FunctionScan *) p)->scan.scanrelid, parsetree->rtable);
		strlcpy(extraInfo, rte->eref->aliasname, NAMEDATALEN);
	}
	else if (IsA(p, ValuesScan))
	{
		RangeTblEntry *rte;

		rte = rt_fetch(((ValuesScan *) p)->scan.scanrelid, parsetree->rtable);
		strlcpy(extraInfo, rte->eref->aliasname, NAMEDATALEN);
	}
	else
		extraInfo[0] = '\0';
	if (extraInfo[0] != '\0')
		printf(" ( %s )\n", extraInfo);
	else
		printf("\n");
	print_plan_recursive(p->lefttree, parsetree, indentLevel + 3, "l: ");
	print_plan_recursive(p->righttree, parsetree, indentLevel + 3, "r: ");

	if (IsA(p, Append))
	{
		ListCell   *l;
		Append	   *appendplan = (Append *) p;

		foreach(l, appendplan->appendplans)
		{
			Plan	   *subnode = (Plan *) lfirst(l);

			print_plan_recursive(subnode, parsetree, indentLevel + 3, "a: ");
		}
	}

	if (IsA(p, BitmapAnd))
	{
		ListCell   *l;
		BitmapAnd  *bitmapandplan = (BitmapAnd *) p;

		foreach(l, bitmapandplan->bitmapplans)
		{
			Plan	   *subnode = (Plan *) lfirst(l);

			print_plan_recursive(subnode, parsetree, indentLevel + 3, "a: ");
		}
	}

	if (IsA(p, BitmapOr))
	{
		ListCell   *l;
		BitmapOr   *bitmaporplan = (BitmapOr *) p;

		foreach(l, bitmaporplan->bitmapplans)
		{
			Plan	   *subnode = (Plan *) lfirst(l);

			print_plan_recursive(subnode, parsetree, indentLevel + 3, "a: ");
		}
	}
}

/*
 * print_plan
 *
 * prints just the plan node types
 */
void
print_plan(Plan *p, Query *parsetree)
{
	print_plan_recursive(p, parsetree, 0, "");
=======
	debugtup(slot, NULL);
>>>>>>> d13f41d2
}<|MERGE_RESOLUTION|>--- conflicted
+++ resolved
@@ -25,10 +25,6 @@
 #include "parser/parsetree.h"
 #include "utils/lsyscache.h"
 
-<<<<<<< HEAD
-=======
-
->>>>>>> d13f41d2
 /*
  * print
  *	  print contents of Node to stdout
@@ -498,7 +494,6 @@
 	else
 		debugtup(slot, NULL);
 
-<<<<<<< HEAD
 	fflush(stdout);
 }
 
@@ -585,7 +580,7 @@
 /*
  * Recursively prints a simple text description of the plan tree
  */
-void
+static void
 print_plan_recursive(Plan *p, Query *parsetree, int indentLevel, char *label)
 {
 	int			i;
@@ -687,7 +682,4 @@
 print_plan(Plan *p, Query *parsetree)
 {
 	print_plan_recursive(p, parsetree, 0, "");
-=======
-	debugtup(slot, NULL);
->>>>>>> d13f41d2
 }