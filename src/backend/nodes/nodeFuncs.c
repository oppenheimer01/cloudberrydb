--- conflicted
+++ resolved
@@ -1528,14 +1528,8 @@
 		case T_TypeName:
 			loc = ((const TypeName *) expr)->location;
 			break;
-<<<<<<< HEAD
-		case T_FunctionParameter:
-			/* just use typename's location */
-			loc = exprLocation((Node *) ((const FunctionParameter *) expr)->argType);
-=======
 		case T_ColumnDef:
 			loc = ((const ColumnDef *) expr)->location;
->>>>>>> ab76208e
 			break;
 		case T_Constraint:
 			loc = ((const Constraint *) expr)->location;
@@ -1751,10 +1745,6 @@
 					return true;
 				if (walker((Node *) expr->aggfilter, context))
 					return true;
-<<<<<<< HEAD
-				/* don't recurse on implicit args under winspec */
-=======
->>>>>>> ab76208e
 			}
 			break;
 		case T_ArrayRef:
@@ -1997,7 +1987,8 @@
 			break;
 		case T_PlaceHolderInfo:
 			return walker(((PlaceHolderInfo *) node)->ph_var, context);
-<<<<<<< HEAD
+		case T_RangeTblFunction:
+			return walker(((RangeTblFunction *) node)->funcexpr, context);
 
 		case T_GroupingClause:
 			{
@@ -2064,10 +2055,6 @@
 			}
 			break;
 
-=======
-		case T_RangeTblFunction:
-			return walker(((RangeTblFunction *) node)->funcexpr, context);
->>>>>>> ab76208e
 		default:
 			elog(ERROR, "unrecognized node type: %d",
 				 (int) nodeTag(node));
@@ -2210,7 +2197,7 @@
 			case RTE_TABLEFUNCTION:
 				if (walker(rte->subquery, context))
 					return true;
-				if (walker(rte->funcexpr, context))
+				if (walker(rte->functions, context))
 					return true;
 				break;
 			case RTE_VALUES:
@@ -2852,7 +2839,17 @@
 				return (Node *) newnode;
 			}
 			break;
-<<<<<<< HEAD
+		case T_RangeTblFunction:
+			{
+				RangeTblFunction *rtfunc = (RangeTblFunction *) node;
+				RangeTblFunction *newnode;
+
+				FLATCOPY(newnode, rtfunc, RangeTblFunction);
+				MUTATE(newnode->funcexpr, rtfunc->funcexpr, Node *);
+				/* Assume we need not copy the coldef info lists */
+				return (Node *) newnode;
+			}
+			break;
 
 		case T_GroupingFunc:
 			{
@@ -2930,19 +2927,6 @@
 				FLATCOPY(new_action_expr, action_expr, DMLActionExpr);
 				return (Node *)new_action_expr;
 			}
-=======
-		case T_RangeTblFunction:
-			{
-				RangeTblFunction *rtfunc = (RangeTblFunction *) node;
-				RangeTblFunction *newnode;
-
-				FLATCOPY(newnode, rtfunc, RangeTblFunction);
-				MUTATE(newnode->funcexpr, rtfunc->funcexpr, Node *);
-				/* Assume we need not copy the coldef info lists */
-				return (Node *) newnode;
-			}
-			break;
->>>>>>> ab76208e
 		default:
 			elog(ERROR, "unrecognized node type: %d",
 				 (int) nodeTag(node));
@@ -3060,7 +3044,7 @@
 				MUTATE(newrte->functions, rte->functions, List *);
 				break;
 			case RTE_TABLEFUNCTION:
-				MUTATE(newrte->funcexpr, rte->funcexpr, Node *);
+				MUTATE(newrte->functions, rte->functions, List *);
 				MUTATE(newrte->subquery, rte->subquery, Query *);
 				break;
 			case RTE_VALUES:
