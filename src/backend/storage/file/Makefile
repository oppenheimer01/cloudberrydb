#-------------------------------------------------------------------------
#
# Makefile--
#    Makefile for storage/file
#
# IDENTIFICATION
#    src/backend/storage/file/Makefile
#
#-------------------------------------------------------------------------

subdir = src/backend/storage/file
top_builddir = ../../../..
include $(top_builddir)/src/Makefile.global

<<<<<<< HEAD
OBJS = fd.o buffile.o copydir.o reinit.o sharedfileset.o execute_pipe.o

OBJS += gp_compress.o
=======
OBJS = \
	buffile.o \
	copydir.o \
	fd.o \
	reinit.o \
	sharedfileset.o
>>>>>>> d457cb4e

include $(top_srcdir)/src/backend/common.mk<|MERGE_RESOLUTION|>--- conflicted
+++ resolved
@@ -12,17 +12,13 @@
 top_builddir = ../../../..
 include $(top_builddir)/src/Makefile.global
 
-<<<<<<< HEAD
-OBJS = fd.o buffile.o copydir.o reinit.o sharedfileset.o execute_pipe.o
-
-OBJS += gp_compress.o
-=======
 OBJS = \
 	buffile.o \
 	copydir.o \
 	fd.o \
 	reinit.o \
 	sharedfileset.o
->>>>>>> d457cb4e
+
+OBJS += execute_pipe.o gp_compress.o
 
 include $(top_srcdir)/src/backend/common.mk