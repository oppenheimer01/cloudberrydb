/*-------------------------------------------------------------------------
 *
 * subselect.c
 *	  Planning routines for subselects and parameters.
 *
 * Portions Copyright (c) 2005-2008, Greenplum inc
 * Portions Copyright (c) 1996-2008, PostgreSQL Global Development Group
 * Portions Copyright (c) 1994, Regents of the University of California
 *
 * IDENTIFICATION
 *	  $PostgreSQL: pgsql/src/backend/optimizer/plan/subselect.c,v 1.115 2006/12/23 00:43:10 tgl Exp $
 *
 *-------------------------------------------------------------------------
 */
#include "postgres.h"

#include "catalog/catalog.h"
#include "catalog/pg_operator.h"
#include "catalog/pg_type.h"
#include "catalog/gp_policy.h"
#include "miscadmin.h"
#include "nodes/makefuncs.h"
#include "nodes/relation.h"
#include "optimizer/clauses.h"
#include "optimizer/planmain.h"
#include "optimizer/planner.h"
#include "optimizer/subselect.h"
#include "optimizer/var.h"
#include "parser/parse_expr.h"
#include "parser/parse_relation.h"
#include "parser/parsetree.h"
#include "rewrite/rewriteManip.h"
#include "utils/builtins.h"
#include "utils/lsyscache.h"
#include "utils/syscache.h"
#include "cdb/cdbvars.h"
#include "cdb/cdbmutate.h"


typedef struct convert_testexpr_context
{
	PlannerInfo *root;
	int			rtindex;		/* RT index for Vars, or 0 for Params */
	List	   *righthandIds;	/* accumulated list of Vars or Param IDs */
	List	   *sub_tlist;		/* subselect targetlist (if given) */
} convert_testexpr_context;

typedef struct process_sublinks_context
{
	PlannerInfo *root;
	bool		isTopQual;
} process_sublinks_context;

typedef struct finalize_primnode_context
{
	PlannerInfo *root;
	Bitmapset  *paramids;		/* Set of PARAM_EXEC paramids found */
	Bitmapset  *outer_params;	/* Set of accessible outer paramids */
} finalize_primnode_context;


static Node *build_subplan(PlannerInfo *root, Plan *plan, List *rtable,
						   SubLinkType subLinkType, Node *testexpr,
						   bool unknownEqFalse);
static Node *convert_testexpr_mutator(Node *node,
						 convert_testexpr_context *context);
static bool subplan_is_hashable(Plan *plan, PlannerInfo *root);
static bool testexpr_is_hashable(Node *testexpr);
static bool hash_ok_operator(OpExpr *expr);
static Node *replace_correlation_vars_mutator(Node *node, PlannerInfo *root);
static Node *process_sublinks_mutator(Node *node, process_sublinks_context *context);
static Bitmapset *finalize_plan(PlannerInfo *root, Plan *plan, List *rtable,
			  Bitmapset *outer_params,
			  Bitmapset *valid_params);
static bool finalize_primnode(Node *node, finalize_primnode_context *context);

extern	double global_work_mem(PlannerInfo *root);

/*
 * Generate a Param node to replace the given Var,
 * which is expected to have varlevelsup > 0 (ie, it is not local).
 */
static Param *
replace_outer_var(PlannerInfo *root, Var *var)
{
	Param	   *retval;
	ListCell   *ppl;
	PlannerParamItem *pitem;
	Index		abslevel;
	int			i;

	Assert(var->varlevelsup > 0 && var->varlevelsup < root->query_level);
	abslevel = root->query_level - var->varlevelsup;

	/*
	 * If there's already a paramlist entry for this same Var, just use it.
	 * NOTE: in sufficiently complex querytrees, it is possible for the same
	 * varno/abslevel to refer to different RTEs in different parts of the
	 * parsetree, so that different fields might end up sharing the same Param
	 * number.	As long as we check the vartype/typmod as well, I believe that this
	 * sort of aliasing will cause no trouble. The correct field should get
	 * stored into the Param slot at execution in each part of the tree.
	 *
	 * We need to demand a match on vartypmod.  This does not matter for
	 * the Param itself, since those are not typmod-dependent, but it does
	 * matter when make_subplan() instantiates a modified copy of the Var for
	 * a subplan's args list.
	 */
	i = 0;
	foreach(ppl, root->glob->paramlist)
	{
		pitem = (PlannerParamItem *) lfirst(ppl);
		if (pitem->abslevel == abslevel && IsA(pitem->item, Var))
		{
			Var		   *pvar = (Var *) pitem->item;

			if (pvar->varno == var->varno &&
				pvar->varattno == var->varattno &&
				pvar->vartype == var->vartype &&
				pvar->vartypmod == var->vartypmod)
				break;
		}
		i++;
	}

	if (!ppl)
	{
		/* Nope, so make a new one */
		var = (Var *) copyObject(var);
		var->varlevelsup = 0;

		pitem = makeNode(PlannerParamItem);
		pitem->item = (Node *) var;
		pitem->abslevel = abslevel;

		root->glob->paramlist = lappend(root->glob->paramlist, pitem);
		/* i is already the correct index for the new item */
	}

	retval = makeNode(Param);
	retval->paramkind = PARAM_EXEC;
	retval->paramid = i;
	retval->paramtype = var->vartype;
	retval->paramtypmod = var->vartypmod;
	retval->location = -1;

	return retval;
}

/*
 * Generate a Param node to replace the given Aggref
 * which is expected to have agglevelsup > 0 (ie, it is not local).
 */
static Param *
replace_outer_agg(PlannerInfo *root, Aggref *agg)
{
	Param	   *retval;
	PlannerParamItem *pitem;
	Index		abslevel;
	int			i;

	Assert(agg->agglevelsup > 0 && agg->agglevelsup < root->query_level);
	abslevel = root->query_level - agg->agglevelsup;

	/*
	 * It does not seem worthwhile to try to match duplicate outer aggs. Just
	 * make a new slot every time.
	 */
	agg = (Aggref *) copyObject(agg);
	IncrementVarSublevelsUp((Node *) agg, -((int) agg->agglevelsup), 0);
	Assert(agg->agglevelsup == 0);

	pitem = makeNode(PlannerParamItem);
	pitem->item = (Node *) agg;
	pitem->abslevel = abslevel;

	root->glob->paramlist = lappend(root->glob->paramlist, pitem);
	i = list_length(root->glob->paramlist) - 1;

	retval = makeNode(Param);
	retval->paramkind = PARAM_EXEC;
	retval->paramid = i;
	retval->paramtype = agg->aggtype;
	retval->paramtypmod = -1;
	retval->location = -1;

	return retval;
}

/*
 * Generate a new Param node that will not conflict with any other.
 *
 * This is used to allocate PARAM_EXEC slots for subplan outputs.
 */
static Param *
generate_new_param(PlannerInfo *root, Oid paramtype, int32 paramtypmod)
{
	Param	   *retval;
	PlannerParamItem *pitem;

	retval = makeNode(Param);
	retval->paramkind = PARAM_EXEC;
	retval->paramid = list_length(root->glob->paramlist);
	retval->paramtype = paramtype;
	retval->paramtypmod = paramtypmod;
	retval->location = -1;

	pitem = makeNode(PlannerParamItem);
	pitem->item = (Node *) retval;
	pitem->abslevel = root->query_level;

	root->glob->paramlist = lappend(root->glob->paramlist, pitem);

	return retval;
}

/*
 * Get the datatype of the first column of the plan's output.
 *
 * This is stored for ARRAY_SUBLINK execution and for exprType()/exprTypmod(),
 * which have no way to get at the plan associated with a SubPlan node.
 * We really only need the info for EXPR_SUBLINK and ARRAY_SUBLINK subplans,
 * but for consistency we save it always.
 */
static void
get_first_col_type(Plan *plan, Oid *coltype, int32 *coltypmod)
{
	/* In cases such as EXISTS, tlist might be empty; arbitrarily use VOID */
	if (plan->targetlist)
	{
		TargetEntry *tent = (TargetEntry *) linitial(plan->targetlist);

		Assert(IsA(tent, TargetEntry));
		if (!tent->resjunk)
		{
			*coltype = exprType((Node *) tent->expr);
			*coltypmod = exprTypmod((Node *) tent->expr);
			return;
		}
	}
	*coltype = VOIDOID;
	*coltypmod = -1;
}

/**
 * Returns true if query refers to a distributed table.
 */
static bool QueryHasDistributedRelation(Query *q)
{
	ListCell   *rt = NULL;

	foreach(rt, q->rtable)
	{
		RangeTblEntry *rte = (RangeTblEntry *) lfirst(rt);

		if (rte->relid != InvalidOid
				&& rte->rtekind == RTE_RELATION)
		{
			GpPolicy *policy = GpPolicyFetch(CurrentMemoryContext, rte->relid);
			bool result = (policy->ptype == POLICYTYPE_PARTITIONED);
			pfree(policy);
			if (result)
			{
				return true;
			}
		}
	}
	return false;
}

typedef struct CorrelatedVarWalkerContext
{
	int maxLevelsUp;
} CorrelatedVarWalkerContext;

/**
 *  Walker finds the deepest correlation nesting i.e. maximum levelsup among all
 *  vars in subquery.
 */
static bool CorrelatedVarWalker(Node *node, CorrelatedVarWalkerContext *ctx)
{
	Assert(ctx);

	if (node == NULL)
	{
		return false;
	}
	else if (IsA(node, Var))
	{
		Var * v = (Var *) node;
		if (v->varlevelsup > ctx->maxLevelsUp)
		{
			ctx->maxLevelsUp = v->varlevelsup;
		}
		return false;
	}
	else if (IsA(node, Query))
	{
		return query_tree_walker((Query *) node, CorrelatedVarWalker, ctx, 0 /* flags */);
	}

	return expression_tree_walker(node, CorrelatedVarWalker, ctx);
}

/**
 * Returns true if subquery is correlated
 */
bool IsSubqueryCorrelated(Query *sq)
{
	Assert(sq);
	CorrelatedVarWalkerContext ctx;
	ctx.maxLevelsUp = 0;
	CorrelatedVarWalker((Node *) sq, &ctx);
	return (ctx.maxLevelsUp > 0);
}

/**
 * Returns true if subquery contains references to more than its immediate outer query.
 */
bool IsSubqueryMultiLevelCorrelated(Query *sq)
{
	Assert(sq);
	CorrelatedVarWalkerContext ctx;
	ctx.maxLevelsUp = 0;
	CorrelatedVarWalker((Node *) sq, &ctx);
	return (ctx.maxLevelsUp > 1);
}

/*
 * Convert a SubLink (as created by the parser) into a SubPlan.
 *
 * We are given the SubLink's contained query, type, and testexpr.  We are
 * also told if this expression appears at top level of a WHERE/HAVING qual.
 *
 * Note: we assume that the testexpr has been AND/OR flattened (actually,
 * it's been through eval_const_expressions), but not converted to
 * implicit-AND form; and any SubLinks in it should already have been
 * converted to SubPlans.  The subquery is as yet untouched, however.
 *
 * The result is whatever we need to substitute in place of the SubLink
 * node in the executable expression.  This will be either the SubPlan
 * node (if we have to do the subplan as a subplan), or a Param node
 * representing the result of an InitPlan, or a row comparison expression
 * tree containing InitPlan Param nodes.
 */
static Node *
make_subplan(PlannerInfo *root, Query *orig_subquery, SubLinkType subLinkType,
			 Node *testexpr, bool isTopQual)
{
	Query	   *subquery = NULL;
	double		tuple_fraction = 1.0;

	/*
	 * Copy the source Query node.	This is a quick and dirty kluge to resolve
	 * the fact that the parser can generate trees with multiple links to the
	 * same sub-Query node, but the planner wants to scribble on the Query.
	 * Try to clean this up when we do querytree redesign...
	 */
	subquery = (Query *) copyObject(orig_subquery);

	/*
	 * For an EXISTS subplan, tell lower-level planner to expect that only the
	 * first tuple will be retrieved.  For ALL and ANY subplans, we will be
	 * able to stop evaluating if the test condition fails, so very often not
	 * all the tuples will be retrieved; for lack of a better idea, specify
	 * 50% retrieval.  For EXPR and ROWCOMPARE subplans, use default behavior
	 * (we're only expecting one row out, anyway).
	 *
	 * NOTE: if you change these numbers, also change cost_qual_eval_walker()
	 * in path/costsize.c.
	 *
	 * XXX If an ALL/ANY subplan is uncorrelated, we may decide to hash or
	 * materialize its result below.  In that case it would've been better to
	 * specify full retrieval.	At present, however, we can only detect
	 * correlation or lack of it after we've made the subplan :-(. Perhaps
	 * detection of correlation should be done as a separate step. Meanwhile,
	 * we don't want to be too optimistic about the percentage of tuples
	 * retrieved, for fear of selecting a plan that's bad for the
	 * materialization case.
	 */
	if (subLinkType == EXISTS_SUBLINK)
		tuple_fraction = 1.0;	/* just like a LIMIT 1 */
	else if (subLinkType == ALL_SUBLINK ||
			 subLinkType == ANY_SUBLINK)
		tuple_fraction = 0.5;	/* 50% */
	else
		tuple_fraction = 0.0;	/* default behavior */

	PlannerConfig *config = CopyPlannerConfig(root->config);

	if ((Gp_role == GP_ROLE_DISPATCH)
			&& IsSubqueryMultiLevelCorrelated(subquery)
			&& QueryHasDistributedRelation(subquery))
	{
		elog(ERROR, "correlated subquery with skip-level correlations is not supported");
	}

	if ((Gp_role == GP_ROLE_DISPATCH)
			&& IsSubqueryCorrelated(subquery)
			&& QueryHasDistributedRelation(subquery))
	{
		/*
		 * Generate the plan for the subquery with certain options disabled.
		 */
		config->gp_enable_direct_dispatch = false;
		config->gp_enable_multiphase_agg = false;

		/*
		 * Only create subplans with sequential scans
		 */
		config->enable_indexscan = false;
		config->enable_bitmapscan = false;
		config->enable_tidscan = false;
		config->enable_seqscan = true;
	}

	if (Gp_role == GP_ROLE_DISPATCH)
	{
		config->gp_cte_sharing = IsSubqueryCorrelated(subquery) ||
				!(subLinkType == ROWCOMPARE_SUBLINK ||
				 subLinkType == ARRAY_SUBLINK ||
				 subLinkType == EXPR_SUBLINK ||
				 subLinkType == EXISTS_SUBLINK);
	}

	PlannerInfo *subroot = NULL;

	Plan *plan = subquery_planner(root->glob, subquery,
			root,
			tuple_fraction,
			&subroot,
			config);

	/* And convert to SubPlan or InitPlan format. */
	Node	   *result = build_subplan(root,
										plan,
										subroot->parse->rtable,
										subLinkType,
										testexpr,
										isTopQual);


	return result;
}

/*
 * Build a SubPlan node given the raw inputs --- subroutine for make_subplan
 *
 * Returns either the SubPlan, or an expression using initplan output Params,
 * as explained in the comments for make_subplan.
 */
static Node *
build_subplan(PlannerInfo *root, Plan *plan, List *rtable,
			  SubLinkType subLinkType, Node *testexpr,
			  bool unknownEqFalse)
{
	Node	   *result;
	SubPlan    *splan;
	Bitmapset  *tmpset;
	int			paramid;
	
	/*
	 * Initialize the SubPlan node.  Note plan_id, plan_name, and cost fields
	 * are set further down.
	 */
	splan = makeNode(SubPlan);
	splan->subLinkType = subLinkType;
    splan->qDispSliceId = 0;             /*CDB*/
	splan->testexpr = NULL;
	splan->paramIds = NIL;
	get_first_col_type(plan, &splan->firstColType, &splan->firstColTypmod);
	splan->useHashTable = false;
	splan->unknownEqFalse = unknownEqFalse;
	splan->is_initplan = false;
	splan->is_multirow = false;
	splan->is_parallelized = false;
	splan->setParam = NIL;
	splan->parParam = NIL;
	splan->args = NIL;
	splan->extParam = NIL;

	/*
	 * Make parParam and args lists of param IDs and expressions that current
	 * query level will pass to this child plan.
	 */
	tmpset = bms_copy(plan->extParam);
	while ((paramid = bms_first_member(tmpset)) >= 0)
	{
		PlannerParamItem *pitem = list_nth(root->glob->paramlist, paramid);

		if (pitem->abslevel == root->query_level)
		{
			splan->parParam = lappend_int(splan->parParam, paramid);
			/*
			 * The Var or Aggref has already been adjusted to have the correct
			 * varlevelsup or agglevelsup.	We probably don't even need to
			 * copy it again, but be safe.
			 */
			splan->args = lappend(splan->args, copyObject(pitem->item));
		}
		else if (pitem->abslevel < root->query_level)
			splan->extParam = lappend_int(splan->extParam, paramid);
	}
	bms_free(tmpset);

	/*
	 * Un-correlated or undirect correlated plans of EXISTS, EXPR, ARRAY, or
	 * ROWCOMPARE types can be used as initPlans.  For EXISTS, EXPR, or ARRAY,
	 * we just produce a Param referring to the result of evaluating the
	 * initPlan.  For ROWCOMPARE, we must modify the testexpr tree to contain
	 * PARAM_EXEC Params instead of the PARAM_SUBLINK Params emitted by the
	 * parser.
	 */

	if (splan->parParam == NIL && subLinkType == EXISTS_SUBLINK && Gp_role == GP_ROLE_DISPATCH)
	{
		Param	   *prm;

		Assert(testexpr == NULL);
		prm = generate_new_param(root, BOOLOID, -1);
		splan->setParam = list_make1_int(prm->paramid);
		splan->is_initplan = true;
		result = (Node *) prm;
	}
	else if (splan->parParam == NIL && subLinkType == EXPR_SUBLINK && Gp_role == GP_ROLE_DISPATCH)
	{
		TargetEntry *te = linitial(plan->targetlist);
		Param	   *prm;

		Assert(!te->resjunk);
		Assert(testexpr == NULL);
		prm = generate_new_param(root,
								 exprType((Node *) te->expr),
								 exprTypmod((Node *) te->expr));
		splan->setParam = list_make1_int(prm->paramid);
		splan->is_initplan = true;
		result = (Node *) prm;
	}
	else if (splan->parParam == NIL && subLinkType == ARRAY_SUBLINK && Gp_role == GP_ROLE_DISPATCH)
	{		
		TargetEntry *te = linitial(plan->targetlist);
		Oid			arraytype;
		Param	   *prm;

		Assert(!te->resjunk);
		Assert(testexpr == NULL);
		arraytype = get_array_type(exprType((Node *) te->expr));
		if (!OidIsValid(arraytype))
			elog(ERROR, "could not find array type for datatype %s",
				 format_type_be(exprType((Node *) te->expr)));
		prm = generate_new_param(root,
								 arraytype,
								 exprTypmod((Node *) te->expr));
		splan->setParam = list_make1_int(prm->paramid);
		splan->is_initplan = true;
		result = (Node *) prm;
	}
	else if (splan->parParam == NIL && subLinkType == ROWCOMPARE_SUBLINK && Gp_role == GP_ROLE_DISPATCH)
	{
		/* Adjust the Params */
		result = convert_testexpr(root,
								  testexpr,
								  0,
								  &splan->paramIds,
								  NIL);
		splan->setParam = list_copy(splan->paramIds);
		splan->is_initplan = true;

		/*
		 * The executable expression is returned to become part of the outer
		 * plan's expression tree; it is not kept in the initplan node.
		 */
	}
	else
	{
		splan->is_multirow = true; /* CDB: take note. */

		/*
		 * We can't convert subplans of ALL_SUBLINK or ANY_SUBLINK types to
		 * initPlans, even when they are uncorrelated or undirect correlated,
		 * because we need to scan the output of the subplan for each outer
		 * tuple.  But if it's a not-direct-correlated IN (= ANY) test, we
		 * might be able to use a hashtable to avoid comparing all the tuples.
		 * TODO siva - I believe we should've pulled these up to be NL joins.
		 * We may want to assert that this is never exercised.
		 */
		if (subLinkType == ANY_SUBLINK &&
			splan->parParam == NIL &&
			subplan_is_hashable(plan, root) &&
			testexpr_is_hashable(splan->testexpr))
			splan->useHashTable = true;

		/*
		 * Adjust the Params in the testexpr.
		 */
		splan->testexpr = convert_testexpr(root,
										   testexpr,
										   0,
										   &splan->paramIds,
										   NIL);

		result = (Node *) splan;

		/* This cannot be an initplan because it is multi-row */
		splan->is_initplan = false;
	}

	AssertEquivalent(splan->is_initplan, !splan->is_multirow && splan->parParam == NIL);

	/*
	 * Add the subplan and its rtable to the global lists.
	 */
	root->glob->subplans = lappend(root->glob->subplans, plan);
	root->glob->subrtables = lappend(root->glob->subrtables, rtable);
	
	splan->plan_id = list_length(root->glob->subplans); /* instead of old PlannerPlanId */

	if (splan->is_initplan)
		root->init_plans = lappend(root->init_plans, splan);
	
	/* Label the subplan for EXPLAIN purposes */
	if (splan->is_initplan)
	{
		ListCell   *lc;
		
		StringInfo buf = makeStringInfo();
		
		appendStringInfo(buf, "InitPlan %d (returns ", splan->plan_id);
		
		foreach(lc, splan->setParam)
		{
			appendStringInfo(buf, "$%d%s",
							lfirst_int(lc),
							lnext(lc) ? "," : "");
		}
		appendStringInfoString(buf, ")");
		splan->plan_name = pstrdup(buf->data);
		pfree(buf->data);
		pfree(buf);
		buf = NULL;
	}
	else
	{
		StringInfo buf = makeStringInfo();
		appendStringInfo(buf, "SubPlan %d", splan->plan_id);
		splan->plan_name = pstrdup(buf->data);
		pfree(buf->data);
		pfree(buf);
		buf = NULL;
	}

	/* NB PostgreSQL calculates subplan cost here, but GPDB does it elsewhere. */

	return result;
}

/*
 * convert_testexpr: convert the testexpr given by the parser into
 * actually executable form.  This entails replacing PARAM_SUBLINK Params
 * with Params or Vars representing the results of the sub-select:
 *
 * If rtindex is 0, we build Params to represent the sub-select outputs.
 * The paramids of the Params created are returned in the *righthandIds list.
 *
 * If rtindex is not 0, we build Vars using that rtindex as varno.	Copies
 * of the Var nodes are returned in *righthandIds (this is a bit of a type
 * cheat, but we can get away with it).
 *
 * The subquery targetlist need be supplied only if rtindex is not 0.
 * We consult it to extract the correct typmods for the created Vars.
 * (XXX this is a kluge that could go away if Params carried typmod.)
 *
 * The given testexpr has already been recursively processed by
 * process_sublinks_mutator.  Hence it can no longer contain any
 * PARAM_SUBLINK Params for lower SubLink nodes; we can safely assume that
 * any we find are for our own level of SubLink.
 */
Node *
convert_testexpr(PlannerInfo *root, Node *testexpr,
				 int rtindex,
				 List **righthandIds,
				 List *sub_tlist)
{
	Node	   *result;
	convert_testexpr_context context;

	context.root = root;
	context.rtindex = rtindex;
	context.righthandIds = NIL;
	context.sub_tlist = sub_tlist;
	result = convert_testexpr_mutator(testexpr, &context);
	*righthandIds = context.righthandIds;
	return result;
}

static Node *
convert_testexpr_mutator(Node *node,
						 convert_testexpr_context *context)
{
	if (node == NULL)
		return NULL;
	if (IsA(node, Param))
	{
		Param	   *param = (Param *) node;

		if (param->paramkind == PARAM_SUBLINK)
		{
			/*
			 * We expect to encounter the Params in column-number sequence. We
			 * could handle non-sequential order if necessary, but for now
			 * there's no need.  (This is also a useful cross-check that we
			 * aren't finding any unexpected Params.)
			 */
			if (param->paramid != list_length(context->righthandIds) + 1)
				elog(ERROR, "unexpected PARAM_SUBLINK ID: %d", param->paramid);

			if (context->rtindex)
			{
				/* Make the Var node representing the subplan's result */
				Var		   *newvar;

				/*
				 * XXX kluge: since Params don't carry typmod, we have to
				 * look into the subquery targetlist to find out the right
				 * typmod to assign to the Var.
				 */
				TargetEntry *ste = get_tle_by_resno(context->sub_tlist,
													param->paramid);

				if (ste == NULL || ste->resjunk)
					elog(ERROR, "subquery output %d not found",
						 param->paramid);
				Assert(param->paramtype == exprType((Node *) ste->expr));

				newvar = makeVar(context->rtindex,
								 param->paramid,
								 param->paramtype,
								 param->paramtypmod,
								 0);

				/*
				 * Copy it for caller.	NB: we need a copy to avoid having
				 * doubly-linked substructure in the modified parse tree.
				 */
				context->righthandIds = lappend(context->righthandIds,
												copyObject(newvar));
				return (Node *) newvar;
			}
			else
			{
				/* Make the Param node representing the subplan's result */
				Param	   *newparam;

				newparam = generate_new_param(context->root,
											  param->paramtype,
											  param->paramtypmod);
				/* Record its ID */
				context->righthandIds = lappend_int(context->righthandIds,
													newparam->paramid);
				return (Node *) newparam;
			}
		}
	}
	return expression_tree_mutator(node,
								   convert_testexpr_mutator,
								   (void *) context);
}

/*
 * subplan_is_hashable: can we implement an ANY subplan by hashing?
 */
static bool
subplan_is_hashable(Plan *plan, PlannerInfo *root)
{
	double		subquery_size;

	/*
	 * The estimated size of the subquery result must fit in work_mem. (Note:
	 * we use sizeof(HeapTupleHeaderData) here even though the tuples will
	 * actually be stored as MinimalTuples; this provides some fudge factor
	 * for hashtable overhead.)
	 */
	subquery_size = plan->plan_rows *
		(MAXALIGN(plan->plan_width) + MAXALIGN(sizeof(HeapTupleHeaderData)));
	if (subquery_size > global_work_mem(root))
		return false;

	return true;
}

/*
 * testexpr_is_hashable: is an ANY SubLink's test expression hashable?
 */
static bool
testexpr_is_hashable(Node *testexpr)
{
	/*
	 * The testexpr must be a single OpExpr, or an AND-clause containing
	 * only OpExprs.
	 *
	 * The combining operators must be hashable and strict. The need for
	 * hashability is obvious, since we want to use hashing. Without
	 * strictness, behavior in the presence of nulls is too unpredictable.	We
	 * actually must assume even more than plain strictness: they can't yield
	 * NULL for non-null inputs, either (see nodeSubplan.c).  However, hash
	 * indexes and hash joins assume that too.
	 */
	if (testexpr && IsA(testexpr, OpExpr))
	{
		if (hash_ok_operator((OpExpr *) testexpr))
			return true;
	}
	else if (and_clause(testexpr))
	{
		ListCell   *l;

		foreach(l, ((BoolExpr *) testexpr)->args)
		{
			Node	   *andarg = (Node *) lfirst(l);

			if (!IsA(andarg, OpExpr))
				return false;
			if (!hash_ok_operator((OpExpr *) andarg))
				return false;
		}
		return true;
	}

	return false;
}

static bool
hash_ok_operator(OpExpr *expr)
{
	Oid			opid = expr->opno;
	HeapTuple	tup;
	Form_pg_operator optup;

	tup = SearchSysCache(OPEROID,
						 ObjectIdGetDatum(opid),
						 0, 0, 0);
	if (!HeapTupleIsValid(tup))
		elog(ERROR, "cache lookup failed for operator %u", opid);
	optup = (Form_pg_operator) GETSTRUCT(tup);
	if (!optup->oprcanhash || optup->oprcom != opid ||
		!func_strict(optup->oprcode))
	{
		ReleaseSysCache(tup);
		return false;
	}
	ReleaseSysCache(tup);
	return true;
}

/*
 * convert_IN_to_join: can we convert an IN SubLink to join style?
 *
 * CDB: This function has been moved into cdbsubselect.c.
 */
<<<<<<< HEAD
=======
Node *
convert_IN_to_join(PlannerInfo *root, SubLink *sublink)
{
	Query	   *parse = root->parse;
	Query	   *subselect = (Query *) sublink->subselect;
	Relids		left_varnos;
	int			rtindex;
	RangeTblEntry *rte;
	RangeTblRef *rtr;
	InClauseInfo *ininfo;

	/*
	 * The sublink type must be "= ANY" --- that is, an IN operator.  We
	 * expect that the test expression will be either a single OpExpr, or an
	 * AND-clause containing OpExprs.  (If it's anything else then the parser
	 * must have determined that the operators have non-equality-like
	 * semantics.  In the OpExpr case we can't be sure what the operator's
	 * semantics are like, and must check for ourselves.)
	 */
	if (sublink->subLinkType != ANY_SUBLINK)
		return NULL;
	if (sublink->testexpr && IsA(sublink->testexpr, OpExpr))
	{
		List	   *opfamilies;
		List	   *opstrats;

		get_op_btree_interpretation(((OpExpr *) sublink->testexpr)->opno,
									&opfamilies, &opstrats);
		if (!list_member_int(opstrats, ROWCOMPARE_EQ))
			return NULL;
	}
	else if (!and_clause(sublink->testexpr))
		return NULL;

	/*
	 * The sub-select must not refer to any Vars of the parent query. (Vars of
	 * higher levels should be okay, though.)
	 */
	if (contain_vars_of_level((Node *) subselect, 1))
		return NULL;

	/*
	 * The left-hand expressions must contain some Vars of the current query,
	 * else it's not gonna be a join.
	 */
	left_varnos = pull_varnos(sublink->testexpr);
	if (bms_is_empty(left_varnos))
		return NULL;

	/*
	 * The combining operators and left-hand expressions mustn't be volatile.
	 */
	if (contain_volatile_functions(sublink->testexpr))
		return NULL;

	/*
	 * Okay, pull up the sub-select into top range table and jointree.
	 *
	 * We rely here on the assumption that the outer query has no references
	 * to the inner (necessarily true, other than the Vars that we build
	 * below). Therefore this is a lot easier than what pull_up_subqueries has
	 * to go through.
	 */
	rte = addRangeTableEntryForSubquery(NULL,
										subselect,
										makeAlias("IN_subquery", NIL),
										false);
	parse->rtable = lappend(parse->rtable, rte);
	rtindex = list_length(parse->rtable);
	rtr = makeNode(RangeTblRef);
	rtr->rtindex = rtindex;
	parse->jointree->fromlist = lappend(parse->jointree->fromlist, rtr);

	/*
	 * Now build the InClauseInfo node.
	 */
	ininfo = makeNode(InClauseInfo);
	ininfo->lefthand = left_varnos;
	ininfo->righthand = bms_make_singleton(rtindex);
	root->in_info_list = lappend(root->in_info_list, ininfo);

	/*
	 * Build the result qual expression.  As a side effect,
	 * ininfo->sub_targetlist is filled with a list of Vars representing the
	 * subselect outputs.
	 */
	return convert_testexpr(sublink->testexpr,
							rtindex,
							&ininfo->sub_targetlist);
}
>>>>>>> a78fcfb5

/*
 * Replace correlation vars (uplevel vars) with Params.
 *
 * Uplevel aggregates are replaced, too.
 *
 * Note: it is critical that this runs immediately after SS_process_sublinks.
 * Since we do not recurse into the arguments of uplevel aggregates, they will
 * get copied to the appropriate subplan args list in the parent query with
 * uplevel vars not replaced by Params, but only adjusted in level (see
 * replace_outer_agg).	That's exactly what we want for the vars of the parent
 * level --- but if an aggregate's argument contains any further-up variables,
 * they have to be replaced with Params in their turn.	That will happen when
 * the parent level runs SS_replace_correlation_vars.  Therefore it must do
 * so after expanding its sublinks to subplans.  And we don't want any steps
 * in between, else those steps would never get applied to the aggregate
 * argument expressions, either in the parent or the child level.
 */
Node *
SS_replace_correlation_vars(PlannerInfo *root, Node *expr)
{
	/* No setup needed for tree walk, so away we go */
	return replace_correlation_vars_mutator(expr, root);
}

static Node *
replace_correlation_vars_mutator(Node *node, PlannerInfo *root)
{
	if (node == NULL)
		return NULL;
	if (IsA(node, Var))
	{
		if (((Var *) node)->varlevelsup > 0)
			return (Node *) replace_outer_var(root, (Var *) node);
	}
	if (IsA(node, Aggref))
	{
		if (((Aggref *) node)->agglevelsup > 0)
			return (Node *) replace_outer_agg(root, (Aggref *) node);
	}
	return expression_tree_mutator(node,
								   replace_correlation_vars_mutator,
								   root);
}

/*
 * Expand SubLinks to SubPlans in the given expression.
 *
 * The isQual argument tells whether or not this expression is a WHERE/HAVING
 * qualifier expression.  If it is, any sublinks appearing at top level need
 * not distinguish FALSE from UNKNOWN return values.
 */
Node *
SS_process_sublinks(PlannerInfo *root, Node *expr, bool isQual)
{
	process_sublinks_context context;

	context.root = root;
	context.isTopQual = isQual;
	return process_sublinks_mutator(expr, &context);
}

static Node *
process_sublinks_mutator(Node *node, process_sublinks_context *context)
{
	process_sublinks_context locContext;

	locContext.root = context->root;

	if (node == NULL)
		return NULL;
	if (IsA(node, SubLink))
	{
		SubLink    *sublink = (SubLink *) node;
		Node	   *testexpr;

		/*
		 * First, recursively process the lefthand-side expressions, if any.
		 * They're not top-level anymore.
		 */
		locContext.isTopQual = false;
		testexpr = process_sublinks_mutator(sublink->testexpr, &locContext);

		/*
		 * Now build the SubPlan node and make the expr to return.
		 */
		return make_subplan(context->root,
							(Query *) sublink->subselect,
							sublink->subLinkType,
							testexpr,
							context->isTopQual);
	}

	/*
	 * We should never see a SubPlan expression in the input (since this is
	 * the very routine that creates 'em to begin with).  We shouldn't find
	 * ourselves invoked directly on a Query, either.
	 */
	Assert(!is_subplan(node));
	Assert(!IsA(node, Query));

	/*
	 * Because make_subplan() could return an AND or OR clause, we have to
	 * take steps to preserve AND/OR flatness of a qual.  We assume the input
	 * has been AND/OR flattened and so we need no recursion here.
	 *
	 * If we recurse down through anything other than an AND node, we are
	 * definitely not at top qual level anymore.  (Due to the coding here, we
	 * will not get called on the List subnodes of an AND, so no check is
	 * needed for List.)
	 */
	if (and_clause(node))
	{
		List	   *newargs = NIL;
		ListCell   *l;

		/* Still at qual top-level */
		locContext.isTopQual = context->isTopQual;

		foreach(l, ((BoolExpr *) node)->args)
		{
			Node	   *newarg;

			newarg = process_sublinks_mutator(lfirst(l), &locContext);
			if (and_clause(newarg))
				newargs = list_concat(newargs, ((BoolExpr *) newarg)->args);
			else
				newargs = lappend(newargs, newarg);
		}
		return (Node *) make_andclause(newargs);
	}

	/* otherwise not at qual top-level */
	locContext.isTopQual = false;

	if (or_clause(node))
	{
		List	   *newargs = NIL;
		ListCell   *l;

		foreach(l, ((BoolExpr *) node)->args)
		{
			Node	   *newarg;

			newarg = process_sublinks_mutator(lfirst(l), &locContext);
			if (or_clause(newarg))
				newargs = list_concat(newargs, ((BoolExpr *) newarg)->args);
			else
				newargs = lappend(newargs, newarg);
		}
		return (Node *) make_orclause(newargs);
	}

	return expression_tree_mutator(node,
								   process_sublinks_mutator,
								   (void *) &locContext);
}

/*
 * SS_finalize_plan - do final sublink processing for a completed Plan.
 * Input:
 * 	root - PlannerInfo structure that is necessary for walking the tree
 * 	rtable - list of rangetable entries to look at for relids
 * 	attach_initplans - attach all initplans to the top plan node from root
 * Output:
 * 	plan->extParam and plan->allParam - attach params to top of the plan
 */
void
SS_finalize_plan(PlannerInfo *root, List *rtable, Plan *plan, bool attach_initplans)
{
	Bitmapset  *outer_params,
			   *valid_params,
			   *initExtParam,
			   *initSetParam;
	Cost		initplan_cost;
	int			paramid;
	ListCell   *l;

	/*
	 * First, scan the param list to discover the sets of params that are
	 * available from outer query levels and my own query level. We do this
	 * once to save time in the per-plan recursion steps.
	 */
	outer_params = valid_params = NULL;
	paramid = 0;
	foreach(l, root->glob->paramlist)
	{
		PlannerParamItem *pitem = (PlannerParamItem *) lfirst(l);
		AssertImply(IsA(pitem->item, Param), ((Param *) pitem->item)->paramid == paramid);

		valid_params = bms_add_member(valid_params, paramid);

		if (pitem->abslevel <= root->query_level)
		{
			/* valid outer-level parameter */
			outer_params = bms_add_member(outer_params, paramid);
		}

		paramid++;
	}

	/*
	 * Now recurse through plan tree.
	 */
	(void) finalize_plan(root, plan, rtable,
						 outer_params, valid_params);

	bms_free(outer_params);
	bms_free(valid_params);

	/*
	 * Finally, attach any initPlans to the topmost plan node, and add their
	 * extParams to the topmost node's, too.  However, any setParams of the
	 * initPlans should not be present in the topmost node's extParams, only
	 * in its allParams.  (As of PG 8.1, it's possible that some initPlans
	 * have extParams that are setParams of other initPlans, so we have to
	 * take care of this situation explicitly.)
	 *
	 * We also add the total_cost of each initPlan to the startup cost of the
	 * top node.  This is a conservative overestimate, since in fact each
	 * initPlan might be executed later than plan startup, or even not at all.
	 */
	if (attach_initplans)
	{
		Insist(!plan->initPlan);
		plan->initPlan = root->init_plans;
		root->init_plans = NIL;		/* make sure they're not attached twice */

		initExtParam = initSetParam = NULL;
		initplan_cost = 0;
		foreach(l, plan->initPlan)
		{
			SubPlan    *initplan = (SubPlan *) lfirst(l);
			Plan	   *subplan_plan = planner_subplan_get_plan(root, initplan);
			ListCell   *l2;

			initExtParam = bms_add_members(initExtParam, subplan_plan->extParam);
			foreach(l2, initplan->setParam)
			{
				initSetParam = bms_add_member(initSetParam, lfirst_int(l2));
			}
			initplan_cost += subplan_plan->total_cost;
		}
		/* allParam must include all these params */
		plan->allParam = bms_add_members(plan->allParam, initExtParam);
		plan->allParam = bms_add_members(plan->allParam, initSetParam);
		/* but extParam shouldn't include any setParams */
		initExtParam = bms_del_members(initExtParam, initSetParam);
		/* empty test ensures extParam is exactly NULL if it's empty */
		if (!bms_is_empty(initExtParam))
			plan->extParam = bms_join(plan->extParam, initExtParam);

		plan->startup_cost += initplan_cost;
		plan->total_cost += initplan_cost;
	}
}

/*
 * Recursive processing of all nodes in the plan tree
 *
 * The return value is the computed allParam set for the given Plan node.
 * This is just an internal notational convenience.
 */
static Bitmapset *
finalize_plan(PlannerInfo *root, Plan *plan, List *rtable,
			  Bitmapset *outer_params, Bitmapset *valid_params)
{
	finalize_primnode_context context;

	if (plan == NULL)
		return NULL;

	context.root = root;
	context.paramids = NULL;	/* initialize set to empty */
	context.outer_params = outer_params;

	/*
	 * When we call finalize_primnode, context.paramids sets are automatically
	 * merged together.  But when recursing to self, we have to do it the hard
	 * way.  We want the paramids set to include params in subplans as well as
	 * at this level.
	 */

	/* Find params in targetlist and qual */
	finalize_primnode((Node *) plan->targetlist, &context);
	finalize_primnode((Node *) plan->qual, &context);

	/* Check additional node-type-specific fields */
	switch (nodeTag(plan))
	{
		case T_Result:
			finalize_primnode(((Result *) plan)->resconstantqual,
							  &context);
			break;

		case T_IndexScan:
			finalize_primnode((Node *) ((IndexScan *) plan)->indexqual,
							  &context);

			/*
			 * we need not look at indexqualorig, since it will have the same
			 * param references as indexqual.
			 */
			break;

		case T_BitmapIndexScan:
			finalize_primnode((Node *) ((BitmapIndexScan *) plan)->indexqual,
							  &context);

			/*
			 * we need not look at indexqualorig, since it will have the same
			 * param references as indexqual.
			 */
			break;

		case T_BitmapHeapScan:
			finalize_primnode((Node *) ((BitmapHeapScan *) plan)->bitmapqualorig,
							  &context);
			break;

		case T_BitmapAppendOnlyScan:
			finalize_primnode((Node *) ((BitmapAppendOnlyScan *) plan)->bitmapqualorig,
							  &context);
			break;

		case T_BitmapTableScan:
			finalize_primnode((Node *) ((BitmapTableScan *) plan)->bitmapqualorig,
							  &context);
			break;

		case T_TidScan:
			finalize_primnode((Node *) ((TidScan *) plan)->tidquals,
							  &context);
			break;

		case T_SubqueryScan:
			/*
			 * In a SubqueryScan, SS_finalize_plan has already been run on the
			 * subplan by the inner invocation of subquery_planner, so there's
			 * no need to do it again.	Instead, just pull out the subplan's
			 * extParams list, which represents the params it needs from my
			 * level and higher levels.
			 */
			context.paramids = bms_add_members(context.paramids,
								 ((SubqueryScan *) plan)->subplan->extParam);
			break;

		case T_TableFunctionScan:
			{
				RangeTblEntry *rte;

				rte = rt_fetch(((TableFunctionScan *) plan)->scan.scanrelid,
							   rtable);
				Assert(rte->rtekind == RTE_TABLEFUNCTION);
				finalize_primnode(rte->funcexpr, &context);
			}
			break;

		case T_FunctionScan:
			{
				RangeTblEntry *rte;

				rte = rt_fetch(((FunctionScan *) plan)->scan.scanrelid,
							   rtable);
				Assert(rte->rtekind == RTE_FUNCTION);
				finalize_primnode(rte->funcexpr, &context);
			}
			break;

		case T_ValuesScan:
			{
				RangeTblEntry *rte;

				rte = rt_fetch(((ValuesScan *) plan)->scan.scanrelid,
							   rtable);
				Assert(rte->rtekind == RTE_VALUES);
				finalize_primnode((Node *) rte->values_lists, &context);
			}
			break;

		case T_Append:
			{
				ListCell   *l;

				foreach(l, ((Append *) plan)->appendplans)
				{
					context.paramids =
						bms_add_members(context.paramids,
										finalize_plan(root,
													  (Plan *) lfirst(l),
													  rtable,
													  outer_params,
													  valid_params));
				}
			}
			break;

		case T_BitmapAnd:
			{
				ListCell   *l;

				foreach(l, ((BitmapAnd *) plan)->bitmapplans)
				{
					context.paramids =
						bms_add_members(context.paramids,
										finalize_plan(root,
													  (Plan *) lfirst(l),
													  rtable,
													  outer_params,
													  valid_params));
				}
			}
			break;

		case T_BitmapOr:
			{
				ListCell   *l;

				foreach(l, ((BitmapOr *) plan)->bitmapplans)
				{
					context.paramids =
						bms_add_members(context.paramids,
										finalize_plan(root,
													  (Plan *) lfirst(l),
													  rtable,
													  outer_params,
													  valid_params));
				}
			}
			break;

		case T_NestLoop:
			finalize_primnode((Node *) ((Join *) plan)->joinqual,
							  &context);
			break;

		case T_MergeJoin:
			finalize_primnode((Node *) ((Join *) plan)->joinqual,
							  &context);
			finalize_primnode((Node *) ((MergeJoin *) plan)->mergeclauses,
							  &context);
			break;

		case T_HashJoin:
			finalize_primnode((Node *) ((Join *) plan)->joinqual,
							  &context);
			finalize_primnode((Node *) ((HashJoin *) plan)->hashclauses,
							  &context);
			finalize_primnode((Node *) ((HashJoin *) plan)->hashqualclauses,
							  &context);
			break;

		case T_Motion:

			finalize_primnode((Node *) ((Motion *) plan)->hashExpr,
							  &context);
			break;

		case T_Limit:
			finalize_primnode(((Limit *) plan)->limitOffset,
							  &context);
			finalize_primnode(((Limit *) plan)->limitCount,
							  &context);
			break;

		case T_Hash:
		case T_Agg:
		case T_Window:
		case T_SeqScan:
		case T_AppendOnlyScan:
		case T_AOCSScan: 
		case T_ExternalScan:
		case T_Material:
		case T_Sort:
		case T_ShareInputScan:
		case T_Unique:
		case T_SetOp:
		case T_Repeat:
			break;

		default:
            Assert(false);
			elog(ERROR, "unrecognized node type: %d",
				 (int) nodeTag(plan));
	}

	/* Process left and right child plans, if any */
	context.paramids = bms_add_members(context.paramids,
									   finalize_plan(root,
													 plan->lefttree,
													 rtable,
													 outer_params,
													 valid_params));

	context.paramids = bms_add_members(context.paramids,
									   finalize_plan(root,
													 plan->righttree,
													 rtable,
													 outer_params,
													 valid_params));

	/* Now we have all the paramids */

	if (!bms_is_subset(context.paramids, valid_params))
		elog(ERROR, "plan should not reference subplan's variable");

	plan->extParam = bms_intersect(context.paramids, outer_params);
	plan->allParam = context.paramids;

	/*
	 * For speed at execution time, make sure extParam/allParam are actually
	 * NULL if they are empty sets.
	 */
	if (bms_is_empty(plan->extParam))
	{
		bms_free(plan->extParam);
		plan->extParam = NULL;
	}
	if (bms_is_empty(plan->allParam))
	{
		bms_free(plan->allParam);
		plan->allParam = NULL;
	}

	return plan->allParam;
}

/*
 * finalize_primnode: add IDs of all PARAM_EXEC params appearing in the given
 * expression tree to the result set.
 */
static bool
finalize_primnode(Node *node, finalize_primnode_context *context)
{
	if (node == NULL)
		return false;
	if (IsA(node, Param))
	{
		if (((Param *) node)->paramkind == PARAM_EXEC)
		{
			int			paramid = ((Param *) node)->paramid;

			context->paramids = bms_add_member(context->paramids, paramid);
		}
		return false;			/* no more to do here */
	}
	if (is_subplan(node))
	{
		SubPlan    *subplan = (SubPlan *) node;
		Plan	   *subplan_plan = planner_subplan_get_plan(context->root, subplan);

		/* Add outer-level params needed by the subplan to paramids */
		context->paramids = bms_join(context->paramids,
									 bms_intersect(subplan_plan->extParam,
												   context->outer_params));
		/* fall through to recurse into subplan args */
	}
	return expression_tree_walker(node, finalize_primnode,
								  (void *) context);
}

/*
 * SS_make_initplan_from_plan - given a plan tree, make it an InitPlan
 *
 * The plan is expected to return a scalar value of the indicated type.
 * We build an EXPR_SUBLINK SubPlan node and put it into the initplan
 * list for the current query level.  A Param that represents the initplan's
 * output is returned.
 *
 * We assume the plan hasn't been put through SS_finalize_plan.
 *
 * We treat root->init_plans like the old PlannerInitPlan global here.
 */
Param *
SS_make_initplan_from_plan(PlannerInfo *root, Plan *plan,
						   Oid resulttype, int32 resulttypmod)
{
	SubPlan    *node;
	Param	   *prm;

	/*
	 * We must run SS_finalize_plan(), since that's normally done before a
	 * subplan gets put into the initplan list.  Tell it not to attach any
	 * pre-existing initplans to this one, since they are siblings not
	 * children of this initplan.  (This is something else that could perhaps
	 * be cleaner if we did extParam/allParam processing in setrefs.c instead
	 * of here?  See notes for materialize_finished_plan.)
	 */
	
	/*
	 * Build extParam/allParam sets for plan nodes.
	 */
	SS_finalize_plan(root, root->parse->rtable, plan, false);
	
	/*
	 * Add the subplan and its rtable to the global lists.
	 */
	root->glob->subplans = lappend(root->glob->subplans,
								   plan);
	root->glob->subrtables = lappend(root->glob->subrtables,
									 root->parse->rtable);
	
	/*
	 * Create a SubPlan node and add it to the outer list of InitPlans.
	 */
	node = makeNode(SubPlan);
	node->subLinkType = EXPR_SUBLINK;
	get_first_col_type(plan, &node->firstColType, &node->firstColTypmod);
    node->qDispSliceId = 0;             /*CDB*/
	node->plan_id = list_length(root->glob->subplans);
	node->is_initplan = true;
	root->init_plans = lappend(root->init_plans, node);

	/*
	 * The node can't have any inputs (since it's an initplan), so the
	 * parParam and args lists remain empty.
	 */
	
	/* NB PostgreSQL calculates subplan cost here, but GPDB does it elsewhere. */

	/*
	 * Make a Param that will be the subplan's output.
	 */
	prm = generate_new_param(root, resulttype, resulttypmod);
	node->setParam = list_make1_int(prm->paramid);
	
	/* Label the subplan for EXPLAIN purposes */
	StringInfo buf = makeStringInfo();
	appendStringInfo(buf, "InitPlan %d (returns $%d)",
			node->plan_id, prm->paramid);
	node->plan_name = pstrdup(buf->data);
	pfree(buf->data);
	pfree(buf);
	buf = NULL;

	return prm;
}<|MERGE_RESOLUTION|>--- conflicted
+++ resolved
@@ -857,99 +857,6 @@
  *
  * CDB: This function has been moved into cdbsubselect.c.
  */
-<<<<<<< HEAD
-=======
-Node *
-convert_IN_to_join(PlannerInfo *root, SubLink *sublink)
-{
-	Query	   *parse = root->parse;
-	Query	   *subselect = (Query *) sublink->subselect;
-	Relids		left_varnos;
-	int			rtindex;
-	RangeTblEntry *rte;
-	RangeTblRef *rtr;
-	InClauseInfo *ininfo;
-
-	/*
-	 * The sublink type must be "= ANY" --- that is, an IN operator.  We
-	 * expect that the test expression will be either a single OpExpr, or an
-	 * AND-clause containing OpExprs.  (If it's anything else then the parser
-	 * must have determined that the operators have non-equality-like
-	 * semantics.  In the OpExpr case we can't be sure what the operator's
-	 * semantics are like, and must check for ourselves.)
-	 */
-	if (sublink->subLinkType != ANY_SUBLINK)
-		return NULL;
-	if (sublink->testexpr && IsA(sublink->testexpr, OpExpr))
-	{
-		List	   *opfamilies;
-		List	   *opstrats;
-
-		get_op_btree_interpretation(((OpExpr *) sublink->testexpr)->opno,
-									&opfamilies, &opstrats);
-		if (!list_member_int(opstrats, ROWCOMPARE_EQ))
-			return NULL;
-	}
-	else if (!and_clause(sublink->testexpr))
-		return NULL;
-
-	/*
-	 * The sub-select must not refer to any Vars of the parent query. (Vars of
-	 * higher levels should be okay, though.)
-	 */
-	if (contain_vars_of_level((Node *) subselect, 1))
-		return NULL;
-
-	/*
-	 * The left-hand expressions must contain some Vars of the current query,
-	 * else it's not gonna be a join.
-	 */
-	left_varnos = pull_varnos(sublink->testexpr);
-	if (bms_is_empty(left_varnos))
-		return NULL;
-
-	/*
-	 * The combining operators and left-hand expressions mustn't be volatile.
-	 */
-	if (contain_volatile_functions(sublink->testexpr))
-		return NULL;
-
-	/*
-	 * Okay, pull up the sub-select into top range table and jointree.
-	 *
-	 * We rely here on the assumption that the outer query has no references
-	 * to the inner (necessarily true, other than the Vars that we build
-	 * below). Therefore this is a lot easier than what pull_up_subqueries has
-	 * to go through.
-	 */
-	rte = addRangeTableEntryForSubquery(NULL,
-										subselect,
-										makeAlias("IN_subquery", NIL),
-										false);
-	parse->rtable = lappend(parse->rtable, rte);
-	rtindex = list_length(parse->rtable);
-	rtr = makeNode(RangeTblRef);
-	rtr->rtindex = rtindex;
-	parse->jointree->fromlist = lappend(parse->jointree->fromlist, rtr);
-
-	/*
-	 * Now build the InClauseInfo node.
-	 */
-	ininfo = makeNode(InClauseInfo);
-	ininfo->lefthand = left_varnos;
-	ininfo->righthand = bms_make_singleton(rtindex);
-	root->in_info_list = lappend(root->in_info_list, ininfo);
-
-	/*
-	 * Build the result qual expression.  As a side effect,
-	 * ininfo->sub_targetlist is filled with a list of Vars representing the
-	 * subselect outputs.
-	 */
-	return convert_testexpr(sublink->testexpr,
-							rtindex,
-							&ininfo->sub_targetlist);
-}
->>>>>>> a78fcfb5
 
 /*
  * Replace correlation vars (uplevel vars) with Params.
