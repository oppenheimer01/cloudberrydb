--- conflicted
+++ resolved
@@ -5,13 +5,9 @@
  *	  Planning is complete, we just need to convert the selected
  *	  Path into a Plan.
  *
-<<<<<<< HEAD
  * Portions Copyright (c) 2005-2008, Greenplum inc
  * Portions Copyright (c) 2012-Present Pivotal Software, Inc.
- * Portions Copyright (c) 1996-2013, PostgreSQL Global Development Group
-=======
  * Portions Copyright (c) 1996-2014, PostgreSQL Global Development Group
->>>>>>> ab76208e
  * Portions Copyright (c) 1994, Regents of the University of California
  *
  *
@@ -161,15 +157,12 @@
 						   List *bitmapqualorig,
 						   Index scanrelid,
 						   bool isAORow);
-static TableFunctionScan *make_tablefunction(List *qptlist, List *qpqual,
-				   Plan *subplan,
-				   Index scanrelid, Node *funcexpr, List *funccolnames,
-				   List *funccoltypes, List *funccoltypmods,
-				   List *funccolcollations, bytea *funcuserdata);
 static TidScan *make_tidscan(List *qptlist, List *qpqual, Index scanrelid,
 			 List *tidquals);
 static FunctionScan *make_functionscan(List *qptlist, List *qpqual,
 				  Index scanrelid, List *functions, bool funcordinality);
+static TableFunctionScan *make_tablefunction(List *qptlist, List *qpqual,
+				   Plan *subplan, Index scanrelid, RangeTblFunction *function);
 static ValuesScan *make_valuesscan(List *qptlist, List *qpqual,
 				Index scanrelid, List *values_lists);
 static CteScan *make_ctescan(List *qptlist, List *qpqual,
@@ -671,8 +664,8 @@
 		case T_CteScan:
 		case T_WorkTableScan:
 		case T_ForeignScan:
-<<<<<<< HEAD
-			plan->targetlist = build_relation_tlist(path->parent);
+			plan->targetlist = build_path_tlist(root, path);
+
 			/**
 			 * If plan has a flow node, ensure all entries of hashExpr
 			 * are in the targetlist.
@@ -681,9 +674,6 @@
 			{
 				plan->targetlist = add_to_flat_tlist_junk(plan->targetlist, plan->flow->hashExpr, true /* resjunk */);
 			}
-=======
-			plan->targetlist = build_path_tlist(root, path);
->>>>>>> ab76208e
 			break;
 		default:
 			break;
@@ -1010,10 +1000,10 @@
 	List	   *tlist;
 	List	   *quals;
 
-	if (best_path->path.parent)
-		tlist = build_relation_tlist(best_path->path.parent);
-	else
-		tlist = NIL;			/* will be filled in later */
+
+	/* The tlist will be installed later, since we have no RelOptInfo */
+	Assert(best_path->path.parent == NULL);
+	tlist = NIL;
 
 	/* best_path->quals is just bare clauses */
 
@@ -1308,7 +1298,7 @@
 	subplan = create_subplan(root, subpath);
 
 	/* Only the needed columns should be projected from base rel. */
-	disuse_physical_tlist(subplan, subpath);
+	disuse_physical_tlist(root, subplan, subpath);
 
 	/* Add motion operator. */
 	motion = cdbpathtoplan_create_motion_plan(root, path, subplan);
@@ -1567,22 +1557,12 @@
 	segdb_file_map = (char **) palloc0(total_primaries * sizeof(char *));
 
 	/*
-<<<<<<< HEAD
 	 * Now we do the actual assignment of work to the segment databases (where
 	 * work is either a URI to open or a command to execute). Due to the big
 	 * differences between the different protocols we handle each one
 	 * separately. Unfortunately this means some code duplication, but keeping
 	 * this separation makes the code much more understandable and (even) more
 	 * maintainable.
-=======
-	 * The qpqual list must contain all restrictions not automatically handled
-	 * by the index, other than pseudoconstant clauses which will be handled
-	 * by a separate gating plan node.  All the predicates in the indexquals
-	 * will be checked (either by the index itself, or by nodeIndexscan.c),
-	 * but if there are any "special" operators involved then they must be
-	 * included in qpqual.  The upshot is that qpqual must contain
-	 * scan_clauses minus whatever appears in indexquals.
->>>>>>> ab76208e
 	 *
 	 * Outline of the following code blocks (from simplest to most complex):
 	 * (only one of these will get executed for a statement)
@@ -2185,10 +2165,10 @@
 	/*
 	 * The qpqual list must contain all restrictions not automatically handled
 	 * by the index, other than pseudoconstant clauses which will be handled
-	 * by a separate gating plan node.	All the predicates in the indexquals
+	 * by a separate gating plan node.  All the predicates in the indexquals
 	 * will be checked (either by the index itself, or by nodeIndexscan.c),
 	 * but if there are any "special" operators involved then they must be
-	 * included in qpqual.	The upshot is that qpqual must contain
+	 * included in qpqual.  The upshot is that qpqual must contain
 	 * scan_clauses minus whatever appears in indexquals.
 	 *
 	 * In normal cases simple pointer equality checks will be enough to spot
@@ -2889,27 +2869,20 @@
 	Plan	   *subplan = best_path->parent->subplan;
 	Index		scan_relid = best_path->parent->relid;
 	RangeTblEntry *rte;
-	Node	   *funcexpr;
-	bytea	   *funcuserdata;
+	RangeTblFunction *rtf;
 
 	/* it should be a function base rel... */
 	Assert(scan_relid > 0);
 	rte = planner_rt_fetch(scan_relid, root);
 	Assert(best_path->parent->rtekind == RTE_TABLEFUNCTION);
-	funcexpr = rte->funcexpr;
-	funcuserdata = rte->funcuserdata;
+	Assert(list_length(rte->functions) == 1);
+	rtf = linitial(rte->functions);
 
 	/* Reduce RestrictInfo list to bare expressions; ignore pseudoconstants */
 	scan_clauses = extract_actual_clauses(scan_clauses, false);
 
 	/* Create the TableFunctionScan plan */
-	tablefunc = make_tablefunction(tlist, scan_clauses, subplan, scan_relid,
-								   funcexpr,
-								   rte->eref->colnames,
-								   rte->funccoltypes,
-								   rte->funccoltypmods,
-								   rte->funccolcollations,
-								   funcuserdata);
+	tablefunc = make_tablefunction(tlist, scan_clauses, subplan, scan_relid, rtf);
 
 	/* Cost is determined largely by the cost of the underlying subplan */
 	copy_plan_costsize(&tablefunc->scan.plan, subplan);
@@ -3450,13 +3423,8 @@
 	 */
 	if (best_path->outersortkeys)
 	{
-<<<<<<< HEAD
-		disuse_physical_tlist(outer_plan, best_path->jpath.outerjoinpath);
+		disuse_physical_tlist(root, outer_plan, best_path->jpath.outerjoinpath);
 		sort =
-=======
-		disuse_physical_tlist(root, outer_plan, best_path->jpath.outerjoinpath);
-		outer_plan = (Plan *)
->>>>>>> ab76208e
 			make_sort_from_pathkeys(root,
 									outer_plan,
 									best_path->outersortkeys,
@@ -3471,13 +3439,8 @@
 
 	if (best_path->innersortkeys)
 	{
-<<<<<<< HEAD
-		disuse_physical_tlist(inner_plan, best_path->jpath.innerjoinpath);
+		disuse_physical_tlist(root, inner_plan, best_path->jpath.innerjoinpath);
 		sort =
-=======
-		disuse_physical_tlist(root, inner_plan, best_path->jpath.innerjoinpath);
-		inner_plan = (Plan *)
->>>>>>> ab76208e
 			make_sort_from_pathkeys(root,
 									inner_plan,
 									best_path->innersortkeys,
@@ -3782,18 +3745,13 @@
 	hashclauses = get_switched_clauses(best_path->path_hashclauses,
 							 best_path->jpath.outerjoinpath->parent->relids);
 
-<<<<<<< HEAD
 	/*
 	 * We don't want any excess columns in the hashed tuples, or in the outer
 	 * either!
 	 */
-	disuse_physical_tlist(inner_plan, best_path->jpath.innerjoinpath);
+	disuse_physical_tlist(root, inner_plan, best_path->jpath.innerjoinpath);
 	if (outer_plan)
-		disuse_physical_tlist(outer_plan, best_path->jpath.outerjoinpath);
-=======
-	/* We don't want any excess columns in the hashed tuples */
-	disuse_physical_tlist(root, inner_plan, best_path->jpath.innerjoinpath);
->>>>>>> ab76208e
+		disuse_physical_tlist(root, outer_plan, best_path->jpath.outerjoinpath);
 
 	/* If we expect batching, suppress excess columns in outer tuples too */
 	if (best_path->num_batches > 1)
@@ -4834,6 +4792,32 @@
 	node->scan.scanrelid = scanrelid;
 	node->functions = functions;
 	node->funcordinality = funcordinality;
+
+	return node;
+}
+
+static TableFunctionScan *
+make_tablefunction(List *qptlist, List *qpqual, Plan *subplan,
+				   Index scanrelid, RangeTblFunction *function)
+{
+	TableFunctionScan *node = makeNode(TableFunctionScan);
+	Plan	   *plan = &node->scan.plan;
+
+	copy_plan_costsize(plan, subplan);  /* only care about copying size */
+
+	/* FIXME: fix costing */
+	plan->startup_cost  = subplan->startup_cost;
+	plan->total_cost    = subplan->total_cost;
+	plan->total_cost   += 2 * plan->plan_rows;
+
+	plan->qual			= qpqual;
+	plan->targetlist	= qptlist;
+	plan->righttree		= NULL;
+
+	/* Fill in information for the subplan */
+	plan->lefttree		 = subplan;
+	node->scan.scanrelid = scanrelid;
+	node->function = function;
 
 	return node;
 }
@@ -6114,43 +6098,6 @@
 	return node;
 }
 
-static TableFunctionScan *
-make_tablefunction(List *qptlist, List *qpqual, Plan *subplan,
-				   Index scanrelid, Node *funcexpr, List *funccolnames,
-				   List *funccoltypes, List *funccoltypmods,
-				   List *funccolcollations, bytea *funcuserdata)
-{
-	TableFunctionScan *node = makeNode(TableFunctionScan);
-	Plan	   *plan = &node->scan.plan;
-
-	copy_plan_costsize(plan, subplan);  /* only care about copying size */
-
-	/* FIXME: fix costing */
-	plan->startup_cost  = subplan->startup_cost;
-	plan->total_cost    = subplan->total_cost;
-	plan->total_cost   += 2 * plan->plan_rows;
-
-	plan->qual			= qpqual;
-	plan->targetlist	= qptlist;
-	plan->righttree		= NULL;
-
-	/* Fill in information for the subplan */
-	plan->lefttree		 = subplan;
-	node->scan.scanrelid = scanrelid;
-
-	/* Fill in information about the function call */
-	node->funcexpr = funcexpr;
-	node->funccolnames = funccolnames;
-	node->funccoltypes = funccoltypes;
-	node->funccoltypmods = funccoltypmods;
-	node->funccolcollations = funccolcollations;
-	node->funcuserdata = funcuserdata;
-
-	return node;
-}
-
-
-
 /*
  * distinctList is a list of SortGroupClauses, identifying the targetlist items
  * that should be considered by the Unique filter.  The input path must
@@ -6477,14 +6424,9 @@
 ModifyTable *
 make_modifytable(PlannerInfo *root,
 				 CmdType operation, bool canSetTag,
-<<<<<<< HEAD
-				 List *resultRelations,
-				 List *subplans, List *returningLists,
-				 List *is_split_updates,
-=======
 				 List *resultRelations, List *subplans,
 				 List *withCheckOptionLists, List *returningLists,
->>>>>>> ab76208e
+				 List *is_split_updates,
 				 List *rowMarks, int epqParam)
 {
 	ModifyTable *node = makeNode(ModifyTable);
@@ -6512,6 +6454,7 @@
 	node->resultRelations = resultRelations;
 	node->resultRelIndex = -1;  /* will be set correctly in setrefs.c */
 	node->plans = subplans;
+	node->withCheckOptionLists = withCheckOptionLists;
 	node->returningLists = returningLists;
 	node->rowMarks = rowMarks;
 	node->epqParam = epqParam;
@@ -6543,25 +6486,6 @@
 	else
 		plan->plan_width = 0;
 
-<<<<<<< HEAD
-=======
-	node->plan.lefttree = NULL;
-	node->plan.righttree = NULL;
-	node->plan.qual = NIL;
-	/* setrefs.c will fill in the targetlist, if needed */
-	node->plan.targetlist = NIL;
-
-	node->operation = operation;
-	node->canSetTag = canSetTag;
-	node->resultRelations = resultRelations;
-	node->resultRelIndex = -1;	/* will be set correctly in setrefs.c */
-	node->plans = subplans;
-	node->withCheckOptionLists = withCheckOptionLists;
-	node->returningLists = returningLists;
-	node->rowMarks = rowMarks;
-	node->epqParam = epqParam;
-
->>>>>>> ab76208e
 	/*
      * For each result relation that is a foreign table, allow the FDW to
      * construct private plan data, and accumulate it all into a list.
@@ -6842,7 +6766,7 @@
 								 errmsg("Cannot update distribution key columns in utility mode")));
 					}
 
-					new_subplan = (Plan *) make_splitupdate(root, (ModifyTable *) node, subplan, rte, rti);
+					new_subplan = (Plan *) make_splitupdate(root, (ModifyTable *) node, subplan, rte);
 					hashExpr = getExprListFromTargetList(new_subplan->targetlist,
 														 targetPolicy->nattrs,
 														 targetPolicy->attrs,
@@ -7272,8 +7196,8 @@
 		List	   *hashExpr = cdbpathlocus_get_partkey_exprs(path->path.locus,
 															  path->path.parent->relids,
 															  subplan->targetlist);
-
-		Insist(hashExpr);
+		if (!hashExpr)
+			elog(ERROR, "could not find hash distribution key expressions in target list");
 
 		/**
          * If there are subplans in the hashExpr, push it down to lower level.
