--- conflicted
+++ resolved
@@ -35,15 +35,7 @@
 					   Relids required_relids);
 static bool join_clause_is_redundant(PlannerInfo *root,
 						 RestrictInfo *rinfo,
-<<<<<<< HEAD
-						 List *reference_list,
-						 Relids outer_relids,
-						 Relids inner_relids,
-						 bool isouterjoin);
-=======
 						 List *reference_list);
->>>>>>> ebef17c7
-
 
 /*
  * make_restrictinfo
@@ -547,75 +539,6 @@
 }
 
 /*
-<<<<<<< HEAD
- * remove_redundant_join_clauses
- *
- * Given a list of RestrictInfo clauses that are to be applied in a join,
- * remove any duplicate or redundant clauses.
- *
- * We must eliminate duplicates when forming the restrictlist for a joinrel,
- * since we will see many of the same clauses arriving from both input
- * relations. Also, if a clause is a mergejoinable clause, it's possible that
- * it is redundant with previous clauses (see optimizer/README for
- * discussion). We detect that case and omit the redundant clause from the
- * result list.
- *
- * The result is a fresh List, but it points to the same member nodes
- * as were in the input.
- */
-List *
-remove_redundant_join_clauses(PlannerInfo *root, List *restrictinfo_list,
-							  Relids outer_relids,
-							  Relids inner_relids,
-							  bool isouterjoin)
-{
-	List	   *result = NIL;
-	ListCell   *item;
-	QualCost	cost;
-
-	/*
-	 * If there are any redundant clauses, we want to eliminate the ones that
-	 * are more expensive in favor of the ones that are less so. Run
-	 * cost_qual_eval() to ensure the eval_cost fields are set up.
-	 */
-	cost_qual_eval(&cost, restrictinfo_list, root);
-
-	/*
-	 * We don't have enough knowledge yet to be able to estimate the number of
-	 * times a clause might be evaluated, so it's hard to weight the startup
-	 * and per-tuple costs appropriately.  For now just weight 'em the same.
-	 */
-#define CLAUSECOST(r)  ((r)->eval_cost.startup + (r)->eval_cost.per_tuple)
-
-	foreach(item, restrictinfo_list)
-	{
-		RestrictInfo *rinfo = (RestrictInfo *) lfirst(item);
-		RestrictInfo *prevrinfo;
-
-		/* is it redundant with any prior clause? */
-		prevrinfo = join_clause_is_redundant(root, rinfo, result,
-											 outer_relids, inner_relids,
-											 isouterjoin);
-		if (prevrinfo == NULL)
-		{
-			/* no, so add it to result list */
-			result = lappend(result, rinfo);
-		}
-		else if (CLAUSECOST(rinfo) < CLAUSECOST(prevrinfo))
-		{
-			/* keep this one, drop the previous one */
-			result = list_delete_ptr(result, prevrinfo);
-			result = lappend(result, rinfo);
-		}
-		/* else, drop this one */
-	}
-
-	return result;
-}
-
-/*
-=======
->>>>>>> ebef17c7
  * select_nonredundant_join_clauses
  *
  * Given a list of RestrictInfo clauses that are to be applied in a join,
@@ -634,14 +557,7 @@
 List *
 select_nonredundant_join_clauses(PlannerInfo *root,
 								 List *restrictinfo_list,
-<<<<<<< HEAD
-								 List *reference_list,
-								 Relids outer_relids,
-								 Relids inner_relids,
-								 bool isouterjoin)
-=======
 								 List *reference_list)
->>>>>>> ebef17c7
 {
 	List	   *result = NIL;
 	ListCell   *item;
@@ -651,13 +567,7 @@
 		RestrictInfo *rinfo = (RestrictInfo *) lfirst(item);
 
 		/* drop it if redundant with any reference clause */
-<<<<<<< HEAD
-		if (join_clause_is_redundant(root, rinfo, reference_list,
-									 outer_relids, inner_relids,
-									 isouterjoin) != NULL)
-=======
 		if (join_clause_is_redundant(root, rinfo, reference_list))
->>>>>>> ebef17c7
 			continue;
 
 		/* otherwise, add it to result list */
@@ -669,53 +579,12 @@
 
 /*
  * join_clause_is_redundant
-<<<<<<< HEAD
- *		If rinfo is redundant with any clause in reference_list,
- *		return one such clause; otherwise return NULL.
- *
- * This is the guts of both remove_redundant_join_clauses and
- * select_nonredundant_join_clauses.  See the docs above for motivation.
- *
- * We can detect redundant mergejoinable clauses very cheaply by using their
- * left and right pathkeys, which uniquely identify the sets of equijoined
- * variables in question.  All the members of a pathkey set that are in the
- * left relation have already been forced to be equal; likewise for those in
- * the right relation.	So, we need to have only one clause that checks
- * equality between any set member on the left and any member on the right;
- * by transitivity, all the rest are then equal.
- *
- * However, clauses that are of the form "var expr = const expr" cannot be
- * eliminated as redundant.  This is because when there are const expressions
- * in a pathkey set, generate_implied_equalities() suppresses "var = var"
- * clauses in favor of "var = const" clauses.  We cannot afford to drop any
- * of the latter, even though they might seem redundant by the pathkey
- * membership test.
- *
- * Also, we cannot eliminate clauses wherein one side mentions vars from
- * both relations, as in "WHERE t1.f1 = t2.f1 AND t1.f1 = t1.f2 - t2.f2".
- * In this example, "t1.f2 - t2.f2" could not have been computed at all
- * before forming the join of t1 and t2, so it certainly wasn't constrained
- * earlier.
- *
- * Weird special case: if we have two clauses that seem redundant
- * except one is pushed down into an outer join and the other isn't,
- * then they're not really redundant, because one constrains the
- * joined rows after addition of null fill rows, and the other doesn't.
-=======
  *		Test whether rinfo is redundant with any clause in reference_list.
->>>>>>> ebef17c7
  */
 static bool
 join_clause_is_redundant(PlannerInfo *root,
 						 RestrictInfo *rinfo,
-<<<<<<< HEAD
-						 List *reference_list,
-						 Relids outer_relids,
-						 Relids inner_relids,
-						 bool isouterjoin)
-=======
 						 List *reference_list)
->>>>>>> ebef17c7
 {
 	ListCell   *refitem;
 
@@ -725,34 +594,7 @@
 
 		/* always consider exact duplicates redundant */
 		if (equal(rinfo, refrinfo))
-<<<<<<< HEAD
-			return refrinfo;
-	}
-
-	/* check for redundant merge clauses */
-	if (rinfo->mergejoinoperator != InvalidOid)
-	{
-		/* do the cheap test first: is it a "var = const" clause? */
-		if (bms_is_empty(rinfo->left_relids) ||
-			bms_is_empty(rinfo->right_relids))
-			return NULL;		/* var = const, so not redundant */
-
-		/* check for either side mentioning both rels */
-		if (bms_overlap(rinfo->left_relids, outer_relids) &&
-			bms_overlap(rinfo->left_relids, inner_relids))
-			return NULL;		/* clause LHS uses both, so not redundant */
-		if (bms_overlap(rinfo->right_relids, outer_relids) &&
-			bms_overlap(rinfo->right_relids, inner_relids))
-			return NULL;		/* clause RHS uses both, so not redundant */
-
-		cache_mergeclause_pathkeys(root, rinfo);
-
-		foreach(refitem, reference_list)
-		{
-			RestrictInfo *refrinfo = (RestrictInfo *) lfirst(refitem);
-=======
 			return true;
->>>>>>> ebef17c7
 
 		/* check if derived from same EquivalenceClass */
 		if (rinfo->parent_ec != NULL &&
