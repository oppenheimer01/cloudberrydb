--- conflicted
+++ resolved
@@ -24,11 +24,7 @@
  *
  *
  * IDENTIFICATION
-<<<<<<< HEAD
- *	  $PostgreSQL: pgsql/src/backend/optimizer/prep/prepunion.c,v 1.159 2008/10/21 20:42:53 tgl Exp $
-=======
  *	  $PostgreSQL: pgsql/src/backend/optimizer/prep/prepunion.c,v 1.148 2008/07/31 22:47:56 tgl Exp $
->>>>>>> 49f001d8
  *
  *-------------------------------------------------------------------------
  */
@@ -816,13 +812,21 @@
 	foreach(l, targetlist)
 	{
 		TargetEntry *tle = (TargetEntry *) lfirst(l);
+		SortBy sortby;
+
+		/* GPDB_84_MERGE_FIXME: ensure that this block is deleted in a future
+		 * 8.4 merge iteration. */
+		sortby.type = T_SortBy;
+		sortby.sortby_dir = SORTBY_DEFAULT;
+		sortby.sortby_nulls = SORTBY_NULLS_DEFAULT;
+		sortby.useOp = NIL;
+		sortby.location = -1;
+		sortby.node = (Node *) tle->expr;
 
 		if (!tle->resjunk)
 			sortlist = addTargetToSortList(NULL, tle,
 										   sortlist, targetlist,
-										   SORTBY_DEFAULT,
-										   SORTBY_NULLS_DEFAULT,
-										   NIL, false);
+										   &sortby, false);
 	}
 	return sortlist;
 }
