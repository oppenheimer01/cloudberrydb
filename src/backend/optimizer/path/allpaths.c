/*-------------------------------------------------------------------------
 *
 * allpaths.c
 *	  Routines to find possible search paths for processing a query
 *
<<<<<<< HEAD
 * Portions Copyright (c) 2005-2008, Greenplum inc
=======
>>>>>>> d13f41d2
 * Portions Copyright (c) 1996-2008, PostgreSQL Global Development Group
 * Portions Copyright (c) 1994, Regents of the University of California
 *
 *
 * IDENTIFICATION
 *	  $PostgreSQL: pgsql/src/backend/optimizer/path/allpaths.c,v 1.168.2.4 2009/03/10 20:58:41 tgl Exp $
 *
 *-------------------------------------------------------------------------
 */

#include "postgres.h"

#include "catalog/gp_policy.h"              /* GpPolicy */
#include "catalog/pg_type.h"                /* INT4OID, INT8OID */
#include "nodes/makefuncs.h"
#include "nodes/relation.h"
#ifdef OPTIMIZER_DEBUG
#include "nodes/print.h"
#endif
#include "optimizer/clauses.h"
#include "optimizer/cost.h"
#include "optimizer/pathnode.h"
#include "optimizer/paths.h"
#include "optimizer/plancat.h"
#include "optimizer/planmain.h"
#include "optimizer/planner.h"
#include "optimizer/prep.h"
#include "optimizer/var.h"
#include "optimizer/planshare.h"
#include "parser/parse_clause.h"
#include "parser/parse_expr.h"
#include "parser/parsetree.h"
#include "rewrite/rewriteManip.h"
#include "utils/guc.h"
#include "utils/lsyscache.h"

#include "cdb/cdbllize.h"                   /* repartitionPlan */
#include "cdb/cdbmutate.h"                  /* cdbmutate_warn_ctid_without_segid */
#include "cdb/cdbpath.h"                    /* cdbpath_rows() */
#include "cdb/cdbsetop.h"					/* make_motion... routines */

<<<<<<< HEAD
// TODO: these planner/executor gucs need to be refactored into PlannerConfig.
bool		gp_enable_sort_limit = FALSE;
bool		gp_enable_sort_distinct = FALSE;
bool		gp_enable_mk_sort = true;
bool		gp_enable_motion_mk_sort = true;
=======
/* These parameters are set by GUC */
bool		enable_geqo = false;	/* just in case GUC doesn't set it */
int			geqo_threshold;

/* Hook for plugins to replace standard_join_search() */
join_search_hook_type join_search_hook = NULL;

>>>>>>> d13f41d2

static void set_base_rel_pathlists(PlannerInfo *root);
static void set_rel_pathlist(PlannerInfo *root, RelOptInfo *rel,
				 Index rti, RangeTblEntry *rte);
static void set_plain_rel_pathlist(PlannerInfo *root, RelOptInfo *rel,
					   RangeTblEntry *rte);
static void set_append_rel_pathlist(PlannerInfo *root, RelOptInfo *rel,
						Index rti, RangeTblEntry *rte);
<<<<<<< HEAD
static bool has_multiple_baserels(PlannerInfo *root);
=======
static void set_dummy_rel_pathlist(RelOptInfo *rel);
>>>>>>> d13f41d2
static void set_subquery_pathlist(PlannerInfo *root, RelOptInfo *rel,
					  Index rti, RangeTblEntry *rte);
static void set_function_pathlist(PlannerInfo *root, RelOptInfo *rel,
					  RangeTblEntry *rte);
static void set_tablefunction_pathlist(PlannerInfo *root, RelOptInfo *rel,
										RangeTblEntry *rte);
static void set_values_pathlist(PlannerInfo *root, RelOptInfo *rel,
					RangeTblEntry *rte);
static void set_cte_pathlist(PlannerInfo *root, RelOptInfo *rel, RangeTblEntry *rte);
static RelOptInfo *make_rel_from_joinlist(PlannerInfo *root, List *joinlist);
<<<<<<< HEAD
static RelOptInfo *make_one_rel_by_joins(PlannerInfo *root, int levels_needed,
										 List *initial_rels, bool fallback);
static Query *push_down_restrict(PlannerInfo *root, RelOptInfo *rel,
				   RangeTblEntry *rte, Index rti,  Query *subquery);
=======
>>>>>>> d13f41d2
static bool subquery_is_pushdown_safe(Query *subquery, Query *topquery,
						  bool *differentTypes);
static bool recurse_pushdown_safe(Node *setOp, Query *topquery,
					  bool *differentTypes);
static void compare_tlist_datatypes(List *tlist, List *colTypes,
						bool *differentTypes);
static bool qual_is_pushdown_safe(Query *subquery, Index rti, Node *qual,
					  bool *differentTypes);
static void subquery_push_qual(Query *subquery,
				   RangeTblEntry *rte, Index rti, Node *qual);
static void recurse_push_qual(Node *setOp, Query *topquery,
				  RangeTblEntry *rte, Index rti, Node *qual);
#ifdef _MSC_VER
__declspec(noreturn)
#endif
static void cdb_no_path_for_query(void) __attribute__((__noreturn__));


/*
 * make_one_rel
 *	  Finds all possible access paths for executing a query, returning a
 *	  single rel that represents the join of all base rels in the query.
 */
RelOptInfo *
make_one_rel(PlannerInfo *root, List *joinlist)
{
	RelOptInfo *rel;

	/*
	 * Generate access paths for the base rels.
	 */
	set_base_rel_pathlists(root);

    /*
     * CDB: If join, warn of any tables that need ANALYZE.
     */
    if (has_multiple_baserels(root))
    {
		Index           rti;
        RelOptInfo     *brel;
        RangeTblEntry  *brte;

		for (rti = 1; rti < root->simple_rel_array_size; rti++)
		{
			brel = root->simple_rel_array[rti];
            if (brel &&
                brel->cdb_default_stats_used)
            {
                brte = rt_fetch(rti, root->parse->rtable);
                cdb_default_stats_warning_for_table(brte->relid);
            }
		}
    }

	/*
	 * Generate access paths for the entire join tree.
	 */
	rel = make_rel_from_joinlist(root, joinlist);

    /* CDB: No path might be found if user set enable_xxx = off */
    if (!rel ||
        !rel->cheapest_total_path)
        cdb_no_path_for_query();    /* raise error - no return */

	/*
	 * The result should join all and only the query's base rels.
	 */
#ifdef USE_ASSERT_CHECKING
	{
		int			num_base_rels = 0;
		Index		rti;

		for (rti = 1; rti < root->simple_rel_array_size; rti++)
		{
			RelOptInfo *brel = root->simple_rel_array[rti];

			if (brel == NULL)
				continue;

			Assert(brel->relid == rti); /* sanity check on array */

			/* ignore RTEs that are "other rels" */
			if (brel->reloptkind != RELOPT_BASEREL)
				continue;

			Assert(bms_is_member(rti, rel->relids));
			num_base_rels++;
		}

		Assert(bms_num_members(rel->relids) == num_base_rels);
	}
#endif

	return rel;
}

/*
 * set_base_rel_pathlists
 *	  Finds all paths available for scanning each base-relation entry.
 *	  Sequential scan and any available indices are considered.
 *	  Each useful path is attached to its relation's 'pathlist' field.
 */
static void
set_base_rel_pathlists(PlannerInfo *root)
{
	Index		rti;

	for (rti = 1; rti < root->simple_rel_array_size; rti++)
	{
		RelOptInfo *rel = root->simple_rel_array[rti];

		/* there may be empty slots corresponding to non-baserel RTEs */
		if (rel == NULL)
			continue;

		Assert(rel->relid == rti);		/* sanity check on array */

		/* ignore RTEs that are "other rels" */
		if (rel->reloptkind != RELOPT_BASEREL)
			continue;

<<<<<<< HEAD
        /* CDB: Warn if ctid column is referenced but gp_segment_id is not. */
        cdbmutate_warn_ctid_without_segid(root, rel);

		set_rel_pathlist(root, rel, rti);
=======
		set_rel_pathlist(root, rel, rti, root->simple_rte_array[rti]);
>>>>>>> d13f41d2
	}
}

/*
 * set_rel_pathlist
 *	  Build access paths for a base relation
 */
static void
set_rel_pathlist(PlannerInfo *root, RelOptInfo *rel,
				 Index rti, RangeTblEntry *rte)
{
	if (rte->inh)
	{
		/* It's an "append relation", process accordingly */
		set_append_rel_pathlist(root, rel, rti, rte);
	}
	else if (rel->rtekind == RTE_SUBQUERY)
	{
		/* Subquery --- generate a separate plan for it */
		set_subquery_pathlist(root, rel, rti, rte);
	}
	else if (rel->rtekind == RTE_FUNCTION)
	{
		/* RangeFunction --- generate a separate plan for it */
		set_function_pathlist(root, rel, rte);
	}
	else if (rel->rtekind == RTE_TABLEFUNCTION)
	{
		/* RangeFunction --- generate a separate plan for it */
		set_tablefunction_pathlist(root, rel, rte);
	}
	else if (rel->rtekind == RTE_VALUES)
	{
		/* Values list --- generate a separate plan for it */
		set_values_pathlist(root, rel, rte);
	}
	else if (rel->rtekind == RTE_CTE)
	{
		set_cte_pathlist(root, rel, rte);
	}
	else
	{
		/* Plain relation */
		Assert(rel->rtekind == RTE_RELATION);
		set_plain_rel_pathlist(root, rel, rte);
	}

#ifdef OPTIMIZER_DEBUG
	debug_print_rel(root, rel);
#endif
}

/*
 * set_plain_rel_pathlist
 *	  Build access paths for a plain relation (no subquery, no inheritance)
 */
static void
set_plain_rel_pathlist(PlannerInfo *root, RelOptInfo *rel, RangeTblEntry *rte)
{
<<<<<<< HEAD
    List       *pathlist = NIL;
    List       *indexpathlist = NIL;
    List       *bitmappathlist = NIL;
    List       *tidpathlist = NIL;
    Path       *seqpath = NULL;
    ListCell   *cell;
	char		relstorage;
=======
	/*
	 * If we can prove we don't need to scan the rel via constraint exclusion,
	 * set up a single dummy path for it.  We only need to check for regular
	 * baserels; if it's an otherrel, CE was already checked in
	 * set_append_rel_pathlist().
	 */
	if (rel->reloptkind == RELOPT_BASEREL &&
		relation_excluded_by_constraints(root, rel, rte))
	{
		set_dummy_rel_pathlist(rel);
		return;
	}
>>>>>>> d13f41d2

	/* Mark rel with estimated output rows, width, etc */
	set_baserel_size_estimates(root, rel);

	/* Test any partial indexes of rel for applicability */
	check_partial_indexes(root, rel);

	/*
	 * Check to see if we can extract any restriction conditions from join
	 * quals that are OR-of-AND structures.  If so, add them to the rel's
	 * restriction list, and recompute the size estimates.
	 */
	if (create_or_index_quals(root, rel))
		set_baserel_size_estimates(root, rel);

	/*
<<<<<<< HEAD
	 * If we can prove we don't need to scan the rel via constraint exclusion,
	 * set up a single dummy path for it.  (Rather than inventing a special
	 * "dummy" path type, we represent this as an AppendPath with no members.)
	 */
	if (relation_excluded_by_constraints(root, rel, rte))
	{
		/* Reset output-rows estimate to 0 */
		rel->rows = 0;

        /* Obviously won't produce more than one row. */
        rel->onerow = true;

		add_path(root, rel, (Path *) create_append_path(root, rel, NIL));

		/* Select cheapest path (pretty easy in this case...) */
		set_cheapest(root, rel);

		return;
	}

    /* CDB: Attach subquery duplicate suppression info. */
    if (root->in_info_list)
        rel->dedup_info = cdb_make_rel_dedup_info(root, rel);

	/*
=======
>>>>>>> d13f41d2
	 * Generate paths and add them to the rel's pathlist.
	 *
	 * Note: add_path() will discard any paths that are dominated by another
	 * available path, keeping only those paths that are superior along at
	 * least one dimension of cost or sortedness.
     *
     * CDB: So that create_index_paths() and create_tidscan_paths() can set the
     * rel->onerow flag before it is tested by add_path(), we gather the paths
     * in a temporary list, then add them.
	 */

	relstorage = get_rel_relstorage(rte->relid);
	
	/* early exit for external and append only relations */
	switch (relstorage)
	{
		case RELSTORAGE_EXTERNAL:
			/*
			 * If the relation is external, create an external path for
			 * it and select it (only external path is considered for
			 * an external base rel).
			 */
			add_path(root, rel, (Path *) create_external_path(root, rel));			
			set_cheapest(root, rel);
			return;

		case RELSTORAGE_AOROWS:
			seqpath = (Path *) create_appendonly_path(root, rel);
			break;

		case RELSTORAGE_AOCOLS:
			seqpath = (Path *) create_aocs_path(root, rel);
			break;

		case RELSTORAGE_HEAP:
			seqpath = create_seqscan_path(root, rel);
			break;

		default:
			/*
			 * should not be feasible, usually indicates a failure to correctly
			 * apply rewrite rules.
			 */
			elog(ERROR, "plan contains range table with relstorage='%c'", relstorage);
			return;
	}

	/* Consider sequential scan */
    if (root->config->enable_seqscan)
        pathlist = lappend(pathlist, seqpath);

	/* Consider index and bitmap scans */
	create_index_paths(root, rel, relstorage, 
					   &indexpathlist, &bitmappathlist);

	/* 
	 * Random access to Append-Only is slow because AO doesn't use the buffer pool and
	 * we want to avoid decompressing blocks multiple times.  So, only consider bitmap
	 * paths because they are processed in TID order.  The appendonlyam.c module will
	 * optimize fetches in TID order by keeping the last decompressed block between fetch
	 * calls.
	 */
	if (relstorage == RELSTORAGE_AOROWS ||
		relstorage == RELSTORAGE_AOCOLS)
		indexpathlist = NIL;

    if (indexpathlist && root->config->enable_indexscan)
        pathlist = list_concat(pathlist, indexpathlist);
    if (bitmappathlist && root->config->enable_bitmapscan)
        pathlist = list_concat(pathlist, bitmappathlist);

	/* Consider TID scans */
    create_tidscan_paths(root, rel, &tidpathlist);
    
    /* AO and CO tables do not currently support TidScans. Disable TidScan path for such tables */
	if (relstorage == RELSTORAGE_AOROWS ||
		relstorage == RELSTORAGE_AOCOLS)
		tidpathlist = NIL;
    
    if (tidpathlist && root->config->enable_tidscan)
        pathlist = list_concat(pathlist, tidpathlist);

    /* If no enabled path was found, consider disabled paths. */
    if (!pathlist)
    {
        pathlist = lappend(pathlist, seqpath);
        if (root->config->gp_enable_fallback_plan)
        {
            pathlist = list_concat(pathlist, indexpathlist);
            pathlist = list_concat(pathlist, bitmappathlist);
            pathlist = list_concat(pathlist, tidpathlist);
        }
    }

    /* Add them, now that we know whether the quals specify a unique key. */
    foreach(cell, pathlist)
        add_path(root, rel, (Path *)lfirst(cell));

	/* Now find the cheapest of the paths for this rel */
	set_cheapest(root, rel);
}

/*
 * set_append_rel_pathlist
 *	  Build access paths for an "append relation"
 *
 * The passed-in rel and RTE represent the entire append relation.	The
 * relation's contents are computed by appending together the output of
 * the individual member relations.  Note that in the inheritance case,
 * the first member relation is actually the same table as is mentioned in
 * the parent RTE ... but it has a different RTE and RelOptInfo.  This is
 * a good thing because their outputs are not the same size.
 */
static void
set_append_rel_pathlist(PlannerInfo *root, RelOptInfo *rel,
						Index rti, RangeTblEntry *rte)
{
	int			parentRTindex = rti;
	List	   *subpaths = NIL;
	ListCell   *l;

	/* weighted average of widths */
	double width_avg = 0;

	/*
	 * XXX for now, can't handle inherited expansion of FOR UPDATE/SHARE; can
	 * we do better?  (This will take some redesign because the executor
	 * currently supposes that every rowMark relation is involved in every row
	 * returned by the query.)
	 */
	if (get_rowmark(root->parse, parentRTindex))
		ereport(ERROR,
				(errcode(ERRCODE_FEATURE_NOT_SUPPORTED),
				 errmsg("SELECT FOR UPDATE/SHARE is not supported for inheritance queries")));

	/* Mark rel with estimated output rows, width, etc */
	set_baserel_size_estimates(root, rel);

	/*
	 * Initialize to compute size estimates for whole append relation
	 */
	rel->rows = 0;
	rel->tuples = 0;
	rel->width = 0;

	/*
	 * Generate access paths for each member relation, and pick the cheapest
	 * path for each one.
	 */
	foreach(l, root->append_rel_list)
	{
		AppendRelInfo *appinfo = (AppendRelInfo *) lfirst(l);
		int			childRTindex;
		RangeTblEntry *childRTE;
		RelOptInfo *childrel;
		Path	   *childpath;
		ListCell   *parentvars;
		ListCell   *childvars;

		/* append_rel_list contains all append rels; ignore others */
		if (appinfo->parent_relid != parentRTindex)
			continue;

		childRTindex = appinfo->child_relid;
		childRTE = root->simple_rte_array[childRTindex];

		/*
		 * The child rel's RelOptInfo was already created during
		 * add_base_rels_to_query.
		 */
		childrel = find_base_rel(root, childRTindex);
		Assert(childrel->reloptkind == RELOPT_OTHER_MEMBER_REL);

		/*
		 * We have to copy the parent's targetlist and quals to the child,
		 * with appropriate substitution of variables.	However, only the
		 * baserestrictinfo quals are needed before we can check for
		 * constraint exclusion; so do that first and then check to see if we
		 * can disregard this child.
		 */
<<<<<<< HEAD
		childrel->reltargetlist = (List *)
			adjust_appendrel_attrs(root, (Node *) rel->reltargetlist,
								   appinfo);
=======
>>>>>>> d13f41d2
		childrel->baserestrictinfo = (List *)
			adjust_appendrel_attrs(root, (Node *) rel->baserestrictinfo,
								   appinfo);

		if (relation_excluded_by_constraints(root, childrel, childRTE))
		{
			/*
			 * This child need not be scanned, so we can omit it from the
			 * appendrel.  Mark it with a dummy cheapest-path though, in case
			 * best_appendrel_indexscan() looks at it later.
			 */
			set_dummy_rel_pathlist(childrel);
			continue;
		}

		/* CE failed, so finish copying targetlist and join quals */
		childrel->joininfo = (List *)
			adjust_appendrel_attrs(root, (Node *) rel->joininfo,
								   appinfo);
		childrel->reltargetlist = (List *)
			adjust_appendrel_attrs((Node *) rel->reltargetlist,
								   appinfo);

		/*
		 * We have to make child entries in the EquivalenceClass data
		 * structures as well.
		 */
		if (rel->has_eclass_joins)
		{
			add_child_rel_equivalences(root, appinfo, rel, childrel);
			childrel->has_eclass_joins = true;
		}

		/*
		 * Note: we could compute appropriate attr_needed data for the
		 * child's variables, by transforming the parent's attr_needed
		 * through the translated_vars mapping.  However, currently there's
		 * no need because attr_needed is only examined for base relations
		 * not otherrels.  So we just leave the child's attr_needed empty.
		 */
<<<<<<< HEAD
		pfree(childrel->attr_needed);
		childrel->attr_needed =
			adjust_appendrel_attr_needed(root, rel, appinfo,
										 childrel->min_attr,
										 childrel->max_attr);
=======
>>>>>>> d13f41d2

		/*
		 * Compute the child's access paths, and add the cheapest one to the
		 * Append path we are constructing for the parent.
		 *
		 * It's possible that the child is itself an appendrel, in which case
		 * we can "cut out the middleman" and just add its child paths to our
		 * own list.  (We don't try to do this earlier because we need to
		 * apply both levels of transformation to the quals.)
		 */
		set_rel_pathlist(root, childrel, childRTindex, childRTE);

		childpath = childrel->cheapest_total_path;
		if (IsA(childpath, AppendPath))
			subpaths = list_concat(subpaths,
							list_copy(((AppendPath *) childpath)->subpaths));
		else
			subpaths = lappend(subpaths, childpath);

		/*
		 * Propagate size information from the child back to the parent. For
		 * simplicity, we use the largest widths from any child as the parent
		 * estimates.  (If you want to change this, beware of child
		 * attr_widths[] entries that haven't been set and are still 0.)
		 */
        rel->tuples += childrel->tuples;
		rel->rows += cdbpath_rows(root, childrel->cheapest_total_path);
		width_avg += cdbpath_rows(root, childrel->cheapest_total_path) * childrel->width;

		forboth(parentvars, rel->reltargetlist,
				childvars, childrel->reltargetlist)
		{
			Var		   *parentvar = (Var *) lfirst(parentvars);
			Var		   *childvar = (Var *) lfirst(childvars);

			if (IsA(parentvar, Var) &&
				IsA(childvar, Var))
			{
				int			pndx = parentvar->varattno - rel->min_attr;
				int			cndx = childvar->varattno - childrel->min_attr;

				if (childrel->attr_widths[cndx] > rel->attr_widths[pndx])
					rel->attr_widths[pndx] = childrel->attr_widths[cndx];
			}
		}
	}

	rel->width = (int) (width_avg / Max(1.0, rel->rows));

    /* CDB: Just one child (or none)?  Set flag if result is at most 1 row. */
    if (!subpaths)
        rel->onerow = true;
    else if (list_length(subpaths) == 1)
        rel->onerow = ((Path *)linitial(subpaths))->parent->onerow;

	/*
	 * Finally, build Append path and install it as the only access path for
	 * the parent rel.	(Note: this is correct even if we have zero or one
	 * live subpath due to constraint exclusion.)
	 */
	add_path(root, rel, (Path *) create_append_path(root, rel, subpaths));

	/* Select cheapest path (pretty easy in this case...) */
	set_cheapest(root, rel);
}

/*
 * set_dummy_rel_pathlist
 *	  Build a dummy path for a relation that's been excluded by constraints
 *
 * Rather than inventing a special "dummy" path type, we represent this as an
 * AppendPath with no members (see also IS_DUMMY_PATH macro).
 */
static void
set_dummy_rel_pathlist(RelOptInfo *rel)
{
	/* Set dummy size estimates --- we leave attr_widths[] as zeroes */
	rel->rows = 0;
	rel->width = 0;

	add_path(rel, (Path *) create_append_path(rel, NIL));

	/* Select cheapest path (pretty easy in this case...) */
	set_cheapest(rel);
}

/* quick-and-dirty test to see if any joining is needed */
static bool
has_multiple_baserels(PlannerInfo *root)
{
	int			num_base_rels = 0;
	Index		rti;

	for (rti = 1; rti < root->simple_rel_array_size; rti++)
	{
		RelOptInfo *brel = root->simple_rel_array[rti];

		if (brel == NULL)
			continue;

		/* ignore RTEs that are "other rels" */
		if (brel->reloptkind == RELOPT_BASEREL)
			if (++num_base_rels > 1)
				return true;
	}
	return false;
}

/*
 * set_subquery_pathlist
 *		Build the (single) access path for a subquery RTE
 */
static void
set_subquery_pathlist(PlannerInfo *root, RelOptInfo *rel,
					  Index rti, RangeTblEntry *rte)
{
	Query	   *subquery = rte->subquery;
	double		tuple_fraction;
	PlannerInfo *subroot;
	List	   *pathkeys;
<<<<<<< HEAD
	PlannerInfo *subroot;
	List	   *subquery_pathkeys;
	bool	   forceDistRand;
	Path	   *subquery_path;
=======

	/*
	 * Must copy the Query so that planning doesn't mess up the RTE contents
	 * (really really need to fix the planner to not scribble on its input,
	 * someday).
	 */
	subquery = copyObject(subquery);
>>>>>>> d13f41d2

	forceDistRand = rte->forceDistRandom;

	/* CDB: Could be a preplanned subquery from window_planner. */
	if ( rte->subquery_plan == NULL )
	{
		/*
		 * push down quals if possible. Note subquery might be
		 * different pointer from original one.
		 */
		subquery = push_down_restrict(root, rel, rte, rti, subquery);

		/*
		 * CDB: Does the subquery return at most one row?
		 */
		rel->onerow = false;

		/* Set-returning function in tlist could give any number of rows. */
		if (expression_returns_set((Node *)subquery->targetList))
		{}

		/* Always one row if aggregate function without GROUP BY. */
		else if (!subquery->groupClause &&
				 (subquery->hasAggs || subquery->havingQual))
			rel->onerow = true;

		/* LIMIT 1 or less? */
		else if (subquery->limitCount &&
				 IsA(subquery->limitCount, Const) &&
				 !((Const *)subquery->limitCount)->constisnull)
		{
			Const  *cnst = (Const *)subquery->limitCount;

			if (cnst->consttype == INT8OID &&
				DatumGetInt64(cnst->constvalue) <= 1)
				rel->onerow = true;
		}

		/*
		 * We can safely pass the outer tuple_fraction down to the subquery if the
		 * outer level has no joining, aggregation, or sorting to do. Otherwise
		 * we'd better tell the subquery to plan for full retrieval. (XXX This
		 * could probably be made more intelligent ...)
		 */
		if (subquery->hasAggs ||
			subquery->groupClause ||
			subquery->havingQual ||
			subquery->distinctClause ||
			subquery->sortClause ||
			has_multiple_baserels(root))
			tuple_fraction = 0.0;	/* default case */
		else
			tuple_fraction = root->tuple_fraction;

		/* Generate the plan for the subquery */
		PlannerConfig *config = CopyPlannerConfig(root->config);

		rel->subplan = subquery_planner(root->glob, subquery, root, tuple_fraction,
										&subroot, config);
		rel->subrtable = subroot->parse->rtable;
		subquery_pathkeys = subroot->query_pathkeys;
	}
	else
	{
		/* This is a preplanned sub-query RTE. */
		rel->subplan = rte->subquery_plan;
		rel->subrtable = rte->subquery_rtable;
		subquery_pathkeys = rte->subquery_pathkeys;
		/* XXX rel->onerow = ??? */
	}

	/* Copy number of output rows from subplan */
    if (rel->onerow)
        rel->tuples = 1;
    else
	    rel->tuples = rel->subplan->plan_rows;

    /* CDB: Attach subquery duplicate suppression info. */
    if (root->in_info_list)
        rel->dedup_info = cdb_make_rel_dedup_info(root, rel);

	/* Mark rel with estimated output rows, width, etc */
	set_baserel_size_estimates(root, rel);

	/* Convert subquery pathkeys to outer representation */
	pathkeys = convert_subquery_pathkeys(root, rel, subquery_pathkeys);

	/* Generate appropriate path */
	subquery_path = create_subqueryscan_path(root, rel, pathkeys);

	if (forceDistRand)
		CdbPathLocus_MakeStrewn(&subquery_path->locus);

	add_path(root, rel, subquery_path);

	/* Select cheapest path (pretty easy in this case...) */
	set_cheapest(root, rel);
}

/*
 * set_cte_pathlist
 *      Buld the (single) access path for a CTE RTE.
 */
static
void set_cte_pathlist(PlannerInfo *root, RelOptInfo *rel, RangeTblEntry *rte)
{
	/* Find the referenced CTE based on the given range table entry */
	Index levelsup = rte->ctelevelsup;
	PlannerInfo *cteroot = root;
	while (levelsup > 0)
	{
		cteroot = cteroot->parent_root;
		Assert(cteroot != NULL);
		levelsup--;
	}

	ListCell *lc;
	CommonTableExpr *cte = NULL;
	int planinfo_id = 0;
	foreach(lc, cteroot->parse->cteList)
	{
		cte = (CommonTableExpr *) lfirst(lc);

		if (strcmp(cte->ctename, rte->ctename) == 0)
			break;
		planinfo_id++;
	}

	Assert(lc != NULL);
	Assert(cte != NULL);

	double tuple_fraction = 0.0;
	Assert(IsA(cte->ctequery, Query));

	/*
	 * Determine whether we need to generate a new subplan for this CTE.
	 *
	 * There are the following cases:
	 *   (1) If this subquery can be pulled up as an InitPlan, we will
	 *       generate a new subplan. In InitPlan case, the subplan can
	 *       not be shared with the main query or other InitPlans. We
	 *       do not store this subplan in cteplaninfo.
	 *   (2) If we never generate a subplan for this CTE, then we generate
	 *       one. If the reference count for this CTE is greater than 1
	 *       (excluding ones used in InitPlans), we create multiple subplans,
	 *       each of which has a SharedNode on top. We store these subplans
	 *       in cteplaninfo so that they can be used later.
	 */
	Assert(list_length(cteroot->list_cteplaninfo) > planinfo_id);
	CtePlanInfo *cteplaninfo = list_nth(cteroot->list_cteplaninfo, planinfo_id);

	Plan *subplan = NULL;
	List *subrtable = NULL;
	List *pathkeys = NULL;
	PlannerInfo *subroot = NULL;

	/*
	 * If there is exactly one reference to this CTE in the query, or plan
	 * sharing is disabled, create a new subplan for this CTE. It will
	 * become simple subquery scan.
	 *
	 * NOTE: The check for "exactly one reference" is a bit fuzzy. The
	 * references are counted in parse analysis phase, and it's possible
	 * that we duplicate a reference during query planning. So the check
	 * for number of references must be treated merely as a hint. If it
	 * turns out that there are in fact multiple references to the same
	 * CTE, even though we thought that there is only one, we might choose
	 * a sub-optimal plan because we missed the opportunity to share the
	 * subplan. That's acceptable for now.
	 *
	 * subquery tree will be modified if any qual is pushed down.
	 * There's risk that it'd be confusing if the tree is used
	 * later. At the moment InitPlan case uses the tree, but it
	 * is called earlier than this pass always, so we don't avoid it.
	 *
	 * Also, we might want to think extracting "common"
	 * qual expressions between multiple references, but
	 * so far we don't support it.
	 */
	if (!root->config->gp_cte_sharing ||
		(cte->cterefcount) == 1)
	{
		PlannerConfig *config = CopyPlannerConfig(root->config);

		/*
		 * Having multiple SharedScans can lead to deadlocks. For now,
		 * disallow sharing of ctes at lower levels.
		 */
		config->gp_cte_sharing = false;

		/*
		 * Copy query node since subquery_planner may trash it, and we need
		 * it intact in case we need to create another plan for the CTE
		 */
		Query		  *subquery = (Query *) copyObject(cte->ctequery);

		/*
		 * Push down quals, like we do in set_subquery_pathlist()
		 */
		subquery = push_down_restrict(root, rel, rte, rel->relid, subquery);

		subplan = subquery_planner(cteroot->glob, subquery, cteroot,
								   tuple_fraction, &subroot, config);

		subrtable = subroot->parse->rtable;
		pathkeys = subroot->query_pathkeys;

		/*
		 * Do not store the subplan in cteplaninfo, since we will not share
		 * this plan.
		 */
	}
	else
	{
		/*
		 * If we haven't created a subplan for this CTE yet, do it now.
		 * This subplan will not be used by InitPlans, so that they can be
		 * shared if this CTE is referenced multiple times (excluding in
		 * InitPlans).
		 */
		if (cteplaninfo->shared_plan == NULL)
		{
			PlannerConfig *config = CopyPlannerConfig(root->config);

			/*
			 * Copy query node since subquery_planner may trash it and we need it intact
			 * in case we need to create another plan for the CTE
			 */
			Query		  *subquery = (Query *) copyObject(cte->ctequery);

			/*
			 * Having multiple SharedScans can lead to deadlocks. For now,
			 * disallow sharing of ctes at lower levels.
			 */
			config->gp_cte_sharing = false;

			subplan = subquery_planner(cteroot->glob, subquery, cteroot,
									   tuple_fraction, &subroot, config);

			cteplaninfo->shared_plan = prepare_plan_for_sharing(cteroot, subplan);
			cteplaninfo->subrtable = subroot->parse->rtable;
			cteplaninfo->pathkeys = subroot->query_pathkeys;
		}

<<<<<<< HEAD
		/*
		 * Create another ShareInputScan to reference the already-created
		 * subplan.
		 */
		subplan = share_prepared_plan(cteroot, cteplaninfo->shared_plan);
		subrtable = cteplaninfo->subrtable;
		pathkeys = cteplaninfo->pathkeys;
	}
=======
	/* Generate the plan for the subquery */
	rel->subplan = subquery_planner(root->glob, subquery,
									root->query_level + 1,
									tuple_fraction,
									&subroot);
	rel->subrtable = subroot->parse->rtable;
>>>>>>> d13f41d2

	rel->subplan = subplan;
	rel->subrtable = subrtable;

	/* Mark rel with estimated output rows, width, etc */
	set_cte_size_estimates(root, rel, rel->subplan);

	/* Convert subquery pathkeys to outer representation */
<<<<<<< HEAD
	pathkeys = convert_subquery_pathkeys(root, rel, pathkeys);
=======
	pathkeys = convert_subquery_pathkeys(root, rel, subroot->query_pathkeys);
>>>>>>> d13f41d2

	/* Generate appropriate path */
	add_path(root, rel, create_ctescan_path(root, rel, pathkeys));

	/* Select cheapest path (pretty easy in this case...) */
	set_cheapest(root, rel);
}


/*
 * set_function_pathlist
 *		Build the (single) access path for a function RTE
 */
static void
set_function_pathlist(PlannerInfo *root, RelOptInfo *rel, RangeTblEntry *rte)
{
    /* CDB: Could the function return more than one row? */
    rel->onerow = !expression_returns_set(rte->funcexpr);

    /* CDB: Attach subquery duplicate suppression info. */
    if (root->in_info_list)
        rel->dedup_info = cdb_make_rel_dedup_info(root, rel);

	/* Mark rel with estimated output rows, width, etc */
	set_function_size_estimates(root, rel);

	/* Generate appropriate path */
	add_path(root, rel, create_functionscan_path(root, rel, rte));

	/* Select cheapest path (pretty easy in this case...) */
	set_cheapest(root, rel);
}

/*
 * set_tablefunction_pathlist
 *		Build the (single) access path for a table function RTE
 */
static void
set_tablefunction_pathlist(PlannerInfo *root, RelOptInfo *rel, RangeTblEntry *rte)
{
	PlannerConfig		*config	 = CopyPlannerConfig(root->config);
	PlannerInfo			*subroot = NULL;
	FuncExpr			*fexpr	 = (FuncExpr *) rte->funcexpr;
	ListCell			*arg;
	
	/* Cannot be a preplanned subquery from window_planner. */
	Assert(!rte->subquery_plan);
	Assert(fexpr && IsA(fexpr, FuncExpr));
	
	/* Plan input subquery */
	rel->subplan = subquery_planner( root->glob, rte->subquery, root,
									 0.0,	// tuple_fraction
									 &subroot,
									 config );
	rel->subrtable = subroot->parse->rtable;
	
	/* 
	 * With the subquery planned we now need to clear the subquery from the
	 * TableValueExpr nodes, otherwise preprocess_expression will trip over it.
	 */
	foreach(arg, fexpr->args)
	{
		if (IsA(arg, TableValueExpr))
		{
			TableValueExpr	*tve = (TableValueExpr *) arg;
			tve->subquery = NULL;
		}
	}
	
    /* Could the function return more than one row? */
    rel->onerow = !expression_returns_set(rte->funcexpr);
	
    /* Attach subquery duplicate suppression info. */
    if (root->in_info_list)
		rel->dedup_info = cdb_make_rel_dedup_info(root, rel);
	
	/* Mark rel with estimated output rows, width, etc */
	set_table_function_size_estimates(root, rel);
	
	/* Generate appropriate path */
	add_path(root, rel, create_tablefunction_path(root, rel, rte));
	
	/* Select cheapest path (pretty easy in this case...) */
	set_cheapest(root, rel);
}

/*
 * set_values_pathlist
 *		Build the (single) access path for a VALUES RTE
 */
static void
set_values_pathlist(PlannerInfo *root, RelOptInfo *rel, RangeTblEntry *rte)
{
	/* Mark rel with estimated output rows, width, etc */
	set_values_size_estimates(root, rel);

    /* CDB: Just one row? */
    rel->onerow = (rel->tuples <= 1 &&
                   !expression_returns_set((Node *)rte->values_lists));

    /* CDB: Attach subquery duplicate suppression info. */
    if (root->in_info_list)
        rel->dedup_info = cdb_make_rel_dedup_info(root, rel);

	/* Generate appropriate path */
	add_path(root, rel, create_valuesscan_path(root, rel, rte));

	/* Select cheapest path (pretty easy in this case...) */
	set_cheapest(root, rel);
}

/*
 * make_rel_from_joinlist
 *	  Build access paths using a "joinlist" to guide the join path search.
 *
 * See comments for deconstruct_jointree() for definition of the joinlist
 * data structure.
 */
static RelOptInfo *
make_rel_from_joinlist(PlannerInfo *root, List *joinlist)
{
	int			levels_needed;
	List	   *initial_rels;
	ListCell   *jl;

	/*
	 * Count the number of child joinlist nodes.  This is the depth of the
	 * dynamic-programming algorithm we must employ to consider all ways of
	 * joining the child nodes.
	 */
	levels_needed = list_length(joinlist);

	if (levels_needed <= 0)
		return NULL;			/* nothing to do? */

	/*
	 * Construct a list of rels corresponding to the child joinlist nodes.
	 * This may contain both base rels and rels constructed according to
	 * sub-joinlists.
	 */
	initial_rels = NIL;
	foreach(jl, joinlist)
	{
		Node	   *jlnode = (Node *) lfirst(jl);
		RelOptInfo *thisrel;

		if (IsA(jlnode, RangeTblRef))
		{
			int			varno = ((RangeTblRef *) jlnode)->rtindex;

			thisrel = find_base_rel(root, varno);
		}
		else if (IsA(jlnode, List))
		{
			/* Recurse to handle subproblem */
			thisrel = make_rel_from_joinlist(root, (List *) jlnode);
		}
		else
		{
			elog(ERROR, "unrecognized joinlist node type: %d",
				 (int) nodeTag(jlnode));
			thisrel = NULL;		/* keep compiler quiet */
		}

        /* CDB: Fail if no path could be built due to set enable_xxx = off. */
        if (!thisrel ||
            !thisrel->cheapest_total_path)
            return NULL;

		initial_rels = lappend(initial_rels, thisrel);
	}

	if (levels_needed == 1)
	{
		/*
		 * Single joinlist node, so we're done.
		 */
		return (RelOptInfo *) linitial(initial_rels);
	}
	else
	{
		/*
		 * Consider the different orders in which we could join the rels,
<<<<<<< HEAD
		 * using either GEQO or regular optimizer.
		 *
		 * We put the initial_rels list into a PlannerInfo field because
		 * has_legal_joinclause() needs to look at it (ugly :-().
  		 */
		RelOptInfo *rel;
		root->initial_rels = initial_rels;

		rel = make_one_rel_by_joins(root, levels_needed, initial_rels, false);

		if (rel == NULL
				&& root->config->gp_enable_fallback_plan)
		{
			root->join_rel_hash = NULL;
			root->join_rel_list = NULL;
			rel = make_one_rel_by_joins(root, levels_needed, initial_rels, true);
		}
		return rel;
=======
		 * using a plugin, GEQO, or the regular join search code.
		 *
		 * We put the initial_rels list into a PlannerInfo field because
		 * has_legal_joinclause() needs to look at it (ugly :-().
		 */
		root->initial_rels = initial_rels;

		if (join_search_hook)
			return (*join_search_hook) (root, levels_needed, initial_rels);
		else if (enable_geqo && levels_needed >= geqo_threshold)
			return geqo(root, levels_needed, initial_rels);
		else
			return standard_join_search(root, levels_needed, initial_rels);
>>>>>>> d13f41d2
	}
}

/*
 * standard_join_search
 *	  Find possible joinpaths for a query by successively finding ways
 *	  to join component relations into join relations.
 *
 * 'levels_needed' is the number of iterations needed, ie, the number of
 *		independent jointree items in the query.  This is > 1.
 *
 * 'initial_rels' is a list of RelOptInfo nodes for each independent
 *		jointree item.	These are the components to be joined together.
 *		Note that levels_needed == list_length(initial_rels).
 *
 * Returns the final level of join relations, i.e., the relation that is
 * the result of joining all the original relations together.
 * At least one implementation path must be provided for this relation and
 * all required sub-relations.
 *
 * To support loadable plugins that modify planner behavior by changing the
 * join searching algorithm, we provide a hook variable that lets a plugin
 * replace or supplement this function.  Any such hook must return the same
 * final join relation as the standard code would, but it might have a
 * different set of implementation paths attached, and only the sub-joinrels
 * needed for these paths need have been instantiated.
 *
 * Note to plugin authors: the functions invoked during standard_join_search()
 * modify root->join_rel_list and root->join_rel_hash.	If you want to do more
 * than one join-order search, you'll probably need to save and restore the
 * original states of those data structures.  See geqo_eval() for an example.
 */
<<<<<<< HEAD
static RelOptInfo *
make_one_rel_by_joins(PlannerInfo *root, int levels_needed, List *initial_rels, bool fallback)
=======
RelOptInfo *
standard_join_search(PlannerInfo *root, int levels_needed, List *initial_rels)
>>>>>>> d13f41d2
{
	List	  **joinitems = NULL;
	int			lev;
	RelOptInfo *rel = NULL;

    root->config->mpp_trying_fallback_plan = fallback;

	/*
	 * We employ a simple "dynamic programming" algorithm: we first find all
	 * ways to build joins of two jointree items, then all ways to build joins
	 * of three items (from two-item joins and single items), then four-item
	 * joins, and so on until we have considered all ways to join all the
	 * items into one rel.
	 *
	 * joinitems[j] is a list of all the j-item rels.  Initially we set
	 * joinitems[1] to represent all the single-jointree-item relations.
	 */
	joinitems = (List **) palloc0((levels_needed + 1) * sizeof(List *));

	joinitems[1] = initial_rels;

	for (lev = 2; lev <= levels_needed; lev++)
	{
		ListCell   *w = NULL;
		ListCell   *x;
        ListCell   *y;

		/*
		 * Determine all possible pairs of relations to be joined at this
		 * level, and build paths for making each one from every available
		 * pair of lower-level relations.
		 */
		joinitems[lev] = join_search_one_level(root, lev, joinitems);

		/*
		 * Do cleanup work on each just-processed rel.
		 */
		for (x = list_head(joinitems[lev]); x; x = y)   /* cannot use foreach */
		{
            y = lnext(x);
			rel = (RelOptInfo *) lfirst(x);

			/* Find and save the cheapest paths for this rel */
			set_cheapest(root, rel);

            /* CDB: Prune this rel if it has no path. */
            if (!rel->cheapest_total_path)
                joinitems[lev] = list_delete_cell(joinitems[lev], x, w);

            /* Keep this rel. */
            else
                w = x;

#ifdef OPTIMIZER_DEBUG
			debug_print_rel(root, rel);
#endif
		}
		/* If no paths found because enable_xxx=false, enable all & retry. */
		if (!joinitems[lev] &&
				root->config->gp_enable_fallback_plan &&
				!root->config->mpp_trying_fallback_plan)
		{
			root->config->mpp_trying_fallback_plan = true;
			lev--;
		}

	}

	/*
	 * We should have a single rel at the final level.
	 */
	if (joinitems[levels_needed] == NIL)
		return NULL;
	Assert(list_length(joinitems[levels_needed]) == 1);

	rel = (RelOptInfo *) linitial(joinitems[levels_needed]);

	return rel;
}

/*****************************************************************************
 *			PUSHING QUALS DOWN INTO SUBQUERIES
 *****************************************************************************/

/*
 * push_down_restrict
 *   push down restrictinfo to subquery if any.
 *
 * If there are any restriction clauses that have been attached to the
 * subquery relation, consider pushing them down to become WHERE or HAVING
 * quals of the subquery itself.  This transformation is useful because it
 * may allow us to generate a better plan for the subquery than evaluating
 * all the subquery output rows and then filtering them.
 *
 * There are several cases where we cannot push down clauses. Restrictions
 * involving the subquery are checked by subquery_is_pushdown_safe().
 * Restrictions on individual clauses are checked by
 * qual_is_pushdown_safe().  Also, we don't want to push down
 * pseudoconstant clauses; better to have the gating node above the
 * subquery.
 *
 * Non-pushed-down clauses will get evaluated as qpquals of the
 * SubqueryScan node.
 *
 * XXX Are there any cases where we want to make a policy decision not to
 * push down a pushable qual, because it'd result in a worse plan?
 */
static Query *
push_down_restrict(PlannerInfo *root, RelOptInfo *rel,
				   RangeTblEntry *rte, Index rti,  Query *subquery)
{
	bool	   *differentTypes;

	/* Nothing to do here if it doesn't have qual at all */
	if (rel->baserestrictinfo == NIL)
		return subquery;

	/* We need a workspace for keeping track of set-op type coercions */
	differentTypes = (bool *)
		palloc0((list_length(subquery->targetList) + 1) * sizeof(bool));

	if (subquery_is_pushdown_safe(subquery, subquery, differentTypes))
	{
		/* Ok to consider pushing down individual quals */
		List	   *upperrestrictlist = NIL;
		ListCell   *l;

		foreach(l, rel->baserestrictinfo)
		{
			RestrictInfo *rinfo = (RestrictInfo *) lfirst(l);
			Node	   *clause = (Node *) rinfo->clause;

			if (!rinfo->pseudoconstant &&
				qual_is_pushdown_safe(subquery, rti, clause, differentTypes))
			{
				/* Push it down */
				subquery_push_qual(subquery, rte, rti, clause);
			}
			else
			{
				/* Keep it in the upper query */
				upperrestrictlist = lappend(upperrestrictlist, rinfo);
			}
		}
		rel->baserestrictinfo = upperrestrictlist;
	}

	pfree(differentTypes);

	return subquery;
}

/*
 * subquery_is_pushdown_safe - is a subquery safe for pushing down quals?
 *
 * subquery is the particular component query being checked.  topquery
 * is the top component of a set-operations tree (the same Query if no
 * set-op is involved).
 *
 * Conditions checked here:
 *
 * 1. If the subquery has a LIMIT clause, we must not push down any quals,
 * since that could change the set of rows returned.
 *
 * 2. If the subquery contains EXCEPT or EXCEPT ALL set ops we cannot push
 * quals into it, because that would change the results.
 *
 * 3. For subqueries using UNION/UNION ALL/INTERSECT/INTERSECT ALL, we can
 * push quals into each component query, but the quals can only reference
 * subquery columns that suffer no type coercions in the set operation.
 * Otherwise there are possible semantic gotchas.  So, we check the
 * component queries to see if any of them have different output types;
 * differentTypes[k] is set true if column k has different type in any
 * component.
 *
 * 4. If the subquery target list has expressions containing calls to
 * window functions, we must not push down any quals since this could
 * change the meaning of the query.  At runtime, window functions refer
 * to the executor state of their Window node.  If a pushed-down qual
 * removed a tuple, the state seen by later tuples (hence the values
 * of window functions) could be affected.
 *
 * 5. Do not push down quals if the subquery is a grouping extension
 * query, since this may change the meaning of the query.
 */
static bool
subquery_is_pushdown_safe(Query *subquery, Query *topquery,
						  bool *differentTypes)
{
	SetOperationStmt *topop;

	/* Check point 1 */
	if (subquery->limitOffset != NULL || subquery->limitCount != NULL)
		return false;

	/* Targetlist must not contain SRF */
	if ( expression_returns_set((Node *) subquery->targetList))
		return false;

	/* See point 5. */
	if (subquery->groupClause != NULL &&
		contain_extended_grouping(subquery->groupClause))
		return false;

	/* Are we at top level, or looking at a setop component? */
	if (subquery == topquery)
	{
		/* Top level, so check any component queries */
		if (subquery->setOperations != NULL)
			if (!recurse_pushdown_safe(subquery->setOperations, topquery,
									   differentTypes))
				return false;
	}
	else
	{
		/* Setop component must not have more components (too weird) */
		if (subquery->setOperations != NULL)
			return false;
		/* Check whether setop component output types match top level */
		topop = (SetOperationStmt *) topquery->setOperations;
		Assert(topop && IsA(topop, SetOperationStmt));
		compare_tlist_datatypes(subquery->targetList,
								topop->colTypes,
								differentTypes);
	}
	return true;
}

/*
 * Helper routine to recurse through setOperations tree
 */
static bool
recurse_pushdown_safe(Node *setOp, Query *topquery,
					  bool *differentTypes)
{
	if (IsA(setOp, RangeTblRef))
	{
		RangeTblRef *rtr = (RangeTblRef *) setOp;
		RangeTblEntry *rte = rt_fetch(rtr->rtindex, topquery->rtable);
		Query	   *subquery = rte->subquery;

		Assert(subquery != NULL);
		return subquery_is_pushdown_safe(subquery, topquery, differentTypes);
	}
	else if (IsA(setOp, SetOperationStmt))
	{
		SetOperationStmt *op = (SetOperationStmt *) setOp;

		/* EXCEPT is no good */
		if (op->op == SETOP_EXCEPT)
			return false;
		/* Else recurse */
		if (!recurse_pushdown_safe(op->larg, topquery, differentTypes))
			return false;
		if (!recurse_pushdown_safe(op->rarg, topquery, differentTypes))
			return false;
	}
	else
	{
		elog(ERROR, "unrecognized node type: %d",
			 (int) nodeTag(setOp));
	}
	return true;
}

/*
 * Compare tlist's datatypes against the list of set-operation result types.
 * For any items that are different, mark the appropriate element of
 * differentTypes[] to show that this column will have type conversions.
 *
 * We don't have to care about typmods here: the only allowed difference
 * between set-op input and output typmods is input is a specific typmod
 * and output is -1, and that does not require a coercion.
 */
static void
compare_tlist_datatypes(List *tlist, List *colTypes,
						bool *differentTypes)
{
	ListCell   *l;
	ListCell   *colType = list_head(colTypes);

	foreach(l, tlist)
	{
		TargetEntry *tle = (TargetEntry *) lfirst(l);

		if (tle->resjunk)
			continue;			/* ignore resjunk columns */
		if (colType == NULL)
			elog(ERROR, "wrong number of tlist entries");
		if (exprType((Node *) tle->expr) != lfirst_oid(colType))
			differentTypes[tle->resno] = true;
		colType = lnext(colType);
	}
	if (colType != NULL)
		elog(ERROR, "wrong number of tlist entries");
}



/*
 * qual_contains_winref
 *
 * does qual include a window ref node?
 *
 */
static bool
qual_contains_winref(Query *topquery,
				Index rti,  /* index of RTE of subquery where qual needs to be checked */
				Node *qual)
{
	Assert(topquery);

	/*
	 * extract subquery where qual needs to be checked
	 */
	RangeTblEntry *rte = rt_fetch(rti, topquery->rtable);
	Query *subquery =  rte->subquery;
	bool result = false;
	if (NULL != subquery && NIL != subquery->windowClause)
	{
		 /*
		  * qual needs to be resolved first to map qual columns
		  * to the underlying set of produced columns,
		  * e.g., if we work on a setop child
		 */
		Node *qualNew = ResolveNew(qual, rti, 0, rte,
								subquery->targetList,
								CMD_SELECT, 0);

		result = contain_windowref(qualNew, NULL);
		pfree(qualNew);
	}

	return result;
}


/*
 * qual_is_pushdown_safe_set_operation
 *
 * is a particular qual safe to push down set operation?
 *
 */
static bool
qual_is_pushdown_safe_set_operation(Query *subquery, Node *qual)
{
	Assert(subquery);

	SetOperationStmt *setop = (SetOperationStmt *)subquery->setOperations;
	Assert(setop);

	/*
	 * MPP-21075
	 * for queries of the form:
	 *   SELECT * from (SELECT max(i) over () as w from X Union Select 1 as w) as foo where w > 0
	 * the qual (w > 0) is not push_down_safe since it uses a window ref
	 *
	 * we check if this is the case for either left or right setop inputs
	 *
	 */
	Index rtiLeft = ((RangeTblRef *)setop->larg)->rtindex;
	Index rtiRight = ((RangeTblRef *)setop->rarg)->rtindex;
	if (qual_contains_winref(subquery, rtiLeft, qual) ||
		qual_contains_winref(subquery, rtiRight, qual))
	{
		return false;
	}

	return true;
}


/*
 * qual_is_pushdown_safe - is a particular qual safe to push down?
 *
 * qual is a restriction clause applying to the given subquery (whose RTE
 * has index rti in the parent query).
 *
 * Conditions checked here:
 *
 * 1. The qual must not contain any subselects (mainly because I'm not sure
 * it will work correctly: sublinks will already have been transformed into
 * subplans in the qual, but not in the subquery).
 *
 * 2. If we try to push qual below set operation, then qual must be pushable
 * below set operation children
 *
 * 3. The qual must not refer to the whole-row output of the subquery
 * (since there is no easy way to name that within the subquery itself).
 *
 * 4. The qual must not refer to any subquery output columns that were
 * found to have inconsistent types across a set operation tree by
 * subquery_is_pushdown_safe().
 *
 * 5. If the subquery uses DISTINCT ON, we must not push down any quals that
 * refer to non-DISTINCT output columns, because that could change the set
 * of rows returned.  This condition is vacuous for DISTINCT, because then
 * there are no non-DISTINCT output columns, but unfortunately it's fairly
 * expensive to tell the difference between DISTINCT and DISTINCT ON in the
 * parsetree representation.  It's cheaper to just make sure all the Vars
 * in the qual refer to DISTINCT columns.
 *
 * 6. We must not push down any quals that refer to subselect outputs that
 * return sets, else we'd introduce functions-returning-sets into the
 * subquery's WHERE/HAVING quals.
 *
 * 7. We must not push down any quals that refer to subselect outputs that
 * contain volatile functions, for fear of introducing strange results due
 * to multiple evaluation of a volatile function.
 */
static bool
qual_is_pushdown_safe(Query *subquery, Index rti, Node *qual,
					  bool *differentTypes)
{
	bool		safe = true;
	List	   *vars;
	ListCell   *vl;
	Bitmapset  *tested = NULL;

	/* Refuse subselects (point 1) */
	if (contain_subplans(qual))
		return false;

	/*
	 * (point 2)
	 * if we try to push quals below set operation, make
	 * sure that qual is pushable to below set operation children
	 */
	if (NULL != subquery->setOperations &&
		!qual_is_pushdown_safe_set_operation(subquery, qual))
	{
		return false;
	}

	/*
	 * Examine all Vars used in clause; since it's a restriction clause, all
	 * such Vars must refer to subselect output columns.
	 */
	vars = pull_var_clause(qual, false);
	foreach(vl, vars)
	{
		Var		   *var = (Var *) lfirst(vl);
		TargetEntry *tle;

		Assert(var->varno == rti);

		/* Check point 3 */
		if (var->varattno == 0)
		{
			safe = false;
			break;
		}

		/*
		 * We use a bitmapset to avoid testing the same attno more than once.
		 * (NB: this only works because subquery outputs can't have negative
		 * attnos.)
		 */
		if (bms_is_member(var->varattno, tested))
			continue;
		tested = bms_add_member(tested, var->varattno);

		/* Check point 4 */
		if (differentTypes[var->varattno])
		{
			safe = false;
			break;
		}

		/* Must find the tlist element referenced by the Var */
		tle = get_tle_by_resno(subquery->targetList, var->varattno);
		Assert(tle != NULL);
		Assert(!tle->resjunk);

		/* If subquery uses DISTINCT or DISTINCT ON, check point 5 */
		if (subquery->distinctClause != NIL &&
			!targetIsInSortGroupList(tle, InvalidOid, subquery->distinctClause))
		{
			/* non-DISTINCT column, so fail */
			safe = false;
			break;
		}

		/* Refuse functions returning sets (point 6) */
		if (expression_returns_set((Node *) tle->expr))
		{
			safe = false;
			break;
		}

		/* Refuse volatile functions (point 7) */
		if (contain_volatile_functions((Node *) tle->expr))
		{
			safe = false;
			break;
		}

		/* Refuse subplans */
		if (contain_subplans((Node *) tle->expr))
		{
			safe = false;
			break;
		}

		/* MPP-19244:
		 * if subquery has WINDOW clause, it is safe to push-down quals that
		 * use columns included in in the Partition-By clauses of every OVER
		 * clause in the subquery
		 * */
		if (subquery->windowClause != NIL)
		{
			ListCell *lc =  NULL;
			foreach(lc, subquery->windowClause)
			{
				WindowSpec *ws = (WindowSpec *) lfirst(lc);
				if (!targetIsInSortGroupList(tle, InvalidOid, ws->partition))
				{
					/* qual's columns are not included in Partition-By clause, so fail */
					safe = false;
					break;
				}
			}
		}

	}

	list_free(vars);
	bms_free(tested);

	return safe;
}

/*
 * subquery_push_qual - push down a qual that we have determined is safe
 */
static void
subquery_push_qual(Query *subquery, RangeTblEntry *rte, Index rti, Node *qual)
{
	if (subquery->setOperations != NULL)
	{
		/* Recurse to push it separately to each component query */
		recurse_push_qual(subquery->setOperations, subquery,
						  rte, rti, qual);
	}
	else
	{
		/*
		 * We need to replace Vars in the qual (which must refer to outputs of
		 * the subquery) with copies of the subquery's targetlist expressions.
		 * Note that at this point, any uplevel Vars in the qual should have
		 * been replaced with Params, so they need no work.
		 *
		 * This step also ensures that when we are pushing into a setop tree,
		 * each component query gets its own copy of the qual.
		 */
		qual = ResolveNew(qual, rti, 0, rte,
						  subquery->targetList,
						  CMD_SELECT, 0);

		/*
		 * Now attach the qual to the proper place: normally WHERE, but if the
		 * subquery uses grouping or aggregation, put it in HAVING (since the
		 * qual really refers to the group-result rows).
		 */
		if (subquery->hasAggs || subquery->groupClause || subquery->havingQual)
			subquery->havingQual = make_and_qual(subquery->havingQual, qual);
		else
			subquery->jointree->quals =
				make_and_qual(subquery->jointree->quals, qual);

		/*
		 * We need not change the subquery's hasAggs or hasSublinks flags,
		 * since we can't be pushing down any aggregates that weren't there
		 * before, and we don't push down subselects at all.
		 */
	}
}

/*
 * Helper routine to recurse through setOperations tree
 */
static void
recurse_push_qual(Node *setOp, Query *topquery,
				  RangeTblEntry *rte, Index rti, Node *qual)
{
	if (IsA(setOp, RangeTblRef))
	{
		RangeTblRef *rtr = (RangeTblRef *) setOp;
		RangeTblEntry *subrte = rt_fetch(rtr->rtindex, topquery->rtable);
		Query	   *subquery = subrte->subquery;

		Assert(subquery != NULL);
		subquery_push_qual(subquery, rte, rti, qual);
	}
	else if (IsA(setOp, SetOperationStmt))
	{
		SetOperationStmt *op = (SetOperationStmt *) setOp;

		recurse_push_qual(op->larg, topquery, rte, rti, qual);
		recurse_push_qual(op->rarg, topquery, rte, rti, qual);
	}
	else
	{
		elog(ERROR, "unrecognized node type: %d",
			 (int) nodeTag(setOp));
	}
}

/*
 * cdb_no_path_for_query
 *
 * Raise error when the set of allowable paths for a query is empty.
 * Does not return.
 */
void
cdb_no_path_for_query(void)
{
    StringInfoData  buf;

    initStringInfo(&buf);
    if (gp_guc_list_show(&buf, NULL, "%s=%s; ", PGC_S_DEFAULT, gp_guc_list_for_no_plan))
        ereport(ERROR, (errcode(ERRCODE_GP_FEATURE_NOT_CONFIGURED),
                        errmsg("Query requires a feature that has been disabled "
                               "by a configuration setting."),
                        errdetail("Could not devise a query plan for the given query."),
                        errhint("Current settings:  %s", buf.data)
                ));
    else
        elog(ERROR, "Could not devise a query plan for the given query.");
    Insist(0);                  /* not reached */
}                               /* cdb_no_path_for_query */



/*****************************************************************************
 *			DEBUG SUPPORT
 *****************************************************************************/

#ifdef OPTIMIZER_DEBUG

static void
print_relids(Relids relids)
{
	Relids		tmprelids;
	int			x;
	bool		first = true;

	tmprelids = bms_copy(relids);
	while ((x = bms_first_member(tmprelids)) >= 0)
	{
		if (!first)
			printf(" ");
		printf("%d", x);
		first = false;
	}
	bms_free(tmprelids);
}

static void
print_restrictclauses(PlannerInfo *root, List *clauses)
{
	ListCell   *l;

	foreach(l, clauses)
	{
		RestrictInfo *c = lfirst(l);

		print_expr((Node *) c->clause, root->parse->rtable);
		if (lnext(l))
			printf(", ");
	}
}

static void
print_path(PlannerInfo *root, Path *path, int indent)
{
	const char *ptype;
	bool		join = false;
	Path	   *subpath = NULL;
	int			i;

	switch (nodeTag(path))
	{
		case T_Path:
			ptype = "SeqScan";
			break;
		case T_IndexPath:
			ptype = "IdxScan";
			break;
		case T_BitmapHeapPath:
			ptype = "BitmapHeapScan";
			break;
		case T_BitmapAppendOnlyPath:
			if (((BitmapAppendOnlyPath *)path)->isAORow)
				ptype = "BitmapAppendOnlyScan Row-oriented";
			else
				ptype = "BitmapAppendOnlyScan Column-oriented";
			break;
		case T_BitmapAndPath:
			ptype = "BitmapAndPath";
			break;
		case T_BitmapOrPath:
			ptype = "BitmapOrPath";
			break;
		case T_TidPath:
			ptype = "TidScan";
			break;
		case T_AppendPath:
			ptype = "Append";
			break;
		case T_ResultPath:
			ptype = "Result";
			subpath = ((ResultPath *) path)->subpath;
			break;
		case T_MaterialPath:
			ptype = "Material";
			subpath = ((MaterialPath *) path)->subpath;
			break;
		case T_UniquePath:
			ptype = "Unique";
			subpath = ((UniquePath *) path)->subpath;
			break;
		case T_NestPath:
			ptype = "NestLoop";
			join = true;
			break;
		case T_MergePath:
			ptype = "MergeJoin";
			join = true;
			break;
		case T_HashPath:
			ptype = "HashJoin";
			join = true;
			break;
		default:
			ptype = "???Path";
			break;
	}

	for (i = 0; i < indent; i++)
		printf("\t");
	printf("%s", ptype);

	if (path->parent)
	{
		printf("(");
		print_relids(path->parent->relids);
		printf(") rows=%.0f", path->parent->rows);
	}
	printf(" cost=%.2f..%.2f\n", path->startup_cost, path->total_cost);

	if (path->pathkeys)
	{
		for (i = 0; i < indent; i++)
			printf("\t");
		printf("  pathkeys: ");
		print_pathkeys(path->pathkeys, root->parse->rtable);
	}

	if (join)
	{
		JoinPath   *jp = (JoinPath *) path;

		for (i = 0; i < indent; i++)
			printf("\t");
		printf("  clauses: ");
		print_restrictclauses(root, jp->joinrestrictinfo);
		printf("\n");

		if (IsA(path, MergePath))
		{
			MergePath  *mp = (MergePath *) path;

			if (mp->outersortkeys || mp->innersortkeys)
			{
				for (i = 0; i < indent; i++)
					printf("\t");
				printf("  sortouter=%d sortinner=%d\n",
					   ((mp->outersortkeys) ? 1 : 0),
					   ((mp->innersortkeys) ? 1 : 0));
			}
		}

		print_path(root, jp->outerjoinpath, indent + 1);
		print_path(root, jp->innerjoinpath, indent + 1);
	}

	if (subpath)
		print_path(root, subpath, indent + 1);
}

void
debug_print_rel(PlannerInfo *root, RelOptInfo *rel)
{
	ListCell   *l;

	printf("RELOPTINFO (");
	print_relids(rel->relids);
	printf("): rows=%.0f width=%d\n", rel->rows, rel->width);

	if (rel->baserestrictinfo)
	{
		printf("\tbaserestrictinfo: ");
		print_restrictclauses(root, rel->baserestrictinfo);
		printf("\n");
	}

	if (rel->joininfo)
	{
		printf("\tjoininfo: ");
		print_restrictclauses(root, rel->joininfo);
		printf("\n");
	}

	printf("\tpath list:\n");
	foreach(l, rel->pathlist)
		print_path(root, lfirst(l), 1);
	printf("\n\tcheapest startup path:\n");
	print_path(root, rel->cheapest_startup_path, 1);
	printf("\n\tcheapest total path:\n");
	print_path(root, rel->cheapest_total_path, 1);
	printf("\n");
	fflush(stdout);
}

#endif   /* OPTIMIZER_DEBUG */<|MERGE_RESOLUTION|>--- conflicted
+++ resolved
@@ -3,10 +3,7 @@
  * allpaths.c
  *	  Routines to find possible search paths for processing a query
  *
-<<<<<<< HEAD
  * Portions Copyright (c) 2005-2008, Greenplum inc
-=======
->>>>>>> d13f41d2
  * Portions Copyright (c) 1996-2008, PostgreSQL Global Development Group
  * Portions Copyright (c) 1994, Regents of the University of California
  *
@@ -48,21 +45,15 @@
 #include "cdb/cdbpath.h"                    /* cdbpath_rows() */
 #include "cdb/cdbsetop.h"					/* make_motion... routines */
 
-<<<<<<< HEAD
 // TODO: these planner/executor gucs need to be refactored into PlannerConfig.
 bool		gp_enable_sort_limit = FALSE;
 bool		gp_enable_sort_distinct = FALSE;
 bool		gp_enable_mk_sort = true;
 bool		gp_enable_motion_mk_sort = true;
-=======
-/* These parameters are set by GUC */
-bool		enable_geqo = false;	/* just in case GUC doesn't set it */
-int			geqo_threshold;
 
 /* Hook for plugins to replace standard_join_search() */
 join_search_hook_type join_search_hook = NULL;
 
->>>>>>> d13f41d2
 
 static void set_base_rel_pathlists(PlannerInfo *root);
 static void set_rel_pathlist(PlannerInfo *root, RelOptInfo *rel,
@@ -71,11 +62,8 @@
 					   RangeTblEntry *rte);
 static void set_append_rel_pathlist(PlannerInfo *root, RelOptInfo *rel,
 						Index rti, RangeTblEntry *rte);
-<<<<<<< HEAD
 static bool has_multiple_baserels(PlannerInfo *root);
-=======
-static void set_dummy_rel_pathlist(RelOptInfo *rel);
->>>>>>> d13f41d2
+static void set_dummy_rel_pathlist(PlannerInfo *root, RelOptInfo *rel);
 static void set_subquery_pathlist(PlannerInfo *root, RelOptInfo *rel,
 					  Index rti, RangeTblEntry *rte);
 static void set_function_pathlist(PlannerInfo *root, RelOptInfo *rel,
@@ -86,13 +74,8 @@
 					RangeTblEntry *rte);
 static void set_cte_pathlist(PlannerInfo *root, RelOptInfo *rel, RangeTblEntry *rte);
 static RelOptInfo *make_rel_from_joinlist(PlannerInfo *root, List *joinlist);
-<<<<<<< HEAD
-static RelOptInfo *make_one_rel_by_joins(PlannerInfo *root, int levels_needed,
-										 List *initial_rels, bool fallback);
 static Query *push_down_restrict(PlannerInfo *root, RelOptInfo *rel,
 				   RangeTblEntry *rte, Index rti,  Query *subquery);
-=======
->>>>>>> d13f41d2
 static bool subquery_is_pushdown_safe(Query *subquery, Query *topquery,
 						  bool *differentTypes);
 static bool recurse_pushdown_safe(Node *setOp, Query *topquery,
@@ -214,14 +197,10 @@
 		if (rel->reloptkind != RELOPT_BASEREL)
 			continue;
 
-<<<<<<< HEAD
         /* CDB: Warn if ctid column is referenced but gp_segment_id is not. */
         cdbmutate_warn_ctid_without_segid(root, rel);
 
-		set_rel_pathlist(root, rel, rti);
-=======
 		set_rel_pathlist(root, rel, rti, root->simple_rte_array[rti]);
->>>>>>> d13f41d2
 	}
 }
 
@@ -281,7 +260,6 @@
 static void
 set_plain_rel_pathlist(PlannerInfo *root, RelOptInfo *rel, RangeTblEntry *rte)
 {
-<<<<<<< HEAD
     List       *pathlist = NIL;
     List       *indexpathlist = NIL;
     List       *bitmappathlist = NIL;
@@ -289,7 +267,7 @@
     Path       *seqpath = NULL;
     ListCell   *cell;
 	char		relstorage;
-=======
+
 	/*
 	 * If we can prove we don't need to scan the rel via constraint exclusion,
 	 * set up a single dummy path for it.  We only need to check for regular
@@ -299,10 +277,9 @@
 	if (rel->reloptkind == RELOPT_BASEREL &&
 		relation_excluded_by_constraints(root, rel, rte))
 	{
-		set_dummy_rel_pathlist(rel);
+		set_dummy_rel_pathlist(root, rel);
 		return;
 	}
->>>>>>> d13f41d2
 
 	/* Mark rel with estimated output rows, width, etc */
 	set_baserel_size_estimates(root, rel);
@@ -318,35 +295,11 @@
 	if (create_or_index_quals(root, rel))
 		set_baserel_size_estimates(root, rel);
 
-	/*
-<<<<<<< HEAD
-	 * If we can prove we don't need to scan the rel via constraint exclusion,
-	 * set up a single dummy path for it.  (Rather than inventing a special
-	 * "dummy" path type, we represent this as an AppendPath with no members.)
-	 */
-	if (relation_excluded_by_constraints(root, rel, rte))
-	{
-		/* Reset output-rows estimate to 0 */
-		rel->rows = 0;
-
-        /* Obviously won't produce more than one row. */
-        rel->onerow = true;
-
-		add_path(root, rel, (Path *) create_append_path(root, rel, NIL));
-
-		/* Select cheapest path (pretty easy in this case...) */
-		set_cheapest(root, rel);
-
-		return;
-	}
-
     /* CDB: Attach subquery duplicate suppression info. */
     if (root->in_info_list)
         rel->dedup_info = cdb_make_rel_dedup_info(root, rel);
 
 	/*
-=======
->>>>>>> d13f41d2
 	 * Generate paths and add them to the rel's pathlist.
 	 *
 	 * Note: add_path() will discard any paths that are dominated by another
@@ -527,12 +480,6 @@
 		 * constraint exclusion; so do that first and then check to see if we
 		 * can disregard this child.
 		 */
-<<<<<<< HEAD
-		childrel->reltargetlist = (List *)
-			adjust_appendrel_attrs(root, (Node *) rel->reltargetlist,
-								   appinfo);
-=======
->>>>>>> d13f41d2
 		childrel->baserestrictinfo = (List *)
 			adjust_appendrel_attrs(root, (Node *) rel->baserestrictinfo,
 								   appinfo);
@@ -544,7 +491,7 @@
 			 * appendrel.  Mark it with a dummy cheapest-path though, in case
 			 * best_appendrel_indexscan() looks at it later.
 			 */
-			set_dummy_rel_pathlist(childrel);
+			set_dummy_rel_pathlist(root, childrel);
 			continue;
 		}
 
@@ -553,7 +500,7 @@
 			adjust_appendrel_attrs(root, (Node *) rel->joininfo,
 								   appinfo);
 		childrel->reltargetlist = (List *)
-			adjust_appendrel_attrs((Node *) rel->reltargetlist,
+			adjust_appendrel_attrs(root, (Node *) rel->reltargetlist,
 								   appinfo);
 
 		/*
@@ -573,14 +520,6 @@
 		 * no need because attr_needed is only examined for base relations
 		 * not otherrels.  So we just leave the child's attr_needed empty.
 		 */
-<<<<<<< HEAD
-		pfree(childrel->attr_needed);
-		childrel->attr_needed =
-			adjust_appendrel_attr_needed(root, rel, appinfo,
-										 childrel->min_attr,
-										 childrel->max_attr);
-=======
->>>>>>> d13f41d2
 
 		/*
 		 * Compute the child's access paths, and add the cheapest one to the
@@ -655,16 +594,16 @@
  * AppendPath with no members (see also IS_DUMMY_PATH macro).
  */
 static void
-set_dummy_rel_pathlist(RelOptInfo *rel)
+set_dummy_rel_pathlist(PlannerInfo *root, RelOptInfo *rel)
 {
 	/* Set dummy size estimates --- we leave attr_widths[] as zeroes */
 	rel->rows = 0;
 	rel->width = 0;
 
-	add_path(rel, (Path *) create_append_path(rel, NIL));
+	add_path(root, rel, (Path *) create_append_path(root, rel, NIL));
 
 	/* Select cheapest path (pretty easy in this case...) */
-	set_cheapest(rel);
+	set_cheapest(root, rel);
 }
 
 /* quick-and-dirty test to see if any joining is needed */
@@ -701,12 +640,9 @@
 	double		tuple_fraction;
 	PlannerInfo *subroot;
 	List	   *pathkeys;
-<<<<<<< HEAD
-	PlannerInfo *subroot;
-	List	   *subquery_pathkeys;
 	bool	   forceDistRand;
 	Path	   *subquery_path;
-=======
+	PlannerConfig *config;
 
 	/*
 	 * Must copy the Query so that planning doesn't mess up the RTE contents
@@ -714,7 +650,6 @@
 	 * someday).
 	 */
 	subquery = copyObject(subquery);
->>>>>>> d13f41d2
 
 	forceDistRand = rte->forceDistRandom;
 
@@ -770,19 +705,17 @@
 			tuple_fraction = root->tuple_fraction;
 
 		/* Generate the plan for the subquery */
-		PlannerConfig *config = CopyPlannerConfig(root->config);
+		config = CopyPlannerConfig(root->config);
 
 		rel->subplan = subquery_planner(root->glob, subquery, root, tuple_fraction,
 										&subroot, config);
 		rel->subrtable = subroot->parse->rtable;
-		subquery_pathkeys = subroot->query_pathkeys;
 	}
 	else
 	{
 		/* This is a preplanned sub-query RTE. */
 		rel->subplan = rte->subquery_plan;
 		rel->subrtable = rte->subquery_rtable;
-		subquery_pathkeys = rte->subquery_pathkeys;
 		/* XXX rel->onerow = ??? */
 	}
 
@@ -800,7 +733,7 @@
 	set_baserel_size_estimates(root, rel);
 
 	/* Convert subquery pathkeys to outer representation */
-	pathkeys = convert_subquery_pathkeys(root, rel, subquery_pathkeys);
+	pathkeys = convert_subquery_pathkeys(root, rel, subroot->query_pathkeys);
 
 	/* Generate appropriate path */
 	subquery_path = create_subqueryscan_path(root, rel, pathkeys);
@@ -824,6 +757,16 @@
 	/* Find the referenced CTE based on the given range table entry */
 	Index levelsup = rte->ctelevelsup;
 	PlannerInfo *cteroot = root;
+	ListCell *lc;
+	CommonTableExpr *cte = NULL;
+	int			planinfo_id;
+	double tuple_fraction = 0.0;
+	CtePlanInfo *cteplaninfo;
+	Plan *subplan = NULL;
+	List *subrtable = NULL;
+	List *pathkeys = NULL;
+	PlannerInfo *subroot = NULL;
+
 	while (levelsup > 0)
 	{
 		cteroot = cteroot->parent_root;
@@ -831,9 +774,7 @@
 		levelsup--;
 	}
 
-	ListCell *lc;
-	CommonTableExpr *cte = NULL;
-	int planinfo_id = 0;
+	planinfo_id = 0;
 	foreach(lc, cteroot->parse->cteList)
 	{
 		cte = (CommonTableExpr *) lfirst(lc);
@@ -846,7 +787,7 @@
 	Assert(lc != NULL);
 	Assert(cte != NULL);
 
-	double tuple_fraction = 0.0;
+
 	Assert(IsA(cte->ctequery, Query));
 
 	/*
@@ -864,12 +805,7 @@
 	 *       in cteplaninfo so that they can be used later.
 	 */
 	Assert(list_length(cteroot->list_cteplaninfo) > planinfo_id);
-	CtePlanInfo *cteplaninfo = list_nth(cteroot->list_cteplaninfo, planinfo_id);
-
-	Plan *subplan = NULL;
-	List *subrtable = NULL;
-	List *pathkeys = NULL;
-	PlannerInfo *subroot = NULL;
+	cteplaninfo = list_nth(cteroot->list_cteplaninfo, planinfo_id);
 
 	/*
 	 * If there is exactly one reference to this CTE in the query, or plan
@@ -900,23 +836,34 @@
 		PlannerConfig *config = CopyPlannerConfig(root->config);
 
 		/*
+		 * Copy query node since subquery_planner may trash it, and we need
+		 * it intact in case we need to create another plan for the CTE
+		 */
+		Query		  *subquery = (Query *) copyObject(cte->ctequery);
+
+		/*
 		 * Having multiple SharedScans can lead to deadlocks. For now,
 		 * disallow sharing of ctes at lower levels.
 		 */
 		config->gp_cte_sharing = false;
 
 		/*
-		 * Copy query node since subquery_planner may trash it, and we need
-		 * it intact in case we need to create another plan for the CTE
-		 */
-		Query		  *subquery = (Query *) copyObject(cte->ctequery);
+		 * Adjust the subquery so that 'root', i.e. this subquery, is the
+		 * parent of the CTE subquery, even though the CTE might've been
+		 * higher up syntactically. This is because some of the quals that
+		 * we push down might refer to relations between the current level
+		 * and the CTE's syntactical level. Such relations are not visible
+		 * at the CTE's syntactical level, and SS_finalize_plan() would
+		 * throw an error on them.
+		 */
+		IncrementVarSublevelsUp((Node *) subquery, rte->ctelevelsup, 1);
 
 		/*
 		 * Push down quals, like we do in set_subquery_pathlist()
 		 */
 		subquery = push_down_restrict(root, rel, rte, rel->relid, subquery);
 
-		subplan = subquery_planner(cteroot->glob, subquery, cteroot,
+		subplan = subquery_planner(cteroot->glob, subquery, root,
 								   tuple_fraction, &subroot, config);
 
 		subrtable = subroot->parse->rtable;
@@ -959,7 +906,6 @@
 			cteplaninfo->pathkeys = subroot->query_pathkeys;
 		}
 
-<<<<<<< HEAD
 		/*
 		 * Create another ShareInputScan to reference the already-created
 		 * subplan.
@@ -968,14 +914,6 @@
 		subrtable = cteplaninfo->subrtable;
 		pathkeys = cteplaninfo->pathkeys;
 	}
-=======
-	/* Generate the plan for the subquery */
-	rel->subplan = subquery_planner(root->glob, subquery,
-									root->query_level + 1,
-									tuple_fraction,
-									&subroot);
-	rel->subrtable = subroot->parse->rtable;
->>>>>>> d13f41d2
 
 	rel->subplan = subplan;
 	rel->subrtable = subrtable;
@@ -984,11 +922,7 @@
 	set_cte_size_estimates(root, rel, rel->subplan);
 
 	/* Convert subquery pathkeys to outer representation */
-<<<<<<< HEAD
 	pathkeys = convert_subquery_pathkeys(root, rel, pathkeys);
-=======
-	pathkeys = convert_subquery_pathkeys(root, rel, subroot->query_pathkeys);
->>>>>>> d13f41d2
 
 	/* Generate appropriate path */
 	add_path(root, rel, create_ctescan_path(root, rel, pathkeys));
@@ -1172,26 +1106,6 @@
 	{
 		/*
 		 * Consider the different orders in which we could join the rels,
-<<<<<<< HEAD
-		 * using either GEQO or regular optimizer.
-		 *
-		 * We put the initial_rels list into a PlannerInfo field because
-		 * has_legal_joinclause() needs to look at it (ugly :-().
-  		 */
-		RelOptInfo *rel;
-		root->initial_rels = initial_rels;
-
-		rel = make_one_rel_by_joins(root, levels_needed, initial_rels, false);
-
-		if (rel == NULL
-				&& root->config->gp_enable_fallback_plan)
-		{
-			root->join_rel_hash = NULL;
-			root->join_rel_list = NULL;
-			rel = make_one_rel_by_joins(root, levels_needed, initial_rels, true);
-		}
-		return rel;
-=======
 		 * using a plugin, GEQO, or the regular join search code.
 		 *
 		 * We put the initial_rels list into a PlannerInfo field because
@@ -1201,11 +1115,19 @@
 
 		if (join_search_hook)
 			return (*join_search_hook) (root, levels_needed, initial_rels);
-		else if (enable_geqo && levels_needed >= geqo_threshold)
-			return geqo(root, levels_needed, initial_rels);
 		else
-			return standard_join_search(root, levels_needed, initial_rels);
->>>>>>> d13f41d2
+		{
+			RelOptInfo *rel;
+
+			rel = standard_join_search(root, levels_needed, initial_rels, false);
+			if (rel == NULL && root->config->gp_enable_fallback_plan)
+			{
+				root->join_rel_hash = NULL;
+				root->join_rel_list = NULL;
+				rel = standard_join_search(root, levels_needed, initial_rels, true);
+			}
+			return rel;
+		}
 	}
 }
 
@@ -1238,13 +1160,8 @@
  * than one join-order search, you'll probably need to save and restore the
  * original states of those data structures.  See geqo_eval() for an example.
  */
-<<<<<<< HEAD
-static RelOptInfo *
-make_one_rel_by_joins(PlannerInfo *root, int levels_needed, List *initial_rels, bool fallback)
-=======
 RelOptInfo *
-standard_join_search(PlannerInfo *root, int levels_needed, List *initial_rels)
->>>>>>> d13f41d2
+standard_join_search(PlannerInfo *root, int levels_needed, List *initial_rels, bool fallback)
 {
 	List	  **joinitems = NULL;
 	int			lev;
@@ -1555,8 +1472,6 @@
 				Index rti,  /* index of RTE of subquery where qual needs to be checked */
 				Node *qual)
 {
-	Assert(topquery);
-
 	/*
 	 * extract subquery where qual needs to be checked
 	 */
@@ -1591,10 +1506,7 @@
 static bool
 qual_is_pushdown_safe_set_operation(Query *subquery, Node *qual)
 {
-	Assert(subquery);
-
 	SetOperationStmt *setop = (SetOperationStmt *)subquery->setOperations;
-	Assert(setop);
 
 	/*
 	 * MPP-21075
