--- conflicted
+++ resolved
@@ -39,6 +39,8 @@
 #ifndef HAVE_GETRUSAGE
 #include "rusagestub.h"
 #endif
+
+#include <pthread.h>
 
 #include "access/distributedlog.h"
 #include "access/printtup.h"
@@ -78,13 +80,8 @@
 #include "utils/lsyscache.h"
 #include "utils/memutils.h"
 #include "utils/ps_status.h"
-<<<<<<< HEAD
 #include "utils/datum.h"
-#include "utils/debugbreak.h"
-#include "utils/session_state.h"
-=======
 #include "utils/snapmgr.h"
->>>>>>> f260edb1
 #include "mb/pg_wchar.h"
 #include "cdb/cdbvars.h"
 #include "cdb/cdbsrlz.h"
@@ -97,12 +94,14 @@
 #include "utils/guc.h"
 #include "access/twophase.h"
 #include "postmaster/backoff.h"
-#include <pthread.h>
 #include "utils/resource_manager.h"
 #include "pgstat.h"
 #include "executor/nodeFunctionscan.h"
+
 #include "cdb/cdbfilerep.h"
 #include "postmaster/primary_mirror_mode.h"
+#include "utils/debugbreak.h"
+#include "utils/session_state.h"
 #include "utils/vmem_tracker.h"
 
 extern int	optind;
@@ -962,7 +961,6 @@
 			Node	   *stmt;
 
 			if (query->commandType == CMD_UTILITY)
-<<<<<<< HEAD
 			{
 				/* Utility commands have no plans. */
 				stmt = query->utilityStmt;
@@ -977,43 +975,18 @@
 				stmt = (Node *) pg_plan_query(query, cursorOptions,
 											  boundParams);
 			}
-=======
-			{
-				/* Utility commands have no plans. */
-				stmt = query->utilityStmt;
-			}
-			else
-			{
-				if (needSnapshot && mySnapshot == NULL)
-				{
-					mySnapshot = CopySnapshot(GetTransactionSnapshot());
-					ActiveSnapshot = mySnapshot;
-				}
-				stmt = (Node *) pg_plan_query(query, cursorOptions,
-											  boundParams);
-			}
->>>>>>> f260edb1
 
 			stmt_list = lappend(stmt_list, stmt);
 		}
 
 		if (mySnapshot)
 			FreeSnapshot(mySnapshot);
-<<<<<<< HEAD
 	}
 	PG_CATCH();
 	{
 		ActiveSnapshot = saveActiveSnapshot;
 		PG_RE_THROW();
 	}
-=======
-	}
-	PG_CATCH();
-	{
-		ActiveSnapshot = saveActiveSnapshot;
-		PG_RE_THROW();
-	}
->>>>>>> f260edb1
 	PG_END_TRY();
 	ActiveSnapshot = saveActiveSnapshot;
 
@@ -1371,11 +1344,7 @@
 
 		/*
 		 * We don't have to copy anything into the portal, because everything
-<<<<<<< HEAD
 		 * we are passing here is in MessageContext, which will outlive the
-=======
-		 * we are passsing here is in MessageContext, which will outlive the
->>>>>>> f260edb1
 		 * portal anyway.
 		 */
 		PortalDefineQuery(portal,
@@ -2619,10 +2588,7 @@
 	PortalDefineQuery(portal,
 					  saved_stmt_name,
 					  query_string,
-<<<<<<< HEAD
 					  psrc->sourceTag,
-=======
->>>>>>> f260edb1
 					  psrc->commandTag,
 					  plan_list,
 					  cplan);
