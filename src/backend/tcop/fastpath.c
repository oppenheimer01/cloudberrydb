/*-------------------------------------------------------------------------
 *
 * fastpath.c
 *	  routines to handle function requests from the frontend
 *
 * Portions Copyright (c) 1996-2008, PostgreSQL Global Development Group
 * Portions Copyright (c) 1994, Regents of the University of California
 *
 *
 * IDENTIFICATION
<<<<<<< HEAD
 *	  $PostgreSQL: pgsql/src/backend/tcop/fastpath.c,v 1.97.2.1 2010/06/30 18:10:51 heikki Exp $
=======
 *	  $PostgreSQL: pgsql/src/backend/tcop/fastpath.c,v 1.99 2008/03/26 18:48:59 alvherre Exp $
>>>>>>> f260edb1
 *
 * NOTES
 *	  This cruft is the server side of PQfn.
 *
 *-------------------------------------------------------------------------
 */
#include "postgres.h"

#include <netinet/in.h>
#include <arpa/inet.h>

#include "access/xact.h"
#include "catalog/pg_proc.h"
#include "libpq/libpq.h"
#include "libpq/pqformat.h"
#include "mb/pg_wchar.h"
#include "miscadmin.h"
#include "tcop/fastpath.h"
#include "tcop/tcopprot.h"
#include "utils/acl.h"
#include "utils/fmgroids.h"
#include "utils/lsyscache.h"
#include "utils/snapmgr.h"
#include "utils/syscache.h"


/*
 * Formerly, this code attempted to cache the function and type info
 * looked up by fetch_fp_info, but only for the duration of a single
 * transaction command (since in theory the info could change between
 * commands).  This was utterly useless, because postgres.c executes
 * each fastpath call as a separate transaction command, and so the
 * cached data could never actually have been reused.  If it had worked
 * as intended, it would have had problems anyway with dangling references
 * in the FmgrInfo struct.	So, forget about caching and just repeat the
 * syscache fetches on each usage.	They're not *that* expensive.
 */
struct fp_info
{
	Oid			funcid;
	FmgrInfo	flinfo;			/* function lookup info for funcid */
	Oid			namespace;		/* other stuff from pg_proc */
	Oid			rettype;
	Oid			argtypes[FUNC_MAX_ARGS];
	char		fname[NAMEDATALEN];		/* function name for logging */
};


static int16 parse_fcall_arguments(StringInfo msgBuf, struct fp_info * fip,
					  FunctionCallInfo fcinfo);
static int16 parse_fcall_arguments_20(StringInfo msgBuf, struct fp_info * fip,
						 FunctionCallInfo fcinfo);


/* ----------------
 *		GetOldFunctionMessage
 *
 * In pre-3.0 protocol, there is no length word on the message, so we have
 * to have code that understands the message layout to absorb the message
 * into a buffer.  We want to do this before we start execution, so that
 * we do not lose sync with the frontend if there's an error.
 *
 * The caller should already have initialized buf to empty.
 * ----------------
 */
static int
GetOldFunctionMessage(StringInfo buf)
{
	int32		ibuf;
	int			nargs;

	/* Dummy string argument */
	if (pq_getstring(buf))
		return EOF;
	/* Function OID */
	if (pq_getbytes((char *) &ibuf, 4))
		return EOF;
	appendBinaryStringInfo(buf, (char *) &ibuf, 4);
	/* Number of arguments */
	if (pq_getbytes((char *) &ibuf, 4))
		return EOF;
	appendBinaryStringInfo(buf, (char *) &ibuf, 4);
	nargs = ntohl(ibuf);
	/* For each argument ... */
	while (nargs-- > 0)
	{
		int			argsize;

		/* argsize */
		if (pq_getbytes((char *) &ibuf, 4))
			return EOF;
		appendBinaryStringInfo(buf, (char *) &ibuf, 4);
		argsize = ntohl(ibuf);
		if (argsize < -1)
		{
			/* FATAL here since no hope of regaining message sync */
			ereport(FATAL,
					(errcode(ERRCODE_PROTOCOL_VIOLATION),
				  errmsg("invalid argument size %d in function call message",
						 argsize)));
		}
		/* and arg contents */
		if (argsize > 0)
		{
			/* Allocate space for arg */
			enlargeStringInfo(buf, argsize);
			/* And grab it */
			if (pq_getbytes(buf->data + buf->len, argsize))
				return EOF;
			buf->len += argsize;
			/* Place a trailing null per StringInfo convention */
			buf->data[buf->len] = '\0';
		}
	}
	return 0;
}

/* ----------------
 *		SendFunctionResult
 *
 * Note: although this routine doesn't check, the format had better be 1
 * (binary) when talking to a pre-3.0 client.
 * ----------------
 */
static void
SendFunctionResult(Datum retval, bool isnull, Oid rettype, int16 format)
{
	bool		newstyle = (PG_PROTOCOL_MAJOR(FrontendProtocol) >= 3);
	StringInfoData buf;

	pq_beginmessage(&buf, 'V');

	if (isnull)
	{
		if (newstyle)
			pq_sendint(&buf, -1, 4);
	}
	else
	{
		if (!newstyle)
			pq_sendbyte(&buf, 'G');

		if (format == 0)
		{
			Oid			typoutput;
			bool		typisvarlena;
			char	   *outputstr;

			getTypeOutputInfo(rettype, &typoutput, &typisvarlena);
			outputstr = OidOutputFunctionCall(typoutput, retval);
			pq_sendcountedtext(&buf, outputstr, strlen(outputstr), false);
			pfree(outputstr);
		}
		else if (format == 1)
		{
			Oid			typsend;
			bool		typisvarlena;
			bytea	   *outputbytes;

			getTypeBinaryOutputInfo(rettype, &typsend, &typisvarlena);
			outputbytes = OidSendFunctionCall(typsend, retval);
			pq_sendint(&buf, VARSIZE(outputbytes) - VARHDRSZ, 4);
			pq_sendbytes(&buf, VARDATA(outputbytes),
						 VARSIZE(outputbytes) - VARHDRSZ);
			pfree(outputbytes);
		}
		else
			ereport(ERROR,
					(errcode(ERRCODE_INVALID_PARAMETER_VALUE),
					 errmsg("unsupported format code: %d", format)));
	}

	if (!newstyle)
		pq_sendbyte(&buf, '0');

	pq_endmessage(&buf);
}

/*
 * fetch_fp_info
 *
 * Performs catalog lookups to load a struct fp_info 'fip' for the
 * function 'func_id'.
 */
static void
fetch_fp_info(Oid func_id, struct fp_info * fip)
{
	HeapTuple	func_htp;
	Form_pg_proc pp;

	Assert(OidIsValid(func_id));
	Assert(fip != NULL);

	/*
	 * Since the validity of this structure is determined by whether the
	 * funcid is OK, we clear the funcid here.	It must not be set to the
	 * correct value until we are about to return with a good struct fp_info,
	 * since we can be interrupted (i.e., with an ereport(ERROR, ...)) at any
	 * time.  [No longer really an issue since we don't save the struct
	 * fp_info across transactions anymore, but keep it anyway.]
	 */
	MemSet(fip, 0, sizeof(struct fp_info));
	fip->funcid = InvalidOid;

	fmgr_info(func_id, &fip->flinfo);

	func_htp = SearchSysCache(PROCOID,
							  ObjectIdGetDatum(func_id),
							  0, 0, 0);
	if (!HeapTupleIsValid(func_htp))
		ereport(ERROR,
				(errcode(ERRCODE_UNDEFINED_FUNCTION),
				 errmsg("function with OID %u does not exist", func_id)));
	pp = (Form_pg_proc) GETSTRUCT(func_htp);

	/* watch out for catalog entries with more than FUNC_MAX_ARGS args */
	if (pp->pronargs > FUNC_MAX_ARGS)
		elog(ERROR, "function %s has more than %d arguments",
			 NameStr(pp->proname), FUNC_MAX_ARGS);

	fip->namespace = pp->pronamespace;
	fip->rettype = pp->prorettype;
	memcpy(fip->argtypes, pp->proargtypes.values, pp->pronargs * sizeof(Oid));
	strlcpy(fip->fname, NameStr(pp->proname), NAMEDATALEN);

	ReleaseSysCache(func_htp);

	/*
	 * This must be last!
	 */
	fip->funcid = func_id;
}


/*
 * HandleFunctionRequest
 *
 * Server side of PQfn (fastpath function calls from the frontend).
 * This corresponds to the libpq protocol symbol "F".
 *
 * INPUT:
 *		In protocol version 3, postgres.c has already read the message body
 *		and will pass it in msgBuf.
 *		In old protocol, the passed msgBuf is empty and we must read the
 *		message here.
 *
 * RETURNS:
 *		0 if successful completion, EOF if frontend connection lost.
 *
 * Note: All ordinary errors result in ereport(ERROR,...).	However,
 * if we lose the frontend connection there is no one to ereport to,
 * and no use in proceeding...
 *
 * Note: palloc()s done here and in the called function do not need to be
 * cleaned up explicitly.  We are called from PostgresMain() in the
 * MessageContext memory context, which will be automatically reset when
 * control returns to PostgresMain.
 */
int
HandleFunctionRequest(StringInfo msgBuf)
{
	Oid			fid;
	AclResult	aclresult;
	FunctionCallInfoData fcinfo;
	int16		rformat;
	Datum		retval;
	struct fp_info my_fp;
	struct fp_info *fip;
	bool		callit;
	bool		was_logged = false;
	char		msec_str[32];

	/*
	 * Read message contents if not already done.
	 */
	if (PG_PROTOCOL_MAJOR(FrontendProtocol) < 3)
	{
		if (GetOldFunctionMessage(msgBuf))
		{
			ereport(COMMERROR,
					(errcode(ERRCODE_PROTOCOL_VIOLATION),
					 errmsg("unexpected EOF on client connection")));
			return EOF;
		}
	}

	/*
	 * Now that we've eaten the input message, check to see if we actually
	 * want to do the function call or not.  It's now safe to ereport(); we
	 * won't lose sync with the frontend.
	 */
	if (IsAbortedTransactionBlockState())
		ereport(ERROR,
				(errcode(ERRCODE_IN_FAILED_SQL_TRANSACTION),
				 errmsg("current transaction is aborted, "
						"commands ignored until end of transaction block")));

	/*
	 * Now that we know we are in a valid transaction, set snapshot in case
	 * needed by function itself or one of the datatype I/O routines.
	 */
	ActiveSnapshot = CopySnapshot(GetTransactionSnapshot());

	/*
	 * Begin parsing the buffer contents.
	 */
	if (PG_PROTOCOL_MAJOR(FrontendProtocol) < 3)
		(void) pq_getmsgstring(msgBuf); /* dummy string */

	fid = (Oid) pq_getmsgint(msgBuf, 4);		/* function oid */

	/*
	 * There used to be a lame attempt at caching lookup info here. Now we
	 * just do the lookups on every call.
	 */
	fip = &my_fp;
	fetch_fp_info(fid, fip);

	/* Log as soon as we have the function OID and name */
	if (log_statement == LOGSTMT_ALL)
	{
		ereport(LOG,
				(errmsg("fastpath function call: \"%s\" (OID %u)",
						fip->fname, fid)));
		was_logged = true;
	}

	/*
	 * Check permission to access and call function.  Since we didn't go
	 * through a normal name lookup, we need to check schema usage too.
	 */
	aclresult = pg_namespace_aclcheck(fip->namespace, GetUserId(), ACL_USAGE);
	if (aclresult != ACLCHECK_OK)
		aclcheck_error(aclresult, ACL_KIND_NAMESPACE,
					   get_namespace_name(fip->namespace));

	aclresult = pg_proc_aclcheck(fid, GetUserId(), ACL_EXECUTE);
	if (aclresult != ACLCHECK_OK)
		aclcheck_error(aclresult, ACL_KIND_PROC,
					   get_func_name(fid));

	/*
	 * Restrict access to pg_get_expr(). This reflects the hack in
	 * transformFuncCall() in parse_expr.c, see comments there for an
	 * explanation.
	 */
	if ((fid == F_PG_GET_EXPR || fid == F_PG_GET_EXPR_EXT) && !superuser())
		ereport(ERROR,
				(errcode(ERRCODE_INSUFFICIENT_PRIVILEGE),
				 errmsg("argument to pg_get_expr() must come from system catalogs")));

	/*
	 * Prepare function call info block and insert arguments.
	 */
	InitFunctionCallInfoData(fcinfo, &fip->flinfo, 0, NULL, NULL);

	if (PG_PROTOCOL_MAJOR(FrontendProtocol) >= 3)
		rformat = parse_fcall_arguments(msgBuf, fip, &fcinfo);
	else
		rformat = parse_fcall_arguments_20(msgBuf, fip, &fcinfo);

	/* Verify we reached the end of the message where expected. */
	pq_getmsgend(msgBuf);

	/*
	 * If func is strict, must not call it for null args.
	 */
	callit = true;
	if (fip->flinfo.fn_strict)
	{
		int			i;

		for (i = 0; i < fcinfo.nargs; i++)
		{
			if (fcinfo.argnull[i])
			{
				callit = false;
				break;
			}
		}
	}

	if (callit)
	{
		/* Okay, do it ... */
		retval = FunctionCallInvoke(&fcinfo);
	}
	else
	{
		fcinfo.isnull = true;
		retval = (Datum) 0;
	}

	/* ensure we do at least one CHECK_FOR_INTERRUPTS per function call */
	CHECK_FOR_INTERRUPTS();

	SendFunctionResult(retval, fcinfo.isnull, fip->rettype, rformat);

	/*
	 * Emit duration logging if appropriate.
	 */
	switch (check_log_duration(msec_str, was_logged))
	{
		case 1:
			ereport(LOG,
					(errmsg("duration: %s ms", msec_str)));
			break;
		case 2:
			ereport(LOG,
					(errmsg("duration: %s ms  fastpath function call: \"%s\" (OID %u)",
							msec_str, fip->fname, fid)));
			break;
	}

	return 0;
}

/*
 * Parse function arguments in a 3.0 protocol message
 *
 * Argument values are loaded into *fcinfo, and the desired result format
 * is returned.
 */
static int16
parse_fcall_arguments(StringInfo msgBuf, struct fp_info * fip,
					  FunctionCallInfo fcinfo)
{
	int			nargs;
	int			i;
	int			numAFormats;
	int16	   *aformats = NULL;
	StringInfoData abuf;

	/* Get the argument format codes */
	numAFormats = pq_getmsgint(msgBuf, 2);
	if (numAFormats > 0)
	{
		aformats = (int16 *) palloc(numAFormats * sizeof(int16));
		for (i = 0; i < numAFormats; i++)
			aformats[i] = pq_getmsgint(msgBuf, 2);
	}

	nargs = pq_getmsgint(msgBuf, 2);	/* # of arguments */

	if (fip->flinfo.fn_nargs != nargs || nargs > FUNC_MAX_ARGS)
		ereport(ERROR,
				(errcode(ERRCODE_PROTOCOL_VIOLATION),
				 errmsg("function call message contains %d arguments but function requires %d",
						nargs, fip->flinfo.fn_nargs)));

	fcinfo->nargs = nargs;

	if (numAFormats > 1 && numAFormats != nargs)
		ereport(ERROR,
				(errcode(ERRCODE_PROTOCOL_VIOLATION),
				 errmsg("function call message contains %d argument formats but %d arguments",
						numAFormats, nargs)));

	initStringInfo(&abuf);

	/*
	 * Copy supplied arguments into arg vector.
	 */
	for (i = 0; i < nargs; ++i)
	{
		int			argsize;
		int16		aformat;

		argsize = pq_getmsgint(msgBuf, 4);
		if (argsize == -1)
		{
			fcinfo->argnull[i] = true;
		}
		else
		{
			fcinfo->argnull[i] = false;
			if (argsize < 0)
				ereport(ERROR,
						(errcode(ERRCODE_PROTOCOL_VIOLATION),
				  errmsg("invalid argument size %d in function call message",
						 argsize)));

			/* Reset abuf to empty, and insert raw data into it */
			resetStringInfo(&abuf);
			appendBinaryStringInfo(&abuf,
								   pq_getmsgbytes(msgBuf, argsize),
								   argsize);
		}

		if (numAFormats > 1)
			aformat = aformats[i];
		else if (numAFormats > 0)
			aformat = aformats[0];
		else
			aformat = 0;		/* default = text */

		if (aformat == 0)
		{
			Oid			typinput;
			Oid			typioparam;
			char	   *pstring;

			getTypeInputInfo(fip->argtypes[i], &typinput, &typioparam);

			/*
			 * Since stringinfo.c keeps a trailing null in place even for
			 * binary data, the contents of abuf are a valid C string.	We
			 * have to do encoding conversion before calling the typinput
			 * routine, though.
			 */
			if (argsize == -1)
				pstring = NULL;
			else
				pstring = pg_client_to_server(abuf.data, argsize);

			fcinfo->arg[i] = OidInputFunctionCall(typinput, pstring,
												  typioparam, -1);
			/* Free result of encoding conversion, if any */
			if (pstring && pstring != abuf.data)
				pfree(pstring);
		}
		else if (aformat == 1)
		{
			Oid			typreceive;
			Oid			typioparam;
			StringInfo	bufptr;

			/* Call the argument type's binary input converter */
			getTypeBinaryInputInfo(fip->argtypes[i], &typreceive, &typioparam);

			if (argsize == -1)
				bufptr = NULL;
			else
				bufptr = &abuf;

			fcinfo->arg[i] = OidReceiveFunctionCall(typreceive, bufptr,
													typioparam, -1);

			/* Trouble if it didn't eat the whole buffer */
			if (argsize != -1 && abuf.cursor != abuf.len)
				ereport(ERROR,
						(errcode(ERRCODE_INVALID_BINARY_REPRESENTATION),
				errmsg("incorrect binary data format in function argument %d",
					   i + 1)));
		}
		else
			ereport(ERROR,
					(errcode(ERRCODE_INVALID_PARAMETER_VALUE),
					 errmsg("unsupported format code: %d", aformat)));
	}

	/* Return result format code */
	return (int16) pq_getmsgint(msgBuf, 2);
}

/*
 * Parse function arguments in a 2.0 protocol message
 *
 * Argument values are loaded into *fcinfo, and the desired result format
 * is returned.
 */
static int16
parse_fcall_arguments_20(StringInfo msgBuf, struct fp_info * fip,
						 FunctionCallInfo fcinfo)
{
	int			nargs;
	int			i;
	StringInfoData abuf;

	nargs = pq_getmsgint(msgBuf, 4);	/* # of arguments */

	if (fip->flinfo.fn_nargs != nargs || nargs > FUNC_MAX_ARGS)
		ereport(ERROR,
				(errcode(ERRCODE_PROTOCOL_VIOLATION),
				 errmsg("function call message contains %d arguments but function requires %d",
						nargs, fip->flinfo.fn_nargs)));

	fcinfo->nargs = nargs;

	initStringInfo(&abuf);

	/*
	 * Copy supplied arguments into arg vector.  In protocol 2.0 these are
	 * always assumed to be supplied in binary format.
	 *
	 * Note: although the original protocol 2.0 code did not have any way for
	 * the frontend to specify a NULL argument, we now choose to interpret
	 * length == -1 as meaning a NULL.
	 */
	for (i = 0; i < nargs; ++i)
	{
		int			argsize;
		Oid			typreceive;
		Oid			typioparam;

		getTypeBinaryInputInfo(fip->argtypes[i], &typreceive, &typioparam);

		argsize = pq_getmsgint(msgBuf, 4);
		if (argsize == -1)
		{
			fcinfo->argnull[i] = true;
			fcinfo->arg[i] = OidReceiveFunctionCall(typreceive, NULL,
													typioparam, -1);
			continue;
		}
		fcinfo->argnull[i] = false;
		if (argsize < 0)
			ereport(ERROR,
					(errcode(ERRCODE_PROTOCOL_VIOLATION),
				  errmsg("invalid argument size %d in function call message",
						 argsize)));

		/* Reset abuf to empty, and insert raw data into it */
		resetStringInfo(&abuf);
		appendBinaryStringInfo(&abuf,
							   pq_getmsgbytes(msgBuf, argsize),
							   argsize);

		fcinfo->arg[i] = OidReceiveFunctionCall(typreceive, &abuf,
												typioparam, -1);

		/* Trouble if it didn't eat the whole buffer */
		if (abuf.cursor != abuf.len)
			ereport(ERROR,
					(errcode(ERRCODE_INVALID_BINARY_REPRESENTATION),
			   errmsg("incorrect binary data format in function argument %d",
					  i + 1)));
	}

	/* Desired result format is always binary in protocol 2.0 */
	return 1;
}<|MERGE_RESOLUTION|>--- conflicted
+++ resolved
@@ -8,11 +8,7 @@
  *
  *
  * IDENTIFICATION
-<<<<<<< HEAD
- *	  $PostgreSQL: pgsql/src/backend/tcop/fastpath.c,v 1.97.2.1 2010/06/30 18:10:51 heikki Exp $
-=======
  *	  $PostgreSQL: pgsql/src/backend/tcop/fastpath.c,v 1.99 2008/03/26 18:48:59 alvherre Exp $
->>>>>>> f260edb1
  *
  * NOTES
  *	  This cruft is the server side of PQfn.
