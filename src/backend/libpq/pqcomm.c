/*-------------------------------------------------------------------------
 *
 * pqcomm.c
 *	  Communication functions between the Frontend and the Backend
 *
 * These routines handle the low-level details of communication between
 * frontend and backend.  They just shove data across the communication
 * channel, and are ignorant of the semantics of the data --- or would be,
 * except for major brain damage in the design of the old COPY OUT protocol.
 * Unfortunately, COPY OUT was designed to commandeer the communication
 * channel (it just transfers data without wrapping it into messages).
 * No other messages can be sent while COPY OUT is in progress; and if the
 * copy is aborted by an ereport(ERROR), we need to close out the copy so that
 * the frontend gets back into sync.  Therefore, these routines have to be
 * aware of COPY OUT state.  (New COPY-OUT is message-based and does *not*
 * set the DoingCopyOut flag.)
 *
 * NOTE: generally, it's a bad idea to emit outgoing messages directly with
 * pq_putbytes(), especially if the message would require multiple calls
 * to send.  Instead, use the routines in pqformat.c to construct the message
 * in a buffer and then emit it in one call to pq_putmessage.  This ensures
 * that the channel will not be clogged by an incomplete message if execution
 * is aborted by ereport(ERROR) partway through the message.  The only
 * non-libpq code that should call pq_putbytes directly is old-style COPY OUT.
 *
 * At one time, libpq was shared between frontend and backend, but now
 * the backend's "backend/libpq" is quite separate from "interfaces/libpq".
 * All that remains is similarities of names to trap the unwary...
 *
<<<<<<< HEAD
 * Portions Copyright (c) 1996-2010, PostgreSQL Global Development Group
 * Portions Copyright (c) 1994, Regents of the University of California
 *
 *	$PostgreSQL: pgsql/src/backend/libpq/pqcomm.c,v 1.212 2010/07/08 16:19:50 mha Exp $
=======
 * Portions Copyright (c) 1996-2008, PostgreSQL Global Development Group
 * Portions Copyright (c) 1994, Regents of the University of California
 *
 *	$PostgreSQL: pgsql/src/backend/libpq/pqcomm.c,v 1.198 2008/01/01 19:45:49 momjian Exp $
>>>>>>> d13f41d2
 *
 *-------------------------------------------------------------------------
 */

/*------------------------
 * INTERFACE ROUTINES
 *
 * setup/teardown:
 *		StreamServerPort	- Open postmaster's server port
 *		StreamConnection	- Create new connection with client
 *		StreamClose			- Close a client/backend connection
 *		TouchSocketFile		- Protect socket file against /tmp cleaners
 *		pq_init			- initialize libpq at backend startup
 *		pq_comm_reset	- reset libpq during error recovery
 *		pq_close		- shutdown libpq at backend exit
 *
 * low-level I/O:
 *		pq_getbytes		- get a known number of bytes from connection
 *		pq_getstring	- get a null terminated string from connection
 *		pq_getmessage	- get a message with length word from connection
 *		pq_getbyte		- get next byte from connection
 *		pq_peekbyte		- peek at next byte from connection
 *		pq_putbytes		- send bytes to connection (not flushed until pq_flush)
 *		pq_flush		- flush pending output
 *		pq_getbyte_if_available - get a byte if available without blocking
 *
 * message-level I/O (and old-style-COPY-OUT cruft):
 *		pq_putmessage	- send a normal message (suppressed in COPY OUT mode)
 *		pq_startcopyout - inform libpq that a COPY OUT transfer is beginning
 *		pq_endcopyout	- end a COPY OUT transfer
 *
 *------------------------
 */
#include "postgres.h"
#include <pthread.h>

#include <signal.h>
#include <fcntl.h>
#include <grp.h>
#include <unistd.h>
#include <sys/file.h>
#include <sys/socket.h>
#include <sys/stat.h>
#include <sys/time.h>
#include <netdb.h>
#include <netinet/in.h>
#ifdef HAVE_NETINET_TCP_H
#include <netinet/tcp.h>
#endif
#include <arpa/inet.h>
#ifdef HAVE_UTIME_H
#include <utime.h>
#endif
#ifdef WIN32_ONLY_COMPILER /* mstcpip.h is missing on mingw */
#include <mstcpip.h>
#endif

#include "libpq/ip.h"
#include "libpq/libpq.h"
#include "miscadmin.h"
#include "storage/ipc.h"
#include "utils/guc.h"
#include "utils/memutils.h"
#include "cdb/cdbvars.h"
#include "cdb/cdbfilerepservice.h"
#include "tcop/tcopprot.h"

/*
 * Configuration options
 */
int			Unix_socket_permissions;
char	   *Unix_socket_group;


/* Where the Unix socket file is */
static char sock_path[MAXPGPATH];


/*
 * Buffers for low-level I/O.
 *
 * The receive buffer is fixed size. Send buffer is usually 8k, but can be
 * enlarged by pq_putmessage_noblock() if the message doesn't fit otherwise.
 */

#define PQ_SEND_BUFFER_SIZE 8192
#define PQ_RECV_BUFFER_SIZE 8192

static char *PqSendBuffer;
static int	PqSendBufferSize;	/* Size send buffer */
static int	PqSendPointer;		/* Next index to store a byte in PqSendBuffer */
static int	PqSendStart;		/* Next index to send a byte in PqSendBuffer */

static char PqRecvBuffer[PQ_RECV_BUFFER_SIZE];
static int	PqRecvPointer;		/* Next index to read a byte from PqRecvBuffer */
static int	PqRecvLength;		/* End of data available in PqRecvBuffer */

static pthread_mutex_t send_mutex = PTHREAD_MUTEX_INITIALIZER;

/* XXX This flag is used by frontend protocal 1 and 2 only.  That is 
 * VERY OLD (We should be on Protocol 3).
 */
static bool DoingCopyOut;

/* Internal functions */
static void pq_close(int code, Datum arg);
static int	internal_putbytes(const char *s, size_t len);
static int	internal_flush(void);
static void pq_set_nonblocking(bool nonblocking);
static bool pq_send_mutex_lock();

#ifdef HAVE_UNIX_SOCKETS
static int	Lock_AF_UNIX(unsigned short portNumber, char *unixSocketName);
static int	Setup_AF_UNIX(void);
#endif   /* HAVE_UNIX_SOCKETS */


/* --------------------------------
 *		pq_init - initialize libpq at backend startup
 * --------------------------------
 */
void
pq_init(void)
{
	PqSendBufferSize = PQ_SEND_BUFFER_SIZE;
	PqSendBuffer = MemoryContextAlloc(TopMemoryContext, PqSendBufferSize);
	PqSendPointer = PqSendStart = PqRecvPointer = PqRecvLength = 0;
	DoingCopyOut = false;
	on_proc_exit(pq_close, 0);
}

/* --------------------------------
 *		pq_comm_reset - reset libpq during error recovery
 *
 * This is called from error recovery at the outer idle loop.  It's
 * just to get us out of trouble if we somehow manage to elog() from
 * inside a pqcomm.c routine (which ideally will never happen, but...)
 * --------------------------------
 */
void
pq_comm_reset(void)
{
	/* We can abort any old-style COPY OUT, too */
	pq_endcopyout(true);
}

/* --------------------------------
 *		pq_close - shutdown libpq at backend exit
 *
 * This is the one pg_on_exit_callback in place during BackendInitialize().
 * That function's unusual signal handling constrains that this callback be
 * safe to run at any instant.
 * --------------------------------
 */
static void
pq_close(int code, Datum arg)
{
	/* Nothing to do in a standalone backend, where MyProcPort is NULL. */
	if (MyProcPort != NULL)
	{
#if defined(ENABLE_GSS) || defined(ENABLE_SSPI)
#ifdef ENABLE_GSS
		OM_uint32	min_s;

<<<<<<< HEAD
		/*
		 * Shutdown GSSAPI layer.  This section does nothing when interrupting
		 * BackendInitialize(), because pg_GSS_recvauth() makes first use of
		 * "ctx" and "cred".
		 */
		if (MyProcPort->gss && (MyProcPort->gss->ctx != GSS_C_NO_CONTEXT))
			gss_delete_sec_context(&min_s, &MyProcPort->gss->ctx, NULL);

		if (MyProcPort->gss && (MyProcPort->gss->cred != GSS_C_NO_CREDENTIAL))
			gss_release_cred(&min_s, &MyProcPort->gss->cred);
#endif   /* ENABLE_GSS */

		/*
		 * GSS and SSPI share the port->gss struct.  Since nowhere else does a
		 * postmaster child free this, doing so is safe when interrupting
		 * BackendInitialize().
		 */
		free(MyProcPort->gss);
#endif   /* ENABLE_GSS || ENABLE_SSPI */

		/*
		 * Cleanly shut down SSL layer.  Nowhere else does a postmaster child
		 * call this, so this is safe when interrupting BackendInitialize().
		 */
=======
		/* Shutdown GSSAPI layer */
		if (MyProcPort->gss->ctx != GSS_C_NO_CONTEXT)
			gss_delete_sec_context(&min_s, &MyProcPort->gss->ctx, NULL);

		if (MyProcPort->gss->cred != GSS_C_NO_CREDENTIAL)
			gss_release_cred(&min_s, &MyProcPort->gss->cred);
#endif   /* ENABLE_GSS */
		/* GSS and SSPI share the port->gss struct */

		free(MyProcPort->gss);
#endif   /* ENABLE_GSS || ENABLE_SSPI */

		/* Cleanly shut down SSL layer */
>>>>>>> d13f41d2
		secure_close(MyProcPort);

		/*
		 * Formerly we did an explicit close() here, but it seems better to
		 * leave the socket open until the process dies.  This allows clients
		 * to perform a "synchronous close" if they care --- wait till the
		 * transport layer reports connection closure, and you can be sure the
		 * backend has exited.
		 *
		 * We do set sock to PGINVALID_SOCKET to prevent any further I/O,
		 * though.
		 */
		MyProcPort->sock = PGINVALID_SOCKET;
	}
}

/* --------------------------------
 *		pq_comm_close_fatal - shutdown libpq at backend fatal error exit
 * --------------------------------
 */
void
pq_comm_close_fatal(void)
{
	if (MyProcPort != NULL)
	{
		/* Cleanly shut down SSL layer */
		secure_close(MyProcPort);

		if (MyProcPort->sock >= 0)
            closesocket(MyProcPort->sock);
        
		MyProcPort->sock = -1;
	}
}                               /* pq_comm_close_fatal */


/*
 * Streams -- wrapper around Unix socket system calls
 *
 *
 *		Stream functions are used for vanilla TCP connection protocol.
 */


/* StreamDoUnlink()
 * Shutdown routine for backend connection
 * If a Unix socket is used for communication, explicitly close it.
 */
#ifdef HAVE_UNIX_SOCKETS
static void
StreamDoUnlink(int code, Datum arg)
{
	Assert(sock_path[0]);
	unlink(sock_path);
}
#endif   /* HAVE_UNIX_SOCKETS */

/*
 * StreamServerPort -- open a "listening" port to accept connections.
 *
 * Successfully opened sockets are added to the ListenSocket[] array,
 * at the first position that isn't PGINVALID_SOCKET.
 *
 * RETURNS: STATUS_OK or STATUS_ERROR
 */

int
StreamServerPort(int family, char *hostName, unsigned short portNumber,
				 char *unixSocketName,
				 pgsocket ListenSocket[], int MaxListen)
{
	pgsocket	fd;
	int			err;
	int			maxconn;
	int			ret;
	char		portNumberStr[32];
	const char *familyDesc;
	char		familyDescBuf[64];
	char	   *service;
	struct addrinfo *addrs = NULL,
			   *addr;
	struct addrinfo hint;
	int			listen_index = 0;
	int			added = 0;

#if !defined(WIN32) || defined(IPV6_V6ONLY)
	int			one = 1;
#endif

	/* Initialize hint structure */
	MemSet(&hint, 0, sizeof(hint));
	hint.ai_family = family;
	hint.ai_flags = AI_PASSIVE;
	hint.ai_socktype = SOCK_STREAM;

#ifdef HAVE_UNIX_SOCKETS
	if (family == AF_UNIX)
	{
		/* Lock_AF_UNIX will also fill in sock_path. */
		if (Lock_AF_UNIX(portNumber, unixSocketName) != STATUS_OK)
			return STATUS_ERROR;
		service = sock_path;
	}
	else
#endif   /* HAVE_UNIX_SOCKETS */
	{
		snprintf(portNumberStr, sizeof(portNumberStr), "%d", portNumber);
		service = portNumberStr;
	}

	ret = pg_getaddrinfo_all(hostName, service, &hint, &addrs);
	if (ret || !addrs)
	{
		if (hostName)
			ereport(LOG,
					(errmsg("could not translate host name \"%s\", service \"%s\" to address: %s",
							hostName, service, gai_strerror(ret))));
		else
			ereport(LOG,
				 (errmsg("could not translate service \"%s\" to address: %s",
						 service, gai_strerror(ret))));
		if (addrs)
			pg_freeaddrinfo_all(hint.ai_family, addrs);
		return STATUS_ERROR;
	}

	for (addr = addrs; addr; addr = addr->ai_next)
	{
		if (!IS_AF_UNIX(family) && IS_AF_UNIX(addr->ai_family))
		{
			/*
			 * Only set up a unix domain socket when they really asked for it.
			 * The service/port is different in that case.
			 */
			continue;
		}

		/* See if there is still room to add 1 more socket. */
		for (; listen_index < MaxListen; listen_index++)
		{
			if (ListenSocket[listen_index] == PGINVALID_SOCKET)
				break;
		}
		if (listen_index >= MaxListen)
		{
			ereport(LOG,
					(errmsg("could not bind to all requested addresses: MAXLISTEN (%d) exceeded",
							MaxListen)));
			break;
		}

		/* set up family name for possible error messages */
		switch (addr->ai_family)
		{
			case AF_INET:
				familyDesc = _("IPv4");
				break;
#ifdef HAVE_IPV6
			case AF_INET6:
				familyDesc = _("IPv6");
				break;
#endif
#ifdef HAVE_UNIX_SOCKETS
			case AF_UNIX:
				familyDesc = _("Unix");
				break;
#endif
			default:
				snprintf(familyDescBuf, sizeof(familyDescBuf),
						 _("unrecognized address family %d"),
						 addr->ai_family);
				familyDesc = familyDescBuf;
				break;
		}

		if ((fd = socket(addr->ai_family, SOCK_STREAM, 0)) < 0)
		{
			ereport(LOG,
					(errcode_for_socket_access(),
			/* translator: %s is IPv4, IPv6, or Unix */
					 errmsg("could not create %s socket: %m",
							familyDesc)));
			continue;
		}

#ifndef WIN32

		/*
		 * Without the SO_REUSEADDR flag, a new postmaster can't be started
		 * right away after a stop or crash, giving "address already in use"
		 * error on TCP ports.
		 *
		 * On win32, however, this behavior only happens if the
		 * SO_EXLUSIVEADDRUSE is set. With SO_REUSEADDR, win32 allows multiple
		 * servers to listen on the same address, resulting in unpredictable
		 * behavior. With no flags at all, win32 behaves as Unix with
		 * SO_REUSEADDR.
		 */
		if (!IS_AF_UNIX(addr->ai_family))
		{
			if ((setsockopt(fd, SOL_SOCKET, SO_REUSEADDR,
							(char *) &one, sizeof(one))) == -1)
			{
				ereport(LOG,
						(errcode_for_socket_access(),
						 errmsg("setsockopt(SO_REUSEADDR) failed: %m")));
				closesocket(fd);
				continue;
			}
		}
#endif

#if defined(IPV6_V6ONLY) && defined(IPPROTO_IPV6)
		if (addr->ai_family == AF_INET6)
		{
			if (setsockopt(fd, IPPROTO_IPV6, IPV6_V6ONLY,
						   (char *) &one, sizeof(one)) == -1)
			{
				ereport(LOG,
						(errcode_for_socket_access(),
						 errmsg("setsockopt(IPV6_V6ONLY) failed: %m")));
				closesocket(fd);
				continue;
			}
		}
#endif

		/*
		 * Note: This might fail on some OS's, like Linux older than
		 * 2.4.21-pre3, that don't have the IPV6_V6ONLY socket option, and map
		 * ipv4 addresses to ipv6.	It will show ::ffff:ipv4 for all ipv4
		 * connections.
		 */
		err = bind(fd, addr->ai_addr, addr->ai_addrlen);
		if (err < 0)
		{
			ereport(LOG,
					(errcode_for_socket_access(),
			/* translator: %s is IPv4, IPv6, or Unix */
					 errmsg("could not bind %s socket: %m",
							familyDesc),
					 (IS_AF_UNIX(addr->ai_family)) ?
				  errhint("Is another postmaster already running on port %d?"
						  " If not, remove socket file \"%s\" and retry.",
						  (int) portNumber, sock_path) :
				  errhint("Is another postmaster already running on port %d?"
						  " If not, wait a few seconds and retry.",
						  (int) portNumber)));
			closesocket(fd);
			continue;
		}

#ifdef HAVE_UNIX_SOCKETS
		if (addr->ai_family == AF_UNIX)
		{
			if (Setup_AF_UNIX() != STATUS_OK)
			{
				closesocket(fd);
				break;
			}
		}
#endif

		/*
		 * Select appropriate accept-queue length limit.  PG_SOMAXCONN is only
		 * intended to provide a clamp on the request on platforms where an
		 * overly large request provokes a kernel error (are there any?).
		 */
		maxconn = MaxBackends * 2;
		if (maxconn > PG_SOMAXCONN)
			maxconn = PG_SOMAXCONN;

		err = listen(fd, maxconn);
		if (err < 0)
		{
			ereport(LOG,
					(errcode_for_socket_access(),
			/* translator: %s is IPv4, IPv6, or Unix */
					 errmsg("could not listen on %s socket: %m",
							familyDesc)));
			closesocket(fd);
			continue;
		}
		ListenSocket[listen_index] = fd;
		added++;
	}

	pg_freeaddrinfo_all(hint.ai_family, addrs);

	if (!added)
		return STATUS_ERROR;

	return STATUS_OK;
}


#ifdef HAVE_UNIX_SOCKETS

/*
 * Lock_AF_UNIX -- configure unix socket file path
 */
static int
Lock_AF_UNIX(unsigned short portNumber, char *unixSocketName)
{
	UNIXSOCK_PATH(sock_path, portNumber, unixSocketName);
	if (strlen(sock_path) >= UNIXSOCK_PATH_BUFLEN)
	{
		ereport(LOG,
				(errmsg("Unix-domain socket path \"%s\" is too long (maximum %d bytes)",
						sock_path,
						(int) (UNIXSOCK_PATH_BUFLEN - 1))));
		return STATUS_ERROR;
	}

	/*
	 * Grab an interlock file associated with the socket file.
	 *
	 * Note: there are two reasons for using a socket lock file, rather than
	 * trying to interlock directly on the socket itself.  First, it's a lot
	 * more portable, and second, it lets us remove any pre-existing socket
	 * file without race conditions.
	 */
	CreateSocketLockFile(sock_path, true);

	/*
	 * Once we have the interlock, we can safely delete any pre-existing
	 * socket file to avoid failure at bind() time.
	 */
	unlink(sock_path);

	return STATUS_OK;
}


/*
 * Setup_AF_UNIX -- configure unix socket permissions
 */
static int
Setup_AF_UNIX(void)
{
	/* Arrange to unlink the socket file at exit */
	on_proc_exit(StreamDoUnlink, 0);

	/*
	 * Fix socket ownership/permission if requested.  Note we must do this
	 * before we listen() to avoid a window where unwanted connections could
	 * get accepted.
	 */
	Assert(Unix_socket_group);
	if (Unix_socket_group[0] != '\0')
	{
#ifdef WIN32
		elog(WARNING, "configuration item unix_socket_group is not supported on this platform");
#else
		char	   *endptr;
		unsigned long val;
		gid_t		gid;

		val = strtoul(Unix_socket_group, &endptr, 10);
		if (*endptr == '\0')
		{						/* numeric group id */
			gid = val;
		}
		else
		{						/* convert group name to id */
			struct group *gr;

			gr = getgrnam(Unix_socket_group);
			if (!gr)
			{
				ereport(LOG,
						(errmsg("group \"%s\" does not exist",
								Unix_socket_group)));
				return STATUS_ERROR;
			}
			gid = gr->gr_gid;
		}
		if (chown(sock_path, -1, gid) == -1)
		{
			ereport(LOG,
					(errcode_for_file_access(),
					 errmsg("could not set group of file \"%s\": %m",
							sock_path)));
			return STATUS_ERROR;
		}
#endif
	}

	if (chmod(sock_path, Unix_socket_permissions) == -1)
	{
		ereport(LOG,
				(errcode_for_file_access(),
				 errmsg("could not set permissions of file \"%s\": %m",
						sock_path)));
		return STATUS_ERROR;
	}
	return STATUS_OK;
}
#endif   /* HAVE_UNIX_SOCKETS */


/*
 * StreamConnection -- create a new connection with client using
 *		server port.  Set port->sock to the FD of the new connection.
 *
 * ASSUME: that this doesn't need to be non-blocking because
 *		the Postmaster uses select() to tell when the server master
 *		socket is ready for accept().
 *
 * RETURNS: STATUS_OK or STATUS_ERROR
 */
int
StreamConnection(pgsocket server_fd, Port *port)
{
	/* accept connection and fill in the client (remote) address */
	port->raddr.salen = sizeof(port->raddr.addr);
	if ((port->sock = accept(server_fd,
							 (struct sockaddr *) & port->raddr.addr,
							 &port->raddr.salen)) < 0)
	{
		ereport(LOG,
				(errcode_for_socket_access(),
				 errmsg("could not accept new connection: %m")));

		/*
		 * If accept() fails then postmaster.c will still see the server
		 * socket as read-ready, and will immediately try again.  To avoid
		 * uselessly sucking lots of CPU, delay a bit before trying again.
		 * (The most likely reason for failure is being out of kernel file
		 * table slots; we can do little except hope some will get freed up.)
		 */
		pg_usleep(100000L);		/* wait 0.1 sec */
		return STATUS_ERROR;
	}

#ifdef SCO_ACCEPT_BUG

	/*
	 * UnixWare 7+ and OpenServer 5.0.4 are known to have this bug, but it
	 * shouldn't hurt to catch it for all versions of those platforms.
	 */
	if (port->raddr.addr.ss_family == 0)
		port->raddr.addr.ss_family = AF_UNIX;
#endif

	/* fill in the server (local) address */
	port->laddr.salen = sizeof(port->laddr.addr);
	if (getsockname(port->sock,
					(struct sockaddr *) & port->laddr.addr,
					&port->laddr.salen) < 0)
	{
		elog(LOG, "getsockname() failed: %m");
		return STATUS_ERROR;
	}

	/* 
	 * Set a send timeout on the socket if specified, on the master only
	 * Solaris doesn't support setting SO_SNDTIMEO, so setting this won't work on Solaris (MPP-22526) 
	 */ 
	if (GpIdentity.segindex == MASTER_CONTENT_ID && gp_connection_send_timeout > 0)
	{
	  struct timeval timeout;
	  timeout.tv_sec = gp_connection_send_timeout;
	  timeout.tv_usec = 0;

	  if (setsockopt (port->sock, SOL_SOCKET, SO_SNDTIMEO, (char *)&timeout,
			  sizeof(timeout)) < 0)
	    {
	      elog(LOG, "setsockopt(SO_SNDTIMEO) failed: %m");
	    }
	}

	/* select NODELAY and KEEPALIVE options if it's a TCP connection */
	if (!IS_AF_UNIX(port->laddr.addr.ss_family))
	{
		int			on;

#ifdef	TCP_NODELAY
		on = 1;
		if (setsockopt(port->sock, IPPROTO_TCP, TCP_NODELAY,
					   (char *) &on, sizeof(on)) < 0)
		{
			elog(LOG, "setsockopt(TCP_NODELAY) failed: %m");
			return STATUS_ERROR;
		}
#endif
		on = 1;
		if (setsockopt(port->sock, SOL_SOCKET, SO_KEEPALIVE,
					   (char *) &on, sizeof(on)) < 0)
		{
			elog(LOG, "setsockopt(SO_KEEPALIVE) failed: %m");
			return STATUS_ERROR;
		}

#ifdef WIN32

		/*
		 * This is a Win32 socket optimization.  The ideal size is 32k.
		 * http://support.microsoft.com/kb/823764/EN-US/
		 */
		on = PQ_SEND_BUFFER_SIZE * 4;
		if (setsockopt(port->sock, SOL_SOCKET, SO_SNDBUF, (char *) &on,
					   sizeof(on)) < 0)
		{
			elog(LOG, "setsockopt(SO_SNDBUF) failed: %m");
			return STATUS_ERROR;
		}
#endif

		/*
		 * Also apply the current keepalive parameters.  If we fail to set a
		 * parameter, don't error out, because these aren't universally
		 * supported.  (Note: you might think we need to reset the GUC
		 * variables to 0 in such a case, but it's not necessary because the
		 * show hooks for these variables report the truth anyway.)
		 */
		(void) pq_setkeepalivesidle(tcp_keepalives_idle, port);
		(void) pq_setkeepalivesinterval(tcp_keepalives_interval, port);
		(void) pq_setkeepalivescount(tcp_keepalives_count, port);
	}

	return STATUS_OK;
}

/*
 * StreamClose -- close a client/backend connection
 *
 * NOTE: this is NOT used to terminate a session; it is just used to release
 * the file descriptor in a process that should no longer have the socket
 * open.  (For example, the postmaster calls this after passing ownership
 * of the connection to a child process.)  It is expected that someone else
 * still has the socket open.  So, we only want to close the descriptor,
 * we do NOT want to send anything to the far end.
 */
void
StreamClose(pgsocket sock)
{
	closesocket(sock);
}

/*
 * TouchSocketFile -- mark socket file as recently accessed
 *
 * This routine should be called every so often to ensure that the socket
 * file has a recent mod date (ordinary operations on sockets usually won't
 * change the mod date).  That saves it from being removed by
 * overenthusiastic /tmp-directory-cleaner daemons.  (Another reason we should
 * never have put the socket file in /tmp...)
 */
void
TouchSocketFile(void)
{
	/* Do nothing if we did not create a socket... */
	if (sock_path[0] != '\0')
	{
		/*
		 * utime() is POSIX standard, utimes() is a common alternative. If we
		 * have neither, there's no way to affect the mod or access time of
		 * the socket :-(
		 *
		 * In either path, we ignore errors; there's no point in complaining.
		 */
#ifdef HAVE_UTIME
		utime(sock_path, NULL);
#else							/* !HAVE_UTIME */
#ifdef HAVE_UTIMES
		utimes(sock_path, NULL);
#endif   /* HAVE_UTIMES */
#endif   /* HAVE_UTIME */
	}
}


/* --------------------------------
 * Low-level I/O routines begin here.
 *
 * These routines communicate with a frontend client across a connection
 * already established by the preceding routines.
 * --------------------------------
 */

/* --------------------------------
 *			  pq_set_nonblocking - set socket blocking/non-blocking
 *
 * Sets the socket non-blocking if nonblocking is TRUE, or sets it
 * blocking otherwise.
 * --------------------------------
 */
static void
pq_set_nonblocking(bool nonblocking)
{
	if (MyProcPort->noblock == nonblocking)
		return;

#ifdef WIN32
	pgwin32_noblock = nonblocking ? 1 : 0;
#else

	/*
	 * Use COMMERROR on failure, because ERROR would try to send the error to
	 * the client, which might require changing the mode again, leading to
	 * infinite recursion.
	 */
	if (nonblocking)
	{
		if (!pg_set_noblock(MyProcPort->sock))
			ereport(COMMERROR,
				  (errmsg("could not set socket to non-blocking mode: %m")));
	}
	else
	{
		if (!pg_set_block(MyProcPort->sock))
			ereport(COMMERROR,
					(errmsg("could not set socket to blocking mode: %m")));
	}
#endif
	MyProcPort->noblock = nonblocking;
}

/* --------------------------------
 *		pq_recvbuf - load some bytes into the input buffer
 *
 *		returns 0 if OK, EOF if trouble
 * --------------------------------
 */
static int
pq_recvbuf(void)
{
	if (PqRecvPointer > 0)
	{
		if (PqRecvLength > PqRecvPointer)
		{
			/* still some unread data, left-justify it in the buffer */
			memmove(PqRecvBuffer, PqRecvBuffer + PqRecvPointer,
					PqRecvLength - PqRecvPointer);
			PqRecvLength -= PqRecvPointer;
			PqRecvPointer = 0;
		}
		else
			PqRecvLength = PqRecvPointer = 0;
	}

	/* Ensure that we're in blocking mode */
	pq_set_nonblocking(false);

	/* Can fill buffer from PqRecvLength and upwards */
	for (;;)
	{
		int			r;

		r = secure_read(MyProcPort, PqRecvBuffer + PqRecvLength,
						PQ_RECV_BUFFER_SIZE - PqRecvLength);

		if (r < 0)
		{
			if (errno == EINTR || errno == EAGAIN)
			{
				/* change tracking */
				if (FileRepSubProcess_IsStateTransitionRequested())
				{
					elog(WARNING, "segment state transition requested while waiting to read data from socket");
					return EOF;
				}
				else
					continue;		/* Ok if interrupted or timeout expired */
			}

			/*
			 * Careful: an ereport() that tries to write to the client would
			 * cause recursion to here, leading to stack overflow and core
			 * dump!  This message must go *only* to the postmaster log.
			 */
			ereport(COMMERROR,
					(errcode_for_socket_access(),
					 errmsg("could not receive data from client: %m")));
			return EOF;
		}
		if (r == 0)
		{
			/*
			 * EOF detected.  We used to write a log message here, but it's
			 * better to expect the ultimate caller to do that.
			 */
			return EOF;
		}
		/* r contains number of bytes read, so just incr length */
		PqRecvLength += r;
		return 0;
	}
}

/**
 *
 * Can only be called for non-SSL connections (such as file replication connections).
 *
 * Wait for at least one byte of data to be available, or for the
 *   socket to be in error.
 *
 * return true if we have data or a socket error, false if the function
 *   call was interrupted
 */
bool
pq_waitForDataUsingSelect(void)
{
	if ( PqRecvPointer < PqRecvLength)
	{
		/* we already have data in the buffer ... so done */
		return true;
	}

#ifdef USE_SSL
	if ( MyProcPort->ssl )
	{
		elog(ERROR, "SSL connection cannot be used with pq_waitForDataUsingSelect");
		return true; /* unreachable */
	}
	else
#endif
	{
		int sock = MyProcPort->sock;
		for ( ;; )
		{
			fd_set toRead;
			fd_set haveError;
			int numSockets;

			FD_ZERO(&toRead);
			FD_ZERO(&haveError);

			FD_SET(sock, &toRead);
			FD_SET(sock, &haveError);

			errno = 0;
			numSockets = select(sock+1, &toRead, NULL /* toWrite */, &haveError, NULL );

			if ( errno == EINTR)
			{
				return false;
			}
			else if (errno != 0 )
			{
				elog(FATAL, "select failed: %m");
			}
			else if ( numSockets > 0 )
			{
				/* the socket has data to read or is in error so break out */
				return true;
			}
		}
	}
}

/* --------------------------------
 *		pq_getbyte	- get a single byte from connection, or return EOF
 * --------------------------------
 */
int
pq_getbyte(void)
{
	while (PqRecvPointer >= PqRecvLength)
	{
		if (pq_recvbuf())		/* If nothing in buffer, then recv some */
			return EOF;			/* Failed to recv data */
	}
	return (unsigned char) PqRecvBuffer[PqRecvPointer++];
}

/* --------------------------------
 *		pq_peekbyte		- peek at next byte from connection
 *
 *	 Same as pq_getbyte() except we don't advance the pointer.
 * --------------------------------
 */
int
pq_peekbyte(void)
{
	while (PqRecvPointer >= PqRecvLength)
	{
		if (pq_recvbuf())		/* If nothing in buffer, then recv some */
			return EOF;			/* Failed to recv data */
	}
	return (unsigned char) PqRecvBuffer[PqRecvPointer];
}

/* --------------------------------
 *		pq_getbyte_if_available - get a single byte from connection,
 *			if available
 *
 * The received byte is stored in *c. Returns 1 if a byte was read,
 * 0 if no data was available, or EOF if trouble.
 * --------------------------------
 */
int
pq_getbyte_if_available(unsigned char *c)
{
	int			r;

	if (PqRecvPointer < PqRecvLength)
	{
		*c = PqRecvBuffer[PqRecvPointer++];
		return 1;
	}

	/* Put the socket into non-blocking mode */
	pq_set_nonblocking(true);

	r = secure_read(MyProcPort, c, 1);
	if (r < 0)
	{
		/*
		 * Ok if no data available without blocking or interrupted (though
		 * EINTR really shouldn't happen with a non-blocking socket). Report
		 * other errors.
		 */
		if (errno == EAGAIN || errno == EWOULDBLOCK || errno == EINTR)
			r = 0;
		else
		{
			/*
			 * Careful: an ereport() that tries to write to the client would
			 * cause recursion to here, leading to stack overflow and core
			 * dump!  This message must go *only* to the postmaster log.
			 */
			ereport(COMMERROR,
					(errcode_for_socket_access(),
					 errmsg("could not receive data from client: %m")));
			r = EOF;
		}
	}
	else if (r == 0)
	{
		/* EOF detected */
		r = EOF;
	}

	return r;
}

/* --------------------------------
 *		pq_getbytes		- get a known number of bytes from connection
 *
 *		returns 0 if OK, EOF if trouble
 * --------------------------------
 */
int
pq_getbytes(char *s, size_t len)
{
	size_t		amount;

	while (len > 0)
	{
		while (PqRecvPointer >= PqRecvLength)
		{
			if (pq_recvbuf())	/* If nothing in buffer, then recv some */
				return EOF;		/* Failed to recv data */
		}
		amount = PqRecvLength - PqRecvPointer;
		if (amount > len)
			amount = len;
		memcpy(s, PqRecvBuffer + PqRecvPointer, amount);
		PqRecvPointer += amount;
		s += amount;
		len -= amount;
	}
	return 0;
}

/* --------------------------------
 *		pq_discardbytes		- throw away a known number of bytes
 *
 *		same as pq_getbytes except we do not copy the data to anyplace.
 *		this is used for resynchronizing after read errors.
 *
 *		returns 0 if OK, EOF if trouble
 * --------------------------------
 */
static int
pq_discardbytes(size_t len)
{
	size_t		amount;

	while (len > 0)
	{
		while (PqRecvPointer >= PqRecvLength)
		{
			if (pq_recvbuf())	/* If nothing in buffer, then recv some */
				return EOF;		/* Failed to recv data */
		}
		amount = PqRecvLength - PqRecvPointer;
		if (amount > len)
			amount = len;
		PqRecvPointer += amount;
		len -= amount;
	}
	return 0;
}

/* --------------------------------
 *		pq_getstring	- get a null terminated string from connection
 *
 *		The return value is placed in an expansible StringInfo, which has
 *		already been initialized by the caller.
 *
 *		This is used only for dealing with old-protocol clients.  The idea
 *		is to produce a StringInfo that looks the same as we would get from
 *		pq_getmessage() with a newer client; we will then process it with
 *		pq_getmsgstring.  Therefore, no character set conversion is done here,
 *		even though this is presumably useful only for text.
 *
 *		returns 0 if OK, EOF if trouble
 * --------------------------------
 */
int
pq_getstring(StringInfo s)
{
	int			i;

	resetStringInfo(s);

	/* Read until we get the terminating '\0' */
	for (;;)
	{
		while (PqRecvPointer >= PqRecvLength)
		{
			if (pq_recvbuf())	/* If nothing in buffer, then recv some */
				return EOF;		/* Failed to recv data */
		}

		for (i = PqRecvPointer; i < PqRecvLength; i++)
		{
			if (PqRecvBuffer[i] == '\0')
			{
				/* include the '\0' in the copy */
				appendBinaryStringInfo(s, PqRecvBuffer + PqRecvPointer,
									   i - PqRecvPointer + 1);
				PqRecvPointer = i + 1;	/* advance past \0 */
				return 0;
			}
		}

		/* If we're here we haven't got the \0 in the buffer yet. */
		appendBinaryStringInfo(s, PqRecvBuffer + PqRecvPointer,
							   PqRecvLength - PqRecvPointer);
		PqRecvPointer = PqRecvLength;
	}
}


/* --------------------------------
 *		pq_getmessage	- get a message with length word from connection
 *
 *		The return value is placed in an expansible StringInfo, which has
 *		already been initialized by the caller.
 *		Only the message body is placed in the StringInfo; the length word
 *		is removed.  Also, s->cursor is initialized to zero for convenience
 *		in scanning the message contents.
 *
 *		If maxlen is not zero, it is an upper limit on the length of the
 *		message we are willing to accept.  We abort the connection (by
 *		returning EOF) if client tries to send more than that.
 *
 *		returns 0 if OK, EOF if trouble
 * --------------------------------
 */
int
pq_getmessage(StringInfo s, int maxlen)
{
	int32		len;

	resetStringInfo(s);

	/* Read message length word */
	if (pq_getbytes((char *) &len, 4) == EOF)
	{
		ereport(COMMERROR,
				(errcode(ERRCODE_PROTOCOL_VIOLATION),
				 errmsg("unexpected EOF within message length word")));
		return EOF;
	}

	len = ntohl(len);

	if (len < 4 ||
		(maxlen > 0 && len > maxlen))
	{
		ereport(COMMERROR,
				(errcode(ERRCODE_PROTOCOL_VIOLATION),
				 errmsg("invalid message length")));
		return EOF;
	}

	len -= 4;					/* discount length itself */

	if (len > 0)
	{
		/*
		 * Allocate space for message.	If we run out of room (ridiculously
		 * large message), we will elog(ERROR), but we want to discard the
		 * message body so as not to lose communication sync.
		 */
		PG_TRY();
		{
			enlargeStringInfo(s, len);
		}
		PG_CATCH();
		{
			if (pq_discardbytes(len) == EOF)
				ereport(COMMERROR,
						(errcode(ERRCODE_PROTOCOL_VIOLATION),
						 errmsg("incomplete message from client")));
			PG_RE_THROW();
		}
		PG_END_TRY();

		/* And grab the message */
		if (pq_getbytes(s->data, len) == EOF)
		{
			ereport(COMMERROR,
					(errcode(ERRCODE_PROTOCOL_VIOLATION),
					 errmsg("incomplete message from client")));
			return EOF;
		}
		s->len = len;
		/* Place a trailing null per StringInfo convention */
		s->data[len] = '\0';
	}

	return 0;
}

/*
 * Wrapper of simple pthread locking functionality, using pthread_mutex_trylock
 * and loop to make it interruptible when waiting the lock;
 *
 * return true if successfuly acquires the lock, false if unable to get the lock
 * and interrupted by SIGTERM, otherwise, infinitely loop to acquire the mutex.
 *
 * If we are going to return false, we close the socket to client; this is crucial
 * for exiting dispatch thread if it is stuck on sending NOTICE to client, and hence
 * avoid mutex deadlock;
 *
 * NOTE: should not call CHECK_FOR_INTERRUPTS and ereport in this routine, since
 * it is in multi-thread context;
 */
static bool
pq_send_mutex_lock()
{
	int count = PQ_BUSY_TEST_COUNT_IN_EXITING;
	int mutex_res;

	do
	{
		mutex_res = pthread_mutex_trylock(&send_mutex);

		if (mutex_res == 0)
		{
			return true;
		}

		if (mutex_res == EBUSY)
		{
			/* No need to acquire lock for TermSignalReceived, since we are in
 			 * a loop here */
			if (TermSignalReceived)
			{
				/*
 				 * try PQ_BUSY_TEST_COUNT_IN_EXITING times before going to
 				 * close the socket, in case real concurrent writing is in
 				 * progress(compared to stuck send call in secure_write);
 				 *
 				 * It cannot help completely eliminate the false negative
 				 * cases, but giving the process is exiting, it is acceptable
 				 * to discard some messages, contrasted with the chance of
 				 * infinite stuck;
 				 */
				if (count-- < 0)
				{
					/* On Redhat and Suse, simple closing the socket would not get
					 * send() out of hanging state, shutdown() can do this(though not
					 * explicitly mentioned in manual page); however, if send over a
					 * socket which has been shutdown, process would be terminated by
					 * SIGPIPE; to avoid this race condition, we set the socket to be
					 * invalid before calling shutdown()
					 *
					 * On OSX, close() can get send() out of hanging state, while
					 * shutdown() would lead to SIGPIPE */
					int saved_fd = MyProcPort->sock;
					MyProcPort->sock = -1;
					whereToSendOutput = DestNone;
#ifndef __darwin__
					shutdown(saved_fd, SHUT_WR);
#endif
					closesocket(saved_fd);
					return false;
				}
			}
		}
		pg_usleep(1000L);
	} while (true);
}


/* --------------------------------
 *		pq_putbytes		- send bytes to connection (not flushed until pq_flush)
 *
 *		returns 0 if OK, EOF if trouble
 * --------------------------------
 */
int
pq_putbytes(const char *s, size_t len)
{
	int			res;

	/* Should only be called by old-style COPY OUT */
	Assert(DoingCopyOut);
	if (!pq_send_mutex_lock())
	{
		return EOF;
	}

	res = internal_putbytes(s, len);

	pthread_mutex_unlock(&send_mutex);
	return res;
}

static int
internal_putbytes(const char *s, size_t len)
{
	size_t		amount;

	while (len > 0)
	{
		/* If buffer is full, then flush it out */
		if (PqSendPointer >= PqSendBufferSize)
		{
			pq_set_nonblocking(false);
			if (internal_flush())
				return EOF;
		}
		amount = PqSendBufferSize - PqSendPointer;
		if (amount > len)
			amount = len;
		memcpy(PqSendBuffer + PqSendPointer, s, amount);
		PqSendPointer += amount;
		s += amount;
		len -= amount;
	}
	return 0;
}

/* --------------------------------
 *		pq_flush		- flush pending output
 *
 *		returns 0 if OK, EOF if trouble
 * --------------------------------
 */
int
pq_flush(void)
{
	int			res;

	if ((Gp_role == GP_ROLE_DISPATCH || Gp_role == GP_ROLE_DISPATCHAGENT) && IsUnderPostmaster)
	{
		if (!pq_send_mutex_lock())
		{
			return EOF;
		}
	}
	pq_set_nonblocking(false);
	res = internal_flush();

	if ((Gp_role == GP_ROLE_DISPATCH || Gp_role == GP_ROLE_DISPATCHAGENT) && IsUnderPostmaster)
		pthread_mutex_unlock(&send_mutex);
	return res;
}

/* --------------------------------
 *		internal_flush - flush pending output
 *
 * Returns 0 if OK (meaning everything was sent, or operation would block
 * and the socket is in non-blocking mode), or EOF if trouble.
 * --------------------------------
 */
static int
internal_flush(void)
{
	static int	last_reported_send_errno = 0;

	char	   *bufptr = PqSendBuffer + PqSendStart;
	char	   *bufend = PqSendBuffer + PqSendPointer;

	while (bufptr < bufend)
	{
		int			r;

		r = secure_write(MyProcPort, bufptr, bufend - bufptr);

		if (r <= 0)
		{
			if (errno == EINTR)
				continue;		/* Ok if we were interrupted */

			/*
			 * Ok if no data writable without blocking, and the socket is in
			 * non-blocking mode.
			 */
			if (errno == EAGAIN ||
				errno == EWOULDBLOCK)
			{
				return 0;
			}

			/*
			 * Careful: an ereport() that tries to write to the client would
			 * cause recursion to here, leading to stack overflow and core
			 * dump!  This message must go *only* to the postmaster log.
			 *
			 * If a client disconnects while we're in the midst of output, we
			 * might write quite a bit of data before we get to a safe query
			 * abort point.  So, suppress duplicate log messages.
			 */
			if (errno != last_reported_send_errno)
			{
				last_reported_send_errno = errno;
				/* TDOO: what's this? */
				HOLD_INTERRUPTS();

				/* we can use ereport here, for the protection of send mutex */
				ereport(COMMERROR,
						(errcode_for_socket_access(),
						 errmsg("could not send data to client: %m")));
				RESUME_INTERRUPTS();
			}

			/*
			 * We drop the buffered data anyway so that processing can
			 * continue, even though we'll probably quit soon. We also set a
			 * flag that'll cause the next CHECK_FOR_INTERRUPTS to terminate
			 * the connection.
			 */
			PqSendStart = PqSendPointer = 0;
			ClientConnectionLost = 1;
			InterruptPending = 1;
			return EOF;
		}

		last_reported_send_errno = 0;	/* reset after any successful send */
		bufptr += r;
		PqSendStart += r;
	}

	PqSendStart = PqSendPointer = 0;
	return 0;
}

/* --------------------------------
 *		pq_flush_if_writable - flush pending output if writable without blocking
 *
 * Returns 0 if OK, or EOF if trouble.
 * --------------------------------
 */
int
pq_flush_if_writable(void)
{
	int			res;

	/* Quick exit if nothing to do */
	if (PqSendPointer == PqSendStart)
		return 0;
	if ((Gp_role == GP_ROLE_DISPATCH || Gp_role == GP_ROLE_DISPATCHAGENT) && IsUnderPostmaster)
	{
		if (!pq_send_mutex_lock())
		{
			return EOF;
		}
	}
	/* Temporarily put the socket into non-blocking mode */
	pq_set_nonblocking(true);

	res = internal_flush();
	if ((Gp_role == GP_ROLE_DISPATCH || Gp_role == GP_ROLE_DISPATCHAGENT) && IsUnderPostmaster)
		pthread_mutex_unlock(&send_mutex);
	return res;
}

/* --------------------------------
 *		pq_is_send_pending	- is there any pending data in the output buffer?
 * --------------------------------
 */
bool
pq_is_send_pending(void)
{
	return (PqSendStart < PqSendPointer);
}

/* --------------------------------
 * Message-level I/O routines begin here.
 *
 * These routines understand about the old-style COPY OUT protocol.
 * --------------------------------
 */


/* --------------------------------
 *		pq_putmessage	- send a normal message (suppressed in COPY OUT mode)
 *
 *		If msgtype is not '\0', it is a message type code to place before
 *		the message body.  If msgtype is '\0', then the message has no type
 *		code (this is only valid in pre-3.0 protocols).
 *
 *		len is the length of the message body data at *s.  In protocol 3.0
 *		and later, a message length word (equal to len+4 because it counts
 *		itself too) is inserted by this routine.
 *
 *		All normal messages are suppressed while old-style COPY OUT is in
 *		progress.  (In practice only a few notice messages might get emitted
 *		then; dropping them is annoying, but at least they will still appear
 *		in the postmaster log.)
 *
 *		We also suppress messages generated while pqcomm.c is busy.  This
 *		avoids any possibility of messages being inserted within other
 *		messages.
 *
 *		returns 0 if OK, EOF if trouble
 * --------------------------------
 */
int
pq_putmessage(char msgtype, const char *s, size_t len)
{
	if (DoingCopyOut)
	{
		return EOF;
	}

	if ((Gp_role == GP_ROLE_DISPATCH || Gp_role == GP_ROLE_DISPATCHAGENT) && IsUnderPostmaster)
	{
		if (!pq_send_mutex_lock())
		{
			return EOF;
		}
	}

	if (msgtype)
	{
		if (internal_putbytes(&msgtype, 1))
			goto fail;
	}

	if (PG_PROTOCOL_MAJOR(FrontendProtocol) >= 3)
	{
		uint32		n32;

		n32 = htonl((uint32) (len + 4));
		if (internal_putbytes((char *) &n32, 4))
			goto fail;
	}

	if (internal_putbytes(s, len))
		goto fail;

	if ((Gp_role == GP_ROLE_DISPATCH || Gp_role == GP_ROLE_DISPATCHAGENT) && IsUnderPostmaster)
		pthread_mutex_unlock(&send_mutex);

	return 0;

fail:
	if ((Gp_role == GP_ROLE_DISPATCH || Gp_role == GP_ROLE_DISPATCHAGENT) && IsUnderPostmaster)
		pthread_mutex_unlock(&send_mutex);

	return EOF;
}

/* --------------------------------
 *		pq_putmessage_noblock	- like pq_putmessage, but never blocks
 *
 *		If the output buffer is too small to hold the message, the buffer
 *		is enlarged.
 */
void
pq_putmessage_noblock(char msgtype, const char *s, size_t len)
{
	int res		PG_USED_FOR_ASSERTS_ONLY;
	int			required;

	/*
	 * Ensure we have enough space in the output buffer for the message header
	 * as well as the message itself.
	 */
	required = PqSendPointer + 1 + 4 + len;
	if (required > PqSendBufferSize)
	{
		PqSendBuffer = repalloc(PqSendBuffer, required);
		PqSendBufferSize = required;
	}
	res = pq_putmessage(msgtype, s, len);
	Assert(res == 0);			/* should not fail when the message fits in
								 * buffer */
}


/* --------------------------------
 *		pq_startcopyout - inform libpq that an old-style COPY OUT transfer
 *			is beginning
 * --------------------------------
 */
void
pq_startcopyout(void)
{
	if (!pq_send_mutex_lock())
	{
		/* no need to return a status, since socket has been closed in failed cases */
		return;
	}
	DoingCopyOut = true;
	pthread_mutex_unlock(&send_mutex);
}

/* --------------------------------
 *		pq_endcopyout	- end an old-style COPY OUT transfer
 *
 *		If errorAbort is indicated, we are aborting a COPY OUT due to an error,
 *		and must send a terminator line.  Since a partial data line might have
 *		been emitted, send a couple of newlines first (the first one could
 *		get absorbed by a backslash...)  Note that old-style COPY OUT does
 *		not allow binary transfers, so a textual terminator is always correct.
 * --------------------------------
 */
void
pq_endcopyout(bool errorAbort)
{
	if (!DoingCopyOut)
		return;
	if (errorAbort)
		pq_putbytes("\n\n\\.\n", 5);
	/* in non-error case, copy.c will have emitted the terminator line */
	if (!pq_send_mutex_lock())
	{
		return;
	}
	DoingCopyOut = false;
	pthread_mutex_unlock(&send_mutex);
}


/*
 * Support for TCP Keepalive parameters
 */

/*
 * On Windows, we need to set both idle and interval at the same time.
 * We also cannot reset them to the default (setting to zero will
 * actually set them to zero, not default), therefor we fallback to
 * the out-of-the-box default instead.
 */
#if defined(WIN32) && defined(SIO_KEEPALIVE_VALS)
static int
pq_setkeepaliveswin32(Port *port, int idle, int interval)
{
	struct tcp_keepalive	ka;
	DWORD					retsize;

	if (idle <= 0)
		idle = 2 * 60 * 60; /* default = 2 hours */
	if (interval <= 0)
		interval = 1;       /* default = 1 second */

	ka.onoff = 1;
	ka.keepalivetime = idle * 1000;
	ka.keepaliveinterval = interval * 1000;

	if (WSAIoctl(port->sock,
				 SIO_KEEPALIVE_VALS,
				 (LPVOID) &ka,
				 sizeof(ka),
				 NULL,
				 0,
				 &retsize,
				 NULL,
				 NULL)
		!= 0)
	{
		elog(LOG, "WSAIoctl(SIO_KEEPALIVE_VALS) failed: %ui",
			 WSAGetLastError());
		return STATUS_ERROR;
	}
	if (port->keepalives_idle != idle)
		port->keepalives_idle = idle;
	if (port->keepalives_interval != interval)
		port->keepalives_interval = interval;
	return STATUS_OK;
}
#endif

int
pq_getkeepalivesidle(Port *port)
{
#if defined(TCP_KEEPIDLE) || defined(TCP_KEEPALIVE) || defined(WIN32)
	if (port == NULL || IS_AF_UNIX(port->laddr.addr.ss_family))
		return 0;

	if (port->keepalives_idle != 0)
		return port->keepalives_idle;

	if (port->default_keepalives_idle == 0)
	{
#ifndef WIN32
		socklen_t size = sizeof(port->default_keepalives_idle);

#ifdef TCP_KEEPIDLE
		if (getsockopt(port->sock, IPPROTO_TCP, TCP_KEEPIDLE,
					   (char *) &port->default_keepalives_idle,
					   &size) < 0)
		{
			elog(LOG, "getsockopt(TCP_KEEPIDLE) failed: %m");
			port->default_keepalives_idle = -1; /* don't know */
		}
#else
		if (getsockopt(port->sock, IPPROTO_TCP, TCP_KEEPALIVE,
					   (char *) &port->default_keepalives_idle,
					   &size) < 0)
		{
			elog(LOG, "getsockopt(TCP_KEEPALIVE) failed: %m");
			port->default_keepalives_idle = -1; /* don't know */
		}
#endif /* TCP_KEEPIDLE */
#else /* WIN32 */
		/* We can't get the defaults on Windows, so return "don't know" */
		port->default_keepalives_idle = -1;
#endif /* WIN32 */
	}

	return port->default_keepalives_idle;
#else
	return 0;
#endif
}

int
pq_setkeepalivesidle(int idle, Port *port)
{
	if (port == NULL || IS_AF_UNIX(port->laddr.addr.ss_family))
		return STATUS_OK;

#if defined(TCP_KEEPIDLE) || defined(TCP_KEEPALIVE) || defined(SIO_KEEPALIVE_VALS)
	if (idle == port->keepalives_idle)
		return STATUS_OK;

#ifndef WIN32
	if (port->default_keepalives_idle <= 0)
	{
		if (pq_getkeepalivesidle(port) < 0)
		{
			if (idle == 0)
				return STATUS_OK;		/* default is set but unknown */
			else
				return STATUS_ERROR;
		}
	}

	if (idle == 0)
		idle = port->default_keepalives_idle;

#ifdef TCP_KEEPIDLE
	if (setsockopt(port->sock, IPPROTO_TCP, TCP_KEEPIDLE,
				   (char *) &idle, sizeof(idle)) < 0)
	{
		elog(LOG, "setsockopt(TCP_KEEPIDLE) failed: %m");
		return STATUS_ERROR;
	}
#else
	if (setsockopt(port->sock, IPPROTO_TCP, TCP_KEEPALIVE,
				   (char *) &idle, sizeof(idle)) < 0)
	{
		elog(LOG, "setsockopt(TCP_KEEPALIVE) failed: %m");
		return STATUS_ERROR;
	}
#endif

	port->keepalives_idle = idle;
#else /* WIN32 */
	return pq_setkeepaliveswin32(port, idle, port->keepalives_interval);
#endif
#else /* TCP_KEEPIDLE || SIO_KEEPALIVE_VALS */
	if (idle != 0)
	{
		elog(LOG, "setting the keepalive idle time is not supported");
		return STATUS_ERROR;
	}
#endif

	return STATUS_OK;
}

int
pq_getkeepalivesinterval(Port *port)
{
#if defined(TCP_KEEPINTVL) || defined(SIO_KEEPALIVE_VALS)
	if (port == NULL || IS_AF_UNIX(port->laddr.addr.ss_family))
		return 0;

	if (port->keepalives_interval != 0)
		return port->keepalives_interval;

	if (port->default_keepalives_interval == 0)
	{
#ifndef WIN32
		socklen_t size = sizeof(port->default_keepalives_interval);

		if (getsockopt(port->sock, IPPROTO_TCP, TCP_KEEPINTVL,
					   (char *) &port->default_keepalives_interval,
					   &size) < 0)
		{
			elog(LOG, "getsockopt(TCP_KEEPINTVL) failed: %m");
			port->default_keepalives_interval = -1;		/* don't know */
		}
#else
		/* We can't get the defaults on Windows, so return "don't know" */
		port->default_keepalives_interval = -1;
#endif /* WIN32 */
	}

	return port->default_keepalives_interval;
#else
	return 0;
#endif
}

int
pq_setkeepalivesinterval(int interval, Port *port)
{
	if (port == NULL || IS_AF_UNIX(port->laddr.addr.ss_family))
		return STATUS_OK;

#if defined(TCP_KEEPINTVL) || defined (SIO_KEEPALIVE_VALS)
	if (interval == port->keepalives_interval)
		return STATUS_OK;

#ifndef WIN32
	if (port->default_keepalives_interval <= 0)
	{
		if (pq_getkeepalivesinterval(port) < 0)
		{
			if (interval == 0)
				return STATUS_OK;		/* default is set but unknown */
			else
				return STATUS_ERROR;
		}
	}

	if (interval == 0)
		interval = port->default_keepalives_interval;

	if (setsockopt(port->sock, IPPROTO_TCP, TCP_KEEPINTVL,
				   (char *) &interval, sizeof(interval)) < 0)
	{
		elog(LOG, "setsockopt(TCP_KEEPINTVL) failed: %m");
		return STATUS_ERROR;
	}

	port->keepalives_interval = interval;
#else /* WIN32 */
	return pq_setkeepaliveswin32(port, port->keepalives_idle, interval);
#endif
#else
	if (interval != 0)
	{
		elog(LOG, "setsockopt(TCP_KEEPINTVL) not supported");
		return STATUS_ERROR;
	}
#endif

	return STATUS_OK;
}

int
pq_getkeepalivescount(Port *port)
{
#ifdef TCP_KEEPCNT
	if (port == NULL || IS_AF_UNIX(port->laddr.addr.ss_family))
		return 0;

	if (port->keepalives_count != 0)
		return port->keepalives_count;

	if (port->default_keepalives_count == 0)
	{
		socklen_t size = sizeof(port->default_keepalives_count);

		if (getsockopt(port->sock, IPPROTO_TCP, TCP_KEEPCNT,
					   (char *) &port->default_keepalives_count,
					   &size) < 0)
		{
			elog(LOG, "getsockopt(TCP_KEEPCNT) failed: %m");
			port->default_keepalives_count = -1;		/* don't know */
		}
	}

	return port->default_keepalives_count;
#else
	return 0;
#endif
}

int
pq_setkeepalivescount(int count, Port *port)
{
	if (port == NULL || IS_AF_UNIX(port->laddr.addr.ss_family))
		return STATUS_OK;

#ifdef TCP_KEEPCNT
	if (count == port->keepalives_count)
		return STATUS_OK;

	if (port->default_keepalives_count <= 0)
	{
		if (pq_getkeepalivescount(port) < 0)
		{
			if (count == 0)
				return STATUS_OK;		/* default is set but unknown */
			else
				return STATUS_ERROR;
		}
	}

	if (count == 0)
		count = port->default_keepalives_count;

	if (setsockopt(port->sock, IPPROTO_TCP, TCP_KEEPCNT,
				   (char *) &count, sizeof(count)) < 0)
	{
		elog(LOG, "setsockopt(TCP_KEEPCNT) failed: %m");
		return STATUS_ERROR;
	}

	port->keepalives_count = count;
#else
	if (count != 0)
	{
		elog(LOG, "setsockopt(TCP_KEEPCNT) not supported");
		return STATUS_ERROR;
	}
#endif

	return STATUS_OK;
}<|MERGE_RESOLUTION|>--- conflicted
+++ resolved
@@ -27,17 +27,10 @@
  * the backend's "backend/libpq" is quite separate from "interfaces/libpq".
  * All that remains is similarities of names to trap the unwary...
  *
-<<<<<<< HEAD
  * Portions Copyright (c) 1996-2010, PostgreSQL Global Development Group
  * Portions Copyright (c) 1994, Regents of the University of California
  *
  *	$PostgreSQL: pgsql/src/backend/libpq/pqcomm.c,v 1.212 2010/07/08 16:19:50 mha Exp $
-=======
- * Portions Copyright (c) 1996-2008, PostgreSQL Global Development Group
- * Portions Copyright (c) 1994, Regents of the University of California
- *
- *	$PostgreSQL: pgsql/src/backend/libpq/pqcomm.c,v 1.198 2008/01/01 19:45:49 momjian Exp $
->>>>>>> d13f41d2
  *
  *-------------------------------------------------------------------------
  */
@@ -202,7 +195,6 @@
 #ifdef ENABLE_GSS
 		OM_uint32	min_s;
 
-<<<<<<< HEAD
 		/*
 		 * Shutdown GSSAPI layer.  This section does nothing when interrupting
 		 * BackendInitialize(), because pg_GSS_recvauth() makes first use of
@@ -227,21 +219,6 @@
 		 * Cleanly shut down SSL layer.  Nowhere else does a postmaster child
 		 * call this, so this is safe when interrupting BackendInitialize().
 		 */
-=======
-		/* Shutdown GSSAPI layer */
-		if (MyProcPort->gss->ctx != GSS_C_NO_CONTEXT)
-			gss_delete_sec_context(&min_s, &MyProcPort->gss->ctx, NULL);
-
-		if (MyProcPort->gss->cred != GSS_C_NO_CREDENTIAL)
-			gss_release_cred(&min_s, &MyProcPort->gss->cred);
-#endif   /* ENABLE_GSS */
-		/* GSS and SSPI share the port->gss struct */
-
-		free(MyProcPort->gss);
-#endif   /* ENABLE_GSS || ENABLE_SSPI */
-
-		/* Cleanly shut down SSL layer */
->>>>>>> d13f41d2
 		secure_close(MyProcPort);
 
 		/*
