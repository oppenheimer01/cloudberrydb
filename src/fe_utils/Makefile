--- conflicted
+++ resolved
@@ -19,10 +19,6 @@
 
 override CPPFLAGS := -DFRONTEND -I$(libpq_srcdir) $(CPPFLAGS)
 
-<<<<<<< HEAD
-OBJS = conditional.o mbprint.o print.o psqlscan.o recovery_gen.o \
-       simple_list.o string_utils.o
-=======
 OBJS = \
 	archive.o \
 	cancel.o \
@@ -36,8 +32,8 @@
 	query_utils.o \
 	recovery_gen.o \
 	simple_list.o \
-	string_utils.o
->>>>>>> d457cb4e
+	string_utils.o \
+	log.o
 
 all: libpgfeutils.a
 
