--- conflicted
+++ resolved
@@ -62,11 +62,7 @@
 step s2sel: SELECT SUM(a) FROM p; <waiting ...>
 step s1c: COMMIT;
 step s2sel: <... completed>
-<<<<<<< HEAD
-error in steps s1c s2sel: ERROR:  attribute "a" of relation "c1" does not match parent's type (appendinfo.c:149)
-=======
 ERROR:  attribute "a" of relation "c1" does not match parent's type
->>>>>>> d457cb4e
 step s2sel: SELECT SUM(a) FROM p;
 sum
 ---
