
# Copyright (c) 2021, PostgreSQL Global Development Group

#
# Tests of pg_shmem.h functions
#
use strict;
use warnings;
use Config;
use File::stat qw(stat);
use IPC::Run 'run';
use PostgresNode;
use Test::More;
use TestLib;
use Time::HiRes qw(usleep);

# If we don't have shmem support, skip the whole thing
eval {
	require IPC::SharedMem;
	IPC::SharedMem->import;
	require IPC::SysV;
	IPC::SysV->import(qw(IPC_CREAT IPC_EXCL S_IRUSR S_IWUSR));
};
if ($@ || $windows_os)
{
	plan skip_all => 'SysV shared memory not supported by this platform';
}
else
{
	plan tests => 4;
}

my $tempdir = TestLib::tempdir;

# Log "ipcs" diffs on a best-effort basis, swallowing any error.
my $ipcs_before = "$tempdir/ipcs_before";
eval { run_log [ 'ipcs', '-am' ], '>', $ipcs_before; };

sub log_ipcs
{
	eval { run_log [ 'ipcs', '-am' ], '|', [ 'diff', $ipcs_before, '-' ] };
	return;
}

<<<<<<< HEAD
# These tests need a $port such that nothing creates or removes a segment in
# $port's IpcMemoryKey range while this test script runs.  While there's no
# way to ensure that in general, we do ensure that if PostgreSQL tests are the
# only actors.  With TCP, the first get_new_node picks a port number.  With
# Unix sockets, use a postmaster, $port_holder, to represent a key space
# reservation.  $port_holder holds a reservation on the key space of port
# 1+$port_holder->port if it created the first IpcMemoryKey of its own port's
# key space.  If multiple copies of this test script run concurrently, they
# will pick different ports.  $port_holder postmasters use odd-numbered ports,
# and tests use even-numbered ports.  In the absence of collisions from other
# shmget() activity, gnat starts with key 0x7d001 (512001), and flea starts
# with key 0x7d002 (512002).
my $port_holder;
if (!$PostgresNode::use_tcp)
{
	my $lock_port;
	for ($lock_port = 511; $lock_port < 711; $lock_port += 2)
	{
		$port_holder = PostgresNode->get_new_node(
			"port${lock_port}_holder",
			port     => $lock_port,
			own_host => 1);
		$port_holder->init;
		# GPDB: minimum max_connections is 10 in GPDB
		$port_holder->append_conf('postgresql.conf', 'max_connections = 10');
		$port_holder->start;
		# Match the AddToDataDirLockFile() call in sysv_shmem.c.  Assume all
		# systems not using sysv_shmem.c do use TCP.
		my $shmem_key_line_prefix = sprintf("%9lu ", 1 + $lock_port * 1000);
		last
		  if slurp_file($port_holder->data_dir . '/postmaster.pid') =~
		  /^$shmem_key_line_prefix/m;
		$port_holder->stop;
	}
	$port = $lock_port + 1;
}

# Node setup.
sub init_start
{
	my $name = shift;
	my $ret = PostgresNode->get_new_node($name, port => $port, own_host => 1);
	defined($port) or $port = $ret->port;    # same port for all nodes
	$ret->init;
	# Limit semaphore consumption, since we run several nodes concurrently.
	# GPDB: minimum max_connections is 10 in GPDB
	$ret->append_conf('postgresql.conf', 'max_connections = 10');
	$ret->start;
	log_ipcs();
	return $ret;
}
my $gnat = init_start 'gnat';
my $flea = init_start 'flea';
=======
# Node setup.
my $gnat = PostgresNode->get_new_node('gnat');
$gnat->init;

# Create a shmem segment that will conflict with gnat's first choice
# of shmem key.  (If we fail to create it because something else is
# already using that key, that's perfectly fine, though the test will
# exercise a different scenario than it usually does.)
my $gnat_dir_stat = stat($gnat->data_dir);
defined($gnat_dir_stat) or die('unable to stat ' . $gnat->data_dir);
my $gnat_inode = $gnat_dir_stat->ino;
note "gnat's datadir inode = $gnat_inode";

# Note: must reference IPC::SysV's constants as functions, or this file
# fails to compile when that module is not available.
my $gnat_conflict_shm =
  IPC::SharedMem->new($gnat_inode, 1024,
	IPC_CREAT() | IPC_EXCL() | S_IRUSR() | S_IWUSR());
note "could not create conflicting shmem" if !defined($gnat_conflict_shm);
log_ipcs();

$gnat->start;
log_ipcs();

$gnat->restart;    # should keep same shmem key
log_ipcs();
>>>>>>> d457cb4e

# Upon postmaster death, postmaster children exit automatically.
$gnat->kill9;
log_ipcs();
poll_start($gnat);    # gnat recycles its former shm key.
log_ipcs();

note "removing the conflicting shmem ...";
$gnat_conflict_shm->remove if $gnat_conflict_shm;
log_ipcs();

# Upon postmaster death, postmaster children exit automatically.
$gnat->kill9;
log_ipcs();

# In this start, gnat will use its normal shmem key, and fail to remove
# the higher-keyed segment that the previous postmaster was using.
# That's not great, but key collisions should be rare enough to not
# make this a big problem.
poll_start($gnat);
log_ipcs();
$gnat->stop;
log_ipcs();

# Re-create the conflicting segment, and start/stop normally, just so
# this test script doesn't leak the higher-keyed segment.
note "re-creating conflicting shmem ...";
$gnat_conflict_shm =
  IPC::SharedMem->new($gnat_inode, 1024,
	IPC_CREAT() | IPC_EXCL() | S_IRUSR() | S_IWUSR());
note "could not create conflicting shmem" if !defined($gnat_conflict_shm);
log_ipcs();

$gnat->start;
log_ipcs();
$gnat->stop;
log_ipcs();

note "removing the conflicting shmem ...";
$gnat_conflict_shm->remove if $gnat_conflict_shm;
log_ipcs();

# Scenarios involving no postmaster.pid, dead postmaster, and a live backend.
# Use a regress.c function to emulate the responsiveness of a backend working
# through a CPU-intensive task.
$gnat->start;
log_ipcs();

my $regress_shlib = $ENV{REGRESS_SHLIB};
$gnat->safe_psql('postgres', <<EOSQL);
CREATE FUNCTION wait_pid(int)
   RETURNS void
   AS '$regress_shlib'
   LANGUAGE C STRICT;
EOSQL
my $slow_query = 'SELECT wait_pid(pg_backend_pid())';
my ($stdout, $stderr);
my $slow_client = IPC::Run::start(
	[
		'psql', '-X', '-qAt', '-d', $gnat->connstr('postgres'),
		'-c', $slow_query
	],
	'<',
	\undef,
	'>',
	\$stdout,
	'2>',
	\$stderr,
	IPC::Run::timeout(5 * $TestLib::timeout_default));
ok( $gnat->poll_query_until(
		'postgres',
		"SELECT 1 FROM pg_stat_activity WHERE query = '$slow_query'", '1'),
	'slow query started');
my $slow_pid = $gnat->safe_psql('postgres',
	"SELECT pid FROM pg_stat_activity WHERE query = '$slow_query'");
$gnat->kill9;
unlink($gnat->data_dir . '/postmaster.pid');
$gnat->rotate_logfile;    # on Windows, can't open old log for writing
log_ipcs();
# Reject ordinary startup.  Retry for the same reasons poll_start() does,
# every 0.1s for at least $TestLib::timeout_default seconds.
my $pre_existing_msg = qr/pre-existing shared memory block/;
{
	my $max_attempts = 10 * $TestLib::timeout_default;
	my $attempts     = 0;
	while ($attempts < $max_attempts)
	{
		last
		  if $gnat->start(fail_ok => 1)
		  || slurp_file($gnat->logfile) =~ $pre_existing_msg;
		usleep(100_000);
		$attempts++;
	}
}
like(slurp_file($gnat->logfile),
	$pre_existing_msg, 'detected live backend via shared memory');
# Reject single-user startup.
my $single_stderr;
ok( !run_log(
		[ 'postgres', '--single', '-D', $gnat->data_dir, 'template1' ],
		'<', \undef, '2>', \$single_stderr),
	'live query blocks --single');
print STDERR $single_stderr;
like($single_stderr, $pre_existing_msg,
	'single-user mode detected live backend via shared memory');
log_ipcs();

# cleanup slow backend
TestLib::system_log('pg_ctl', 'kill', 'QUIT', $slow_pid);
$slow_client->finish;    # client has detected backend termination
log_ipcs();

# now startup should work
poll_start($gnat);
log_ipcs();

# finish testing
$gnat->stop;
log_ipcs();


# We may need retries to start a new postmaster.  Causes:
# - kernel is slow to deliver SIGKILL
# - postmaster parent is slow to waitpid()
# - postmaster child is slow to exit in response to SIGQUIT
# - postmaster child is slow to exit after postmaster death
sub poll_start
{
	my ($node) = @_;

	my $max_attempts = 10 * $TestLib::timeout_default;
	my $attempts     = 0;

	while ($attempts < $max_attempts)
	{
		$node->start(fail_ok => 1) && return 1;

		# Wait 0.1 second before retrying.
		usleep(100_000);

		# Clean up in case the start attempt just timed out or some such.
		$node->stop('fast', fail_ok => 1);

		$attempts++;
	}

	# Try one last time without fail_ok, which will BAIL_OUT unless it
	# succeeds.
	$node->start && return 1;
	return 0;
}<|MERGE_RESOLUTION|>--- conflicted
+++ resolved
@@ -42,61 +42,6 @@
 	return;
 }
 
-<<<<<<< HEAD
-# These tests need a $port such that nothing creates or removes a segment in
-# $port's IpcMemoryKey range while this test script runs.  While there's no
-# way to ensure that in general, we do ensure that if PostgreSQL tests are the
-# only actors.  With TCP, the first get_new_node picks a port number.  With
-# Unix sockets, use a postmaster, $port_holder, to represent a key space
-# reservation.  $port_holder holds a reservation on the key space of port
-# 1+$port_holder->port if it created the first IpcMemoryKey of its own port's
-# key space.  If multiple copies of this test script run concurrently, they
-# will pick different ports.  $port_holder postmasters use odd-numbered ports,
-# and tests use even-numbered ports.  In the absence of collisions from other
-# shmget() activity, gnat starts with key 0x7d001 (512001), and flea starts
-# with key 0x7d002 (512002).
-my $port_holder;
-if (!$PostgresNode::use_tcp)
-{
-	my $lock_port;
-	for ($lock_port = 511; $lock_port < 711; $lock_port += 2)
-	{
-		$port_holder = PostgresNode->get_new_node(
-			"port${lock_port}_holder",
-			port     => $lock_port,
-			own_host => 1);
-		$port_holder->init;
-		# GPDB: minimum max_connections is 10 in GPDB
-		$port_holder->append_conf('postgresql.conf', 'max_connections = 10');
-		$port_holder->start;
-		# Match the AddToDataDirLockFile() call in sysv_shmem.c.  Assume all
-		# systems not using sysv_shmem.c do use TCP.
-		my $shmem_key_line_prefix = sprintf("%9lu ", 1 + $lock_port * 1000);
-		last
-		  if slurp_file($port_holder->data_dir . '/postmaster.pid') =~
-		  /^$shmem_key_line_prefix/m;
-		$port_holder->stop;
-	}
-	$port = $lock_port + 1;
-}
-
-# Node setup.
-sub init_start
-{
-	my $name = shift;
-	my $ret = PostgresNode->get_new_node($name, port => $port, own_host => 1);
-	defined($port) or $port = $ret->port;    # same port for all nodes
-	$ret->init;
-	# Limit semaphore consumption, since we run several nodes concurrently.
-	# GPDB: minimum max_connections is 10 in GPDB
-	$ret->append_conf('postgresql.conf', 'max_connections = 10');
-	$ret->start;
-	log_ipcs();
-	return $ret;
-}
-my $gnat = init_start 'gnat';
-my $flea = init_start 'flea';
-=======
 # Node setup.
 my $gnat = PostgresNode->get_new_node('gnat');
 $gnat->init;
@@ -123,7 +68,6 @@
 
 $gnat->restart;    # should keep same shmem key
 log_ipcs();
->>>>>>> d457cb4e
 
 # Upon postmaster death, postmaster children exit automatically.
 $gnat->kill9;
