--- conflicted
+++ resolved
@@ -2,13 +2,8 @@
 use warnings;
 use PostgresNode;
 use TestLib;
-<<<<<<< HEAD
-use Test::More tests => 40;
-use ServerSetup;
-=======
 use Test::More;
 
->>>>>>> 9e1c9f95
 use File::Copy;
 
 use FindBin;
@@ -42,45 +37,14 @@
 copy("ssl/client-revoked.key", "ssl/client-revoked_tmp.key");
 chmod 0600, "ssl/client-revoked_tmp.key";
 
-<<<<<<< HEAD
-	local $ENV{PGOPTIONS} = '-c gp_role=utility';
-
-	my $cmd = [
-		'psql', '-X', '-A', '-t', '-c', "SELECT 'connected with $connstr'",
-		'-d', "$connstr" ];
-=======
 # Also make a copy of that explicitly world-readable.  We can't
 # necessarily rely on the file in the source tree having those
 # permissions.
 copy("ssl/client.key", "ssl/client_wrongperms_tmp.key");
 chmod 0644, "ssl/client_wrongperms_tmp.key";
->>>>>>> 9e1c9f95
 
 #### Set up the server.
 
-<<<<<<< HEAD
-	my $result =
-	  run_test_psql("$common_connstr $connstr", "(should succeed)");
-	ok($result, $connstr);
-}
-
-sub test_connect_fails
-{
-	my $connstr = $_[0];
-
-	my $result = run_test_psql("$common_connstr $connstr", "(should fail)");
-	ok(!$result, "$connstr (should fail)");
-}
-
-# The client's private key must not be world-readable, so take a copy
-# of the key stored in the code tree and update its permissions.
-copy("ssl/client.key", "ssl/client_tmp.key");
-chmod 0600, "ssl/client_tmp.key";
-
-#### Part 0. Set up the server.
-
-=======
->>>>>>> 9e1c9f95
 note "setting up data directory";
 my $node = get_new_node('master');
 $node->init;
@@ -130,45 +94,12 @@
 ### client certificate is used in these tests.
 
 note "running client tests";
-<<<<<<< HEAD
-=======
 
 switch_server_cert($node, 'server-cn-only');
->>>>>>> 9e1c9f95
 
 $common_connstr =
   "user=ssltestuser dbname=trustdb sslcert=invalid hostaddr=$SERVERHOSTADDR host=common-name.pg-ssltest.test";
 
-<<<<<<< HEAD
-# The server should not accept non-SSL connections
-note "test that the server doesn't accept non-SSL connections";
-test_connect_fails("sslmode=disable");
-
-# Try without a root cert. In sslmode=require, this should work. In verify-ca
-# or verify-full mode it should fail
-note "connect without server root cert";
-test_connect_ok("sslrootcert=invalid sslmode=require");
-test_connect_fails("sslrootcert=invalid sslmode=verify-ca");
-test_connect_fails("sslrootcert=invalid sslmode=verify-full");
-
-# Try with wrong root cert, should fail. (we're using the client CA as the
-# root, but the server's key is signed by the server CA)
-note "connect without wrong server root cert";
-test_connect_fails("sslrootcert=ssl/client_ca.crt sslmode=require");
-test_connect_fails("sslrootcert=ssl/client_ca.crt sslmode=verify-ca");
-test_connect_fails("sslrootcert=ssl/client_ca.crt sslmode=verify-full");
-
-# Try with just the server CA's cert. This fails because the root file
-# must contain the whole chain up to the root CA.
-note "connect with server CA cert, without root CA";
-test_connect_fails("sslrootcert=ssl/server_ca.crt sslmode=verify-ca");
-
-# And finally, with the correct root cert.
-note "connect with correct server CA cert file";
-test_connect_ok("sslrootcert=ssl/root+server_ca.crt sslmode=require");
-test_connect_ok("sslrootcert=ssl/root+server_ca.crt sslmode=verify-ca");
-test_connect_ok("sslrootcert=ssl/root+server_ca.crt sslmode=verify-full");
-=======
 # The server should not accept non-SSL connections.
 test_connect_fails(
 	$common_connstr, "sslmode=disable",
@@ -223,7 +154,6 @@
 	$common_connstr,
 	"sslrootcert=ssl/root+server_ca.crt sslmode=verify-full",
 	"connect with correct server CA cert file sslmode=verify-full");
->>>>>>> 9e1c9f95
 
 # Test with cert root file that contains two certificates. The client should
 # be able to pick the right one, regardless of the order in the file.
@@ -236,11 +166,7 @@
 	"sslrootcert=ssl/both-cas-2.crt sslmode=verify-ca",
 	"cert root file that contains two certificates, order 2");
 
-<<<<<<< HEAD
-note "testing sslcrl option with a non-revoked cert";
-=======
 # CRL tests
->>>>>>> 9e1c9f95
 
 # Invalid CRL filename is the same as no CRL, succeeds
 test_connect_ok(
@@ -263,10 +189,6 @@
 
 # Check that connecting with verify-full fails, when the hostname doesn't
 # match the hostname in the server's certificate.
-<<<<<<< HEAD
-note "test mismatch between hostname and server certificate";
-=======
->>>>>>> 9e1c9f95
 $common_connstr =
   "user=ssltestuser dbname=trustdb sslcert=invalid sslrootcert=ssl/root+server_ca.crt hostaddr=$SERVERHOSTADDR";
 
@@ -376,10 +298,6 @@
 	"server certificate without CN or SANs sslmode=verify-full");
 
 # Test that the CRL works
-<<<<<<< HEAD
-note "testing client-side CRL";
-=======
->>>>>>> 9e1c9f95
 switch_server_cert($node, 'server-revoked');
 
 $common_connstr =
@@ -406,20 +324,16 @@
 		"$common_connstr sslrootcert=invalid", '-c',
 		"SELECT * FROM pg_stat_ssl WHERE pid = pg_backend_pid()"
 	],
-	qr{^pid,ssl,version,cipher,bits,compression,client_dn,client_serial,issuer_dn\n
-				^\d+,t,TLSv[\d.]+,[\w-]+,\d+,f,_null_,_null_,_null_$}mx,
+	qr{^pid,ssl,version,cipher,bits,compression,client_dn,client_serial,issuer_dn\r?\n
+				^\d+,t,TLSv[\d.]+,[\w-]+,\d+,f,_null_,_null_,_null_\r?$}mx,
 	'pg_stat_ssl view without client certificate');
 
 ### Server-side tests.
 ###
 ### Test certificate authorization.
 
-<<<<<<< HEAD
-note "testing certificate authorization";
-=======
 note "running server tests";
 
->>>>>>> 9e1c9f95
 $common_connstr =
   "sslrootcert=ssl/root+server_ca.crt sslmode=require dbname=certdb hostaddr=$SERVERHOSTADDR";
 
@@ -432,17 +346,6 @@
 
 # correct client cert
 test_connect_ok(
-<<<<<<< HEAD
-	"user=ssltestuser sslcert=ssl/client.crt sslkey=ssl/client_tmp.key");
-
-# client cert belonging to another user
-test_connect_fails(
-	"user=anotheruser sslcert=ssl/client.crt sslkey=ssl/client_tmp.key");
-
-# revoked client cert
-test_connect_fails(
-"user=ssltestuser sslcert=ssl/client-revoked.crt sslkey=ssl/client-revoked.key"
-=======
 	$common_connstr,
 	"user=ssltestuser sslcert=ssl/client.crt sslkey=ssl/client_tmp.key",
 	"certificate authorization succeeds with correct client cert");
@@ -462,16 +365,21 @@
 		'-c',
 		"SELECT * FROM pg_stat_ssl WHERE pid = pg_backend_pid()"
 	],
-	qr{^pid,ssl,version,cipher,bits,compression,client_dn,client_serial,issuer_dn\n
-				^\d+,t,TLSv[\d.]+,[\w-]+,\d+,f,/CN=ssltestuser,1,\Q/CN=Test CA for PostgreSQL SSL regression test client certs\E$}mx,
+	qr{^pid,ssl,version,cipher,bits,compression,client_dn,client_serial,issuer_dn\r?\n
+				^\d+,t,TLSv[\d.]+,[\w-]+,\d+,f,/CN=ssltestuser,1,\Q/CN=Test CA for PostgreSQL SSL regression test client certs\E\r?$}mx,
 	'pg_stat_ssl with client certificate');
 
 # client key with wrong permissions
-test_connect_fails(
-	$common_connstr,
-	"user=ssltestuser sslcert=ssl/client.crt sslkey=ssl/client_wrongperms_tmp.key",
-	qr!\Qprivate key file "ssl/client_wrongperms_tmp.key" has group or world access\E!,
-	"certificate authorization fails because of file permissions");
+SKIP:
+{
+	skip "Permissions check not enforced on Windows", 2 if ($windows_os);
+
+	test_connect_fails(
+		$common_connstr,
+		"user=ssltestuser sslcert=ssl/client.crt sslkey=ssl/client_wrongperms_tmp.key",
+		qr!\Qprivate key file "ssl/client_wrongperms_tmp.key" has group or world access\E!,
+		"certificate authorization fails because of file permissions");
+}
 
 # client cert belonging to another user
 test_connect_fails(
@@ -513,21 +421,11 @@
 	$common_connstr,
 	"user=yetanotheruser sslcert=ssl/client.crt sslkey=ssl/client_tmp.key",
 	"auth_option clientcert=verify-ca succeeds with mismatching username and Common Name"
->>>>>>> 9e1c9f95
 );
 
 # intermediate client_ca.crt is provided by client, and isn't in server's ssl_ca_file
 switch_server_cert($node, 'server-cn-only', 'root_ca');
 $common_connstr =
-<<<<<<< HEAD
-"user=ssltestuser dbname=certdb sslkey=ssl/client_tmp.key sslrootcert=ssl/root+server_ca.crt hostaddr=$SERVERHOSTADDR";
-
-test_connect_ok("sslmode=require sslcert=ssl/client+client_ca.crt");
-test_connect_fails("sslmode=require sslcert=ssl/client.crt");
-
-# clean up
-unlink "ssl/client_tmp.key";
-=======
   "user=ssltestuser dbname=certdb sslkey=ssl/client_tmp.key sslrootcert=ssl/root+server_ca.crt hostaddr=$SERVERHOSTADDR";
 
 test_connect_ok(
@@ -539,5 +437,4 @@
 
 # clean up
 unlink("ssl/client_tmp.key", "ssl/client_wrongperms_tmp.key",
-	"ssl/client-revoked_tmp.key");
->>>>>>> 9e1c9f95
+	"ssl/client-revoked_tmp.key");