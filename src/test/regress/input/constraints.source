--
-- CONSTRAINTS
-- Constraints can be specified with:
--  - DEFAULT clause
--  - CHECK clauses
--  - PRIMARY KEY clauses
--  - UNIQUE clauses
--  - EXCLUDE clauses
--

-- start_matchsubs
-- m/DETAIL:  Failing row contains \(.*\)/
-- s/DETAIL:  Failing row contains \(.*\)/DETAIL:  Failing row contains (#####)/
-- end_matchsubs

--
-- DEFAULT syntax
--

CREATE TABLE DEFAULT_TBL (i int DEFAULT 100,
	x text DEFAULT 'vadim', f float8 DEFAULT 123.456);

INSERT INTO DEFAULT_TBL VALUES (1, 'thomas', 57.0613);
INSERT INTO DEFAULT_TBL VALUES (1, 'bruce');
INSERT INTO DEFAULT_TBL (i, f) VALUES (2, 987.654);
INSERT INTO DEFAULT_TBL (x) VALUES ('marc');
INSERT INTO DEFAULT_TBL VALUES (3, null, 1.0);

SELECT * FROM DEFAULT_TBL;

CREATE SEQUENCE DEFAULT_SEQ CACHE 1;

CREATE TABLE DEFAULTEXPR_TBL (i1 int DEFAULT 100 + (200-199) * 2,
	i2 int DEFAULT nextval('default_seq'));

INSERT INTO DEFAULTEXPR_TBL VALUES (-1, -2);
INSERT INTO DEFAULTEXPR_TBL (i1) VALUES (-3);
INSERT INTO DEFAULTEXPR_TBL (i2) VALUES (-4);
INSERT INTO DEFAULTEXPR_TBL (i2) VALUES (NULL);

SELECT * FROM DEFAULTEXPR_TBL;

-- syntax errors
--  test for extraneous comma
CREATE TABLE error_tbl (i int DEFAULT (100, ));
--  this will fail because gram.y uses b_expr not a_expr for defaults,
--  to avoid a shift/reduce conflict that arises from NOT NULL being
--  part of the column definition syntax:
CREATE TABLE error_tbl (b1 bool DEFAULT 1 IN (1, 2));
--  this should work, however:
CREATE TABLE error_tbl (b1 bool DEFAULT (1 IN (1, 2)));

DROP TABLE error_tbl;

--
-- CHECK syntax
--

CREATE TABLE CHECK_TBL (x int,
	CONSTRAINT CHECK_CON CHECK (x > 3));

INSERT INTO CHECK_TBL VALUES (5);
INSERT INTO CHECK_TBL VALUES (4);
INSERT INTO CHECK_TBL VALUES (3);
INSERT INTO CHECK_TBL VALUES (2);
INSERT INTO CHECK_TBL VALUES (6);
INSERT INTO CHECK_TBL VALUES (1);

SELECT * FROM CHECK_TBL;

CREATE SEQUENCE CHECK_SEQ CACHE 1;

CREATE TABLE CHECK2_TBL (x int, y text, z int,
	CONSTRAINT SEQUENCE_CON
	CHECK (x > 3 and y <> 'check failed' and z < 8));

INSERT INTO CHECK2_TBL VALUES (4, 'check ok', -2);
INSERT INTO CHECK2_TBL VALUES (1, 'x check failed', -2);
INSERT INTO CHECK2_TBL VALUES (5, 'z check failed', 10);
INSERT INTO CHECK2_TBL VALUES (0, 'check failed', -2);
INSERT INTO CHECK2_TBL VALUES (6, 'check failed', 11);
INSERT INTO CHECK2_TBL VALUES (7, 'check ok', 7);

SELECT * from CHECK2_TBL;

--
-- Check constraints on INSERT
--

CREATE SEQUENCE INSERT_SEQ CACHE 1;

CREATE TABLE INSERT_TBL (x INT DEFAULT nextval('insert_seq'),
	y TEXT DEFAULT '-NULL-',
	z INT DEFAULT -1 * (nextval('insert_seq')-1),
	CONSTRAINT INSERT_TBL_CON CHECK (x >= 3 AND y <> 'check failed' AND x < 8),
	CHECK (x + z = 0)) DISTRIBUTED BY(y);

INSERT INTO INSERT_TBL(x,z) VALUES (2, -2);

SELECT * FROM INSERT_TBL;

SELECT 'one' AS one, nextval('insert_seq');

INSERT INTO INSERT_TBL(y) VALUES ('Y');
INSERT INTO INSERT_TBL(y) VALUES ('Y');
INSERT INTO INSERT_TBL(x,z) VALUES (1, -2);
INSERT INTO INSERT_TBL(z,x) VALUES (-7,  7);
INSERT INTO INSERT_TBL VALUES (5, 'check failed', -5);
INSERT INTO INSERT_TBL VALUES (7, '!check failed', -7);
INSERT INTO INSERT_TBL(y) VALUES ('-!NULL-');

SELECT * FROM INSERT_TBL;

-- GPDB: reset the table contents to match upstream.
delete from insert_tbl;
insert into insert_tbl values
  (3, 'Y', -3),
  (7, '-NULL-', -7),
  (7, '!check failed', -7),
  (4, '-!NULL-', -4);

INSERT INTO INSERT_TBL(y,z) VALUES ('check failed', 4);
INSERT INTO INSERT_TBL(x,y) VALUES (5, 'check failed');
-- these fail on GPDB, because we cannot use currval in the z columns' DEFAULT like in upstream.
INSERT INTO INSERT_TBL(x,y) VALUES (5, '!check failed');
INSERT INTO INSERT_TBL(y) VALUES ('-!NULL-');

<<<<<<< HEAD
-- GPDB: fix the table contents to match upstream again, so that the subsequent
-- tests start with the same state as in upstream.
insert into insert_tbl values
  (5, '!check failed', -5),
  (6, '-!NULL-', -6);

SELECT '' AS six, * FROM INSERT_TBL;
=======
SELECT * FROM INSERT_TBL;
>>>>>>> d457cb4e

SELECT 'seven' AS one, nextval('insert_seq');

INSERT INTO INSERT_TBL(y) VALUES ('Y');

SELECT 'eight' AS one, nextval('insert_seq');

-- According to SQL, it is OK to insert a record that gives rise to NULL
-- constraint-condition results.  Postgres used to reject this, but it
-- was wrong:
INSERT INTO INSERT_TBL VALUES (null, null, null);

SELECT * FROM INSERT_TBL;

--
-- Check constraints on system columns
--

CREATE TABLE SYS_COL_CHECK_TBL (city text, state text, is_capital bool,
                  altitude int,
                  CHECK (NOT (is_capital AND tableoid::regclass::text = 'sys_col_check_tbl')));

INSERT INTO SYS_COL_CHECK_TBL VALUES ('Seattle', 'Washington', false, 100);
INSERT INTO SYS_COL_CHECK_TBL VALUES ('Olympia', 'Washington', true, 100);

SELECT *, tableoid::regclass::text FROM SYS_COL_CHECK_TBL;

DROP TABLE SYS_COL_CHECK_TBL;

--
-- Check constraints on system columns other then TableOid should return error
--
CREATE TABLE SYS_COL_CHECK_TBL (city text, state text, is_capital bool,
                  altitude int,
				  CHECK (NOT (is_capital AND ctid::text = 'sys_col_check_tbl')));

--
-- Check inheritance of defaults and constraints
--

CREATE TABLE INSERT_CHILD (cx INT default 42,
	cy INT CHECK (cy > x))
	INHERITS (INSERT_TBL);

INSERT INTO INSERT_CHILD(x,z,cy) VALUES (7,-7,11);
INSERT INTO INSERT_CHILD(x,z,cy) VALUES (7,-7,6);
INSERT INTO INSERT_CHILD(x,z,cy) VALUES (6,-7,7);
INSERT INTO INSERT_CHILD(x,y,z,cy) VALUES (6,'check failed',-6,7);

SELECT * FROM INSERT_CHILD;

DROP TABLE INSERT_CHILD;

--
-- Check NO INHERIT type of constraints and inheritance
--

CREATE TABLE ATACC1 (TEST INT
	CHECK (TEST > 0) NO INHERIT);

CREATE TABLE ATACC2 (TEST2 INT) INHERITS (ATACC1);
-- check constraint is not there on child
INSERT INTO ATACC2 (TEST) VALUES (-3);
-- check constraint is there on parent
INSERT INTO ATACC1 (TEST) VALUES (-3);
DROP TABLE ATACC1 CASCADE;

CREATE TABLE ATACC1 (TEST INT, TEST2 INT
	CHECK (TEST > 0), CHECK (TEST2 > 10) NO INHERIT);

CREATE TABLE ATACC2 () INHERITS (ATACC1);
-- check constraint is there on child
INSERT INTO ATACC2 (TEST) VALUES (-3);
-- check constraint is there on parent
INSERT INTO ATACC1 (TEST) VALUES (-3);
-- check constraint is not there on child
INSERT INTO ATACC2 (TEST2) VALUES (3);
-- check constraint is there on parent
INSERT INTO ATACC1 (TEST2) VALUES (3);
DROP TABLE ATACC1 CASCADE;

--
-- Check constraints on INSERT INTO
--

DELETE FROM INSERT_TBL;

ALTER SEQUENCE INSERT_SEQ RESTART WITH 4;

CREATE TEMP TABLE tmp (xd INT, yd TEXT, zd INT);

INSERT INTO tmp VALUES (null, 'Y', null);
INSERT INTO tmp VALUES (5, '!check failed', null);
INSERT INTO tmp VALUES (null, 'try again', null);

-- GPDB: This INSERT  doesn't work in GPDB, because the default is
-- different. Fix the table contents again for the next test.
--
--INSERT INTO INSERT_TBL(y) select yd from tmp;
INSERT INTO INSERT_TBL VALUES
  (4, 'Y', -4),
  (5, '!check failed', -5),
  (6, 'try again', -6);

SELECT * FROM INSERT_TBL;

INSERT INTO INSERT_TBL SELECT * FROM tmp WHERE yd = 'try again';
INSERT INTO INSERT_TBL(y,z) SELECT yd, -7 FROM tmp WHERE yd = 'try again';
INSERT INTO INSERT_TBL(y,z) SELECT yd, -8 FROM tmp WHERE yd = 'try again';

<<<<<<< HEAD
-- GPDB: Fixup
INSERT INTO INSERT_TBL VALUES (7, 'try again', -7);

SELECT '' AS four, * FROM INSERT_TBL;
=======
SELECT * FROM INSERT_TBL;
>>>>>>> d457cb4e

DROP TABLE tmp;

--
-- Check constraints on UPDATE
--

UPDATE INSERT_TBL SET x = NULL WHERE x = 5;
UPDATE INSERT_TBL SET x = 6 WHERE x = 6;
UPDATE INSERT_TBL SET x = -z, z = -x;
UPDATE INSERT_TBL SET x = z, z = x;

SELECT * FROM INSERT_TBL;

-- DROP TABLE INSERT_TBL;

--
-- Check constraints on COPY FROM
--

CREATE TABLE COPY_TBL (x INT, y TEXT, z INT,
	CONSTRAINT COPY_CON
	CHECK (x > 3 AND y <> 'check failed' AND x < 7 ));

COPY COPY_TBL FROM '@abs_srcdir@/data/constro.data';

SELECT * FROM COPY_TBL;

COPY COPY_TBL FROM '@abs_srcdir@/data/constrf.data';

SELECT * FROM COPY_TBL;

--
-- Primary keys
--

CREATE TABLE PRIMARY_TBL (i int PRIMARY KEY, t text);

INSERT INTO PRIMARY_TBL VALUES (1, 'one');
INSERT INTO PRIMARY_TBL VALUES (2, 'two');
INSERT INTO PRIMARY_TBL VALUES (1, 'three');
INSERT INTO PRIMARY_TBL VALUES (4, 'three');
INSERT INTO PRIMARY_TBL VALUES (5, 'one');
INSERT INTO PRIMARY_TBL (t) VALUES ('six');

SELECT * FROM PRIMARY_TBL;

DROP TABLE PRIMARY_TBL;

CREATE TABLE PRIMARY_TBL (i int, t text,
	PRIMARY KEY(i,t));

INSERT INTO PRIMARY_TBL VALUES (1, 'one');
INSERT INTO PRIMARY_TBL VALUES (2, 'two');
INSERT INTO PRIMARY_TBL VALUES (1, 'three');
INSERT INTO PRIMARY_TBL VALUES (4, 'three');
INSERT INTO PRIMARY_TBL VALUES (5, 'one');
INSERT INTO PRIMARY_TBL (t) VALUES ('six');

SELECT * FROM PRIMARY_TBL;

DROP TABLE PRIMARY_TBL;

--
-- Unique keys
--

CREATE TABLE UNIQUE_TBL (i int UNIQUE, t text);

INSERT INTO UNIQUE_TBL VALUES (1, 'one');
INSERT INTO UNIQUE_TBL VALUES (2, 'two');
INSERT INTO UNIQUE_TBL VALUES (1, 'three');
INSERT INTO UNIQUE_TBL VALUES (4, 'four');
INSERT INTO UNIQUE_TBL VALUES (5, 'one');
INSERT INTO UNIQUE_TBL (t) VALUES ('six');
INSERT INTO UNIQUE_TBL (t) VALUES ('seven');

INSERT INTO UNIQUE_TBL VALUES (5, 'five-upsert-insert') ON CONFLICT (i) DO UPDATE SET t = 'five-upsert-update';
INSERT INTO UNIQUE_TBL VALUES (6, 'six-upsert-insert') ON CONFLICT (i) DO UPDATE SET t = 'six-upsert-update';
-- should fail
INSERT INTO UNIQUE_TBL VALUES (1, 'a'), (2, 'b'), (2, 'b') ON CONFLICT (i) DO UPDATE SET t = 'fails';

SELECT * FROM UNIQUE_TBL;

DROP TABLE UNIQUE_TBL;

CREATE TABLE UNIQUE_TBL (i int, t text,
	UNIQUE(i,t));

INSERT INTO UNIQUE_TBL VALUES (1, 'one');
INSERT INTO UNIQUE_TBL VALUES (2, 'two');
INSERT INTO UNIQUE_TBL VALUES (1, 'three');
INSERT INTO UNIQUE_TBL VALUES (1, 'one');
INSERT INTO UNIQUE_TBL VALUES (5, 'one');
INSERT INTO UNIQUE_TBL (t) VALUES ('six');

SELECT * FROM UNIQUE_TBL;

DROP TABLE UNIQUE_TBL;

--
-- Deferrable unique constraints
--

CREATE TABLE unique_tbl (i int UNIQUE DEFERRABLE, t text);

INSERT INTO unique_tbl VALUES (0, 'one');
INSERT INTO unique_tbl VALUES (1, 'two');
INSERT INTO unique_tbl VALUES (2, 'tree');
INSERT INTO unique_tbl VALUES (3, 'four');
INSERT INTO unique_tbl VALUES (4, 'five');

BEGIN;

-- default is immediate so this should fail right away
UPDATE unique_tbl SET i = 1 WHERE i = 0;

ROLLBACK;

-- check is done at end of statement, so this should succeed
UPDATE unique_tbl SET i = i+1;

SELECT * FROM unique_tbl;

-- GPDB: the above fails, because distribution columns cannot be UPDATEd (without ORCA).
-- Reset the table to the state the rest of the test expects
TRUNCATE unique_tbl;
INSERT INTO unique_tbl VALUES (1, 'one'), (2, 'two'), (3, 'tree'), (4, 'four'), (5, 'five');
-- explicitly defer the constraint
BEGIN;

SET CONSTRAINTS unique_tbl_i_key DEFERRED;

INSERT INTO unique_tbl VALUES (3, 'three');
DELETE FROM unique_tbl WHERE t = 'tree'; -- makes constraint valid again

COMMIT; -- should succeed

SELECT * FROM unique_tbl;

-- try adding an initially deferred constraint
ALTER TABLE unique_tbl DROP CONSTRAINT unique_tbl_i_key;
ALTER TABLE unique_tbl ADD CONSTRAINT unique_tbl_i_key
	UNIQUE (i) DEFERRABLE INITIALLY DEFERRED;

BEGIN;

INSERT INTO unique_tbl VALUES (1, 'five');
INSERT INTO unique_tbl VALUES (5, 'one');
UPDATE unique_tbl SET i = 4 WHERE i = 2;
UPDATE unique_tbl SET i = 2 WHERE i = 4 AND t = 'four';
DELETE FROM unique_tbl WHERE i = 1 AND t = 'one';
DELETE FROM unique_tbl WHERE i = 5 AND t = 'five';

COMMIT;

SELECT * FROM unique_tbl;

-- GPDB: Reset the table to the state the rest of the test expects, again.
TRUNCATE unique_tbl;
INSERT INTO unique_tbl VALUES (3, 'three'), (1, 'five'), (5, 'one'), (4, 'two'), (2, 'four');

-- should fail at commit-time
BEGIN;
INSERT INTO unique_tbl VALUES (3, 'Three'); -- should succeed for now
COMMIT; -- should fail

-- make constraint check immediate
BEGIN;

SET CONSTRAINTS ALL IMMEDIATE;

INSERT INTO unique_tbl VALUES (3, 'Three'); -- should fail

COMMIT;

-- forced check when SET CONSTRAINTS is called
BEGIN;

SET CONSTRAINTS ALL DEFERRED;

INSERT INTO unique_tbl VALUES (3, 'Three'); -- should succeed for now

SET CONSTRAINTS ALL IMMEDIATE; -- should fail

COMMIT;

-- test deferrable UNIQUE with a partitioned table
CREATE TABLE parted_uniq_tbl (i int UNIQUE DEFERRABLE) partition by range (i);
CREATE TABLE parted_uniq_tbl_1 PARTITION OF parted_uniq_tbl FOR VALUES FROM (0) TO (10);
CREATE TABLE parted_uniq_tbl_2 PARTITION OF parted_uniq_tbl FOR VALUES FROM (20) TO (30);
SELECT conname, conrelid::regclass FROM pg_constraint
  WHERE conname LIKE 'parted_uniq%' ORDER BY conname;
BEGIN;
INSERT INTO parted_uniq_tbl VALUES (1);
SAVEPOINT f;
INSERT INTO parted_uniq_tbl VALUES (1);	-- unique violation
ROLLBACK TO f;
SET CONSTRAINTS parted_uniq_tbl_i_key DEFERRED;
INSERT INTO parted_uniq_tbl VALUES (1);	-- OK now, fail at commit
COMMIT;
DROP TABLE parted_uniq_tbl;

-- test a HOT update that invalidates the conflicting tuple.
-- the trigger should still fire and catch the violation

BEGIN;

INSERT INTO unique_tbl VALUES (3, 'Three'); -- should succeed for now
UPDATE unique_tbl SET t = 'THREE' WHERE i = 3 AND t = 'Three';

COMMIT; -- should fail

SELECT * FROM unique_tbl;

-- test a HOT update that modifies the newly inserted tuple,
-- but should succeed because we then remove the other conflicting tuple.

BEGIN;

INSERT INTO unique_tbl VALUES(3, 'tree'); -- should succeed for now
UPDATE unique_tbl SET t = 'threex' WHERE t = 'tree';
DELETE FROM unique_tbl WHERE t = 'three';

SELECT * FROM unique_tbl;

COMMIT;

SELECT * FROM unique_tbl;

DROP TABLE unique_tbl;

--
-- EXCLUDE constraints
--

CREATE TABLE circles (
  c1 CIRCLE,
  c2 TEXT,
  EXCLUDE USING gist
    (c1 WITH &&, (c2::circle) WITH &&)
    WHERE (circle_center(c1) <> '(0,0)')
) DISTRIBUTED REPLICATED;

-- these should succeed because they don't match the index predicate
INSERT INTO circles VALUES('<(0,0), 5>', '<(0,0), 5>');
INSERT INTO circles VALUES('<(0,0), 5>', '<(0,0), 4>');

-- succeed
INSERT INTO circles VALUES('<(10,10), 10>', '<(0,0), 5>');
-- fail, overlaps
INSERT INTO circles VALUES('<(20,20), 10>', '<(0,0), 4>');
-- succeed, because violation is ignored
INSERT INTO circles VALUES('<(20,20), 10>', '<(0,0), 4>')
  ON CONFLICT ON CONSTRAINT circles_c1_c2_excl DO NOTHING;
-- fail, because DO UPDATE variant requires unique index
INSERT INTO circles VALUES('<(20,20), 10>', '<(0,0), 4>')
  ON CONFLICT ON CONSTRAINT circles_c1_c2_excl DO UPDATE SET c2 = EXCLUDED.c2;
-- succeed because c1 doesn't overlap
INSERT INTO circles VALUES('<(20,20), 1>', '<(0,0), 5>');
-- succeed because c2 doesn't overlap
INSERT INTO circles VALUES('<(20,20), 10>', '<(10,10), 5>');

-- should fail on existing data without the WHERE clause
ALTER TABLE circles ADD EXCLUDE USING gist
  (c1 WITH &&, (c2::circle) WITH &&);

-- try reindexing an existing constraint
REINDEX INDEX circles_c1_c2_excl;

DROP TABLE circles;

-- Check deferred exclusion constraint

CREATE TABLE deferred_excl (
  f1 int,
  f2 int,
  CONSTRAINT deferred_excl_con EXCLUDE (f1 WITH =) INITIALLY DEFERRED
);

INSERT INTO deferred_excl VALUES(1);
INSERT INTO deferred_excl VALUES(2);
INSERT INTO deferred_excl VALUES(1); -- fail
INSERT INTO deferred_excl VALUES(1) ON CONFLICT ON CONSTRAINT deferred_excl_con DO NOTHING; -- fail
BEGIN;
INSERT INTO deferred_excl VALUES(2); -- no fail here
COMMIT; -- should fail here
BEGIN;
INSERT INTO deferred_excl VALUES(3);
INSERT INTO deferred_excl VALUES(3); -- no fail here
COMMIT; -- should fail here

-- bug #13148: deferred constraint versus HOT update
BEGIN;
INSERT INTO deferred_excl VALUES(2, 1); -- no fail here
DELETE FROM deferred_excl WHERE f1 = 2 AND f2 IS NULL; -- remove old row
UPDATE deferred_excl SET f2 = 2 WHERE f1 = 2;
COMMIT; -- should not fail

SELECT * FROM deferred_excl;

ALTER TABLE deferred_excl DROP CONSTRAINT deferred_excl_con;

-- This should fail, but worth testing because of HOT updates
UPDATE deferred_excl SET f1 = 3;

ALTER TABLE deferred_excl ADD EXCLUDE (f1 WITH =);

DROP TABLE deferred_excl;

-- Comments
-- Setup a low-level role to enforce non-superuser checks.
CREATE ROLE regress_constraint_comments;
SET SESSION AUTHORIZATION regress_constraint_comments;

CREATE TABLE constraint_comments_tbl (a int CONSTRAINT the_constraint CHECK (a > 0));
CREATE DOMAIN constraint_comments_dom AS int CONSTRAINT the_constraint CHECK (value > 0);

COMMENT ON CONSTRAINT the_constraint ON constraint_comments_tbl IS 'yes, the comment';
COMMENT ON CONSTRAINT the_constraint ON DOMAIN constraint_comments_dom IS 'yes, another comment';

-- no such constraint
COMMENT ON CONSTRAINT no_constraint ON constraint_comments_tbl IS 'yes, the comment';
COMMENT ON CONSTRAINT no_constraint ON DOMAIN constraint_comments_dom IS 'yes, another comment';

-- no such table/domain
COMMENT ON CONSTRAINT the_constraint ON no_comments_tbl IS 'bad comment';
COMMENT ON CONSTRAINT the_constraint ON DOMAIN no_comments_dom IS 'another bad comment';

COMMENT ON CONSTRAINT the_constraint ON constraint_comments_tbl IS NULL;
COMMENT ON CONSTRAINT the_constraint ON DOMAIN constraint_comments_dom IS NULL;

-- unauthorized user
RESET SESSION AUTHORIZATION;
CREATE ROLE regress_constraint_comments_noaccess;
SET SESSION AUTHORIZATION regress_constraint_comments_noaccess;
COMMENT ON CONSTRAINT the_constraint ON constraint_comments_tbl IS 'no, the comment';
COMMENT ON CONSTRAINT the_constraint ON DOMAIN constraint_comments_dom IS 'no, another comment';
RESET SESSION AUTHORIZATION;

DROP TABLE constraint_comments_tbl;
DROP DOMAIN constraint_comments_dom;

DROP ROLE regress_constraint_comments;
DROP ROLE regress_constraint_comments_noaccess;<|MERGE_RESOLUTION|>--- conflicted
+++ resolved
@@ -125,17 +125,13 @@
 INSERT INTO INSERT_TBL(x,y) VALUES (5, '!check failed');
 INSERT INTO INSERT_TBL(y) VALUES ('-!NULL-');
 
-<<<<<<< HEAD
 -- GPDB: fix the table contents to match upstream again, so that the subsequent
 -- tests start with the same state as in upstream.
 insert into insert_tbl values
   (5, '!check failed', -5),
   (6, '-!NULL-', -6);
 
-SELECT '' AS six, * FROM INSERT_TBL;
-=======
-SELECT * FROM INSERT_TBL;
->>>>>>> d457cb4e
+SELECT * FROM INSERT_TBL;
 
 SELECT 'seven' AS one, nextval('insert_seq');
 
@@ -246,14 +242,10 @@
 INSERT INTO INSERT_TBL(y,z) SELECT yd, -7 FROM tmp WHERE yd = 'try again';
 INSERT INTO INSERT_TBL(y,z) SELECT yd, -8 FROM tmp WHERE yd = 'try again';
 
-<<<<<<< HEAD
 -- GPDB: Fixup
 INSERT INTO INSERT_TBL VALUES (7, 'try again', -7);
 
-SELECT '' AS four, * FROM INSERT_TBL;
-=======
-SELECT * FROM INSERT_TBL;
->>>>>>> d457cb4e
+SELECT * FROM INSERT_TBL;
 
 DROP TABLE tmp;
 
