--- conflicted
+++ resolved
@@ -103,15 +103,9 @@
 -- test header line feature
 
 create temp table copytest3 (
-<<<<<<< HEAD
-	c1 int, 
-	"col with , comma" text, 
-	"col with "" quote"  int) distributed by (c1);
-=======
 	c1 int,
 	"col with , comma" text,
-	"col with "" quote"  int);
->>>>>>> a4bebdd9
+	"col with "" quote"  int) distributed by (c1);
 
 copy copytest3 from stdin csv header;
 this is just a line full of junk that would error out if parsed
@@ -119,7 +113,6 @@
 2,b,2
 \.
 
-<<<<<<< HEAD
 copy copytest3 to stdout csv header;
 
 -- test copy force quote
@@ -143,7 +136,4 @@
     venueseats integer) DISTRIBUTED BY (venueid);
 
 COPY venue FROM '@abs_srcdir@/data/venue_pipe.txt' WITH DELIMITER AS '|';
-SELECT count(*) FROM venue;
-=======
-copy copytest3 to stdout csv header;
->>>>>>> a4bebdd9
+SELECT count(*) FROM venue;