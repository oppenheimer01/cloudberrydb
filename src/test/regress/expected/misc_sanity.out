--- conflicted
+++ resolved
@@ -101,7 +101,6 @@
       relkind = 'r' AND
       attstorage != 'p'
 ORDER BY 1, 2;
-<<<<<<< HEAD
          relname          |      attname       |   atttypid   
 --------------------------+--------------------+--------------
  gp_configuration_history | desc               | text
@@ -124,21 +123,6 @@
  pg_stat_last_operation   | stasubtype         | text
  pg_stat_last_shoperation | stasubtype         | text
 (19 rows)
-=======
-         relname         |    attname    |   atttypid   
--------------------------+---------------+--------------
- pg_attribute            | attacl        | aclitem[]
- pg_attribute            | attfdwoptions | text[]
- pg_attribute            | attmissingval | anyarray
- pg_attribute            | attoptions    | text[]
- pg_class                | relacl        | aclitem[]
- pg_class                | reloptions    | text[]
- pg_class                | relpartbound  | pg_node_tree
- pg_index                | indexprs      | pg_node_tree
- pg_index                | indpred       | pg_node_tree
- pg_largeobject          | data          | bytea
- pg_largeobject_metadata | lomacl        | aclitem[]
-(11 rows)
 
 -- system catalogs without primary keys
 --
@@ -148,12 +132,33 @@
 FROM pg_class
 WHERE relnamespace = 'pg_catalog'::regnamespace AND relkind = 'r'
       AND pg_class.oid NOT IN (SELECT indrelid FROM pg_index WHERE indisprimary)
+      AND relname NOT like 'gp_segment_configuration'
 ORDER BY 1;
-   relname   
--------------
+         relname          
+--------------------------
+ gp_configuration_history
+ gp_distribution_policy
+ gp_fastsequence
+ gp_id
+ gp_partition_template
+ gp_version_at_initdb
+ pg_appendonly
+ pg_attribute_encoding
+ pg_auth_time_constraint
+ pg_compression
  pg_depend
+ pg_extprotocol
+ pg_proc_callback
+ pg_resgroup
+ pg_resgroupcapability
+ pg_resourcetype
+ pg_resqueue
+ pg_resqueuecapability
  pg_shdepend
-(2 rows)
+ pg_stat_last_operation
+ pg_stat_last_shoperation
+ pg_type_encoding
+(22 rows)
 
 -- system catalog unique indexes not wrapped in a constraint
 -- (There should be none.)
@@ -166,4 +171,3 @@
  relname 
 ---------
 (0 rows)
->>>>>>> d457cb4e
