--- conflicted
+++ resolved
@@ -52,25 +52,17 @@
 ERROR:  UNIQUE or PRIMARY KEY definitions are incompatible with each other
 HINT:  When there are multiple PRIMARY KEY / UNIQUE constraints, they must have at least one column in common.
 \d persons2
-<<<<<<< HEAD
 -- These are added for Greenplum, as the previous table creation statement
 -- should have failed.
 CREATE TABLE gppersons1 OF person_type (
     id WITH OPTIONS PRIMARY KEY
 );
 \d gppersons1
-  Table "public.gppersons1"
- Column |  Type   | Modifiers 
---------+---------+-----------
- id     | integer | not null
- name   | text    | 
-=======
-              Table "public.persons2"
+             Table "public.gppersons1"
  Column |  Type   | Collation | Nullable | Default 
 --------+---------+-----------+----------+---------
  id     | integer |           | not null | 
  name   | text    |           |          | 
->>>>>>> 9e1c9f95
 Indexes:
     "gppersons1_pkey" PRIMARY KEY, btree (id)
 Typed table of type: person_type
@@ -80,11 +72,11 @@
     UNIQUE (name)
 );
 \d gppersons2
-  Table "public.gppersons2"
- Column |  Type   | Modifiers 
---------+---------+-----------
- id     | integer | 
- name   | text    | 
+             Table "public.gppersons2"
+ Column |  Type   | Collation | Nullable | Default 
+--------+---------+-----------+----------+---------
+ id     | integer |           |          | 
+ name   | text    |           |          | 
 Indexes:
     "gppersons2_name_key" UNIQUE CONSTRAINT, btree (name)
 Typed table of type: person_type
@@ -143,17 +135,9 @@
     id WITH OPTIONS PRIMARY KEY,
     UNIQUE (name)
 );
+ERROR:  UNIQUE or PRIMARY KEY definitions are incompatible with each other
+HINT:  When there are multiple PRIMARY KEY / UNIQUE constraints, they must have at least one column in common.
 \d persons2
-              Table "public.persons2"
- Column |  Type   | Collation | Nullable | Default 
---------+---------+-----------+----------+---------
- id     | integer |           | not null | 
- name   | text    |           |          | 
-Indexes:
-    "persons2_pkey" PRIMARY KEY, btree (id)
-    "persons2_name_key" UNIQUE CONSTRAINT, btree (name)
-Typed table of type: person_type
-
 CREATE TABLE persons3 OF person_type (
     PRIMARY KEY (id),
     name NOT NULL DEFAULT ''
