-- Strings.
SELECT '""'::json;				-- OK.
 json 
------
 ""
(1 row)

SELECT $$''$$::json;			-- ERROR, single quotes are not allowed
ERROR:  invalid input syntax for type json
LINE 1: SELECT $$''$$::json;
               ^
DETAIL:  Token "'" is invalid.
CONTEXT:  JSON data, line 1: '...
SELECT '"abc"'::json;			-- OK
 json  
-------
 "abc"
(1 row)

SELECT '"abc'::json;			-- ERROR, quotes not closed
ERROR:  invalid input syntax for type json
LINE 1: SELECT '"abc'::json;
               ^
DETAIL:  Token ""abc" is invalid.
CONTEXT:  JSON data, line 1: "abc
SELECT '"abc
def"'::json;					-- ERROR, unescaped newline in string constant
ERROR:  invalid input syntax for type json
LINE 1: SELECT '"abc
               ^
DETAIL:  Character with value 0x0a must be escaped.
CONTEXT:  JSON data, line 1: "abc
SELECT '"\n\"\\"'::json;		-- OK, legal escapes
   json   
----------
 "\n\"\\"
(1 row)

SELECT '"\v"'::json;			-- ERROR, not a valid JSON escape
ERROR:  invalid input syntax for type json
LINE 1: SELECT '"\v"'::json;
               ^
DETAIL:  Escape sequence "\v" is invalid.
CONTEXT:  JSON data, line 1: "\v...
-- see json_encoding test for input with unicode escapes
-- Numbers.
SELECT '1'::json;				-- OK
 json 
------
 1
(1 row)

SELECT '0'::json;				-- OK
 json 
------
 0
(1 row)

SELECT '01'::json;				-- ERROR, not valid according to JSON spec
ERROR:  invalid input syntax for type json
LINE 1: SELECT '01'::json;
               ^
DETAIL:  Token "01" is invalid.
CONTEXT:  JSON data, line 1: 01
SELECT '0.1'::json;				-- OK
 json 
------
 0.1
(1 row)

SELECT '9223372036854775808'::json;	-- OK, even though it's too large for int8
        json         
---------------------
 9223372036854775808
(1 row)

SELECT '1e100'::json;			-- OK
 json  
-------
 1e100
(1 row)

SELECT '1.3e100'::json;			-- OK
  json   
---------
 1.3e100
(1 row)

SELECT '1f2'::json;				-- ERROR
ERROR:  invalid input syntax for type json
LINE 1: SELECT '1f2'::json;
               ^
DETAIL:  Token "1f2" is invalid.
CONTEXT:  JSON data, line 1: 1f2
SELECT '0.x1'::json;			-- ERROR
ERROR:  invalid input syntax for type json
LINE 1: SELECT '0.x1'::json;
               ^
DETAIL:  Token "0.x1" is invalid.
CONTEXT:  JSON data, line 1: 0.x1
SELECT '1.3ex100'::json;		-- ERROR
ERROR:  invalid input syntax for type json
LINE 1: SELECT '1.3ex100'::json;
               ^
DETAIL:  Token "1.3ex100" is invalid.
CONTEXT:  JSON data, line 1: 1.3ex100
-- Arrays.
SELECT '[]'::json;				-- OK
 json 
------
 []
(1 row)

SELECT '[[[[[[[[[[[[[[[[[[[[[[[[[[[[[[[[[[[[[[[[[[[[[[[[[[[[[[[[[[[[[[[[[[[[[[[[[[[[[[[[[[[[[[[[[[[[[[[[[[[[]]]]]]]]]]]]]]]]]]]]]]]]]]]]]]]]]]]]]]]]]]]]]]]]]]]]]]]]]]]]]]]]]]]]]]]]]]]]]]]]]]]]]]]]]]]]]]]]]]]]'::json;  -- OK
                                                                                                   json                                                                                                   
----------------------------------------------------------------------------------------------------------------------------------------------------------------------------------------------------------
 [[[[[[[[[[[[[[[[[[[[[[[[[[[[[[[[[[[[[[[[[[[[[[[[[[[[[[[[[[[[[[[[[[[[[[[[[[[[[[[[[[[[[[[[[[[[[[[[[[[[]]]]]]]]]]]]]]]]]]]]]]]]]]]]]]]]]]]]]]]]]]]]]]]]]]]]]]]]]]]]]]]]]]]]]]]]]]]]]]]]]]]]]]]]]]]]]]]]]]]]
(1 row)

SELECT '[1,2]'::json;			-- OK
 json  
-------
 [1,2]
(1 row)

SELECT '[1,2,]'::json;			-- ERROR, trailing comma
ERROR:  invalid input syntax for type json
LINE 1: SELECT '[1,2,]'::json;
               ^
DETAIL:  Expected JSON value, but found "]".
CONTEXT:  JSON data, line 1: [1,2,]
SELECT '[1,2'::json;			-- ERROR, no closing bracket
ERROR:  invalid input syntax for type json
LINE 1: SELECT '[1,2'::json;
               ^
DETAIL:  The input string ended unexpectedly.
CONTEXT:  JSON data, line 1: [1,2
SELECT '[1,[2]'::json;			-- ERROR, no closing bracket
ERROR:  invalid input syntax for type json
LINE 1: SELECT '[1,[2]'::json;
               ^
DETAIL:  The input string ended unexpectedly.
CONTEXT:  JSON data, line 1: [1,[2]
-- Objects.
SELECT '{}'::json;				-- OK
 json 
------
 {}
(1 row)

SELECT '{"abc"}'::json;			-- ERROR, no value
ERROR:  invalid input syntax for type json
LINE 1: SELECT '{"abc"}'::json;
               ^
DETAIL:  Expected ":", but found "}".
CONTEXT:  JSON data, line 1: {"abc"}
SELECT '{"abc":1}'::json;		-- OK
   json    
-----------
 {"abc":1}
(1 row)

SELECT '{1:"abc"}'::json;		-- ERROR, keys must be strings
ERROR:  invalid input syntax for type json
LINE 1: SELECT '{1:"abc"}'::json;
               ^
DETAIL:  Expected string or "}", but found "1".
CONTEXT:  JSON data, line 1: {1...
SELECT '{"abc",1}'::json;		-- ERROR, wrong separator
ERROR:  invalid input syntax for type json
LINE 1: SELECT '{"abc",1}'::json;
               ^
DETAIL:  Expected ":", but found ",".
CONTEXT:  JSON data, line 1: {"abc",...
SELECT '{"abc"=1}'::json;		-- ERROR, totally wrong separator
ERROR:  invalid input syntax for type json
LINE 1: SELECT '{"abc"=1}'::json;
               ^
DETAIL:  Token "=" is invalid.
CONTEXT:  JSON data, line 1: {"abc"=...
SELECT '{"abc"::1}'::json;		-- ERROR, another wrong separator
ERROR:  invalid input syntax for type json
LINE 1: SELECT '{"abc"::1}'::json;
               ^
DETAIL:  Expected JSON value, but found ":".
CONTEXT:  JSON data, line 1: {"abc"::...
SELECT '{"abc":1,"def":2,"ghi":[3,4],"hij":{"klm":5,"nop":[6]}}'::json; -- OK
                          json                           
---------------------------------------------------------
 {"abc":1,"def":2,"ghi":[3,4],"hij":{"klm":5,"nop":[6]}}
(1 row)

SELECT '{"abc":1:2}'::json;		-- ERROR, colon in wrong spot
ERROR:  invalid input syntax for type json
LINE 1: SELECT '{"abc":1:2}'::json;
               ^
DETAIL:  Expected "," or "}", but found ":".
CONTEXT:  JSON data, line 1: {"abc":1:...
SELECT '{"abc":1,3}'::json;		-- ERROR, no value
ERROR:  invalid input syntax for type json
LINE 1: SELECT '{"abc":1,3}'::json;
               ^
DETAIL:  Expected string, but found "3".
CONTEXT:  JSON data, line 1: {"abc":1,3...
-- Recursion.
SET max_stack_depth = '100kB';
SELECT repeat('[', 10000)::json;
ERROR:  stack depth limit exceeded
HINT:  Increase the configuration parameter "max_stack_depth" (currently 100kB), after ensuring the platform's stack depth limit is adequate.
SELECT repeat('{"a":', 10000)::json;
ERROR:  stack depth limit exceeded
HINT:  Increase the configuration parameter "max_stack_depth" (currently 100kB), after ensuring the platform's stack depth limit is adequate.
RESET max_stack_depth;
-- Miscellaneous stuff.
SELECT 'true'::json;			-- OK
 json 
------
 true
(1 row)

SELECT 'false'::json;			-- OK
 json  
-------
 false
(1 row)

SELECT 'null'::json;			-- OK
 json 
------
 null
(1 row)

SELECT ' true '::json;			-- OK, even with extra whitespace
  json  
--------
  true 
(1 row)

SELECT 'true false'::json;		-- ERROR, too many values
ERROR:  invalid input syntax for type json
LINE 1: SELECT 'true false'::json;
               ^
DETAIL:  Expected end of input, but found "false".
CONTEXT:  JSON data, line 1: true false
SELECT 'true, false'::json;		-- ERROR, too many values
ERROR:  invalid input syntax for type json
LINE 1: SELECT 'true, false'::json;
               ^
DETAIL:  Expected end of input, but found ",".
CONTEXT:  JSON data, line 1: true,...
SELECT 'truf'::json;			-- ERROR, not a keyword
ERROR:  invalid input syntax for type json
LINE 1: SELECT 'truf'::json;
               ^
DETAIL:  Token "truf" is invalid.
CONTEXT:  JSON data, line 1: truf
SELECT 'trues'::json;			-- ERROR, not a keyword
ERROR:  invalid input syntax for type json
LINE 1: SELECT 'trues'::json;
               ^
DETAIL:  Token "trues" is invalid.
CONTEXT:  JSON data, line 1: trues
SELECT ''::json;				-- ERROR, no value
ERROR:  invalid input syntax for type json
LINE 1: SELECT ''::json;
               ^
DETAIL:  The input string ended unexpectedly.
CONTEXT:  JSON data, line 1: 
SELECT '    '::json;			-- ERROR, no value
ERROR:  invalid input syntax for type json
LINE 1: SELECT '    '::json;
               ^
DETAIL:  The input string ended unexpectedly.
CONTEXT:  JSON data, line 1:     
--constructors
-- array_to_json
SELECT array_to_json(array(select 1 as a));
 array_to_json 
---------------
 [1]
(1 row)

SELECT array_to_json(array_agg(q),false) from (select x as b, x * 2 as c from generate_series(1,3) x) q;
                array_to_json                
---------------------------------------------
 [{"b":1,"c":2},{"b":2,"c":4},{"b":3,"c":6}]
(1 row)

SELECT array_to_json(array_agg(q),true) from (select x as b, x * 2 as c from generate_series(1,3) x) q;
  array_to_json  
-----------------
 [{"b":1,"c":2},+
  {"b":2,"c":4},+
  {"b":3,"c":6}]
(1 row)

SELECT array_to_json(array_agg(q),false)
  FROM ( SELECT $$a$$ || x AS b, y AS c,
               ARRAY[ROW(x.*,ARRAY[1,2,3]),
               ROW(y.*,ARRAY[4,5,6])] AS z
         FROM generate_series(1,2) x,
              generate_series(4,5) y) q;
                                                                                                                                 array_to_json                                                                                                                                 
-------------------------------------------------------------------------------------------------------------------------------------------------------------------------------------------------------------------------------------------------------------------------------
 [{"b":"a1","c":4,"z":[{"f1":1,"f2":[1,2,3]},{"f1":4,"f2":[4,5,6]}]},{"b":"a1","c":5,"z":[{"f1":1,"f2":[1,2,3]},{"f1":5,"f2":[4,5,6]}]},{"b":"a2","c":4,"z":[{"f1":2,"f2":[1,2,3]},{"f1":4,"f2":[4,5,6]}]},{"b":"a2","c":5,"z":[{"f1":2,"f2":[1,2,3]},{"f1":5,"f2":[4,5,6]}]}]
(1 row)

SELECT array_to_json(array_agg(x),false) from generate_series(5,10) x;
 array_to_json  
----------------
 [5,6,7,8,9,10]
(1 row)

SELECT array_to_json('{{1,5},{99,100}}'::int[]);
  array_to_json   
------------------
 [[1,5],[99,100]]
(1 row)

-- row_to_json
SELECT row_to_json(row(1,'foo'));
     row_to_json     
---------------------
 {"f1":1,"f2":"foo"}
(1 row)

SELECT row_to_json(q)
FROM (SELECT $$a$$ || x AS b,
         y AS c,
         ARRAY[ROW(x.*,ARRAY[1,2,3]),
               ROW(y.*,ARRAY[4,5,6])] AS z
      FROM generate_series(1,2) x,
           generate_series(4,5) y) q;
                            row_to_json                             
--------------------------------------------------------------------
 {"b":"a1","c":4,"z":[{"f1":1,"f2":[1,2,3]},{"f1":4,"f2":[4,5,6]}]}
 {"b":"a1","c":5,"z":[{"f1":1,"f2":[1,2,3]},{"f1":5,"f2":[4,5,6]}]}
 {"b":"a2","c":4,"z":[{"f1":2,"f2":[1,2,3]},{"f1":4,"f2":[4,5,6]}]}
 {"b":"a2","c":5,"z":[{"f1":2,"f2":[1,2,3]},{"f1":5,"f2":[4,5,6]}]}
(4 rows)

SELECT row_to_json(q,true)
FROM (SELECT $$a$$ || x AS b,
         y AS c,
         ARRAY[ROW(x.*,ARRAY[1,2,3]),
               ROW(y.*,ARRAY[4,5,6])] AS z
      FROM generate_series(1,2) x,
           generate_series(4,5) y) q;
                     row_to_json                     
-----------------------------------------------------
 {"b":"a1",                                         +
  "c":4,                                            +
  "z":[{"f1":1,"f2":[1,2,3]},{"f1":4,"f2":[4,5,6]}]}
 {"b":"a1",                                         +
  "c":5,                                            +
  "z":[{"f1":1,"f2":[1,2,3]},{"f1":5,"f2":[4,5,6]}]}
 {"b":"a2",                                         +
  "c":4,                                            +
  "z":[{"f1":2,"f2":[1,2,3]},{"f1":4,"f2":[4,5,6]}]}
 {"b":"a2",                                         +
  "c":5,                                            +
  "z":[{"f1":2,"f2":[1,2,3]},{"f1":5,"f2":[4,5,6]}]}
(4 rows)

CREATE TEMP TABLE rows AS
SELECT x, 'txt' || x as y
FROM generate_series(1,3) AS x;
SELECT row_to_json(q,true)
FROM rows q;
 row_to_json  
--------------
 {"x":1,     +
  "y":"txt1"}
 {"x":2,     +
  "y":"txt2"}
 {"x":3,     +
  "y":"txt3"}
(3 rows)

SELECT row_to_json(row((select array_agg(x) as d from generate_series(5,10) x)),false);
      row_to_json      
-----------------------
 {"f1":[5,6,7,8,9,10]}
(1 row)

-- to_json, timestamps
select to_json(timestamp '2014-05-28 12:22:35.614298');
           to_json            
------------------------------
 "2014-05-28T12:22:35.614298"
(1 row)

BEGIN;
SET LOCAL TIME ZONE 10.5;
select to_json(timestamptz '2014-05-28 12:22:35.614298-04');
              to_json               
------------------------------------
 "2014-05-29T02:52:35.614298+10:30"
(1 row)

SET LOCAL TIME ZONE -8;
select to_json(timestamptz '2014-05-28 12:22:35.614298-04');
              to_json               
------------------------------------
 "2014-05-28T08:22:35.614298-08:00"
(1 row)

COMMIT;
select to_json(date '2014-05-28');
   to_json    
--------------
 "2014-05-28"
(1 row)

select to_json(date 'Infinity');
  to_json   
------------
 "infinity"
(1 row)

select to_json(date '-Infinity');
   to_json   
-------------
 "-infinity"
(1 row)

select to_json(timestamp 'Infinity');
  to_json   
------------
 "infinity"
(1 row)

select to_json(timestamp '-Infinity');
   to_json   
-------------
 "-infinity"
(1 row)

select to_json(timestamptz 'Infinity');
  to_json   
------------
 "infinity"
(1 row)

select to_json(timestamptz '-Infinity');
   to_json   
-------------
 "-infinity"
(1 row)

--json_agg
SELECT json_agg(q)
  FROM ( SELECT $$a$$ || x AS b, y AS c,
               ARRAY[ROW(x.*,ARRAY[1,2,3]),
               ROW(y.*,ARRAY[4,5,6])] AS z
         FROM generate_series(1,2) x,
              generate_series(4,5) y) q;
                               json_agg                                
-----------------------------------------------------------------------
 [{"b":"a1","c":4,"z":[{"f1":1,"f2":[1,2,3]},{"f1":4,"f2":[4,5,6]}]}, +
  {"b":"a1","c":5,"z":[{"f1":1,"f2":[1,2,3]},{"f1":5,"f2":[4,5,6]}]}, +
  {"b":"a2","c":4,"z":[{"f1":2,"f2":[1,2,3]},{"f1":4,"f2":[4,5,6]}]}, +
  {"b":"a2","c":5,"z":[{"f1":2,"f2":[1,2,3]},{"f1":5,"f2":[4,5,6]}]}]
(1 row)

SELECT json_agg(q order by q)
  FROM rows q;
       json_agg        
-----------------------
 [{"x":1,"y":"txt1"}, +
  {"x":2,"y":"txt2"}, +
  {"x":3,"y":"txt3"}]
(1 row)

-- non-numeric output
SELECT row_to_json(q)
FROM (SELECT 'NaN'::float8 AS "float8field") q;
      row_to_json      
-----------------------
 {"float8field":"NaN"}
(1 row)

SELECT row_to_json(q)
FROM (SELECT 'Infinity'::float8 AS "float8field") q;
        row_to_json         
----------------------------
 {"float8field":"Infinity"}
(1 row)

SELECT row_to_json(q)
FROM (SELECT '-Infinity'::float8 AS "float8field") q;
         row_to_json         
-----------------------------
 {"float8field":"-Infinity"}
(1 row)

-- json input
SELECT row_to_json(q)
FROM (SELECT '{"a":1,"b": [2,3,4,"d","e","f"],"c":{"p":1,"q":2}}'::json AS "jsonfield") q;
                           row_to_json                            
------------------------------------------------------------------
 {"jsonfield":{"a":1,"b": [2,3,4,"d","e","f"],"c":{"p":1,"q":2}}}
(1 row)

-- json extraction functions
CREATE TEMP TABLE test_json (
       json_type text,
       test_json json
);
INSERT INTO test_json VALUES
('scalar','"a scalar"'),
('array','["zero", "one","two",null,"four","five", [1,2,3],{"f1":9}]'),
('object','{"field1":"val1","field2":"val2","field3":null, "field4": 4, "field5": [1,2,3], "field6": {"f1":9}}');
SELECT test_json -> 'x'
FROM test_json
WHERE json_type = 'scalar';
 ?column? 
----------
 
(1 row)

SELECT test_json -> 'x'
FROM test_json
WHERE json_type = 'array';
 ?column? 
----------
 
(1 row)

SELECT test_json -> 'x'
FROM test_json
WHERE json_type = 'object';
 ?column? 
----------
 
(1 row)

SELECT test_json->'field2'
FROM test_json
WHERE json_type = 'object';
 ?column? 
----------
 "val2"
(1 row)

SELECT test_json->>'field2'
FROM test_json
WHERE json_type = 'object';
 ?column? 
----------
 val2
(1 row)

SELECT test_json -> 2
FROM test_json
WHERE json_type = 'scalar';
 ?column? 
----------
 
(1 row)

SELECT test_json -> 2
FROM test_json
WHERE json_type = 'array';
 ?column? 
----------
 "two"
(1 row)

SELECT test_json -> 2
FROM test_json
WHERE json_type = 'object';
 ?column? 
----------
 
(1 row)

SELECT test_json->>2
FROM test_json
WHERE json_type = 'array';
 ?column? 
----------
 two
(1 row)

SELECT test_json ->> 6 FROM test_json WHERE json_type = 'array';
 ?column? 
----------
 [1,2,3]
(1 row)

SELECT test_json ->> 7 FROM test_json WHERE json_type = 'array';
 ?column? 
----------
 {"f1":9}
(1 row)

SELECT test_json ->> 'field4' FROM test_json WHERE json_type = 'object';
 ?column? 
----------
 4
(1 row)

SELECT test_json ->> 'field5' FROM test_json WHERE json_type = 'object';
 ?column? 
----------
 [1,2,3]
(1 row)

SELECT test_json ->> 'field6' FROM test_json WHERE json_type = 'object';
 ?column? 
----------
 {"f1":9}
(1 row)

SELECT json_object_keys(test_json)
FROM test_json
WHERE json_type = 'scalar';
ERROR:  cannot call json_object_keys on a scalar
SELECT json_object_keys(test_json)
FROM test_json
WHERE json_type = 'array';
ERROR:  cannot call json_object_keys on an array
SELECT json_object_keys(test_json)
FROM test_json
WHERE json_type = 'object';
 json_object_keys 
------------------
 field1
 field2
 field3
 field4
 field5
 field6
(6 rows)

-- test extending object_keys resultset - initial resultset size is 256
select count(*) from
    (select json_object_keys(json_object(array_agg(g)))
     from (select unnest(array['f'||n,n::text])as g
           from generate_series(1,300) as n) x ) y;
 count 
-------
   300
(1 row)

-- nulls
select (test_json->'field3') is null as expect_false
from test_json
where json_type = 'object';
 expect_false 
--------------
 f
(1 row)

select (test_json->>'field3') is null as expect_true
from test_json
where json_type = 'object';
 expect_true 
-------------
 t
(1 row)

select (test_json->3) is null as expect_false
from test_json
where json_type = 'array';
 expect_false 
--------------
 f
(1 row)

select (test_json->>3) is null as expect_true
from test_json
where json_type = 'array';
 expect_true 
-------------
 t
(1 row)

-- corner cases
select '{"a": [{"b": "c"}, {"b": "cc"}]}'::json -> null::text;
 ?column? 
----------
 
(1 row)

select '{"a": [{"b": "c"}, {"b": "cc"}]}'::json -> null::int;
 ?column? 
----------
 
(1 row)

select '{"a": [{"b": "c"}, {"b": "cc"}]}'::json -> 1;
 ?column? 
----------
 
(1 row)

select '{"a": [{"b": "c"}, {"b": "cc"}]}'::json -> 'z';
 ?column? 
----------
 
(1 row)

select '{"a": [{"b": "c"}, {"b": "cc"}]}'::json -> '';
 ?column? 
----------
 
(1 row)

select '[{"b": "c"}, {"b": "cc"}]'::json -> 1;
  ?column?   
-------------
 {"b": "cc"}
(1 row)

select '[{"b": "c"}, {"b": "cc"}]'::json -> 3;
 ?column? 
----------
 
(1 row)

select '[{"b": "c"}, {"b": "cc"}]'::json -> 'z';
 ?column? 
----------
 
(1 row)

select '{"a": "c", "b": null}'::json -> 'b';
 ?column? 
----------
 null
(1 row)

select '"foo"'::json -> 1;
 ?column? 
----------
 
(1 row)

select '"foo"'::json -> 'z';
 ?column? 
----------
 
(1 row)

select '{"a": [{"b": "c"}, {"b": "cc"}]}'::json ->> null::text;
 ?column? 
----------
 
(1 row)

select '{"a": [{"b": "c"}, {"b": "cc"}]}'::json ->> null::int;
 ?column? 
----------
 
(1 row)

select '{"a": [{"b": "c"}, {"b": "cc"}]}'::json ->> 1;
 ?column? 
----------
 
(1 row)

select '{"a": [{"b": "c"}, {"b": "cc"}]}'::json ->> 'z';
 ?column? 
----------
 
(1 row)

select '{"a": [{"b": "c"}, {"b": "cc"}]}'::json ->> '';
 ?column? 
----------
 
(1 row)

select '[{"b": "c"}, {"b": "cc"}]'::json ->> 1;
  ?column?   
-------------
 {"b": "cc"}
(1 row)

select '[{"b": "c"}, {"b": "cc"}]'::json ->> 3;
 ?column? 
----------
 
(1 row)

select '[{"b": "c"}, {"b": "cc"}]'::json ->> 'z';
 ?column? 
----------
 
(1 row)

select '{"a": "c", "b": null}'::json ->> 'b';
 ?column? 
----------
 
(1 row)

select '"foo"'::json ->> 1;
 ?column? 
----------
 
(1 row)

select '"foo"'::json ->> 'z';
 ?column? 
----------
 
(1 row)

-- array length
SELECT json_array_length('[1,2,3,{"f1":1,"f2":[5,6]},4]');
 json_array_length 
-------------------
                 5
(1 row)

SELECT json_array_length('[]');
 json_array_length 
-------------------
                 0
(1 row)

SELECT json_array_length('{"f1":1,"f2":[5,6]}');
ERROR:  cannot get array length of a non-array
SELECT json_array_length('4');
ERROR:  cannot get array length of a scalar
-- each
select json_each('{"f1":[1,2,3],"f2":{"f3":1},"f4":null}');
     json_each     
-------------------
 (f1,"[1,2,3]")
 (f2,"{""f3"":1}")
 (f4,null)
(3 rows)

select * from json_each('{"f1":[1,2,3],"f2":{"f3":1},"f4":null,"f5":99,"f6":"stringy"}') q;
 key |   value   
-----+-----------
 f1  | [1,2,3]
 f2  | {"f3":1}
 f4  | null
 f5  | 99
 f6  | "stringy"
(5 rows)

select json_each_text('{"f1":[1,2,3],"f2":{"f3":1},"f4":null,"f5":"null"}');
  json_each_text   
-------------------
 (f1,"[1,2,3]")
 (f2,"{""f3"":1}")
 (f4,)
 (f5,null)
(4 rows)

select * from json_each_text('{"f1":[1,2,3],"f2":{"f3":1},"f4":null,"f5":99,"f6":"stringy"}') q;
 key |  value   
-----+----------
 f1  | [1,2,3]
 f2  | {"f3":1}
 f4  | 
 f5  | 99
 f6  | stringy
(5 rows)

-- extract_path, extract_path_as_text
select json_extract_path('{"f2":{"f3":1},"f4":{"f5":99,"f6":"stringy"}}','f4','f6');
 json_extract_path 
-------------------
 "stringy"
(1 row)

select json_extract_path('{"f2":{"f3":1},"f4":{"f5":99,"f6":"stringy"}}','f2');
 json_extract_path 
-------------------
 {"f3":1}
(1 row)

select json_extract_path('{"f2":["f3",1],"f4":{"f5":99,"f6":"stringy"}}','f2',0::text);
 json_extract_path 
-------------------
 "f3"
(1 row)

select json_extract_path('{"f2":["f3",1],"f4":{"f5":99,"f6":"stringy"}}','f2',1::text);
 json_extract_path 
-------------------
 1
(1 row)

select json_extract_path_text('{"f2":{"f3":1},"f4":{"f5":99,"f6":"stringy"}}','f4','f6');
 json_extract_path_text 
------------------------
 stringy
(1 row)

select json_extract_path_text('{"f2":{"f3":1},"f4":{"f5":99,"f6":"stringy"}}','f2');
 json_extract_path_text 
------------------------
 {"f3":1}
(1 row)

select json_extract_path_text('{"f2":["f3",1],"f4":{"f5":99,"f6":"stringy"}}','f2',0::text);
 json_extract_path_text 
------------------------
 f3
(1 row)

select json_extract_path_text('{"f2":["f3",1],"f4":{"f5":99,"f6":"stringy"}}','f2',1::text);
 json_extract_path_text 
------------------------
 1
(1 row)

-- extract_path nulls
select json_extract_path('{"f2":{"f3":1},"f4":{"f5":null,"f6":"stringy"}}','f4','f5') is null as expect_false;
 expect_false 
--------------
 f
(1 row)

select json_extract_path_text('{"f2":{"f3":1},"f4":{"f5":null,"f6":"stringy"}}','f4','f5') is null as expect_true;
 expect_true 
-------------
 t
(1 row)

select json_extract_path('{"f2":{"f3":1},"f4":[0,1,2,null]}','f4','3') is null as expect_false;
 expect_false 
--------------
 f
(1 row)

select json_extract_path_text('{"f2":{"f3":1},"f4":[0,1,2,null]}','f4','3') is null as expect_true;
 expect_true 
-------------
 t
(1 row)

-- extract_path operators
select '{"f2":{"f3":1},"f4":{"f5":99,"f6":"stringy"}}'::json#>array['f4','f6'];
 ?column?  
-----------
 "stringy"
(1 row)

select '{"f2":{"f3":1},"f4":{"f5":99,"f6":"stringy"}}'::json#>array['f2'];
 ?column? 
----------
 {"f3":1}
(1 row)

select '{"f2":["f3",1],"f4":{"f5":99,"f6":"stringy"}}'::json#>array['f2','0'];
 ?column? 
----------
 "f3"
(1 row)

select '{"f2":["f3",1],"f4":{"f5":99,"f6":"stringy"}}'::json#>array['f2','1'];
 ?column? 
----------
 1
(1 row)

select '{"f2":{"f3":1},"f4":{"f5":99,"f6":"stringy"}}'::json#>>array['f4','f6'];
 ?column? 
----------
 stringy
(1 row)

select '{"f2":{"f3":1},"f4":{"f5":99,"f6":"stringy"}}'::json#>>array['f2'];
 ?column? 
----------
 {"f3":1}
(1 row)

select '{"f2":["f3",1],"f4":{"f5":99,"f6":"stringy"}}'::json#>>array['f2','0'];
 ?column? 
----------
 f3
(1 row)

select '{"f2":["f3",1],"f4":{"f5":99,"f6":"stringy"}}'::json#>>array['f2','1'];
 ?column? 
----------
 1
(1 row)

-- corner cases for same
select '{"a": {"b":{"c": "foo"}}}'::json #> '{}';
         ?column?          
---------------------------
 {"a": {"b":{"c": "foo"}}}
(1 row)

select '[1,2,3]'::json #> '{}';
 ?column? 
----------
 [1,2,3]
(1 row)

select '"foo"'::json #> '{}';
 ?column? 
----------
 "foo"
(1 row)

select '42'::json #> '{}';
 ?column? 
----------
 42
(1 row)

select 'null'::json #> '{}';
 ?column? 
----------
 null
(1 row)

select '{"a": {"b":{"c": "foo"}}}'::json #> array['a'];
      ?column?      
--------------------
 {"b":{"c": "foo"}}
(1 row)

select '{"a": {"b":{"c": "foo"}}}'::json #> array['a', null];
 ?column? 
----------
 
(1 row)

select '{"a": {"b":{"c": "foo"}}}'::json #> array['a', ''];
 ?column? 
----------
 
(1 row)

select '{"a": {"b":{"c": "foo"}}}'::json #> array['a','b'];
   ?column?   
--------------
 {"c": "foo"}
(1 row)

select '{"a": {"b":{"c": "foo"}}}'::json #> array['a','b','c'];
 ?column? 
----------
 "foo"
(1 row)

select '{"a": {"b":{"c": "foo"}}}'::json #> array['a','b','c','d'];
 ?column? 
----------
 
(1 row)

select '{"a": {"b":{"c": "foo"}}}'::json #> array['a','z','c'];
 ?column? 
----------
 
(1 row)

select '{"a": [{"b": "c"}, {"b": "cc"}]}'::json #> array['a','1','b'];
 ?column? 
----------
 "cc"
(1 row)

select '{"a": [{"b": "c"}, {"b": "cc"}]}'::json #> array['a','z','b'];
 ?column? 
----------
 
(1 row)

select '[{"b": "c"}, {"b": "cc"}]'::json #> array['1','b'];
 ?column? 
----------
 "cc"
(1 row)

select '[{"b": "c"}, {"b": "cc"}]'::json #> array['z','b'];
 ?column? 
----------
 
(1 row)

select '[{"b": "c"}, {"b": null}]'::json #> array['1','b'];
 ?column? 
----------
 null
(1 row)

select '"foo"'::json #> array['z'];
 ?column? 
----------
 
(1 row)

select '42'::json #> array['f2'];
 ?column? 
----------
 
(1 row)

select '42'::json #> array['0'];
 ?column? 
----------
 
(1 row)

select '{"a": {"b":{"c": "foo"}}}'::json #>> '{}';
         ?column?          
---------------------------
 {"a": {"b":{"c": "foo"}}}
(1 row)

select '[1,2,3]'::json #>> '{}';
 ?column? 
----------
 [1,2,3]
(1 row)

select '"foo"'::json #>> '{}';
 ?column? 
----------
 foo
(1 row)

select '42'::json #>> '{}';
 ?column? 
----------
 42
(1 row)

select 'null'::json #>> '{}';
 ?column? 
----------
 
(1 row)

select '{"a": {"b":{"c": "foo"}}}'::json #>> array['a'];
      ?column?      
--------------------
 {"b":{"c": "foo"}}
(1 row)

select '{"a": {"b":{"c": "foo"}}}'::json #>> array['a', null];
 ?column? 
----------
 
(1 row)

select '{"a": {"b":{"c": "foo"}}}'::json #>> array['a', ''];
 ?column? 
----------
 
(1 row)

select '{"a": {"b":{"c": "foo"}}}'::json #>> array['a','b'];
   ?column?   
--------------
 {"c": "foo"}
(1 row)

select '{"a": {"b":{"c": "foo"}}}'::json #>> array['a','b','c'];
 ?column? 
----------
 foo
(1 row)

select '{"a": {"b":{"c": "foo"}}}'::json #>> array['a','b','c','d'];
 ?column? 
----------
 
(1 row)

select '{"a": {"b":{"c": "foo"}}}'::json #>> array['a','z','c'];
 ?column? 
----------
 
(1 row)

select '{"a": [{"b": "c"}, {"b": "cc"}]}'::json #>> array['a','1','b'];
 ?column? 
----------
 cc
(1 row)

select '{"a": [{"b": "c"}, {"b": "cc"}]}'::json #>> array['a','z','b'];
 ?column? 
----------
 
(1 row)

select '[{"b": "c"}, {"b": "cc"}]'::json #>> array['1','b'];
 ?column? 
----------
 cc
(1 row)

select '[{"b": "c"}, {"b": "cc"}]'::json #>> array['z','b'];
 ?column? 
----------
 
(1 row)

select '[{"b": "c"}, {"b": null}]'::json #>> array['1','b'];
 ?column? 
----------
 
(1 row)

select '"foo"'::json #>> array['z'];
 ?column? 
----------
 
(1 row)

select '42'::json #>> array['f2'];
 ?column? 
----------
 
(1 row)

select '42'::json #>> array['0'];
 ?column? 
----------
 
(1 row)

-- array_elements
select json_array_elements('[1,true,[1,[2,3]],null,{"f1":1,"f2":[7,8,9]},false,"stringy"]');
  json_array_elements  
-----------------------
 1
 true
 [1,[2,3]]
 null
 {"f1":1,"f2":[7,8,9]}
 false
 "stringy"
(7 rows)

select * from json_array_elements('[1,true,[1,[2,3]],null,{"f1":1,"f2":[7,8,9]},false,"stringy"]') q;
         value         
-----------------------
 1
 true
 [1,[2,3]]
 null
 {"f1":1,"f2":[7,8,9]}
 false
 "stringy"
(7 rows)

select json_array_elements_text('[1,true,[1,[2,3]],null,{"f1":1,"f2":[7,8,9]},false,"stringy"]');
 json_array_elements_text 
--------------------------
 1
 true
 [1,[2,3]]
 
 {"f1":1,"f2":[7,8,9]}
 false
 stringy
(7 rows)

select * from json_array_elements_text('[1,true,[1,[2,3]],null,{"f1":1,"f2":[7,8,9]},false,"stringy"]') q;
         value         
-----------------------
 1
 true
 [1,[2,3]]
 
 {"f1":1,"f2":[7,8,9]}
 false
 stringy
(7 rows)

-- populate_record
create type jpop as (a text, b int, c timestamp);
select * from json_populate_record(null::jpop,'{"a":"blurfl","x":43.2}') q;
   a    | b | c 
--------+---+---
 blurfl |   | 
(1 row)

select * from json_populate_record(row('x',3,'2012-12-31 15:30:56')::jpop,'{"a":"blurfl","x":43.2}') q;
   a    | b |            c             
--------+---+--------------------------
 blurfl | 3 | Mon Dec 31 15:30:56 2012
(1 row)

select * from json_populate_record(null::jpop,'{"a":"blurfl","x":43.2}') q;
   a    | b | c 
--------+---+---
 blurfl |   | 
(1 row)

select * from json_populate_record(row('x',3,'2012-12-31 15:30:56')::jpop,'{"a":"blurfl","x":43.2}') q;
   a    | b |            c             
--------+---+--------------------------
 blurfl | 3 | Mon Dec 31 15:30:56 2012
(1 row)

select * from json_populate_record(null::jpop,'{"a":[100,200,false],"x":43.2}') q;
        a        | b | c 
-----------------+---+---
 [100,200,false] |   | 
(1 row)

select * from json_populate_record(row('x',3,'2012-12-31 15:30:56')::jpop,'{"a":[100,200,false],"x":43.2}') q;
        a        | b |            c             
-----------------+---+--------------------------
 [100,200,false] | 3 | Mon Dec 31 15:30:56 2012
(1 row)

select * from json_populate_record(row('x',3,'2012-12-31 15:30:56')::jpop,'{"c":[100,200,false],"x":43.2}') q;
ERROR:  invalid input syntax for type timestamp: "[100,200,false]"
-- populate_recordset
select * from json_populate_recordset(null::jpop,'[{"a":"blurfl","x":43.2},{"b":3,"c":"2012-01-20 10:42:53"}]') q;
   a    | b |            c             
--------+---+--------------------------
 blurfl |   | 
        | 3 | Fri Jan 20 10:42:53 2012
(2 rows)

select * from json_populate_recordset(row('def',99,null)::jpop,'[{"a":"blurfl","x":43.2},{"b":3,"c":"2012-01-20 10:42:53"}]') q;
   a    | b  |            c             
--------+----+--------------------------
 blurfl | 99 | 
 def    |  3 | Fri Jan 20 10:42:53 2012
(2 rows)

select * from json_populate_recordset(null::jpop,'[{"a":"blurfl","x":43.2},{"b":3,"c":"2012-01-20 10:42:53"}]') q;
   a    | b |            c             
--------+---+--------------------------
 blurfl |   | 
        | 3 | Fri Jan 20 10:42:53 2012
(2 rows)

select * from json_populate_recordset(row('def',99,null)::jpop,'[{"a":"blurfl","x":43.2},{"b":3,"c":"2012-01-20 10:42:53"}]') q;
   a    | b  |            c             
--------+----+--------------------------
 blurfl | 99 | 
 def    |  3 | Fri Jan 20 10:42:53 2012
(2 rows)

select * from json_populate_recordset(row('def',99,null)::jpop,'[{"a":[100,200,300],"x":43.2},{"a":{"z":true},"b":3,"c":"2012-01-20 10:42:53"}]') q;
       a       | b  |            c             
---------------+----+--------------------------
 [100,200,300] | 99 | 
 {"z":true}    |  3 | Fri Jan 20 10:42:53 2012
(2 rows)

select * from json_populate_recordset(row('def',99,null)::jpop,'[{"c":[100,200,300],"x":43.2},{"a":{"z":true},"b":3,"c":"2012-01-20 10:42:53"}]') q;
ERROR:  invalid input syntax for type timestamp: "[100,200,300]"
create type jpop2 as (a int, b json, c int, d int);
select * from json_populate_recordset(null::jpop2, '[{"a":2,"c":3,"b":{"z":4},"d":6}]') q;
 a |    b    | c | d 
---+---------+---+---
 2 | {"z":4} | 3 | 6
(1 row)

select * from json_populate_recordset(null::jpop,'[{"a":"blurfl","x":43.2},{"b":3,"c":"2012-01-20 10:42:53"}]') q;
   a    | b |            c             
--------+---+--------------------------
 blurfl |   | 
        | 3 | Fri Jan 20 10:42:53 2012
(2 rows)

select * from json_populate_recordset(row('def',99,null)::jpop,'[{"a":"blurfl","x":43.2},{"b":3,"c":"2012-01-20 10:42:53"}]') q;
   a    | b  |            c             
--------+----+--------------------------
 blurfl | 99 | 
 def    |  3 | Fri Jan 20 10:42:53 2012
(2 rows)

select * from json_populate_recordset(row('def',99,null)::jpop,'[{"a":[100,200,300],"x":43.2},{"a":{"z":true},"b":3,"c":"2012-01-20 10:42:53"}]') q;
       a       | b  |            c             
---------------+----+--------------------------
 [100,200,300] | 99 | 
 {"z":true}    |  3 | Fri Jan 20 10:42:53 2012
(2 rows)

-- negative cases where the wrong record type is supplied
select * from json_populate_recordset(row(0::int),'[{"a":"1","b":"2"},{"a":"3"}]') q (a text, b text);
ERROR:  function return row and query-specified return row do not match
DETAIL:  Returned row contains 1 attribute, but query expects 2.
select * from json_populate_recordset(row(0::int,0::int),'[{"a":"1","b":"2"},{"a":"3"}]') q (a text, b text);
ERROR:  function return row and query-specified return row do not match
DETAIL:  Returned type integer at ordinal position 1, but query expects text.
select * from json_populate_recordset(row(0::int,0::int,0::int),'[{"a":"1","b":"2"},{"a":"3"}]') q (a text, b text);
ERROR:  function return row and query-specified return row do not match
DETAIL:  Returned row contains 3 attributes, but query expects 2.
select * from json_populate_recordset(row(1000000000::int,50::int),'[{"b":"2"},{"a":"3"}]') q (a text, b text);
ERROR:  function return row and query-specified return row do not match
DETAIL:  Returned type integer at ordinal position 1, but query expects text.
--json_typeof() function
select value, json_typeof(value)
  from (values (json '123.4'),
               (json '-1'),
               (json '"foo"'),
               (json 'true'),
               (json 'false'),
               (json 'null'),
               (json '[1, 2, 3]'),
               (json '[]'),
               (json '{"x":"foo", "y":123}'),
               (json '{}'),
               (NULL::json))
      as data(value);
        value         | json_typeof 
----------------------+-------------
 123.4                | number
 -1                   | number
 "foo"                | string
 true                 | boolean
 false                | boolean
 null                 | null
 [1, 2, 3]            | array
 []                   | array
 {"x":"foo", "y":123} | object
 {}                   | object
                      | 
(11 rows)

-- json_build_array, json_build_object, json_object_agg
SELECT json_build_array('a',1,'b',1.2,'c',true,'d',null,'e',json '{"x": 3, "y": [1,2,3]}');
                           json_build_array                            
-----------------------------------------------------------------------
 ["a", 1, "b", 1.2, "c", true, "d", null, "e", {"x": 3, "y": [1,2,3]}]
(1 row)

SELECT json_build_array('a', NULL); -- ok
 json_build_array 
------------------
 ["a", null]
(1 row)

SELECT json_build_array(VARIADIC NULL::text[]); -- ok
 json_build_array 
------------------
 
(1 row)

SELECT json_build_array(VARIADIC '{}'::text[]); -- ok
 json_build_array 
------------------
 []
(1 row)

SELECT json_build_array(VARIADIC '{a,b,c}'::text[]); -- ok
 json_build_array 
------------------
 ["a", "b", "c"]
(1 row)

SELECT json_build_array(VARIADIC ARRAY['a', NULL]::text[]); -- ok
 json_build_array 
------------------
 ["a", null]
(1 row)

SELECT json_build_array(VARIADIC '{1,2,3,4}'::text[]); -- ok
   json_build_array   
----------------------
 ["1", "2", "3", "4"]
(1 row)

SELECT json_build_array(VARIADIC '{1,2,3,4}'::int[]); -- ok
 json_build_array 
------------------
 [1, 2, 3, 4]
(1 row)

SELECT json_build_array(VARIADIC '{{1,4},{2,5},{3,6}}'::int[][]); -- ok
  json_build_array  
--------------------
 [1, 4, 2, 5, 3, 6]
(1 row)

SELECT json_build_object('a',1,'b',1.2,'c',true,'d',null,'e',json '{"x": 3, "y": [1,2,3]}');
                             json_build_object                              
----------------------------------------------------------------------------
 {"a" : 1, "b" : 1.2, "c" : true, "d" : null, "e" : {"x": 3, "y": [1,2,3]}}
(1 row)

SELECT json_build_object(
       'a', json_build_object('b',false,'c',99),
       'd', json_build_object('e',array[9,8,7]::int[],
           'f', (select row_to_json(r) from ( select relkind, oid::regclass as name from pg_class where relname = 'pg_class') r)));
                                        json_build_object                                        
-------------------------------------------------------------------------------------------------
 {"a" : {"b" : false, "c" : 99}, "d" : {"e" : [9,8,7], "f" : {"relkind":"r","name":"pg_class"}}}
(1 row)

SELECT json_build_object('{a,b,c}'::text[]); -- error
ERROR:  argument list must have even number of elements
HINT:  The arguments of json_build_object() must consist of alternating keys and values.
SELECT json_build_object('{a,b,c}'::text[], '{d,e,f}'::text[]); -- error, key cannot be array
ERROR:  key value must be scalar, not array, composite, or json
SELECT json_build_object('a', 'b', 'c'); -- error
ERROR:  argument list must have even number of elements
HINT:  The arguments of json_build_object() must consist of alternating keys and values.
SELECT json_build_object(NULL, 'a'); -- error, key cannot be NULL
ERROR:  argument 1 cannot be null
HINT:  Object keys should be text.
SELECT json_build_object('a', NULL); -- ok
 json_build_object 
-------------------
 {"a" : null}
(1 row)

SELECT json_build_object(VARIADIC NULL::text[]); -- ok
 json_build_object 
-------------------
 
(1 row)

SELECT json_build_object(VARIADIC '{}'::text[]); -- ok
 json_build_object 
-------------------
 {}
(1 row)

SELECT json_build_object(VARIADIC '{a,b,c}'::text[]); -- error
ERROR:  argument list must have even number of elements
HINT:  The arguments of json_build_object() must consist of alternating keys and values.
SELECT json_build_object(VARIADIC ARRAY['a', NULL]::text[]); -- ok
 json_build_object 
-------------------
 {"a" : null}
(1 row)

SELECT json_build_object(VARIADIC ARRAY[NULL, 'a']::text[]); -- error, key cannot be NULL
ERROR:  argument 1 cannot be null
HINT:  Object keys should be text.
SELECT json_build_object(VARIADIC '{1,2,3,4}'::text[]); -- ok
   json_build_object    
------------------------
 {"1" : "2", "3" : "4"}
(1 row)

SELECT json_build_object(VARIADIC '{1,2,3,4}'::int[]); -- ok
 json_build_object  
--------------------
 {"1" : 2, "3" : 4}
(1 row)

SELECT json_build_object(VARIADIC '{{1,4},{2,5},{3,6}}'::int[][]); -- ok
      json_build_object      
-----------------------------
 {"1" : 4, "2" : 5, "3" : 6}
(1 row)

-- empty objects/arrays
SELECT json_build_array();
 json_build_array 
------------------
 []
(1 row)

SELECT json_build_object();
 json_build_object 
-------------------
 {}
(1 row)

-- make sure keys are quoted
SELECT json_build_object(1,2);
 json_build_object 
-------------------
 {"1" : 2}
(1 row)

-- keys must be scalar and not null
SELECT json_build_object(null,2);
ERROR:  argument 1 cannot be null
HINT:  Object keys should be text.
SELECT json_build_object(r,2) FROM (SELECT 1 AS a, 2 AS b) r;
ERROR:  key value must be scalar, not array, composite, or json
SELECT json_build_object(json '{"a":1,"b":2}', 3);
ERROR:  key value must be scalar, not array, composite, or json
SELECT json_build_object('{1,2,3}'::int[], 3);
ERROR:  key value must be scalar, not array, composite, or json
CREATE TEMP TABLE foo (serial_num int, name text, type text);
INSERT INTO foo VALUES (847001,'t15','GE1043');
INSERT INTO foo VALUES (847002,'t16','GE1043');
INSERT INTO foo VALUES (847003,'sub-alpha','GESS90');
SELECT json_build_object('turbines',json_object_agg(serial_num,json_build_object('name',name,'type',type) order by serial_num))
FROM foo;
                                                                            json_build_object                                                                            
-------------------------------------------------------------------------------------------------------------------------------------------------------------------------
 {"turbines" : { "847001" : {"name" : "t15", "type" : "GE1043"}, "847002" : {"name" : "t16", "type" : "GE1043"}, "847003" : {"name" : "sub-alpha", "type" : "GESS90"} }}
(1 row)

-- json_object
-- one dimension
SELECT json_object('{a,1,b,2,3,NULL,"d e f","a b c"}');
                      json_object                      
-------------------------------------------------------
 {"a" : "1", "b" : "2", "3" : null, "d e f" : "a b c"}
(1 row)

-- same but with two dimensions
SELECT json_object('{{a,1},{b,2},{3,NULL},{"d e f","a b c"}}');
                      json_object                      
-------------------------------------------------------
 {"a" : "1", "b" : "2", "3" : null, "d e f" : "a b c"}
(1 row)

-- odd number error
SELECT json_object('{a,b,c}');
ERROR:  array must have even number of elements
-- one column error
SELECT json_object('{{a},{b}}');
ERROR:  array must have two columns
-- too many columns error
SELECT json_object('{{a,b,c},{b,c,d}}');
ERROR:  array must have two columns
-- too many dimensions error
SELECT json_object('{{{a,b},{c,d}},{{b,c},{d,e}}}');
ERROR:  wrong number of array subscripts
--two argument form of json_object
select json_object('{a,b,c,"d e f"}','{1,2,3,"a b c"}');
                     json_object                      
------------------------------------------------------
 {"a" : "1", "b" : "2", "c" : "3", "d e f" : "a b c"}
(1 row)

-- too many dimensions
SELECT json_object('{{a,1},{b,2},{3,NULL},{"d e f","a b c"}}', '{{a,1},{b,2},{3,NULL},{"d e f","a b c"}}');
ERROR:  wrong number of array subscripts
-- mismatched dimensions
select json_object('{a,b,c,"d e f",g}','{1,2,3,"a b c"}');
ERROR:  mismatched array dimensions
select json_object('{a,b,c,"d e f"}','{1,2,3,"a b c",g}');
ERROR:  mismatched array dimensions
-- null key error
select json_object('{a,b,NULL,"d e f"}','{1,2,3,"a b c"}');
ERROR:  null value not allowed for object key
-- empty key is allowed
select json_object('{a,b,"","d e f"}','{1,2,3,"a b c"}');
                     json_object                     
-----------------------------------------------------
 {"a" : "1", "b" : "2", "" : "3", "d e f" : "a b c"}
(1 row)

-- json_to_record and json_to_recordset
select * from json_to_record('{"a":1,"b":"foo","c":"bar"}')
    as x(a int, b text, d text);
 a |  b  | d 
---+-----+---
 1 | foo | 
(1 row)

select * from json_to_recordset('[{"a":1,"b":"foo","d":false},{"a":2,"b":"bar","c":true}]')
    as x(a int, b text, c boolean);
 a |  b  | c 
---+-----+---
 1 | foo | 
 2 | bar | t
(2 rows)

<<<<<<< HEAD
-- checking proisstrict settings
select '[{"a":1}]'::json->0->'b';
 ?column? 
----------
 
(1 row)

select '[{"a":1}]'::json->1;
 ?column? 
----------
 
(1 row)

select '[{"a":1}]'::json->1->'a';
 ?column? 
----------
 
=======
select * from json_to_recordset('[{"a":1,"b":{"d":"foo"},"c":true},{"a":2,"c":false,"b":{"d":"bar"}}]')
    as x(a int, b json, c boolean);
 a |      b      | c 
---+-------------+---
 1 | {"d":"foo"} | t
 2 | {"d":"bar"} | f
(2 rows)

select *, c is null as c_is_null
from json_to_record('{"a":1, "b":{"c":16, "d":2}, "x":8}'::json)
    as t(a int, b json, c text, x int);
 a |        b        | c | x | c_is_null 
---+-----------------+---+---+-----------
 1 | {"c":16, "d":2} |   | 8 | t
(1 row)

select *, c is null as c_is_null
from json_to_recordset('[{"a":1, "b":{"c":16, "d":2}, "x":8}]'::json)
    as t(a int, b json, c text, x int);
 a |        b        | c | x | c_is_null 
---+-----------------+---+---+-----------
 1 | {"c":16, "d":2} |   | 8 | t
>>>>>>> 4f0bf335
(1 row)
<|MERGE_RESOLUTION|>--- conflicted
+++ resolved
@@ -1664,7 +1664,6 @@
  2 | bar | t
 (2 rows)
 
-<<<<<<< HEAD
 -- checking proisstrict settings
 select '[{"a":1}]'::json->0->'b';
  ?column? 
@@ -1682,7 +1681,8 @@
  ?column? 
 ----------
  
-=======
+(1 row)
+
 select * from json_to_recordset('[{"a":1,"b":{"d":"foo"},"c":true},{"a":2,"c":false,"b":{"d":"bar"}}]')
     as x(a int, b json, c boolean);
  a |      b      | c 
@@ -1705,5 +1705,4 @@
  a |        b        | c | x | c_is_null 
 ---+-----------------+---+---+-----------
  1 | {"c":16, "d":2} |   | 8 | t
->>>>>>> 4f0bf335
-(1 row)
+(1 row)
