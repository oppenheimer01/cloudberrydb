--
-- Tests for common table expressions (WITH query, ... SELECT ...)
--
-- Basic WITH
WITH q1(x,y) AS (SELECT 1,2)
SELECT * FROM q1, q1 AS q2;
 x | y | x | y 
---+---+---+---
 1 | 2 | 1 | 2
(1 row)

-- Multiple uses are evaluated only once
SELECT count(*) FROM (
  WITH q1(x) AS (SELECT random() FROM generate_series(1, 5))
    SELECT * FROM q1
  UNION
    SELECT * FROM q1
) ss;
 count 
-------
     5
(1 row)

-- WITH RECURSIVE
-- sum of 1..100
WITH RECURSIVE t(n) AS (
    VALUES (1)
UNION ALL
    SELECT n+1 FROM t WHERE n < 100
)
SELECT sum(n) FROM t;
 sum  
------
 5050
(1 row)

WITH RECURSIVE t(n) AS (
    SELECT (VALUES(1))
UNION ALL
    SELECT n+1 FROM t WHERE n < 5
)
SELECT * FROM t;
 n 
---
 1
 2
 3
 4
 5
(5 rows)

-- UNION DISTINCT requires hashable type
WITH RECURSIVE t(n) AS (
    VALUES (1::money)
UNION
    SELECT n+1::money FROM t WHERE n < 100::money
)
SELECT sum(n) FROM t;
ERROR:  could not implement recursive UNION
DETAIL:  All column datatypes must be hashable.
-- recursive view
CREATE RECURSIVE VIEW nums (n) AS
    VALUES (1)
UNION ALL
    SELECT n+1 FROM nums WHERE n < 5;
SELECT * FROM nums;
 n 
---
 1
 2
 3
 4
 5
(5 rows)

CREATE OR REPLACE RECURSIVE VIEW nums (n) AS
    VALUES (1)
UNION ALL
    SELECT n+1 FROM nums WHERE n < 6;
SELECT * FROM nums;
 n 
---
 1
 2
 3
 4
 5
 6
(6 rows)

-- This is an infinite loop with UNION ALL, but not with UNION
WITH RECURSIVE t(n) AS (
    SELECT 1
UNION
    SELECT 10-n FROM t)
SELECT * FROM t;
 n 
---
 1
 9
(2 rows)

-- This'd be an infinite loop, but outside query reads only as much as needed
WITH RECURSIVE t(n) AS (
    VALUES (1)
UNION ALL
    SELECT n+1 FROM t)
SELECT * FROM t LIMIT 10;
 n  
----
  1
  2
  3
  4
  5
  6
  7
  8
  9
 10
(10 rows)

-- UNION case should have same property
WITH RECURSIVE t(n) AS (
    SELECT 1
UNION
    SELECT n+1 FROM t)
SELECT * FROM t LIMIT 10;
 n  
----
  1
  2
  3
  4
  5
  6
  7
  8
  9
 10
(10 rows)

-- Test behavior with an unknown-type literal in the WITH
WITH q AS (SELECT 'foo' AS x)
SELECT x, pg_typeof(x) FROM q;
  x  | pg_typeof 
-----+-----------
 foo | text
(1 row)

WITH RECURSIVE t(n) AS (
    SELECT 'foo'
UNION ALL
    SELECT n || ' bar' FROM t WHERE length(n) < 20
)
SELECT n, pg_typeof(n) FROM t;
            n            | pg_typeof 
-------------------------+-----------
 foo                     | text
 foo bar                 | text
 foo bar bar             | text
 foo bar bar bar         | text
 foo bar bar bar bar     | text
 foo bar bar bar bar bar | text
(6 rows)

-- In a perfect world, this would work and resolve the literal as int ...
-- but for now, we have to be content with resolving to text too soon.
WITH RECURSIVE t(n) AS (
    SELECT '7'
UNION ALL
    SELECT n+1 FROM t WHERE n < 10
)
SELECT n, pg_typeof(n) FROM t;
ERROR:  operator does not exist: text + integer
LINE 4:     SELECT n+1 FROM t WHERE n < 10
                    ^
HINT:  No operator matches the given name and argument types. You might need to add explicit type casts.
-- Deeply nested WITH caused a list-munging problem in v13
-- Detection of cross-references and self-references
WITH RECURSIVE w1(c1) AS
 (WITH w2(c2) AS
  (WITH w3(c3) AS
   (WITH w4(c4) AS
    (WITH w5(c5) AS
     (WITH RECURSIVE w6(c6) AS
      (WITH w6(c6) AS
       (WITH w8(c8) AS
        (SELECT 1)
        SELECT * FROM w8)
       SELECT * FROM w6)
      SELECT * FROM w6)
     SELECT * FROM w5)
    SELECT * FROM w4)
   SELECT * FROM w3)
  SELECT * FROM w2)
SELECT * FROM w1;
 c1 
----
  1
(1 row)

-- Detection of invalid self-references
WITH RECURSIVE outermost(x) AS (
 SELECT 1
 UNION (WITH innermost1 AS (
  SELECT 2
  UNION (WITH innermost2 AS (
   SELECT 3
   UNION (WITH innermost3 AS (
    SELECT 4
    UNION (WITH innermost4 AS (
     SELECT 5
     UNION (WITH innermost5 AS (
      SELECT 6
      UNION (WITH innermost6 AS
       (SELECT 7)
       SELECT * FROM innermost6))
      SELECT * FROM innermost5))
     SELECT * FROM innermost4))
    SELECT * FROM innermost3))
   SELECT * FROM innermost2))
  SELECT * FROM outermost
  UNION SELECT * FROM innermost1)
 )
 SELECT * FROM outermost ORDER BY 1;
 x 
---
 1
 2
 3
 4
 5
 6
 7
(7 rows)

--
-- Some examples with a tree
--
-- department structure represented here is as follows:
--
-- ROOT-+->A-+->B-+->C
--      |         |
--      |         +->D-+->F
--      +->E-+->G
CREATE TEMP TABLE department (
	id INTEGER PRIMARY KEY,  -- department ID
	parent_department INTEGER REFERENCES department, -- upper department ID
	name TEXT -- department name
);
INSERT INTO department VALUES (0, NULL, 'ROOT');
INSERT INTO department VALUES (1, 0, 'A');
INSERT INTO department VALUES (2, 1, 'B');
INSERT INTO department VALUES (3, 2, 'C');
INSERT INTO department VALUES (4, 2, 'D');
INSERT INTO department VALUES (5, 0, 'E');
INSERT INTO department VALUES (6, 4, 'F');
INSERT INTO department VALUES (7, 5, 'G');
-- GPDB: Some of the queries below will return non-deterministic results
-- because of moving rows across segments. This table is the same, except that
-- all the rows reside on a single segment, so that you get consistent results.
CREATE TEMP TABLE department_oneseg AS SELECT 1 AS distkey, * FROM department DISTRIBUTED BY (distkey);
-- extract all departments under 'A'. Result should be A, B, C, D and F
WITH RECURSIVE subdepartment AS
(
	-- non recursive term
	SELECT name as root_name, * FROM department WHERE name = 'A'
	UNION ALL
	-- recursive term
	SELECT sd.root_name, d.* FROM department AS d, subdepartment AS sd
		WHERE d.parent_department = sd.id
)
SELECT * FROM subdepartment ORDER BY name;
 root_name | id | parent_department | name 
-----------+----+-------------------+------
 A         |  1 |                 0 | A
 A         |  2 |                 1 | B
 A         |  3 |                 2 | C
 A         |  4 |                 2 | D
 A         |  6 |                 4 | F
(5 rows)

-- extract all departments under 'A' with "level" number
WITH RECURSIVE subdepartment(level, id, parent_department, name) AS
(
	-- non recursive term
	SELECT 1, * FROM department WHERE name = 'A'
	UNION ALL
	-- recursive term
	SELECT sd.level + 1, d.* FROM department AS d, subdepartment AS sd
		WHERE d.parent_department = sd.id
)
SELECT * FROM subdepartment ORDER BY name;
 level | id | parent_department | name 
-------+----+-------------------+------
     1 |  1 |                 0 | A
     2 |  2 |                 1 | B
     3 |  3 |                 2 | C
     3 |  4 |                 2 | D
     4 |  6 |                 4 | F
(5 rows)

-- extract all departments under 'A' with "level" number.
-- Only shows level 2 or more
WITH RECURSIVE subdepartment(level, id, parent_department, name) AS
(
	-- non recursive term
	SELECT 1, * FROM department WHERE name = 'A'
	UNION ALL
	-- recursive term
	SELECT sd.level + 1, d.* FROM department AS d, subdepartment AS sd
		WHERE d.parent_department = sd.id
)
SELECT * FROM subdepartment WHERE level >= 2 ORDER BY name;
 level | id | parent_department | name 
-------+----+-------------------+------
     2 |  2 |                 1 | B
     3 |  3 |                 2 | C
     3 |  4 |                 2 | D
     4 |  6 |                 4 | F
(4 rows)

-- "RECURSIVE" is ignored if the query has no self-reference
WITH RECURSIVE subdepartment AS
(
	-- note lack of recursive UNION structure
	SELECT * FROM department WHERE name = 'A'
)
SELECT * FROM subdepartment ORDER BY name;
 id | parent_department | name 
----+-------------------+------
  1 |                 0 | A
(1 row)

-- inside subqueries
SELECT count(*) FROM (
    WITH RECURSIVE t(n) AS (
        SELECT 1 UNION ALL SELECT n + 1 FROM t WHERE n < 500
    )
    SELECT * FROM t) AS t WHERE n < (
        SELECT count(*) FROM (
            WITH RECURSIVE t(n) AS (
                   SELECT 1 UNION ALL SELECT n + 1 FROM t WHERE n < 100
                )
            SELECT * FROM t WHERE n < 50000
         ) AS t WHERE n < 100);
 count 
-------
    98
(1 row)

-- use same CTE twice at different subquery levels
WITH q1(x,y) AS (
    SELECT hundred, sum(ten) FROM tenk1 GROUP BY hundred
  )
SELECT count(*) FROM q1 WHERE y > (SELECT sum(y)/100 FROM q1 qsub);
 count 
-------
    50
(1 row)

-- via a VIEW
CREATE TEMPORARY VIEW vsubdepartment AS
	WITH RECURSIVE subdepartment AS
	(
		 -- non recursive term
		SELECT * FROM department WHERE name = 'A'
		UNION ALL
		-- recursive term
		SELECT d.* FROM department AS d, subdepartment AS sd
			WHERE d.parent_department = sd.id
	)
	SELECT * FROM subdepartment;
SELECT * FROM vsubdepartment ORDER BY name;
 id | parent_department | name 
----+-------------------+------
  1 |                 0 | A
  2 |                 1 | B
  3 |                 2 | C
  4 |                 2 | D
  6 |                 4 | F
(5 rows)

-- Check reverse listing
SELECT pg_get_viewdef('vsubdepartment'::regclass);
                pg_get_viewdef                 
-----------------------------------------------
  WITH RECURSIVE subdepartment AS (           +
          SELECT department.id,               +
             department.parent_department,    +
             department.name                  +
            FROM department                   +
           WHERE (department.name = 'A'::text)+
         UNION ALL                            +
          SELECT d.id,                        +
             d.parent_department,             +
             d.name                           +
            FROM department d,                +
             subdepartment sd                 +
           WHERE (d.parent_department = sd.id)+
         )                                    +
  SELECT subdepartment.id,                    +
     subdepartment.parent_department,         +
     subdepartment.name                       +
    FROM subdepartment;
(1 row)

SELECT pg_get_viewdef('vsubdepartment'::regclass, true);
               pg_get_viewdef                
---------------------------------------------
  WITH RECURSIVE subdepartment AS (         +
          SELECT department.id,             +
             department.parent_department,  +
             department.name                +
            FROM department                 +
           WHERE department.name = 'A'::text+
         UNION ALL                          +
          SELECT d.id,                      +
             d.parent_department,           +
             d.name                         +
            FROM department d,              +
             subdepartment sd               +
           WHERE d.parent_department = sd.id+
         )                                  +
  SELECT subdepartment.id,                  +
     subdepartment.parent_department,       +
     subdepartment.name                     +
    FROM subdepartment;
(1 row)

-- Another reverse-listing example
CREATE VIEW sums_1_100 AS
WITH RECURSIVE t(n) AS (
    VALUES (1)
UNION ALL
    SELECT n+1 FROM t WHERE n < 100
)
SELECT sum(n) FROM t;
\d+ sums_1_100
                         View "public.sums_1_100"
 Column |  Type  | Collation | Nullable | Default | Storage | Description 
--------+--------+-----------+----------+---------+---------+-------------
 sum    | bigint |           |          |         | plain   | 
View definition:
 WITH RECURSIVE t(n) AS (
         VALUES (1)
        UNION ALL
         SELECT t_1.n + 1
           FROM t t_1
          WHERE t_1.n < 100
        )
 SELECT sum(t.n) AS sum
   FROM t;

-- corner case in which sub-WITH gets initialized first
with recursive q as (
      select * from department_oneseg
    union all
      (with x as (select * from q)
       select * from x)
    )
select id, parent_department, name from q limit 24;
 id | parent_department | name 
----+-------------------+------
  0 |                   | ROOT
  1 |                 0 | A
  2 |                 1 | B
  3 |                 2 | C
  4 |                 2 | D
  5 |                 0 | E
  6 |                 4 | F
  7 |                 5 | G
  0 |                   | ROOT
  1 |                 0 | A
  2 |                 1 | B
  3 |                 2 | C
  4 |                 2 | D
  5 |                 0 | E
  6 |                 4 | F
  7 |                 5 | G
  0 |                   | ROOT
  1 |                 0 | A
  2 |                 1 | B
  3 |                 2 | C
  4 |                 2 | D
  5 |                 0 | E
  6 |                 4 | F
  7 |                 5 | G
(24 rows)

with recursive q as (
      select * from department_oneseg
    union all
      (with recursive x as (
           select * from department_oneseg
         union all
           (select * from q union all select * from x)
        )
       select * from x)
    )
select id, parent_department, name from q limit 32;
 id | parent_department | name 
----+-------------------+------
  0 |                   | ROOT
  1 |                 0 | A
  2 |                 1 | B
  3 |                 2 | C
  4 |                 2 | D
  5 |                 0 | E
  6 |                 4 | F
  7 |                 5 | G
  0 |                   | ROOT
  1 |                 0 | A
  2 |                 1 | B
  3 |                 2 | C
  4 |                 2 | D
  5 |                 0 | E
  6 |                 4 | F
  7 |                 5 | G
  0 |                   | ROOT
  1 |                 0 | A
  2 |                 1 | B
  3 |                 2 | C
  4 |                 2 | D
  5 |                 0 | E
  6 |                 4 | F
  7 |                 5 | G
  0 |                   | ROOT
  1 |                 0 | A
  2 |                 1 | B
  3 |                 2 | C
  4 |                 2 | D
  5 |                 0 | E
  6 |                 4 | F
  7 |                 5 | G
(32 rows)

-- recursive term has sub-UNION
WITH RECURSIVE t(i,j) AS (
	VALUES (1,2)
	UNION ALL
	SELECT t2.i, t.j+1 FROM
		(SELECT 2 AS i UNION ALL SELECT 3 AS i) AS t2
		JOIN t ON (t2.i = t.i+1))
	SELECT * FROM t;
 i | j 
---+---
 1 | 2
 2 | 3
 3 | 4
(3 rows)

--
-- different tree example
--
CREATE TEMPORARY TABLE tree(
    id INTEGER PRIMARY KEY,
    parent_id INTEGER REFERENCES tree(id)
);
INSERT INTO tree
VALUES (1, NULL), (2, 1), (3,1), (4,2), (5,2), (6,2), (7,3), (8,3),
       (9,4), (10,4), (11,7), (12,7), (13,7), (14, 9), (15,11), (16,11);
--
-- get all paths from "second level" nodes to leaf nodes
--
WITH RECURSIVE t(id, path) AS (
    VALUES(1,ARRAY[]::integer[])
UNION ALL
    SELECT tree.id, t.path || tree.id
    FROM tree JOIN t ON (tree.parent_id = t.id)
)
SELECT t1.*, t2.* FROM t AS t1 JOIN t AS t2 ON
	(t1.path[1] = t2.path[1] AND
	array_upper(t1.path,1) = 1 AND
	array_upper(t2.path,1) > 1)
	ORDER BY t1.id, t2.id;
 id | path | id |    path     
----+------+----+-------------
  2 | {2}  |  4 | {2,4}
  2 | {2}  |  5 | {2,5}
  2 | {2}  |  6 | {2,6}
  2 | {2}  |  9 | {2,4,9}
  2 | {2}  | 10 | {2,4,10}
  2 | {2}  | 14 | {2,4,9,14}
  3 | {3}  |  7 | {3,7}
  3 | {3}  |  8 | {3,8}
  3 | {3}  | 11 | {3,7,11}
  3 | {3}  | 12 | {3,7,12}
  3 | {3}  | 13 | {3,7,13}
  3 | {3}  | 15 | {3,7,11,15}
  3 | {3}  | 16 | {3,7,11,16}
(13 rows)

-- just count 'em
WITH RECURSIVE t(id, path) AS (
    VALUES(1,ARRAY[]::integer[])
UNION ALL
    SELECT tree.id, t.path || tree.id
    FROM tree JOIN t ON (tree.parent_id = t.id)
)
SELECT t1.id, count(t2.*) FROM t AS t1 JOIN t AS t2 ON
	(t1.path[1] = t2.path[1] AND
	array_upper(t1.path,1) = 1 AND
	array_upper(t2.path,1) > 1)
	GROUP BY t1.id
	ORDER BY t1.id;
 id | count 
----+-------
  2 |     6
  3 |     7
(2 rows)

-- this variant tickled a whole-row-variable bug in 8.4devel
WITH RECURSIVE t(id, path) AS (
    VALUES(1,ARRAY[]::integer[])
UNION ALL
    SELECT tree.id, t.path || tree.id
    FROM tree JOIN t ON (tree.parent_id = t.id)
)
SELECT t1.id, t2.path, t2 FROM t AS t1 JOIN t AS t2 ON
(t1.id=t2.id);
 id |    path     |         t2         
----+-------------+--------------------
  1 | {}          | (1,{})
  2 | {2}         | (2,{2})
  3 | {3}         | (3,{3})
  4 | {2,4}       | (4,"{2,4}")
  5 | {2,5}       | (5,"{2,5}")
  6 | {2,6}       | (6,"{2,6}")
  7 | {3,7}       | (7,"{3,7}")
  8 | {3,8}       | (8,"{3,8}")
  9 | {2,4,9}     | (9,"{2,4,9}")
 10 | {2,4,10}    | (10,"{2,4,10}")
 11 | {3,7,11}    | (11,"{3,7,11}")
 12 | {3,7,12}    | (12,"{3,7,12}")
 13 | {3,7,13}    | (13,"{3,7,13}")
 14 | {2,4,9,14}  | (14,"{2,4,9,14}")
 15 | {3,7,11,15} | (15,"{3,7,11,15}")
 16 | {3,7,11,16} | (16,"{3,7,11,16}")
(16 rows)

-- SEARCH clause
create table graph0( f int, t int, label text );
insert into graph0 values
	(1, 2, 'arc 1 -> 2'),
	(1, 3, 'arc 1 -> 3'),
	(2, 3, 'arc 2 -> 3'),
	(1, 4, 'arc 1 -> 4'),
	(4, 5, 'arc 4 -> 5');
explain (verbose, costs off)
with recursive search_graph(f, t, label) as (
	select * from graph0 g
	union all
	select g.*
	from graph0 g, search_graph sg
	where g.f = sg.t
) search depth first by f, t set seq
select * from search_graph order by seq;
                                          QUERY PLAN                                          
----------------------------------------------------------------------------------------------
 Sort
   Output: search_graph.f, search_graph.t, search_graph.label, search_graph.seq
   Sort Key: search_graph.seq
   CTE search_graph
     ->  Recursive Union
           ->  Seq Scan on public.graph0 g
                 Output: g.f, g.t, g.label, ARRAY[ROW(g.f, g.t)]
           ->  Merge Join
                 Output: g_1.f, g_1.t, g_1.label, array_cat(sg.seq, ARRAY[ROW(g_1.f, g_1.t)])
                 Merge Cond: (g_1.f = sg.t)
                 ->  Sort
                       Output: g_1.f, g_1.t, g_1.label
                       Sort Key: g_1.f
                       ->  Seq Scan on public.graph0 g_1
                             Output: g_1.f, g_1.t, g_1.label
                 ->  Sort
                       Output: sg.seq, sg.t
                       Sort Key: sg.t
                       ->  WorkTable Scan on search_graph sg
                             Output: sg.seq, sg.t
   ->  CTE Scan on search_graph
         Output: search_graph.f, search_graph.t, search_graph.label, search_graph.seq
(22 rows)

with recursive search_graph(f, t, label) as (
	select * from graph0 g
	union all
	select g.*
	from graph0 g, search_graph sg
	where g.f = sg.t
) search depth first by f, t set seq
select * from search_graph order by seq;
 f | t |   label    |        seq        
---+---+------------+-------------------
 1 | 2 | arc 1 -> 2 | {"(1,2)"}
 2 | 3 | arc 2 -> 3 | {"(1,2)","(2,3)"}
 1 | 3 | arc 1 -> 3 | {"(1,3)"}
 1 | 4 | arc 1 -> 4 | {"(1,4)"}
 4 | 5 | arc 4 -> 5 | {"(1,4)","(4,5)"}
 2 | 3 | arc 2 -> 3 | {"(2,3)"}
 4 | 5 | arc 4 -> 5 | {"(4,5)"}
(7 rows)

with recursive search_graph(f, t, label) as (
	select * from graph0 g
	union distinct
	select g.*
	from graph0 g, search_graph sg
	where g.f = sg.t
) search depth first by f, t set seq
select * from search_graph order by seq;
 f | t |   label    |        seq        
---+---+------------+-------------------
 1 | 2 | arc 1 -> 2 | {"(1,2)"}
 2 | 3 | arc 2 -> 3 | {"(1,2)","(2,3)"}
 1 | 3 | arc 1 -> 3 | {"(1,3)"}
 1 | 4 | arc 1 -> 4 | {"(1,4)"}
 4 | 5 | arc 4 -> 5 | {"(1,4)","(4,5)"}
 2 | 3 | arc 2 -> 3 | {"(2,3)"}
 4 | 5 | arc 4 -> 5 | {"(4,5)"}
(7 rows)

explain (verbose, costs off)
with recursive search_graph(f, t, label) as (
	select * from graph0 g
	union all
	select g.*
	from graph0 g, search_graph sg
	where g.f = sg.t
) search breadth first by f, t set seq
select * from search_graph order by seq;
                                           QUERY PLAN                                            
-------------------------------------------------------------------------------------------------
 Sort
   Output: search_graph.f, search_graph.t, search_graph.label, search_graph.seq
   Sort Key: search_graph.seq
   CTE search_graph
     ->  Recursive Union
           ->  Seq Scan on public.graph0 g
                 Output: g.f, g.t, g.label, ROW('0'::bigint, g.f, g.t)
           ->  Merge Join
                 Output: g_1.f, g_1.t, g_1.label, ROW(int8inc((sg.seq)."*DEPTH*"), g_1.f, g_1.t)
                 Merge Cond: (g_1.f = sg.t)
                 ->  Sort
                       Output: g_1.f, g_1.t, g_1.label
                       Sort Key: g_1.f
                       ->  Seq Scan on public.graph0 g_1
                             Output: g_1.f, g_1.t, g_1.label
                 ->  Sort
                       Output: sg.seq, sg.t
                       Sort Key: sg.t
                       ->  WorkTable Scan on search_graph sg
                             Output: sg.seq, sg.t
   ->  CTE Scan on search_graph
         Output: search_graph.f, search_graph.t, search_graph.label, search_graph.seq
(22 rows)

with recursive search_graph(f, t, label) as (
	select * from graph0 g
	union all
	select g.*
	from graph0 g, search_graph sg
	where g.f = sg.t
) search breadth first by f, t set seq
select * from search_graph order by seq;
 f | t |   label    |   seq   
---+---+------------+---------
 1 | 2 | arc 1 -> 2 | (0,1,2)
 1 | 3 | arc 1 -> 3 | (0,1,3)
 1 | 4 | arc 1 -> 4 | (0,1,4)
 2 | 3 | arc 2 -> 3 | (0,2,3)
 4 | 5 | arc 4 -> 5 | (0,4,5)
 2 | 3 | arc 2 -> 3 | (1,2,3)
 4 | 5 | arc 4 -> 5 | (1,4,5)
(7 rows)

with recursive search_graph(f, t, label) as (
	select * from graph0 g
	union distinct
	select g.*
	from graph0 g, search_graph sg
	where g.f = sg.t
) search breadth first by f, t set seq
select * from search_graph order by seq;
 f | t |   label    |   seq   
---+---+------------+---------
 1 | 2 | arc 1 -> 2 | (0,1,2)
 1 | 3 | arc 1 -> 3 | (0,1,3)
 1 | 4 | arc 1 -> 4 | (0,1,4)
 2 | 3 | arc 2 -> 3 | (0,2,3)
 4 | 5 | arc 4 -> 5 | (0,4,5)
 2 | 3 | arc 2 -> 3 | (1,2,3)
 4 | 5 | arc 4 -> 5 | (1,4,5)
(7 rows)

-- various syntax errors
with recursive search_graph(f, t, label) as (
	select * from graph0 g
	union all
	select g.*
	from graph0 g, search_graph sg
	where g.f = sg.t
) search depth first by foo, tar set seq
select * from search_graph;
ERROR:  search column "foo" not in WITH query column list
LINE 7: ) search depth first by foo, tar set seq
          ^
with recursive search_graph(f, t, label) as (
	select * from graph0 g
	union all
	select g.*
	from graph0 g, search_graph sg
	where g.f = sg.t
) search depth first by f, t set label
select * from search_graph;
ERROR:  search sequence column name "label" already used in WITH query column list
LINE 7: ) search depth first by f, t set label
          ^
with recursive search_graph(f, t, label) as (
	select * from graph0 g
	union all
	select g.*
	from graph0 g, search_graph sg
	where g.f = sg.t
) search depth first by f, t, f set seq
select * from search_graph;
ERROR:  search column "f" specified more than once
LINE 7: ) search depth first by f, t, f set seq
          ^
with recursive search_graph(f, t, label) as (
	select * from graph0 g
	union all
	select * from graph0 g
	union all
	select g.*
	from graph0 g, search_graph sg
	where g.f = sg.t
) search depth first by f, t set seq
select * from search_graph order by seq;
ERROR:  with a SEARCH or CYCLE clause, the left side of the UNION must be a SELECT
with recursive search_graph(f, t, label) as (
	select * from graph0 g
	union all
	(select * from graph0 g
	union all
	select g.*
	from graph0 g, search_graph sg
	where g.f = sg.t)
) search depth first by f, t set seq
select * from search_graph order by seq;
ERROR:  with a SEARCH or CYCLE clause, the right side of the UNION must be a SELECT
-- check that we distinguish same CTE name used at different levels
-- (this case could be supported, perhaps, but it isn't today)
with recursive x(col) as (
	select 1
	union
	(with x as (select * from x)
	 select * from x)
) search depth first by col set seq
select * from x;
ERROR:  with a SEARCH or CYCLE clause, the recursive reference to WITH query "x" must be at the top level of its right-hand SELECT
-- test ruleutils and view expansion
create temp view v_search as
with recursive search_graph(f, t, label) as (
	select * from graph0 g
	union all
	select g.*
	from graph0 g, search_graph sg
	where g.f = sg.t
) search depth first by f, t set seq
select f, t, label from search_graph;
select pg_get_viewdef('v_search');
                 pg_get_viewdef                 
------------------------------------------------
  WITH RECURSIVE search_graph(f, t, label) AS (+
          SELECT g.f,                          +
             g.t,                              +
             g.label                           +
            FROM graph0 g                      +
         UNION ALL                             +
          SELECT g.f,                          +
             g.t,                              +
             g.label                           +
            FROM graph0 g,                     +
             search_graph sg                   +
           WHERE (g.f = sg.t)                  +
         ) SEARCH DEPTH FIRST BY f, t SET seq  +
  SELECT search_graph.f,                       +
     search_graph.t,                           +
     search_graph.label                        +
    FROM search_graph;
(1 row)

select * from v_search;
 f | t |   label    
---+---+------------
 1 | 2 | arc 1 -> 2
 1 | 3 | arc 1 -> 3
 2 | 3 | arc 2 -> 3
 1 | 4 | arc 1 -> 4
 4 | 5 | arc 4 -> 5
 2 | 3 | arc 2 -> 3
 4 | 5 | arc 4 -> 5
(7 rows)

drop table graph0 cascade;
NOTICE:  drop cascades to view v_search
--
-- test cycle detection
--
create temp table graph( f int, t int, label text );
insert into graph values
	(1, 2, 'arc 1 -> 2'),
	(1, 3, 'arc 1 -> 3'),
	(2, 3, 'arc 2 -> 3'),
	(1, 4, 'arc 1 -> 4'),
	(4, 5, 'arc 4 -> 5'),
	(5, 1, 'arc 5 -> 1');
with recursive search_graph(f, t, label, is_cycle, path) as (
	select *, false, array[row(g.f, g.t)] from graph g
	union all
	select g.*, row(g.f, g.t) = any(path), path || row(g.f, g.t)
	from graph g, search_graph sg
	where g.f = sg.t and not is_cycle
)
select * from search_graph;
 f | t |   label    | is_cycle |                   path                    
---+---+------------+----------+-------------------------------------------
 1 | 2 | arc 1 -> 2 | f        | {"(1,2)"}
 1 | 3 | arc 1 -> 3 | f        | {"(1,3)"}
 2 | 3 | arc 2 -> 3 | f        | {"(2,3)"}
 1 | 4 | arc 1 -> 4 | f        | {"(1,4)"}
 4 | 5 | arc 4 -> 5 | f        | {"(4,5)"}
 5 | 1 | arc 5 -> 1 | f        | {"(5,1)"}
 1 | 2 | arc 1 -> 2 | f        | {"(5,1)","(1,2)"}
 1 | 3 | arc 1 -> 3 | f        | {"(5,1)","(1,3)"}
 1 | 4 | arc 1 -> 4 | f        | {"(5,1)","(1,4)"}
 2 | 3 | arc 2 -> 3 | f        | {"(1,2)","(2,3)"}
 4 | 5 | arc 4 -> 5 | f        | {"(1,4)","(4,5)"}
 5 | 1 | arc 5 -> 1 | f        | {"(4,5)","(5,1)"}
 1 | 2 | arc 1 -> 2 | f        | {"(4,5)","(5,1)","(1,2)"}
 1 | 3 | arc 1 -> 3 | f        | {"(4,5)","(5,1)","(1,3)"}
 1 | 4 | arc 1 -> 4 | f        | {"(4,5)","(5,1)","(1,4)"}
 2 | 3 | arc 2 -> 3 | f        | {"(5,1)","(1,2)","(2,3)"}
 4 | 5 | arc 4 -> 5 | f        | {"(5,1)","(1,4)","(4,5)"}
 5 | 1 | arc 5 -> 1 | f        | {"(1,4)","(4,5)","(5,1)"}
 1 | 2 | arc 1 -> 2 | f        | {"(1,4)","(4,5)","(5,1)","(1,2)"}
 1 | 3 | arc 1 -> 3 | f        | {"(1,4)","(4,5)","(5,1)","(1,3)"}
 1 | 4 | arc 1 -> 4 | t        | {"(1,4)","(4,5)","(5,1)","(1,4)"}
 2 | 3 | arc 2 -> 3 | f        | {"(4,5)","(5,1)","(1,2)","(2,3)"}
 4 | 5 | arc 4 -> 5 | t        | {"(4,5)","(5,1)","(1,4)","(4,5)"}
 5 | 1 | arc 5 -> 1 | t        | {"(5,1)","(1,4)","(4,5)","(5,1)"}
 2 | 3 | arc 2 -> 3 | f        | {"(1,4)","(4,5)","(5,1)","(1,2)","(2,3)"}
(25 rows)

-- UNION DISTINCT exercises row type hashing support
with recursive search_graph(f, t, label, is_cycle, path) as (
	select *, false, array[row(g.f, g.t)] from graph g
	union distinct
	select g.*, row(g.f, g.t) = any(path), path || row(g.f, g.t)
	from graph g, search_graph sg
	where g.f = sg.t and not is_cycle
)
select * from search_graph;
 f | t |   label    | is_cycle |                   path                    
---+---+------------+----------+-------------------------------------------
 1 | 2 | arc 1 -> 2 | f        | {"(1,2)"}
 1 | 3 | arc 1 -> 3 | f        | {"(1,3)"}
 2 | 3 | arc 2 -> 3 | f        | {"(2,3)"}
 1 | 4 | arc 1 -> 4 | f        | {"(1,4)"}
 4 | 5 | arc 4 -> 5 | f        | {"(4,5)"}
 5 | 1 | arc 5 -> 1 | f        | {"(5,1)"}
 1 | 2 | arc 1 -> 2 | f        | {"(5,1)","(1,2)"}
 1 | 3 | arc 1 -> 3 | f        | {"(5,1)","(1,3)"}
 1 | 4 | arc 1 -> 4 | f        | {"(5,1)","(1,4)"}
 2 | 3 | arc 2 -> 3 | f        | {"(1,2)","(2,3)"}
 4 | 5 | arc 4 -> 5 | f        | {"(1,4)","(4,5)"}
 5 | 1 | arc 5 -> 1 | f        | {"(4,5)","(5,1)"}
 1 | 2 | arc 1 -> 2 | f        | {"(4,5)","(5,1)","(1,2)"}
 1 | 3 | arc 1 -> 3 | f        | {"(4,5)","(5,1)","(1,3)"}
 1 | 4 | arc 1 -> 4 | f        | {"(4,5)","(5,1)","(1,4)"}
 2 | 3 | arc 2 -> 3 | f        | {"(5,1)","(1,2)","(2,3)"}
 4 | 5 | arc 4 -> 5 | f        | {"(5,1)","(1,4)","(4,5)"}
 5 | 1 | arc 5 -> 1 | f        | {"(1,4)","(4,5)","(5,1)"}
 1 | 2 | arc 1 -> 2 | f        | {"(1,4)","(4,5)","(5,1)","(1,2)"}
 1 | 3 | arc 1 -> 3 | f        | {"(1,4)","(4,5)","(5,1)","(1,3)"}
 1 | 4 | arc 1 -> 4 | t        | {"(1,4)","(4,5)","(5,1)","(1,4)"}
 2 | 3 | arc 2 -> 3 | f        | {"(4,5)","(5,1)","(1,2)","(2,3)"}
 4 | 5 | arc 4 -> 5 | t        | {"(4,5)","(5,1)","(1,4)","(4,5)"}
 5 | 1 | arc 5 -> 1 | t        | {"(5,1)","(1,4)","(4,5)","(5,1)"}
 2 | 3 | arc 2 -> 3 | f        | {"(1,4)","(4,5)","(5,1)","(1,2)","(2,3)"}
(25 rows)

-- ordering by the path column has same effect as SEARCH DEPTH FIRST
with recursive search_graph(f, t, label, is_cycle, path) as (
	select *, false, array[row(g.f, g.t)] from graph g
	union all
	select g.*, row(g.f, g.t) = any(path), path || row(g.f, g.t)
	from graph g, search_graph sg
	where g.f = sg.t and not is_cycle
)
select * from search_graph order by path;
 f | t |   label    | is_cycle |                   path                    
---+---+------------+----------+-------------------------------------------
 1 | 2 | arc 1 -> 2 | f        | {"(1,2)"}
 2 | 3 | arc 2 -> 3 | f        | {"(1,2)","(2,3)"}
 1 | 3 | arc 1 -> 3 | f        | {"(1,3)"}
 1 | 4 | arc 1 -> 4 | f        | {"(1,4)"}
 4 | 5 | arc 4 -> 5 | f        | {"(1,4)","(4,5)"}
 5 | 1 | arc 5 -> 1 | f        | {"(1,4)","(4,5)","(5,1)"}
 1 | 2 | arc 1 -> 2 | f        | {"(1,4)","(4,5)","(5,1)","(1,2)"}
 2 | 3 | arc 2 -> 3 | f        | {"(1,4)","(4,5)","(5,1)","(1,2)","(2,3)"}
 1 | 3 | arc 1 -> 3 | f        | {"(1,4)","(4,5)","(5,1)","(1,3)"}
 1 | 4 | arc 1 -> 4 | t        | {"(1,4)","(4,5)","(5,1)","(1,4)"}
 2 | 3 | arc 2 -> 3 | f        | {"(2,3)"}
 4 | 5 | arc 4 -> 5 | f        | {"(4,5)"}
 5 | 1 | arc 5 -> 1 | f        | {"(4,5)","(5,1)"}
 1 | 2 | arc 1 -> 2 | f        | {"(4,5)","(5,1)","(1,2)"}
 2 | 3 | arc 2 -> 3 | f        | {"(4,5)","(5,1)","(1,2)","(2,3)"}
 1 | 3 | arc 1 -> 3 | f        | {"(4,5)","(5,1)","(1,3)"}
 1 | 4 | arc 1 -> 4 | f        | {"(4,5)","(5,1)","(1,4)"}
 4 | 5 | arc 4 -> 5 | t        | {"(4,5)","(5,1)","(1,4)","(4,5)"}
 5 | 1 | arc 5 -> 1 | f        | {"(5,1)"}
 1 | 2 | arc 1 -> 2 | f        | {"(5,1)","(1,2)"}
 2 | 3 | arc 2 -> 3 | f        | {"(5,1)","(1,2)","(2,3)"}
 1 | 3 | arc 1 -> 3 | f        | {"(5,1)","(1,3)"}
 1 | 4 | arc 1 -> 4 | f        | {"(5,1)","(1,4)"}
 4 | 5 | arc 4 -> 5 | f        | {"(5,1)","(1,4)","(4,5)"}
 5 | 1 | arc 5 -> 1 | t        | {"(5,1)","(1,4)","(4,5)","(5,1)"}
(25 rows)

-- CYCLE clause
with recursive search_graph(f, t, label) as (
	select * from graph g
	union all
	select g.*
	from graph g, search_graph sg
	where g.f = sg.t
) cycle f, t set is_cycle using path
select * from search_graph;
 f | t |   label    | is_cycle |                   path                    
---+---+------------+----------+-------------------------------------------
 1 | 2 | arc 1 -> 2 | f        | {"(1,2)"}
 1 | 3 | arc 1 -> 3 | f        | {"(1,3)"}
 2 | 3 | arc 2 -> 3 | f        | {"(2,3)"}
 1 | 4 | arc 1 -> 4 | f        | {"(1,4)"}
 4 | 5 | arc 4 -> 5 | f        | {"(4,5)"}
 5 | 1 | arc 5 -> 1 | f        | {"(5,1)"}
 1 | 2 | arc 1 -> 2 | f        | {"(5,1)","(1,2)"}
 1 | 3 | arc 1 -> 3 | f        | {"(5,1)","(1,3)"}
 1 | 4 | arc 1 -> 4 | f        | {"(5,1)","(1,4)"}
 2 | 3 | arc 2 -> 3 | f        | {"(1,2)","(2,3)"}
 4 | 5 | arc 4 -> 5 | f        | {"(1,4)","(4,5)"}
 5 | 1 | arc 5 -> 1 | f        | {"(4,5)","(5,1)"}
 1 | 2 | arc 1 -> 2 | f        | {"(4,5)","(5,1)","(1,2)"}
 1 | 3 | arc 1 -> 3 | f        | {"(4,5)","(5,1)","(1,3)"}
 1 | 4 | arc 1 -> 4 | f        | {"(4,5)","(5,1)","(1,4)"}
 2 | 3 | arc 2 -> 3 | f        | {"(5,1)","(1,2)","(2,3)"}
 4 | 5 | arc 4 -> 5 | f        | {"(5,1)","(1,4)","(4,5)"}
 5 | 1 | arc 5 -> 1 | f        | {"(1,4)","(4,5)","(5,1)"}
 1 | 2 | arc 1 -> 2 | f        | {"(1,4)","(4,5)","(5,1)","(1,2)"}
 1 | 3 | arc 1 -> 3 | f        | {"(1,4)","(4,5)","(5,1)","(1,3)"}
 1 | 4 | arc 1 -> 4 | t        | {"(1,4)","(4,5)","(5,1)","(1,4)"}
 2 | 3 | arc 2 -> 3 | f        | {"(4,5)","(5,1)","(1,2)","(2,3)"}
 4 | 5 | arc 4 -> 5 | t        | {"(4,5)","(5,1)","(1,4)","(4,5)"}
 5 | 1 | arc 5 -> 1 | t        | {"(5,1)","(1,4)","(4,5)","(5,1)"}
 2 | 3 | arc 2 -> 3 | f        | {"(1,4)","(4,5)","(5,1)","(1,2)","(2,3)"}
(25 rows)

with recursive search_graph(f, t, label) as (
	select * from graph g
	union distinct
	select g.*
	from graph g, search_graph sg
	where g.f = sg.t
) cycle f, t set is_cycle to 'Y' default 'N' using path
select * from search_graph;
 f | t |   label    | is_cycle |                   path                    
---+---+------------+----------+-------------------------------------------
 1 | 2 | arc 1 -> 2 | N        | {"(1,2)"}
 1 | 3 | arc 1 -> 3 | N        | {"(1,3)"}
 2 | 3 | arc 2 -> 3 | N        | {"(2,3)"}
 1 | 4 | arc 1 -> 4 | N        | {"(1,4)"}
 4 | 5 | arc 4 -> 5 | N        | {"(4,5)"}
 5 | 1 | arc 5 -> 1 | N        | {"(5,1)"}
 1 | 2 | arc 1 -> 2 | N        | {"(5,1)","(1,2)"}
 1 | 3 | arc 1 -> 3 | N        | {"(5,1)","(1,3)"}
 1 | 4 | arc 1 -> 4 | N        | {"(5,1)","(1,4)"}
 2 | 3 | arc 2 -> 3 | N        | {"(1,2)","(2,3)"}
 4 | 5 | arc 4 -> 5 | N        | {"(1,4)","(4,5)"}
 5 | 1 | arc 5 -> 1 | N        | {"(4,5)","(5,1)"}
 1 | 2 | arc 1 -> 2 | N        | {"(4,5)","(5,1)","(1,2)"}
 1 | 3 | arc 1 -> 3 | N        | {"(4,5)","(5,1)","(1,3)"}
 1 | 4 | arc 1 -> 4 | N        | {"(4,5)","(5,1)","(1,4)"}
 2 | 3 | arc 2 -> 3 | N        | {"(5,1)","(1,2)","(2,3)"}
 4 | 5 | arc 4 -> 5 | N        | {"(5,1)","(1,4)","(4,5)"}
 5 | 1 | arc 5 -> 1 | N        | {"(1,4)","(4,5)","(5,1)"}
 1 | 2 | arc 1 -> 2 | N        | {"(1,4)","(4,5)","(5,1)","(1,2)"}
 1 | 3 | arc 1 -> 3 | N        | {"(1,4)","(4,5)","(5,1)","(1,3)"}
 1 | 4 | arc 1 -> 4 | Y        | {"(1,4)","(4,5)","(5,1)","(1,4)"}
 2 | 3 | arc 2 -> 3 | N        | {"(4,5)","(5,1)","(1,2)","(2,3)"}
 4 | 5 | arc 4 -> 5 | Y        | {"(4,5)","(5,1)","(1,4)","(4,5)"}
 5 | 1 | arc 5 -> 1 | Y        | {"(5,1)","(1,4)","(4,5)","(5,1)"}
 2 | 3 | arc 2 -> 3 | N        | {"(1,4)","(4,5)","(5,1)","(1,2)","(2,3)"}
(25 rows)

-- multiple CTEs
with recursive
graph(f, t, label) as (
  values (1, 2, 'arc 1 -> 2'),
         (1, 3, 'arc 1 -> 3'),
         (2, 3, 'arc 2 -> 3'),
         (1, 4, 'arc 1 -> 4'),
         (4, 5, 'arc 4 -> 5'),
         (5, 1, 'arc 5 -> 1')
),
search_graph(f, t, label) as (
        select * from graph g
        union all
        select g.*
        from graph g, search_graph sg
        where g.f = sg.t
) cycle f, t set is_cycle to true default false using path
select f, t, label from search_graph;
 f | t |   label    
---+---+------------
 1 | 2 | arc 1 -> 2
 1 | 3 | arc 1 -> 3
 2 | 3 | arc 2 -> 3
 1 | 4 | arc 1 -> 4
 4 | 5 | arc 4 -> 5
 5 | 1 | arc 5 -> 1
 2 | 3 | arc 2 -> 3
 4 | 5 | arc 4 -> 5
 5 | 1 | arc 5 -> 1
 1 | 4 | arc 1 -> 4
 1 | 3 | arc 1 -> 3
 1 | 2 | arc 1 -> 2
 5 | 1 | arc 5 -> 1
 1 | 4 | arc 1 -> 4
 1 | 3 | arc 1 -> 3
 1 | 2 | arc 1 -> 2
 4 | 5 | arc 4 -> 5
 2 | 3 | arc 2 -> 3
 1 | 4 | arc 1 -> 4
 1 | 3 | arc 1 -> 3
 1 | 2 | arc 1 -> 2
 4 | 5 | arc 4 -> 5
 2 | 3 | arc 2 -> 3
 5 | 1 | arc 5 -> 1
 2 | 3 | arc 2 -> 3
(25 rows)

-- star expansion
with recursive a as (
	select 1 as b
	union all
	select * from a
) cycle b set c using p
select * from a;
 b | c |     p     
---+---+-----------
 1 | f | {(1)}
 1 | t | {(1),(1)}
(2 rows)

-- search+cycle
with recursive search_graph(f, t, label) as (
	select * from graph g
	union all
	select g.*
	from graph g, search_graph sg
	where g.f = sg.t
) search depth first by f, t set seq
  cycle f, t set is_cycle using path
select * from search_graph;
 f | t |   label    |                    seq                    | is_cycle |                   path                    
---+---+------------+-------------------------------------------+----------+-------------------------------------------
 1 | 2 | arc 1 -> 2 | {"(1,2)"}                                 | f        | {"(1,2)"}
 1 | 3 | arc 1 -> 3 | {"(1,3)"}                                 | f        | {"(1,3)"}
 2 | 3 | arc 2 -> 3 | {"(2,3)"}                                 | f        | {"(2,3)"}
 1 | 4 | arc 1 -> 4 | {"(1,4)"}                                 | f        | {"(1,4)"}
 4 | 5 | arc 4 -> 5 | {"(4,5)"}                                 | f        | {"(4,5)"}
 5 | 1 | arc 5 -> 1 | {"(5,1)"}                                 | f        | {"(5,1)"}
 1 | 2 | arc 1 -> 2 | {"(5,1)","(1,2)"}                         | f        | {"(5,1)","(1,2)"}
 1 | 3 | arc 1 -> 3 | {"(5,1)","(1,3)"}                         | f        | {"(5,1)","(1,3)"}
 1 | 4 | arc 1 -> 4 | {"(5,1)","(1,4)"}                         | f        | {"(5,1)","(1,4)"}
 2 | 3 | arc 2 -> 3 | {"(1,2)","(2,3)"}                         | f        | {"(1,2)","(2,3)"}
 4 | 5 | arc 4 -> 5 | {"(1,4)","(4,5)"}                         | f        | {"(1,4)","(4,5)"}
 5 | 1 | arc 5 -> 1 | {"(4,5)","(5,1)"}                         | f        | {"(4,5)","(5,1)"}
 1 | 2 | arc 1 -> 2 | {"(4,5)","(5,1)","(1,2)"}                 | f        | {"(4,5)","(5,1)","(1,2)"}
 1 | 3 | arc 1 -> 3 | {"(4,5)","(5,1)","(1,3)"}                 | f        | {"(4,5)","(5,1)","(1,3)"}
 1 | 4 | arc 1 -> 4 | {"(4,5)","(5,1)","(1,4)"}                 | f        | {"(4,5)","(5,1)","(1,4)"}
 2 | 3 | arc 2 -> 3 | {"(5,1)","(1,2)","(2,3)"}                 | f        | {"(5,1)","(1,2)","(2,3)"}
 4 | 5 | arc 4 -> 5 | {"(5,1)","(1,4)","(4,5)"}                 | f        | {"(5,1)","(1,4)","(4,5)"}
 5 | 1 | arc 5 -> 1 | {"(1,4)","(4,5)","(5,1)"}                 | f        | {"(1,4)","(4,5)","(5,1)"}
 1 | 2 | arc 1 -> 2 | {"(1,4)","(4,5)","(5,1)","(1,2)"}         | f        | {"(1,4)","(4,5)","(5,1)","(1,2)"}
 1 | 3 | arc 1 -> 3 | {"(1,4)","(4,5)","(5,1)","(1,3)"}         | f        | {"(1,4)","(4,5)","(5,1)","(1,3)"}
 1 | 4 | arc 1 -> 4 | {"(1,4)","(4,5)","(5,1)","(1,4)"}         | t        | {"(1,4)","(4,5)","(5,1)","(1,4)"}
 2 | 3 | arc 2 -> 3 | {"(4,5)","(5,1)","(1,2)","(2,3)"}         | f        | {"(4,5)","(5,1)","(1,2)","(2,3)"}
 4 | 5 | arc 4 -> 5 | {"(4,5)","(5,1)","(1,4)","(4,5)"}         | t        | {"(4,5)","(5,1)","(1,4)","(4,5)"}
 5 | 1 | arc 5 -> 1 | {"(5,1)","(1,4)","(4,5)","(5,1)"}         | t        | {"(5,1)","(1,4)","(4,5)","(5,1)"}
 2 | 3 | arc 2 -> 3 | {"(1,4)","(4,5)","(5,1)","(1,2)","(2,3)"} | f        | {"(1,4)","(4,5)","(5,1)","(1,2)","(2,3)"}
(25 rows)

with recursive search_graph(f, t, label) as (
	select * from graph g
	union all
	select g.*
	from graph g, search_graph sg
	where g.f = sg.t
) search breadth first by f, t set seq
  cycle f, t set is_cycle using path
select * from search_graph;
 f | t |   label    |   seq   | is_cycle |                   path                    
---+---+------------+---------+----------+-------------------------------------------
 1 | 2 | arc 1 -> 2 | (0,1,2) | f        | {"(1,2)"}
 1 | 3 | arc 1 -> 3 | (0,1,3) | f        | {"(1,3)"}
 2 | 3 | arc 2 -> 3 | (0,2,3) | f        | {"(2,3)"}
 1 | 4 | arc 1 -> 4 | (0,1,4) | f        | {"(1,4)"}
 4 | 5 | arc 4 -> 5 | (0,4,5) | f        | {"(4,5)"}
 5 | 1 | arc 5 -> 1 | (0,5,1) | f        | {"(5,1)"}
 1 | 2 | arc 1 -> 2 | (1,1,2) | f        | {"(5,1)","(1,2)"}
 1 | 3 | arc 1 -> 3 | (1,1,3) | f        | {"(5,1)","(1,3)"}
 1 | 4 | arc 1 -> 4 | (1,1,4) | f        | {"(5,1)","(1,4)"}
 2 | 3 | arc 2 -> 3 | (1,2,3) | f        | {"(1,2)","(2,3)"}
 4 | 5 | arc 4 -> 5 | (1,4,5) | f        | {"(1,4)","(4,5)"}
 5 | 1 | arc 5 -> 1 | (1,5,1) | f        | {"(4,5)","(5,1)"}
 1 | 2 | arc 1 -> 2 | (2,1,2) | f        | {"(4,5)","(5,1)","(1,2)"}
 1 | 3 | arc 1 -> 3 | (2,1,3) | f        | {"(4,5)","(5,1)","(1,3)"}
 1 | 4 | arc 1 -> 4 | (2,1,4) | f        | {"(4,5)","(5,1)","(1,4)"}
 2 | 3 | arc 2 -> 3 | (2,2,3) | f        | {"(5,1)","(1,2)","(2,3)"}
 4 | 5 | arc 4 -> 5 | (2,4,5) | f        | {"(5,1)","(1,4)","(4,5)"}
 5 | 1 | arc 5 -> 1 | (2,5,1) | f        | {"(1,4)","(4,5)","(5,1)"}
 1 | 2 | arc 1 -> 2 | (3,1,2) | f        | {"(1,4)","(4,5)","(5,1)","(1,2)"}
 1 | 3 | arc 1 -> 3 | (3,1,3) | f        | {"(1,4)","(4,5)","(5,1)","(1,3)"}
 1 | 4 | arc 1 -> 4 | (3,1,4) | t        | {"(1,4)","(4,5)","(5,1)","(1,4)"}
 2 | 3 | arc 2 -> 3 | (3,2,3) | f        | {"(4,5)","(5,1)","(1,2)","(2,3)"}
 4 | 5 | arc 4 -> 5 | (3,4,5) | t        | {"(4,5)","(5,1)","(1,4)","(4,5)"}
 5 | 1 | arc 5 -> 1 | (3,5,1) | t        | {"(5,1)","(1,4)","(4,5)","(5,1)"}
 2 | 3 | arc 2 -> 3 | (4,2,3) | f        | {"(1,4)","(4,5)","(5,1)","(1,2)","(2,3)"}
(25 rows)

-- various syntax errors
with recursive search_graph(f, t, label) as (
	select * from graph g
	union all
	select g.*
	from graph g, search_graph sg
	where g.f = sg.t
) cycle foo, tar set is_cycle using path
select * from search_graph;
ERROR:  cycle column "foo" not in WITH query column list
LINE 7: ) cycle foo, tar set is_cycle using path
          ^
with recursive search_graph(f, t, label) as (
	select * from graph g
	union all
	select g.*
	from graph g, search_graph sg
	where g.f = sg.t
) cycle f, t set is_cycle to true default 55 using path
select * from search_graph;
ERROR:  CYCLE types boolean and integer cannot be matched
LINE 7: ) cycle f, t set is_cycle to true default 55 using path
                                                  ^
with recursive search_graph(f, t, label) as (
	select * from graph g
	union all
	select g.*
	from graph g, search_graph sg
	where g.f = sg.t
) cycle f, t set is_cycle to point '(1,1)' default point '(0,0)' using path
select * from search_graph;
ERROR:  could not identify an equality operator for type point
with recursive search_graph(f, t, label) as (
	select * from graph g
	union all
	select g.*
	from graph g, search_graph sg
	where g.f = sg.t
) cycle f, t set label to true default false using path
select * from search_graph;
ERROR:  cycle mark column name "label" already used in WITH query column list
LINE 7: ) cycle f, t set label to true default false using path
          ^
with recursive search_graph(f, t, label) as (
	select * from graph g
	union all
	select g.*
	from graph g, search_graph sg
	where g.f = sg.t
) cycle f, t set is_cycle to true default false using label
select * from search_graph;
ERROR:  cycle path column name "label" already used in WITH query column list
LINE 7: ) cycle f, t set is_cycle to true default false using label
          ^
with recursive search_graph(f, t, label) as (
	select * from graph g
	union all
	select g.*
	from graph g, search_graph sg
	where g.f = sg.t
) cycle f, t set foo to true default false using foo
select * from search_graph;
ERROR:  cycle mark column name and cycle path column name are the same
LINE 7: ) cycle f, t set foo to true default false using foo
          ^
with recursive search_graph(f, t, label) as (
	select * from graph g
	union all
	select g.*
	from graph g, search_graph sg
	where g.f = sg.t
) cycle f, t, f set is_cycle to true default false using path
select * from search_graph;
ERROR:  cycle column "f" specified more than once
LINE 7: ) cycle f, t, f set is_cycle to true default false using pat...
          ^
with recursive search_graph(f, t, label) as (
	select * from graph g
	union all
	select g.*
	from graph g, search_graph sg
	where g.f = sg.t
) search depth first by f, t set foo
  cycle f, t set foo to true default false using path
select * from search_graph;
ERROR:  search sequence column name and cycle mark column name are the same
LINE 7: ) search depth first by f, t set foo
          ^
with recursive search_graph(f, t, label) as (
	select * from graph g
	union all
	select g.*
	from graph g, search_graph sg
	where g.f = sg.t
) search depth first by f, t set foo
  cycle f, t set is_cycle to true default false using foo
select * from search_graph;
ERROR:  search sequence column name and cycle path column name are the same
LINE 7: ) search depth first by f, t set foo
          ^
-- test ruleutils and view expansion
create temp view v_cycle1 as
with recursive search_graph(f, t, label) as (
	select * from graph g
	union all
	select g.*
	from graph g, search_graph sg
	where g.f = sg.t
) cycle f, t set is_cycle using path
select f, t, label from search_graph;
create temp view v_cycle2 as
with recursive search_graph(f, t, label) as (
	select * from graph g
	union all
	select g.*
	from graph g, search_graph sg
	where g.f = sg.t
) cycle f, t set is_cycle to 'Y' default 'N' using path
select f, t, label from search_graph;
select pg_get_viewdef('v_cycle1');
                 pg_get_viewdef                 
------------------------------------------------
  WITH RECURSIVE search_graph(f, t, label) AS (+
          SELECT g.f,                          +
             g.t,                              +
             g.label                           +
            FROM graph g                       +
         UNION ALL                             +
          SELECT g.f,                          +
             g.t,                              +
             g.label                           +
            FROM graph g,                      +
             search_graph sg                   +
           WHERE (g.f = sg.t)                  +
         ) CYCLE f, t SET is_cycle USING path  +
  SELECT search_graph.f,                       +
     search_graph.t,                           +
     search_graph.label                        +
    FROM search_graph;
(1 row)

select pg_get_viewdef('v_cycle2');
                               pg_get_viewdef                                
-----------------------------------------------------------------------------
  WITH RECURSIVE search_graph(f, t, label) AS (                             +
          SELECT g.f,                                                       +
             g.t,                                                           +
             g.label                                                        +
            FROM graph g                                                    +
         UNION ALL                                                          +
          SELECT g.f,                                                       +
             g.t,                                                           +
             g.label                                                        +
            FROM graph g,                                                   +
             search_graph sg                                                +
           WHERE (g.f = sg.t)                                               +
         ) CYCLE f, t SET is_cycle TO 'Y'::text DEFAULT 'N'::text USING path+
  SELECT search_graph.f,                                                    +
     search_graph.t,                                                        +
     search_graph.label                                                     +
    FROM search_graph;
(1 row)

select * from v_cycle1;
 f | t |   label    
---+---+------------
 1 | 2 | arc 1 -> 2
 1 | 3 | arc 1 -> 3
 2 | 3 | arc 2 -> 3
 1 | 4 | arc 1 -> 4
 4 | 5 | arc 4 -> 5
 5 | 1 | arc 5 -> 1
 1 | 2 | arc 1 -> 2
 1 | 3 | arc 1 -> 3
 1 | 4 | arc 1 -> 4
 2 | 3 | arc 2 -> 3
 4 | 5 | arc 4 -> 5
 5 | 1 | arc 5 -> 1
 1 | 2 | arc 1 -> 2
 1 | 3 | arc 1 -> 3
 1 | 4 | arc 1 -> 4
 2 | 3 | arc 2 -> 3
 4 | 5 | arc 4 -> 5
 5 | 1 | arc 5 -> 1
 1 | 2 | arc 1 -> 2
 1 | 3 | arc 1 -> 3
 1 | 4 | arc 1 -> 4
 2 | 3 | arc 2 -> 3
 4 | 5 | arc 4 -> 5
 5 | 1 | arc 5 -> 1
 2 | 3 | arc 2 -> 3
(25 rows)

select * from v_cycle2;
 f | t |   label    
---+---+------------
 1 | 2 | arc 1 -> 2
 1 | 3 | arc 1 -> 3
 2 | 3 | arc 2 -> 3
 1 | 4 | arc 1 -> 4
 4 | 5 | arc 4 -> 5
 5 | 1 | arc 5 -> 1
 1 | 2 | arc 1 -> 2
 1 | 3 | arc 1 -> 3
 1 | 4 | arc 1 -> 4
 2 | 3 | arc 2 -> 3
 4 | 5 | arc 4 -> 5
 5 | 1 | arc 5 -> 1
 1 | 2 | arc 1 -> 2
 1 | 3 | arc 1 -> 3
 1 | 4 | arc 1 -> 4
 2 | 3 | arc 2 -> 3
 4 | 5 | arc 4 -> 5
 5 | 1 | arc 5 -> 1
 1 | 2 | arc 1 -> 2
 1 | 3 | arc 1 -> 3
 1 | 4 | arc 1 -> 4
 2 | 3 | arc 2 -> 3
 4 | 5 | arc 4 -> 5
 5 | 1 | arc 5 -> 1
 2 | 3 | arc 2 -> 3
(25 rows)

--
-- test multiple WITH queries
--
WITH RECURSIVE
  y (id) AS (VALUES (1)),
  x (id) AS (SELECT * FROM y UNION ALL SELECT id+1 FROM x WHERE id < 5)
SELECT * FROM x;
 id 
----
  1
  2
  3
  4
  5
(5 rows)

-- forward reference OK
WITH RECURSIVE
    x(id) AS (SELECT * FROM y UNION ALL SELECT id+1 FROM x WHERE id < 5),
    y(id) AS (values (1))
 SELECT * FROM x;
 id 
----
  1
  2
  3
  4
  5
(5 rows)

WITH RECURSIVE
   x(id) AS
     (VALUES (1) UNION ALL SELECT id+1 FROM x WHERE id < 5),
   y(id) AS
     (VALUES (1) UNION ALL SELECT id+1 FROM y WHERE id < 10)
 SELECT y.*, x.* FROM y LEFT JOIN x USING (id);
 id | id 
----+----
  1 |  1
  2 |  2
  3 |  3
  4 |  4
  5 |  5
  6 |   
  7 |   
  8 |   
  9 |   
 10 |   
(10 rows)

WITH RECURSIVE
   x(id) AS
     (VALUES (1) UNION ALL SELECT id+1 FROM x WHERE id < 5),
   y(id) AS
     (VALUES (1) UNION ALL SELECT id+1 FROM x WHERE id < 10)
 SELECT y.*, x.* FROM y LEFT JOIN x USING (id);
 id | id 
----+----
  1 |  1
  2 |  2
  3 |  3
  4 |  4
  5 |  5
  6 |   
(6 rows)

WITH RECURSIVE
   x(id) AS
     (SELECT 1 UNION ALL SELECT id+1 FROM x WHERE id < 3 ),
   y(id) AS
     (SELECT * FROM x UNION ALL SELECT * FROM x),
   z(id) AS
     (SELECT * FROM x UNION ALL SELECT id+1 FROM z WHERE id < 10)
 SELECT * FROM z;
 id 
----
  1
  2
  3
  2
  3
  4
  3
  4
  5
  4
  5
  6
  5
  6
  7
  6
  7
  8
  7
  8
  9
  8
  9
 10
  9
 10
 10
(27 rows)

WITH RECURSIVE
   x(id) AS
     (SELECT 1 UNION ALL SELECT id+1 FROM x WHERE id < 3 ),
   y(id) AS
     (SELECT * FROM x UNION ALL SELECT * FROM x),
   z(id) AS
     (SELECT * FROM y UNION ALL SELECT id+1 FROM z WHERE id < 10)
 SELECT * FROM z;
 id 
----
  1
  2
  3
  1
  2
  3
  2
  3
  4
  2
  3
  4
  3
  4
  5
  3
  4
  5
  4
  5
  6
  4
  5
  6
  5
  6
  7
  5
  6
  7
  6
  7
  8
  6
  7
  8
  7
  8
  9
  7
  8
  9
  8
  9
 10
  8
  9
 10
  9
 10
  9
 10
 10
 10
(54 rows)

--
-- Test WITH attached to a data-modifying statement
--
CREATE TEMPORARY TABLE y (a INTEGER) DISTRIBUTED RANDOMLY;
INSERT INTO y SELECT generate_series(1, 10);
WITH t AS (
	SELECT a FROM y
)
INSERT INTO y
SELECT a+20 FROM t RETURNING *;
 a  
----
 21
 22
 23
 24
 25
 26
 27
 28
 29
 30
(10 rows)

SELECT * FROM y;
 a  
----
  1
  2
  3
  4
  5
  6
  7
  8
  9
 10
 21
 22
 23
 24
 25
 26
 27
 28
 29
 30
(20 rows)

WITH t AS (
	SELECT a FROM y
)
UPDATE y SET a = y.a-10 FROM t WHERE y.a > 20 AND t.a = y.a RETURNING y.a;
 a  
----
 11
 12
 13
 14
 15
 16
 17
 18
 19
 20
(10 rows)

SELECT * FROM y;
 a  
----
  1
  2
  3
  4
  5
  6
  7
  8
  9
 10
 11
 12
 13
 14
 15
 16
 17
 18
 19
 20
(20 rows)

WITH RECURSIVE t(a) AS (
	SELECT 11
	UNION ALL
	SELECT a+1 FROM t WHERE a < 50
)
DELETE FROM y USING t WHERE t.a = y.a RETURNING y.a;
 a  
----
 11
 12
 13
 14
 15
 16
 17
 18
 19
 20
(10 rows)

SELECT * FROM y;
 a  
----
  1
  2
  3
  4
  5
  6
  7
  8
  9
 10
(10 rows)

DROP TABLE y;
--
-- error cases
--
WITH x(n, b) AS (SELECT 1)
SELECT * FROM x;
ERROR:  WITH query "x" has 1 columns available but 2 columns specified
LINE 1: WITH x(n, b) AS (SELECT 1)
             ^
-- INTERSECT
WITH RECURSIVE x(n) AS (SELECT 1 INTERSECT SELECT n+1 FROM x)
	SELECT * FROM x;
ERROR:  recursive query "x" does not have the form non-recursive-term UNION [ALL] recursive-term
LINE 1: WITH RECURSIVE x(n) AS (SELECT 1 INTERSECT SELECT n+1 FROM x...
                       ^
WITH RECURSIVE x(n) AS (SELECT 1 INTERSECT ALL SELECT n+1 FROM x)
	SELECT * FROM x;
ERROR:  recursive query "x" does not have the form non-recursive-term UNION [ALL] recursive-term
LINE 1: WITH RECURSIVE x(n) AS (SELECT 1 INTERSECT ALL SELECT n+1 FR...
                       ^
-- EXCEPT
WITH RECURSIVE x(n) AS (SELECT 1 EXCEPT SELECT n+1 FROM x)
	SELECT * FROM x;
ERROR:  recursive query "x" does not have the form non-recursive-term UNION [ALL] recursive-term
LINE 1: WITH RECURSIVE x(n) AS (SELECT 1 EXCEPT SELECT n+1 FROM x)
                       ^
WITH RECURSIVE x(n) AS (SELECT 1 EXCEPT ALL SELECT n+1 FROM x)
	SELECT * FROM x;
ERROR:  recursive query "x" does not have the form non-recursive-term UNION [ALL] recursive-term
LINE 1: WITH RECURSIVE x(n) AS (SELECT 1 EXCEPT ALL SELECT n+1 FROM ...
                       ^
-- GPDB Specific Error Cases
-- Set operations within the recursive term with a self-reference.
-- Currently set operations in the recursive term involving the cte itself must
-- be prevented. The reason for this is that such a query may lead to a plan
-- where there is a motion between the RecursiveUnion node and the
-- WorkTableScan node.
CREATE TEMPORARY TABLE z(x int primary key);
WITH RECURSIVE x(n) AS (SELECT 1 UNION ALL SELECT n+1 FROM (SELECT * FROM x UNION SELECT * FROM z)foo)
	SELECT * FROM x;
ERROR:  recursive reference to query "x" must not appear within a subquery
LINE 1: ...SELECT 1 UNION ALL SELECT n+1 FROM (SELECT * FROM x UNION SE...
                                                             ^
-- Set operation in recursive term that does not have a self-reference
-- This is supported
CREATE TEMPORARY TABLE u(x int primary key);
WITH RECURSIVE x(n) AS (SELECT 1 UNION ALL SELECT n+1 FROM (SELECT * from z UNION SELECT * FROM u)foo, x where foo.x = x.n)
	SELECT * FROM x;
 n 
---
 1
(1 row)

DROP TABLE z;
-- no non-recursive term
WITH RECURSIVE x(n) AS (SELECT n FROM x)
	SELECT * FROM x;
ERROR:  recursive query "x" does not have the form non-recursive-term UNION [ALL] recursive-term
LINE 1: WITH RECURSIVE x(n) AS (SELECT n FROM x)
                       ^
-- recursive term in the left hand side (strictly speaking, should allow this)
WITH RECURSIVE x(n) AS (SELECT n FROM x UNION ALL SELECT 1)
	SELECT * FROM x;
ERROR:  recursive reference to query "x" must not appear within its non-recursive term
LINE 1: WITH RECURSIVE x(n) AS (SELECT n FROM x UNION ALL SELECT 1)
                                              ^
-- recursive term with a self-reference within a subquery is not allowed
WITH RECURSIVE cte(level, id) as (
	SELECT 1, 2
	UNION ALL
	SELECT level+1, c FROM (SELECT * FROM cte OFFSET 0) foo, bar)
SELECT * FROM cte LIMIT 10;
ERROR:  recursive reference to query "cte" must not appear within a subquery
LINE 4:  SELECT level+1, c FROM (SELECT * FROM cte OFFSET 0) foo, ba...
                                               ^
-- recursive term with a distinct operation is not allowed
WITH RECURSIVE x(n) AS (SELECT 1 UNION ALL SELECT distinct(n+1) FROM x)
  SELECT * FROM x;
ERROR:  DISTINCT in a recursive query is not implemented
-- recursive term with a group by operation is not allowed
CREATE TEMPORARY TABLE bar(c int);
NOTICE:  Table doesn't have 'DISTRIBUTED BY' clause -- Using column named 'c' as the Greenplum Database data distribution key for this table.
HINT:  The 'DISTRIBUTED BY' clause determines the distribution of data. Make sure column(s) chosen are the optimal data distribution key to minimize skew.
WITH RECURSIVE x(n) AS (
	SELECT 1,2
	UNION ALL
	SELECT level+1, c FROM x, bar GROUP BY 1,2)
  SELECT * FROM x LIMIT 10;
ERROR:  GROUP BY in a recursive query is not implemented
LINE 4:  SELECT level+1, c FROM x, bar GROUP BY 1,2)
                                                ^
WITH RECURSIVE x(n) AS (
	SELECT 1,2
	UNION ALL
	SELECT level+1, row_number() over() FROM x, bar)
  SELECT * FROM x LIMIT 10;
ERROR:  window functions in a recursive query is not implemented
LINE 4:  SELECT level+1, row_number() over() FROM x, bar)
                         ^
CREATE TEMPORARY TABLE y (a INTEGER) DISTRIBUTED RANDOMLY;
INSERT INTO y SELECT generate_series(1, 10);
-- LEFT JOIN
WITH RECURSIVE x(n) AS (SELECT a FROM y WHERE a = 1
	UNION ALL
	SELECT x.n+1 FROM y LEFT JOIN x ON x.n = y.a WHERE n < 10)
SELECT * FROM x;
ERROR:  recursive reference to query "x" must not appear within an outer join
LINE 3:  SELECT x.n+1 FROM y LEFT JOIN x ON x.n = y.a WHERE n < 10)
                                       ^
-- RIGHT JOIN
WITH RECURSIVE x(n) AS (SELECT a FROM y WHERE a = 1
	UNION ALL
	SELECT x.n+1 FROM x RIGHT JOIN y ON x.n = y.a WHERE n < 10)
SELECT * FROM x;
ERROR:  recursive reference to query "x" must not appear within an outer join
LINE 3:  SELECT x.n+1 FROM x RIGHT JOIN y ON x.n = y.a WHERE n < 10)
                           ^
-- FULL JOIN
WITH RECURSIVE x(n) AS (SELECT a FROM y WHERE a = 1
	UNION ALL
	SELECT x.n+1 FROM x FULL JOIN y ON x.n = y.a WHERE n < 10)
SELECT * FROM x;
ERROR:  recursive reference to query "x" must not appear within an outer join
LINE 3:  SELECT x.n+1 FROM x FULL JOIN y ON x.n = y.a WHERE n < 10)
                           ^
-- subquery
WITH RECURSIVE x(n) AS (SELECT 1 UNION ALL SELECT n+1 FROM x
                          WHERE n IN (SELECT * FROM x))
  SELECT * FROM x;
ERROR:  recursive reference to query "x" must not appear within a subquery
LINE 2:                           WHERE n IN (SELECT * FROM x))
                                                            ^
-- aggregate functions
WITH RECURSIVE x(n) AS (SELECT 1 UNION ALL SELECT count(*) FROM x)
  SELECT * FROM x;
ERROR:  aggregate functions are not allowed in a recursive query's recursive term
LINE 1: WITH RECURSIVE x(n) AS (SELECT 1 UNION ALL SELECT count(*) F...
                                                          ^
WITH RECURSIVE x(n) AS (SELECT 1 UNION ALL SELECT sum(n) FROM x)
  SELECT * FROM x;
ERROR:  aggregate functions are not allowed in a recursive query's recursive term
LINE 1: WITH RECURSIVE x(n) AS (SELECT 1 UNION ALL SELECT sum(n) FRO...
                                                          ^
-- ORDER BY
WITH RECURSIVE x(n) AS (SELECT 1 UNION ALL SELECT n+1 FROM x ORDER BY 1)
  SELECT * FROM x;
ERROR:  ORDER BY in a recursive query is not implemented
LINE 1: ...VE x(n) AS (SELECT 1 UNION ALL SELECT n+1 FROM x ORDER BY 1)
                                                                     ^
-- LIMIT/OFFSET
WITH RECURSIVE x(n) AS (SELECT 1 UNION ALL SELECT n+1 FROM x LIMIT 10 OFFSET 1)
  SELECT * FROM x;
ERROR:  OFFSET in a recursive query is not implemented
LINE 1: ... AS (SELECT 1 UNION ALL SELECT n+1 FROM x LIMIT 10 OFFSET 1)
                                                                     ^
-- FOR UPDATE
WITH RECURSIVE x(n) AS (SELECT 1 UNION ALL SELECT n+1 FROM x FOR UPDATE)
  SELECT * FROM x;
ERROR:  FOR UPDATE/SHARE in a recursive query is not implemented
-- target list has a recursive query name
WITH RECURSIVE x(id) AS (values (1)
    UNION ALL
    SELECT (SELECT * FROM x) FROM x WHERE id < 5
) SELECT * FROM x;
ERROR:  recursive reference to query "x" must not appear within a subquery
LINE 3:     SELECT (SELECT * FROM x) FROM x WHERE id < 5
                                  ^
-- mutual recursive query (not implemented)
WITH RECURSIVE
  x (id) AS (SELECT 1 UNION ALL SELECT id+1 FROM y WHERE id < 5),
  y (id) AS (SELECT 1 UNION ALL SELECT id+1 FROM x WHERE id < 5)
SELECT * FROM x;
ERROR:  mutual recursion between WITH items is not implemented
LINE 2:   x (id) AS (SELECT 1 UNION ALL SELECT id+1 FROM y WHERE id ...
          ^
-- non-linear recursion is not allowed
WITH RECURSIVE foo(i) AS
    (values (1)
    UNION ALL
       (SELECT i+1 FROM foo WHERE i < 10
          UNION ALL
       SELECT i+1 FROM foo WHERE i < 5)
) SELECT * FROM foo;
ERROR:  recursive reference to query "foo" must not appear more than once
LINE 6:        SELECT i+1 FROM foo WHERE i < 5)
                               ^
WITH RECURSIVE foo(i) AS
    (values (1)
    UNION ALL
	   SELECT * FROM
       (SELECT i+1 FROM foo WHERE i < 10
          UNION ALL
       SELECT i+1 FROM foo WHERE i < 5) AS t
) SELECT * FROM foo;
ERROR:  recursive reference to query "foo" must not appear within a subquery
LINE 5:        (SELECT i+1 FROM foo WHERE i < 10
                                ^
WITH RECURSIVE foo(i) AS
    (values (1)
    UNION ALL
       (SELECT i+1 FROM foo WHERE i < 10
          EXCEPT
       SELECT i+1 FROM foo WHERE i < 5)
) SELECT * FROM foo;
ERROR:  recursive reference to query "foo" must not appear within EXCEPT
LINE 6:        SELECT i+1 FROM foo WHERE i < 5)
                               ^
WITH RECURSIVE foo(i) AS
    (values (1)
    UNION ALL
       (SELECT i+1 FROM foo WHERE i < 10
          INTERSECT
       SELECT i+1 FROM foo WHERE i < 5)
) SELECT * FROM foo;
ERROR:  recursive reference to query "foo" must not appear more than once
LINE 6:        SELECT i+1 FROM foo WHERE i < 5)
                               ^
-- Wrong type induced from non-recursive term
WITH RECURSIVE foo(i) AS
   (SELECT i FROM (VALUES(1),(2)) t(i)
   UNION ALL
   SELECT (i+1)::numeric(10,0) FROM foo WHERE i < 10)
SELECT * FROM foo;
ERROR:  recursive query "foo" column 1 has type integer in non-recursive term but type numeric overall
LINE 2:    (SELECT i FROM (VALUES(1),(2)) t(i)
                   ^
HINT:  Cast the output of the non-recursive term to the correct type.
-- rejects different typmod, too (should we allow this?)
WITH RECURSIVE foo(i) AS
   (SELECT i::numeric(3,0) FROM (VALUES(1),(2)) t(i)
   UNION ALL
   SELECT (i+1)::numeric(10,0) FROM foo WHERE i < 10)
SELECT * FROM foo;
ERROR:  recursive query "foo" column 1 has type numeric(3,0) in non-recursive term but type numeric overall
LINE 2:    (SELECT i::numeric(3,0) FROM (VALUES(1),(2)) t(i)
                   ^
HINT:  Cast the output of the non-recursive term to the correct type.
-- disallow OLD/NEW reference in CTE
CREATE TEMPORARY TABLE x (n integer);
CREATE RULE r2 AS ON UPDATE TO x DO INSTEAD
    WITH t AS (SELECT OLD.*) UPDATE y SET a = t.n FROM t;
ERROR:  cannot refer to OLD within WITH query
--
-- test for bug #4902
--
with cte(foo) as ( values(42) ) values((select foo from cte));
 column1 
---------
      42
(1 row)

with cte(foo) as ( select 42 ) select * from ((select foo from cte)) q;
 foo 
-----
  42
(1 row)

-- test CTE referencing an outer-level variable (to see that changed-parameter
-- signaling still works properly after fixing this bug)
select ( with cte(foo) as ( values(f1) )
         select (select foo from cte) )
from int4_tbl;
     foo     
-------------
           0
      123456
     -123456
  2147483647
 -2147483647
(5 rows)

select ( with cte(foo) as ( values(f1) )
          values((select foo from cte)) )
from int4_tbl;
   column1   
-------------
           0
      123456
     -123456
  2147483647
 -2147483647
(5 rows)

--
-- test Nested CTE
--
WITH outermost(x) AS (
  SELECT 1
  UNION (WITH innermost as (SELECT 2)
         SELECT * FROM innermost
         UNION SELECT 3)
)
SELECT * FROM outermost;
 x 
---
 1
 2
 3
(3 rows)

--
-- test for nested-recursive-WITH bug
--
WITH RECURSIVE t(j) AS (
    WITH RECURSIVE s(i) AS (
        VALUES (1)
        UNION ALL
        SELECT i+1 FROM s WHERE i < 10
    )
    SELECT i FROM s
    UNION ALL
    SELECT j+1 FROM t WHERE j < 10
)
SELECT * FROM t;
 j  
----
  1
  2
  3
  4
  5
  6
  7
  8
  9
 10
  2
  3
  4
  5
  6
  7
  8
  9
 10
  3
  4
  5
  6
  7
  8
  9
 10
  4
  5
  6
  7
  8
  9
 10
  5
  6
  7
  8
  9
 10
  6
  7
  8
  9
 10
  7
  8
  9
 10
  8
  9
 10
  9
 10
 10
(55 rows)

--
-- test WITH attached to intermediate-level set operation
--
WITH outermost(x) AS (
  SELECT 1
  UNION (WITH innermost as (SELECT 2)
         SELECT * FROM innermost
         UNION SELECT 3)
)
SELECT * FROM outermost ORDER BY 1;
 x 
---
 1
 2
 3
(3 rows)

WITH outermost(x) AS (
  SELECT 1
  UNION (WITH innermost as (SELECT 2)
         SELECT * FROM outermost  -- fail
         UNION SELECT * FROM innermost)
)
SELECT * FROM outermost ORDER BY 1;
ERROR:  relation "outermost" does not exist
LINE 4:          SELECT * FROM outermost  
                               ^
DETAIL:  There is a WITH item named "outermost", but it cannot be referenced from this part of the query.
HINT:  Use WITH RECURSIVE, or re-order the WITH items to remove forward references.
WITH RECURSIVE outermost(x) AS (
  SELECT 1
  UNION (WITH innermost as (SELECT 2)
         SELECT * FROM outermost
         UNION SELECT * FROM innermost)
)
SELECT * FROM outermost ORDER BY 1;
 x 
---
 1
 2
(2 rows)

WITH RECURSIVE outermost(x) AS (
  WITH innermost as (SELECT 2 FROM outermost) -- fail
    SELECT * FROM innermost
    UNION SELECT * from outermost
)
SELECT * FROM outermost ORDER BY 1;
ERROR:  recursive reference to query "outermost" must not appear within a subquery
LINE 2:   WITH innermost as (SELECT 2 FROM outermost) 
                                           ^
--
-- This test will fail with the old implementation of PARAM_EXEC parameter
-- assignment, because the "q1" Var passed down to A's targetlist subselect
-- looks exactly like the "A.id" Var passed down to C's subselect, causing
-- the old code to give them the same runtime PARAM_EXEC slot.  But the
-- lifespans of the two parameters overlap, thanks to B also reading A.
--
with
A as ( select q2 as id, (select q1) as x from int8_tbl ),
B as ( select id, row_number() over (partition by id) as r from A ),
C as ( select A.id, array(select B.id from B where B.id = A.id) from A )
select * from C;
        id         |                array                
-------------------+-------------------------------------
               456 | {456}
  4567890123456789 | {4567890123456789,4567890123456789}
               123 | {123}
  4567890123456789 | {4567890123456789,4567890123456789}
 -4567890123456789 | {-4567890123456789}
(5 rows)

--
-- Test CTEs read in non-initialization orders
-- gpdb
-- Remove window funtions from Recursive CTE's test case.
-- Currently Recursive CTE's do not support the Window Functions,
-- So we remove it from the test cases.
--
WITH RECURSIVE
  tab(id_key,link) AS (VALUES (1,17), (2,17), (3,17), (4,17), (6,17), (5,17)),
  iter (id_key, row_type, link) AS (
      SELECT 0, 'base', 17
    UNION ALL (
      WITH remaining(id_key, row_type, link, min) AS (
        SELECT tab.id_key, 'true'::text, iter.link, tab.id_key
        FROM tab INNER JOIN iter USING (link)
        WHERE tab.id_key > iter.id_key
      ),
      first_remaining AS (
        SELECT id_key, row_type, link
        FROM remaining
        WHERE id_key=min
      ),
      effect AS (
        SELECT tab.id_key, 'new'::text, tab.link
        FROM first_remaining e INNER JOIN tab ON e.id_key=tab.id_key
        WHERE e.row_type = 'false'
      )
      SELECT * FROM first_remaining
      UNION ALL SELECT * FROM effect
    )
  )
SELECT * FROM iter;
 id_key | row_type | link 
--------+----------+------
      0 | base     |   17
      5 | true     |   17
      6 | true     |   17
      4 | true     |   17
      3 | true     |   17
      2 | true     |   17
      1 | true     |   17
      6 | true     |   17
      5 | true     |   17
      6 | true     |   17
      5 | true     |   17
      6 | true     |   17
      4 | true     |   17
      5 | true     |   17
      6 | true     |   17
      4 | true     |   17
      3 | true     |   17
      5 | true     |   17
      6 | true     |   17
      4 | true     |   17
      3 | true     |   17
      2 | true     |   17
      6 | true     |   17
      6 | true     |   17
      5 | true     |   17
      6 | true     |   17
      6 | true     |   17
      5 | true     |   17
      6 | true     |   17
      5 | true     |   17
      6 | true     |   17
      4 | true     |   17
      6 | true     |   17
      5 | true     |   17
      6 | true     |   17
      5 | true     |   17
      6 | true     |   17
      4 | true     |   17
      5 | true     |   17
      6 | true     |   17
      4 | true     |   17
      3 | true     |   17
      6 | true     |   17
      6 | true     |   17
      6 | true     |   17
      5 | true     |   17
      6 | true     |   17
      6 | true     |   17
      6 | true     |   17
      5 | true     |   17
      6 | true     |   17
      6 | true     |   17
      5 | true     |   17
      6 | true     |   17
      5 | true     |   17
      6 | true     |   17
      4 | true     |   17
      6 | true     |   17
      6 | true     |   17
      6 | true     |   17
      6 | true     |   17
      5 | true     |   17
      6 | true     |   17
      6 | true     |   17
(64 rows)

WITH RECURSIVE
  tab(id_key,link) AS (VALUES (1,17), (2,17), (3,17), (4,17), (6,17), (5,17)),
  iter (id_key, row_type, link) AS (
      SELECT 0, 'base', 17
    UNION (
      WITH remaining(id_key, row_type, link, min) AS (
        SELECT tab.id_key, 'true'::text, iter.link, tab.id_key
        FROM tab INNER JOIN iter USING (link)
        WHERE tab.id_key > iter.id_key
      ),
      first_remaining AS (
        SELECT id_key, row_type, link
        FROM remaining
        WHERE id_key=min
      ),
      effect AS (
        SELECT tab.id_key, 'new'::text, tab.link
        FROM first_remaining e INNER JOIN tab ON e.id_key=tab.id_key
        WHERE e.row_type = 'false'
      )
      SELECT * FROM first_remaining
      UNION ALL SELECT * FROM effect
    )
  )
SELECT * FROM iter;
 id_key | row_type | link 
--------+----------+------
      0 | base     |   17
      1 | true     |   17
      2 | true     |   17
      3 | true     |   17
      4 | true     |   17
      5 | true     |   17
      6 | true     |   17
(7 rows)

--
-- Data-modifying statements in WITH
--
-- INSERT ... RETURNING
WITH t AS (
    INSERT INTO y
    VALUES
        (11),
        (12),
        (13),
        (14),
        (15),
        (16),
        (17),
        (18),
        (19),
        (20)
    RETURNING *
)
SELECT * FROM t;
 a  
----
 11
 12
 13
 14
 15
 16
 17
 18
 19
 20
(10 rows)

SELECT * FROM y;
 a  
----
  1
  2
  3
  4
  5
  6
  7
  8
  9
 10
 11
 12
 13
 14
 15
 16
 17
 18
 19
 20
(20 rows)

-- UPDATE ... RETURNING
WITH t AS (
    UPDATE y
    SET a=a+1
    RETURNING *
)
SELECT * FROM t;
 a  
----
  2
  3
  4
  5
  6
  7
  8
  9
 10
 11
 12
 13
 14
 15
 16
 17
 18
 19
 20
 21
(20 rows)

SELECT * FROM y;
 a  
----
  2
  3
  4
  5
  6
  7
  8
  9
 10
 11
 12
 13
 14
 15
 16
 17
 18
 19
 20
 21
(20 rows)

-- DELETE ... RETURNING
WITH t AS (
    DELETE FROM y
    WHERE a <= 10
    RETURNING *
)
SELECT * FROM t;
 a  
----
  2
  3
  4
  5
  6
  7
  8
  9
 10
(9 rows)

SELECT * FROM y;
 a  
----
 11
 12
 13
 14
 15
 16
 17
 18
 19
 20
 21
(11 rows)

-- forward reference
WITH RECURSIVE t AS (
	INSERT INTO y
		SELECT a+5 FROM t2 WHERE a > 5
	RETURNING *
), t2 AS (
	UPDATE y SET a=a-11 RETURNING *
)
SELECT * FROM t
UNION ALL
SELECT * FROM t2;
ERROR:  only one modifying WITH clause allowed per query
DETAIL:  Greenplum Database currently only support CTEs with one writable clause.
HINT:  Rewrite the query to only include one writable CTE clause.
SELECT * FROM y;
 a  
----
 11
 12
 13
 14
 15
 16
 17
 18
 19
 20
 21
(11 rows)

-- unconditional DO INSTEAD rule
CREATE RULE y_rule AS ON DELETE TO y DO INSTEAD
  INSERT INTO y VALUES(42) RETURNING *;
WITH t AS (
	DELETE FROM y RETURNING *
)
SELECT * FROM t;
 a  
----
 42
(1 row)

SELECT * FROM y;
 a  
----
 11
 12
 13
 14
 15
 16
 17
 18
 19
 20
 21
 42
(12 rows)

DROP RULE y_rule ON y;
-- check merging of outer CTE with CTE in a rule action
CREATE TEMP TABLE bug6051 AS
  select i from generate_series(1,3) as t(i);
SELECT * FROM bug6051;
 i 
---
 1
 2
 3
(3 rows)

WITH t1 AS ( DELETE FROM bug6051 RETURNING * )
INSERT INTO bug6051 SELECT * FROM t1;
ERROR:  writable CTE queries cannot be themselves writable
DETAIL:  Greenplum Database currently only support CTEs with one writable clause, called in a non-writable context.
HINT:  Rewrite the query to only include one writable clause.
SELECT * FROM bug6051;
 i 
---
 1
 2
 3
(3 rows)

CREATE TEMP TABLE bug6051_2 (i int);
CREATE RULE bug6051_ins AS ON INSERT TO bug6051 DO INSTEAD
 INSERT INTO bug6051_2
 VALUES(NEW.i);
WITH t1 AS ( DELETE FROM bug6051 RETURNING * )
INSERT INTO bug6051 SELECT * FROM t1;
ERROR:  writable CTE queries cannot be themselves writable
DETAIL:  Greenplum Database currently only support CTEs with one writable clause, called in a non-writable context.
HINT:  Rewrite the query to only include one writable clause.
SELECT * FROM bug6051;
 i 
---
 1
 2
 3
(3 rows)

<<<<<<< HEAD
SELECT * FROM bug6051_2;
 i 
---
(0 rows)

=======
-- check INSERT...SELECT rule actions are disallowed on commands
-- that have modifyingCTEs
CREATE OR REPLACE RULE bug6051_ins AS ON INSERT TO bug6051 DO INSTEAD
 INSERT INTO bug6051_2
 SELECT NEW.i;
WITH t1 AS ( DELETE FROM bug6051 RETURNING * )
INSERT INTO bug6051 SELECT * FROM t1;
ERROR:  INSERT...SELECT rule actions are not supported for queries having data-modifying statements in WITH
-- silly example to verify that hasModifyingCTE flag is propagated
CREATE TEMP TABLE bug6051_3 AS
  SELECT a FROM generate_series(11,13) AS a;
CREATE RULE bug6051_3_ins AS ON INSERT TO bug6051_3 DO INSTEAD
  SELECT i FROM bug6051_2;
BEGIN; SET LOCAL force_parallel_mode = on;
WITH t1 AS ( DELETE FROM bug6051_3 RETURNING * )
  INSERT INTO bug6051_3 SELECT * FROM t1;
 i 
---
 1
 2
 3
 1
 2
 3
 1
 2
 3
(9 rows)

COMMIT;
SELECT * FROM bug6051_3;
 a 
---
(0 rows)

-- check case where CTE reference is removed due to optimization
EXPLAIN (VERBOSE, COSTS OFF)
SELECT q1 FROM
(
  WITH t_cte AS (SELECT * FROM int8_tbl t)
  SELECT q1, (SELECT q2 FROM t_cte WHERE t_cte.q1 = i8.q1) AS t_sub
  FROM int8_tbl i8
) ss;
              QUERY PLAN              
--------------------------------------
 Subquery Scan on ss
   Output: ss.q1
   ->  Seq Scan on public.int8_tbl i8
         Output: i8.q1, NULL::bigint
(4 rows)

SELECT q1 FROM
(
  WITH t_cte AS (SELECT * FROM int8_tbl t)
  SELECT q1, (SELECT q2 FROM t_cte WHERE t_cte.q1 = i8.q1) AS t_sub
  FROM int8_tbl i8
) ss;
        q1        
------------------
              123
              123
 4567890123456789
 4567890123456789
 4567890123456789
(5 rows)

EXPLAIN (VERBOSE, COSTS OFF)
SELECT q1 FROM
(
  WITH t_cte AS MATERIALIZED (SELECT * FROM int8_tbl t)
  SELECT q1, (SELECT q2 FROM t_cte WHERE t_cte.q1 = i8.q1) AS t_sub
  FROM int8_tbl i8
) ss;
                 QUERY PLAN                  
---------------------------------------------
 Subquery Scan on ss
   Output: ss.q1
   ->  Seq Scan on public.int8_tbl i8
         Output: i8.q1, NULL::bigint
         CTE t_cte
           ->  Seq Scan on public.int8_tbl t
                 Output: t.q1, t.q2
(7 rows)

SELECT q1 FROM
(
  WITH t_cte AS MATERIALIZED (SELECT * FROM int8_tbl t)
  SELECT q1, (SELECT q2 FROM t_cte WHERE t_cte.q1 = i8.q1) AS t_sub
  FROM int8_tbl i8
) ss;
        q1        
------------------
              123
              123
 4567890123456789
 4567890123456789
 4567890123456789
(5 rows)

>>>>>>> d457cb4e
-- a truly recursive CTE in the same list
ANALYZE y; -- There is a bug, the below case will fail for generating plan which execute ModifyTable on reader gang.
WITH RECURSIVE t(a) AS (
	SELECT 0
		UNION ALL
	SELECT a+1 FROM t WHERE a+1 < 5
), t2 as (
	INSERT INTO y
		SELECT * FROM t RETURNING *
)
SELECT * FROM t2 JOIN y USING (a) ORDER BY a;
 a 
---
(0 rows)

SELECT * FROM y;
 a  
----
 11
 12
 13
 14
 15
 16
 17
 18
 19
 20
 21
 42
  0
  1
  2
  3
  4
(17 rows)

-- data-modifying WITH in a modifying statement
WITH t AS (
    DELETE FROM y
    WHERE a <= 10
    RETURNING *
)
INSERT INTO y SELECT -a FROM t RETURNING *;
ERROR:  writable CTE queries cannot be themselves writable
DETAIL:  Greenplum Database currently only support CTEs with one writable clause, called in a non-writable context.
HINT:  Rewrite the query to only include one writable clause.
SELECT * FROM y;
 a  
----
  0
  1
  2
  3
  4
 11
 12
 13
 14
 15
 16
 17
 18
 19
 20
 21
 42
(17 rows)

-- check that WITH query is run to completion even if outer query isn't
WITH t AS (
    UPDATE y SET a = a * 100 RETURNING *
)
SELECT a BETWEEN 0 AND 4200 FROM t LIMIT 10;
 ?column? 
----------
 t
 t
 t
 t
 t
 t
 t
 t
 t
 t
(10 rows)

SELECT * FROM y;
  a   
------
    0
  100
  200
  300
  400
 1100
 1200
 1300
 1400
 1500
 1600
 1700
 1800
 1900
 2000
 2100
 4200
(17 rows)

-- data-modifying WITH containing INSERT...ON CONFLICT DO UPDATE
CREATE TABLE withz AS SELECT i AS k, (i || ' v')::text v FROM generate_series(1, 16, 3) i DISTRIBUTED BY (k);
ALTER TABLE withz ADD UNIQUE (k);
WITH t AS (
    INSERT INTO withz SELECT i, 'insert'
    FROM generate_series(0, 16) i
    ON CONFLICT (k) DO UPDATE SET v = withz.v || ', now update'
    RETURNING *
)
SELECT * FROM t JOIN y ON t.k = y.a ORDER BY a, k;
 k |   v    | a 
---+--------+---
 0 | insert | 0
(1 row)

-- Test EXCLUDED.* reference within CTE
WITH aa AS (
    INSERT INTO withz VALUES(1, 5) ON CONFLICT (k) DO UPDATE SET v = EXCLUDED.v
    WHERE withz.k != EXCLUDED.k
    RETURNING *
)
SELECT * FROM aa;
 k | v 
---+---
(0 rows)

-- New query/snapshot demonstrates side-effects of previous query.
SELECT * FROM withz ORDER BY k;
 k  |        v         
----+------------------
  0 | insert
  1 | 1 v, now update
  2 | insert
  3 | insert
  4 | 4 v, now update
  5 | insert
  6 | insert
  7 | 7 v, now update
  8 | insert
  9 | insert
 10 | 10 v, now update
 11 | insert
 12 | insert
 13 | 13 v, now update
 14 | insert
 15 | insert
 16 | 16 v, now update
(17 rows)

--
-- Ensure subqueries within the update clause work, even if they
-- reference outside values
--
WITH aa AS (SELECT 1 a, 2 b)
INSERT INTO withz VALUES(1, 'insert')
ON CONFLICT (k) DO UPDATE SET v = (SELECT b || ' update' FROM aa WHERE a = 1 LIMIT 1);
WITH aa AS (SELECT 1 a, 2 b)
INSERT INTO withz VALUES(1, 'insert')
ON CONFLICT (k) DO UPDATE SET v = ' update' WHERE withz.k = (SELECT a FROM aa);
WITH aa AS (SELECT 1 a, 2 b)
INSERT INTO withz VALUES(1, 'insert')
ON CONFLICT (k) DO UPDATE SET v = (SELECT b || ' update' FROM aa WHERE a = 1 LIMIT 1);
WITH aa AS (SELECT 'a' a, 'b' b UNION ALL SELECT 'a' a, 'b' b)
INSERT INTO withz VALUES(1, 'insert')
ON CONFLICT (k) DO UPDATE SET v = (SELECT b || ' update' FROM aa WHERE a = 'a' LIMIT 1);
WITH aa AS (SELECT 1 a, 2 b)
INSERT INTO withz VALUES(1, (SELECT b || ' insert' FROM aa WHERE a = 1 ))
ON CONFLICT (k) DO UPDATE SET v = (SELECT b || ' update' FROM aa WHERE a = 1 LIMIT 1);
-- Update a row more than once, in different parts of a wCTE. That is
-- an allowed, presumably very rare, edge case, but since it was
-- broken in the past, having a test seems worthwhile.
WITH simpletup AS (
  SELECT 2 k, 'Green' v),
upsert_cte AS (
  INSERT INTO withz VALUES(2, 'Blue') ON CONFLICT (k) DO
    UPDATE SET (k, v) = (SELECT k, v FROM simpletup WHERE simpletup.k = withz.k)
    RETURNING k, v)
INSERT INTO withz VALUES(2, 'Red') ON CONFLICT (k) DO
UPDATE SET (k, v) = (SELECT k, v FROM upsert_cte WHERE upsert_cte.k = withz.k)
RETURNING k, v;
ERROR:  modification of distribution columns in OnConflictUpdate is not supported
DROP TABLE withz;
-- check that run to completion happens in proper ordering
TRUNCATE TABLE y;
INSERT INTO y SELECT generate_series(1, 3);
CREATE TEMPORARY TABLE yy (a INTEGER);
WITH RECURSIVE t1 AS (
  INSERT INTO y SELECT * FROM y RETURNING *
), t2 AS (
  INSERT INTO yy SELECT * FROM t1 RETURNING *
)
SELECT 1;
ERROR:  only one modifying WITH clause allowed per query
DETAIL:  Greenplum Database currently only support CTEs with one writable clause.
HINT:  Rewrite the query to only include one writable CTE clause.
SELECT * FROM y;
 a 
---
 1
 2
 3
(3 rows)

SELECT * FROM yy;
 a 
---
(0 rows)

WITH RECURSIVE t1 AS (
  INSERT INTO yy SELECT * FROM t2 RETURNING *
), t2 AS (
  INSERT INTO y SELECT * FROM y RETURNING *
)
SELECT 1;
ERROR:  only one modifying WITH clause allowed per query
DETAIL:  Greenplum Database currently only support CTEs with one writable clause.
HINT:  Rewrite the query to only include one writable CTE clause.
SELECT * FROM y;
 a 
---
 1
 2
 3
(3 rows)

SELECT * FROM yy;
 a 
---
(0 rows)

-- start_ignore
-- These tests actually seem to work, but they have unstable return order
-- in an MPP environment so they are ignored until atmsort can handle this 
-- triggers
TRUNCATE TABLE y;
INSERT INTO y SELECT generate_series(1, 10);
CREATE FUNCTION y_trigger() RETURNS trigger AS $$
begin
  raise notice 'y_trigger: a = %', new.a;
  return new;
end;
$$ LANGUAGE plpgsql;
CREATE TRIGGER y_trig BEFORE INSERT ON y FOR EACH ROW
    EXECUTE PROCEDURE y_trigger();
WITH t AS (
    INSERT INTO y
    VALUES
        (21),
        (22),
        (23)
    RETURNING *
)
SELECT * FROM t;
NOTICE:  y_trigger: a = 21
NOTICE:  y_trigger: a = 22
NOTICE:  y_trigger: a = 23
 a  
----
 21
 22
 23
(3 rows)

SELECT * FROM y;
 a  
----
  1
  2
  3
  4
  5
  6
  7
  8
  9
 10
 21
 22
 23
(13 rows)

DROP TRIGGER y_trig ON y;
CREATE TRIGGER y_trig AFTER INSERT ON y FOR EACH ROW
    EXECUTE PROCEDURE y_trigger();
WITH t AS (
    INSERT INTO y
    VALUES
        (31),
        (32),
        (33)
    RETURNING *
)
SELECT * FROM t LIMIT 1;
NOTICE:  y_trigger: a = 31
NOTICE:  y_trigger: a = 32
NOTICE:  y_trigger: a = 33
 a  
----
 31
(1 row)

SELECT * FROM y;
 a  
----
  1
  2
  3
  4
  5
  6
  7
  8
  9
 10
 21
 22
 23
 31
 32
 33
(16 rows)

DROP TRIGGER y_trig ON y;
CREATE OR REPLACE FUNCTION y_trigger() RETURNS trigger AS $$
begin
  raise notice 'y_trigger';
  return null;
end;
$$ LANGUAGE plpgsql;
CREATE TRIGGER y_trig AFTER INSERT ON y FOR EACH STATEMENT
    EXECUTE PROCEDURE y_trigger();
WITH t AS (
    INSERT INTO y
    VALUES
        (41),
        (42),
        (43)
    RETURNING *
)
SELECT * FROM t;
NOTICE:  y_trigger
 a  
----
 41
 42
 43
(3 rows)

SELECT * FROM y;
 a  
----
  1
  2
  3
  4
  5
  6
  7
  8
  9
 10
 21
 22
 23
 31
 32
 33
 41
 42
 43
(19 rows)

DROP TRIGGER y_trig ON y;
DROP FUNCTION y_trigger();
-- end_ignore
-- WITH attached to inherited UPDATE or DELETE
CREATE TEMP TABLE parent ( id int, val text );
CREATE TEMP TABLE child1 ( ) INHERITS ( parent );
CREATE TEMP TABLE child2 ( ) INHERITS ( parent );
INSERT INTO parent VALUES ( 1, 'p1' );
INSERT INTO child1 VALUES ( 11, 'c11' ),( 12, 'c12' );
INSERT INTO child2 VALUES ( 23, 'c21' ),( 24, 'c22' );
WITH rcte AS ( SELECT sum(id) AS totalid FROM parent )
UPDATE parent SET id = id + totalid FROM rcte;
SELECT * FROM parent;
 id | val 
----+-----
 72 | p1
 82 | c11
 83 | c12
 94 | c21
 95 | c22
(5 rows)

WITH wcte AS ( INSERT INTO child1 VALUES ( 42, 'new' ) RETURNING id AS newid )
UPDATE parent SET id = id + newid FROM wcte;
ERROR:  writable CTE queries cannot be themselves writable
DETAIL:  Greenplum Database currently only support CTEs with one writable clause, called in a non-writable context.
HINT:  Rewrite the query to only include one writable clause.
SELECT * FROM parent;
 id | val 
----+-----
 72 | p1
 82 | c11
 83 | c12
 94 | c21
 95 | c22
(5 rows)

WITH rcte AS ( SELECT max(id) AS maxid FROM parent )
DELETE FROM parent USING rcte WHERE id = maxid;
SELECT * FROM parent;
 id | val 
----+-----
 72 | p1
 82 | c11
 83 | c12
 94 | c21
(4 rows)

WITH wcte AS ( INSERT INTO child2 VALUES ( 42, 'new2' ) RETURNING id AS newid )
DELETE FROM parent USING wcte WHERE id = newid;
ERROR:  writable CTE queries cannot be themselves writable
DETAIL:  Greenplum Database currently only support CTEs with one writable clause, called in a non-writable context.
HINT:  Rewrite the query to only include one writable clause.
SELECT * FROM parent;
 id | val 
----+-----
 72 | p1
 82 | c11
 83 | c12
 94 | c21
(4 rows)

-- check EXPLAIN VERBOSE for a wCTE with RETURNING
EXPLAIN (VERBOSE, COSTS OFF)
WITH wcte AS ( INSERT INTO int8_tbl VALUES ( 42, 47 ) RETURNING q2 )
DELETE FROM a USING wcte WHERE aa = q2;
<<<<<<< HEAD
ERROR:  writable CTE queries cannot be themselves writable
DETAIL:  Greenplum Database currently only support CTEs with one writable clause, called in a non-writable context.
HINT:  Rewrite the query to only include one writable clause.
=======
                         QUERY PLAN                         
------------------------------------------------------------
 Delete on public.a
   Delete on public.a a_1
   Delete on public.b a_2
   Delete on public.c a_3
   Delete on public.d a_4
   CTE wcte
     ->  Insert on public.int8_tbl
           Output: int8_tbl.q2
           ->  Result
                 Output: '42'::bigint, '47'::bigint
   ->  Hash Join
         Output: wcte.*, a.tableoid, a.ctid
         Hash Cond: (a.aa = wcte.q2)
         ->  Append
               ->  Seq Scan on public.a a_1
                     Output: a_1.aa, a_1.tableoid, a_1.ctid
               ->  Seq Scan on public.b a_2
                     Output: a_2.aa, a_2.tableoid, a_2.ctid
               ->  Seq Scan on public.c a_3
                     Output: a_3.aa, a_3.tableoid, a_3.ctid
               ->  Seq Scan on public.d a_4
                     Output: a_4.aa, a_4.tableoid, a_4.ctid
         ->  Hash
               Output: wcte.*, wcte.q2
               ->  CTE Scan on wcte
                     Output: wcte.*, wcte.q2
(26 rows)

>>>>>>> d457cb4e
-- error cases
-- data-modifying WITH tries to use its own output
WITH RECURSIVE t AS (
	INSERT INTO y
		SELECT * FROM t
)
VALUES(FALSE);
ERROR:  recursive query "t" must not contain data-modifying statements
LINE 1: WITH RECURSIVE t AS (
                       ^
-- no RETURNING in a referenced data-modifying WITH
WITH t AS (
	INSERT INTO y VALUES(0)
)
SELECT * FROM t;
ERROR:  WITH query "t" does not have a RETURNING clause
LINE 4: SELECT * FROM t;
                      ^
-- data-modifying WITH allowed only at the top level
SELECT * FROM (
	WITH t AS (UPDATE y SET a=a+1 RETURNING *)
	SELECT * FROM t
) ss;
ERROR:  WITH clause containing a data-modifying statement must be at the top level
LINE 2:  WITH t AS (UPDATE y SET a=a+1 RETURNING *)
              ^
-- most variants of rules aren't allowed
CREATE RULE y_rule AS ON INSERT TO y WHERE a=0 DO INSTEAD DELETE FROM y;
WITH t AS (
	INSERT INTO y VALUES(0)
)
VALUES(FALSE);
ERROR:  conditional DO INSTEAD rules are not supported for data-modifying statements in WITH
CREATE OR REPLACE RULE y_rule AS ON INSERT TO y DO INSTEAD NOTHING;
WITH t AS (
	INSERT INTO y VALUES(0)
)
VALUES(FALSE);
ERROR:  DO INSTEAD NOTHING rules are not supported for data-modifying statements in WITH
CREATE OR REPLACE RULE y_rule AS ON INSERT TO y DO INSTEAD NOTIFY foo;
WITH t AS (
	INSERT INTO y VALUES(0)
)
VALUES(FALSE);
ERROR:  DO INSTEAD NOTIFY rules are not supported for data-modifying statements in WITH
CREATE OR REPLACE RULE y_rule AS ON INSERT TO y DO ALSO NOTIFY foo;
WITH t AS (
	INSERT INTO y VALUES(0)
)
VALUES(FALSE);
ERROR:  DO ALSO rules are not supported for data-modifying statements in WITH
CREATE OR REPLACE RULE y_rule AS ON INSERT TO y
  DO INSTEAD (NOTIFY foo; NOTIFY bar);
WITH t AS (
	INSERT INTO y VALUES(0)
)
VALUES(FALSE);
ERROR:  multi-statement DO INSTEAD rules are not supported for data-modifying statements in WITH
DROP RULE y_rule ON y;
-- check that parser lookahead for WITH doesn't cause any odd behavior
create table foo (with baz);  -- fail, WITH is a reserved word
ERROR:  syntax error at or near "with"
LINE 1: create table foo (with baz);
                          ^
create table foo (with ordinality);  -- fail, WITH is a reserved word
ERROR:  syntax error at or near "with"
LINE 1: create table foo (with ordinality);
                          ^
with ordinality as (select 1 as x) select * from ordinality;
 x 
---
 1
(1 row)

-- check sane response to attempt to modify CTE relation
WITH with_test AS (SELECT 42) INSERT INTO with_test VALUES (1);
ERROR:  relation "with_test" does not exist
LINE 1: WITH with_test AS (SELECT 42) INSERT INTO with_test VALUES (...
                                                  ^
-- check response to attempt to modify table with same name as a CTE (perhaps
-- surprisingly it works, because CTEs don't hide tables from data-modifying
-- statements)
create temp table with_test (i int);
with with_test as (select 42) insert into with_test select * from with_test;
select * from with_test;
 i  
----
 42
(1 row)

drop table with_test;<|MERGE_RESOLUTION|>--- conflicted
+++ resolved
@@ -659,29 +659,28 @@
 select * from search_graph order by seq;
                                           QUERY PLAN                                          
 ----------------------------------------------------------------------------------------------
- Sort
-   Output: search_graph.f, search_graph.t, search_graph.label, search_graph.seq
-   Sort Key: search_graph.seq
-   CTE search_graph
-     ->  Recursive Union
-           ->  Seq Scan on public.graph0 g
-                 Output: g.f, g.t, g.label, ARRAY[ROW(g.f, g.t)]
-           ->  Merge Join
-                 Output: g_1.f, g_1.t, g_1.label, array_cat(sg.seq, ARRAY[ROW(g_1.f, g_1.t)])
-                 Merge Cond: (g_1.f = sg.t)
-                 ->  Sort
-                       Output: g_1.f, g_1.t, g_1.label
-                       Sort Key: g_1.f
-                       ->  Seq Scan on public.graph0 g_1
-                             Output: g_1.f, g_1.t, g_1.label
-                 ->  Sort
-                       Output: sg.seq, sg.t
-                       Sort Key: sg.t
-                       ->  WorkTable Scan on search_graph sg
-                             Output: sg.seq, sg.t
-   ->  CTE Scan on search_graph
-         Output: search_graph.f, search_graph.t, search_graph.label, search_graph.seq
-(22 rows)
+ Gather Motion 3:1  (slice1; segments: 3)
+   Output: g.f, g.t, g.label, (ARRAY[ROW(g.f, g.t)])
+   Merge Key: (ARRAY[ROW(g.f, g.t)])
+   ->  Sort
+         Output: g.f, g.t, g.label, (ARRAY[ROW(g.f, g.t)])
+         Sort Key: (ARRAY[ROW(g.f, g.t)])
+         ->  Recursive Union
+               ->  Seq Scan on public.graph0 g
+                     Output: g.f, g.t, g.label, ARRAY[ROW(g.f, g.t)]
+               ->  Hash Join
+                     Output: g_1.f, g_1.t, g_1.label, array_cat(sg.seq, ARRAY[ROW(g_1.f, g_1.t)])
+                     Hash Cond: (sg.t = g_1.f)
+                     ->  WorkTable Scan on search_graph sg
+                           Output: sg.f, sg.t, sg.label, sg.seq
+                     ->  Hash
+                           Output: g_1.f, g_1.t, g_1.label
+                           ->  Broadcast Motion 3:3  (slice2; segments: 3)
+                                 Output: g_1.f, g_1.t, g_1.label
+                                 ->  Seq Scan on public.graph0 g_1
+                                       Output: g_1.f, g_1.t, g_1.label
+ Optimizer: Postgres query optimizer
+(21 rows)
 
 with recursive search_graph(f, t, label) as (
 	select * from graph0 g
@@ -732,29 +731,28 @@
 select * from search_graph order by seq;
                                            QUERY PLAN                                            
 -------------------------------------------------------------------------------------------------
- Sort
-   Output: search_graph.f, search_graph.t, search_graph.label, search_graph.seq
-   Sort Key: search_graph.seq
-   CTE search_graph
-     ->  Recursive Union
-           ->  Seq Scan on public.graph0 g
-                 Output: g.f, g.t, g.label, ROW('0'::bigint, g.f, g.t)
-           ->  Merge Join
-                 Output: g_1.f, g_1.t, g_1.label, ROW(int8inc((sg.seq)."*DEPTH*"), g_1.f, g_1.t)
-                 Merge Cond: (g_1.f = sg.t)
-                 ->  Sort
-                       Output: g_1.f, g_1.t, g_1.label
-                       Sort Key: g_1.f
-                       ->  Seq Scan on public.graph0 g_1
-                             Output: g_1.f, g_1.t, g_1.label
-                 ->  Sort
-                       Output: sg.seq, sg.t
-                       Sort Key: sg.t
-                       ->  WorkTable Scan on search_graph sg
-                             Output: sg.seq, sg.t
-   ->  CTE Scan on search_graph
-         Output: search_graph.f, search_graph.t, search_graph.label, search_graph.seq
-(22 rows)
+ Gather Motion 3:1  (slice1; segments: 3)
+   Output: g.f, g.t, g.label, (ROW('0'::bigint, g.f, g.t))
+   Merge Key: (ROW('0'::bigint, g.f, g.t))
+   ->  Sort
+         Output: g.f, g.t, g.label, (ROW('0'::bigint, g.f, g.t))
+         Sort Key: (ROW('0'::bigint, g.f, g.t))
+         ->  Recursive Union
+               ->  Seq Scan on public.graph0 g
+                     Output: g.f, g.t, g.label, ROW('0'::bigint, g.f, g.t)
+               ->  Hash Join
+                     Output: g_1.f, g_1.t, g_1.label, ROW(int8inc((sg.seq)."*DEPTH*"), g_1.f, g_1.t)
+                     Hash Cond: (sg.t = g_1.f)
+                     ->  WorkTable Scan on search_graph sg
+                           Output: sg.f, sg.t, sg.label, sg.seq
+                     ->  Hash
+                           Output: g_1.f, g_1.t, g_1.label
+                           ->  Broadcast Motion 3:3  (slice2; segments: 3)
+                                 Output: g_1.f, g_1.t, g_1.label
+                                 ->  Seq Scan on public.graph0 g_1
+                                       Output: g_1.f, g_1.t, g_1.label
+ Optimizer: Postgres query optimizer
+(21 rows)
 
 with recursive search_graph(f, t, label) as (
 	select * from graph0 g
@@ -1844,7 +1842,7 @@
 ERROR:  DISTINCT in a recursive query is not implemented
 -- recursive term with a group by operation is not allowed
 CREATE TEMPORARY TABLE bar(c int);
-NOTICE:  Table doesn't have 'DISTRIBUTED BY' clause -- Using column named 'c' as the Greenplum Database data distribution key for this table.
+NOTICE:  Table doesn't have 'DISTRIBUTED BY' clause -- Using column named 'c' as the Cloudberry Database data distribution key for this table.
 HINT:  The 'DISTRIBUTED BY' clause determines the distribution of data. Make sure column(s) chosen are the optimal data distribution key to minimize skew.
 WITH RECURSIVE x(n) AS (
 	SELECT 1,2
@@ -2507,7 +2505,7 @@
 UNION ALL
 SELECT * FROM t2;
 ERROR:  only one modifying WITH clause allowed per query
-DETAIL:  Greenplum Database currently only support CTEs with one writable clause.
+DETAIL:  Cloudberry Database currently only support CTEs with one writable clause.
 HINT:  Rewrite the query to only include one writable CTE clause.
 SELECT * FROM y;
  a  
@@ -2569,7 +2567,7 @@
 WITH t1 AS ( DELETE FROM bug6051 RETURNING * )
 INSERT INTO bug6051 SELECT * FROM t1;
 ERROR:  writable CTE queries cannot be themselves writable
-DETAIL:  Greenplum Database currently only support CTEs with one writable clause, called in a non-writable context.
+DETAIL:  Cloudberry Database currently only support CTEs with one writable clause, called in a non-writable context.
 HINT:  Rewrite the query to only include one writable clause.
 SELECT * FROM bug6051;
  i 
@@ -2586,7 +2584,7 @@
 WITH t1 AS ( DELETE FROM bug6051 RETURNING * )
 INSERT INTO bug6051 SELECT * FROM t1;
 ERROR:  writable CTE queries cannot be themselves writable
-DETAIL:  Greenplum Database currently only support CTEs with one writable clause, called in a non-writable context.
+DETAIL:  Cloudberry Database currently only support CTEs with one writable clause, called in a non-writable context.
 HINT:  Rewrite the query to only include one writable clause.
 SELECT * FROM bug6051;
  i 
@@ -2596,13 +2594,11 @@
  3
 (3 rows)
 
-<<<<<<< HEAD
 SELECT * FROM bug6051_2;
  i 
 ---
 (0 rows)
 
-=======
 -- check INSERT...SELECT rule actions are disallowed on commands
 -- that have modifyingCTEs
 CREATE OR REPLACE RULE bug6051_ins AS ON INSERT TO bug6051 DO INSTEAD
@@ -2610,7 +2606,9 @@
  SELECT NEW.i;
 WITH t1 AS ( DELETE FROM bug6051 RETURNING * )
 INSERT INTO bug6051 SELECT * FROM t1;
-ERROR:  INSERT...SELECT rule actions are not supported for queries having data-modifying statements in WITH
+ERROR:  writable CTE queries cannot be themselves writable
+DETAIL:  Cloudberry Database currently only support CTEs with one writable clause, called in a non-writable context.
+HINT:  Rewrite the query to only include one writable clause.
 -- silly example to verify that hasModifyingCTE flag is propagated
 CREATE TEMP TABLE bug6051_3 AS
   SELECT a FROM generate_series(11,13) AS a;
@@ -2619,24 +2617,17 @@
 BEGIN; SET LOCAL force_parallel_mode = on;
 WITH t1 AS ( DELETE FROM bug6051_3 RETURNING * )
   INSERT INTO bug6051_3 SELECT * FROM t1;
- i 
----
- 1
- 2
- 3
- 1
- 2
- 3
- 1
- 2
- 3
-(9 rows)
-
+ERROR:  writable CTE queries cannot be themselves writable
+DETAIL:  Cloudberry Database currently only support CTEs with one writable clause, called in a non-writable context.
+HINT:  Rewrite the query to only include one writable clause.
 COMMIT;
 SELECT * FROM bug6051_3;
- a 
----
-(0 rows)
+ a  
+----
+ 11
+ 13
+ 12
+(3 rows)
 
 -- check case where CTE reference is removed due to optimization
 EXPLAIN (VERBOSE, COSTS OFF)
@@ -2646,13 +2637,16 @@
   SELECT q1, (SELECT q2 FROM t_cte WHERE t_cte.q1 = i8.q1) AS t_sub
   FROM int8_tbl i8
 ) ss;
-              QUERY PLAN              
---------------------------------------
- Subquery Scan on ss
+                 QUERY PLAN
+--------------------------------------------
+ Gather Motion 3:1  (slice1; segments: 3)
    Output: ss.q1
-   ->  Seq Scan on public.int8_tbl i8
-         Output: i8.q1, NULL::bigint
-(4 rows)
+   ->  Subquery Scan on ss
+         Output: ss.q1
+         ->  Seq Scan on public.int8_tbl i8
+               Output: i8.q1, NULL::bigint
+ Optimizer: Postgres query optimizer
+(7 rows)
 
 SELECT q1 FROM
 (
@@ -2676,15 +2670,15 @@
   SELECT q1, (SELECT q2 FROM t_cte WHERE t_cte.q1 = i8.q1) AS t_sub
   FROM int8_tbl i8
 ) ss;
-                 QUERY PLAN                  
----------------------------------------------
- Subquery Scan on ss
+                 QUERY PLAN
+--------------------------------------------
+ Gather Motion 3:1  (slice1; segments: 3)
    Output: ss.q1
-   ->  Seq Scan on public.int8_tbl i8
-         Output: i8.q1, NULL::bigint
-         CTE t_cte
-           ->  Seq Scan on public.int8_tbl t
-                 Output: t.q1, t.q2
+   ->  Subquery Scan on ss
+         Output: ss.q1
+         ->  Seq Scan on public.int8_tbl i8
+               Output: i8.q1, NULL::bigint
+ Optimizer: Postgres query optimizer
 (7 rows)
 
 SELECT q1 FROM
@@ -2702,7 +2696,6 @@
  4567890123456789
 (5 rows)
 
->>>>>>> d457cb4e
 -- a truly recursive CTE in the same list
 ANALYZE y; -- There is a bug, the below case will fail for generating plan which execute ModifyTable on reader gang.
 WITH RECURSIVE t(a) AS (
@@ -2748,7 +2741,7 @@
 )
 INSERT INTO y SELECT -a FROM t RETURNING *;
 ERROR:  writable CTE queries cannot be themselves writable
-DETAIL:  Greenplum Database currently only support CTEs with one writable clause, called in a non-writable context.
+DETAIL:  Cloudberry Database currently only support CTEs with one writable clause, called in a non-writable context.
 HINT:  Rewrite the query to only include one writable clause.
 SELECT * FROM y;
  a  
@@ -2906,7 +2899,7 @@
 )
 SELECT 1;
 ERROR:  only one modifying WITH clause allowed per query
-DETAIL:  Greenplum Database currently only support CTEs with one writable clause.
+DETAIL:  Cloudberry Database currently only support CTEs with one writable clause.
 HINT:  Rewrite the query to only include one writable CTE clause.
 SELECT * FROM y;
  a 
@@ -2928,7 +2921,7 @@
 )
 SELECT 1;
 ERROR:  only one modifying WITH clause allowed per query
-DETAIL:  Greenplum Database currently only support CTEs with one writable clause.
+DETAIL:  Cloudberry Database currently only support CTEs with one writable clause.
 HINT:  Rewrite the query to only include one writable CTE clause.
 SELECT * FROM y;
  a 
@@ -3097,29 +3090,30 @@
 INSERT INTO child2 VALUES ( 23, 'c21' ),( 24, 'c22' );
 WITH rcte AS ( SELECT sum(id) AS totalid FROM parent )
 UPDATE parent SET id = id + totalid FROM rcte;
+ERROR:  can't split update for inherit table: parent (preptlist.c:139)
 SELECT * FROM parent;
  id | val 
 ----+-----
- 72 | p1
- 82 | c11
- 83 | c12
- 94 | c21
- 95 | c22
+ 11 | c11
+ 24 | c22
+  1 | p1
+ 12 | c12
+ 23 | c21
 (5 rows)
 
 WITH wcte AS ( INSERT INTO child1 VALUES ( 42, 'new' ) RETURNING id AS newid )
 UPDATE parent SET id = id + newid FROM wcte;
 ERROR:  writable CTE queries cannot be themselves writable
-DETAIL:  Greenplum Database currently only support CTEs with one writable clause, called in a non-writable context.
+DETAIL:  Cloudberry Database currently only support CTEs with one writable clause, called in a non-writable context.
 HINT:  Rewrite the query to only include one writable clause.
 SELECT * FROM parent;
  id | val 
 ----+-----
- 72 | p1
- 82 | c11
- 83 | c12
- 94 | c21
- 95 | c22
+  1 | p1
+ 12 | c12
+ 23 | c21
+ 11 | c11
+ 24 | c22
 (5 rows)
 
 WITH rcte AS ( SELECT max(id) AS maxid FROM parent )
@@ -3127,66 +3121,33 @@
 SELECT * FROM parent;
  id | val 
 ----+-----
- 72 | p1
- 82 | c11
- 83 | c12
- 94 | c21
+  1 | p1
+ 12 | c12
+ 23 | c21
+ 11 | c11
 (4 rows)
 
 WITH wcte AS ( INSERT INTO child2 VALUES ( 42, 'new2' ) RETURNING id AS newid )
 DELETE FROM parent USING wcte WHERE id = newid;
 ERROR:  writable CTE queries cannot be themselves writable
-DETAIL:  Greenplum Database currently only support CTEs with one writable clause, called in a non-writable context.
+DETAIL:  Cloudberry Database currently only support CTEs with one writable clause, called in a non-writable context.
 HINT:  Rewrite the query to only include one writable clause.
 SELECT * FROM parent;
  id | val 
 ----+-----
- 72 | p1
- 82 | c11
- 83 | c12
- 94 | c21
+  1 | p1
+ 12 | c12
+ 23 | c21
+ 11 | c11
 (4 rows)
 
 -- check EXPLAIN VERBOSE for a wCTE with RETURNING
 EXPLAIN (VERBOSE, COSTS OFF)
 WITH wcte AS ( INSERT INTO int8_tbl VALUES ( 42, 47 ) RETURNING q2 )
 DELETE FROM a USING wcte WHERE aa = q2;
-<<<<<<< HEAD
 ERROR:  writable CTE queries cannot be themselves writable
-DETAIL:  Greenplum Database currently only support CTEs with one writable clause, called in a non-writable context.
+DETAIL:  Cloudberry Database currently only support CTEs with one writable clause, called in a non-writable context.
 HINT:  Rewrite the query to only include one writable clause.
-=======
-                         QUERY PLAN                         
-------------------------------------------------------------
- Delete on public.a
-   Delete on public.a a_1
-   Delete on public.b a_2
-   Delete on public.c a_3
-   Delete on public.d a_4
-   CTE wcte
-     ->  Insert on public.int8_tbl
-           Output: int8_tbl.q2
-           ->  Result
-                 Output: '42'::bigint, '47'::bigint
-   ->  Hash Join
-         Output: wcte.*, a.tableoid, a.ctid
-         Hash Cond: (a.aa = wcte.q2)
-         ->  Append
-               ->  Seq Scan on public.a a_1
-                     Output: a_1.aa, a_1.tableoid, a_1.ctid
-               ->  Seq Scan on public.b a_2
-                     Output: a_2.aa, a_2.tableoid, a_2.ctid
-               ->  Seq Scan on public.c a_3
-                     Output: a_3.aa, a_3.tableoid, a_3.ctid
-               ->  Seq Scan on public.d a_4
-                     Output: a_4.aa, a_4.tableoid, a_4.ctid
-         ->  Hash
-               Output: wcte.*, wcte.q2
-               ->  CTE Scan on wcte
-                     Output: wcte.*, wcte.q2
-(26 rows)
-
->>>>>>> d457cb4e
 -- error cases
 -- data-modifying WITH tries to use its own output
 WITH RECURSIVE t AS (
