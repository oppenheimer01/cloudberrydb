--- conflicted
+++ resolved
@@ -3409,7 +3409,7 @@
 end;
 $$ language plpgsql;
 select * from sc_test();
-ERROR:  backward scan is not supported in this version of Greenplum Database
+ERROR:  backward scan is not supported in this version of Cloudberry Database
 CONTEXT:  PL/pgSQL function sc_test() line 7 at FETCH
 create or replace function sc_test() returns setof integer as $$
 declare
@@ -3426,7 +3426,7 @@
 end;
 $$ language plpgsql;
 select * from sc_test();  -- fails because of NO SCROLL specification
-ERROR:  backward scan is not supported in this version of Greenplum Database
+ERROR:  backward scan is not supported in this version of Cloudberry Database
 CONTEXT:  PL/pgSQL function sc_test() line 7 at FETCH
 create or replace function sc_test() returns setof integer as $$
 declare
@@ -3443,7 +3443,7 @@
 end;
 $$ language plpgsql;
 select * from sc_test();
-ERROR:  backward scan is not supported in this version of Greenplum Database
+ERROR:  backward scan is not supported in this version of Cloudberry Database
 CONTEXT:  PL/pgSQL function sc_test() line 7 at FETCH
 create or replace function sc_test() returns setof integer as $$
 declare
@@ -3460,7 +3460,7 @@
 end;
 $$ language plpgsql;
 select * from sc_test();
-ERROR:  backward scan is not supported in this version of Greenplum Database
+ERROR:  backward scan is not supported in this version of Cloudberry Database
 CONTEXT:  PL/pgSQL function sc_test() line 7 at FETCH
 create or replace function sc_test() returns setof integer as $$
 declare
@@ -3478,7 +3478,7 @@
 end;
 $$ language plpgsql;
 select * from sc_test();
-ERROR:  backward scan is not supported in this version of Greenplum Database
+ERROR:  backward scan is not supported in this version of Cloudberry Database
 CONTEXT:  PL/pgSQL function sc_test() line 7 at FETCH
 create or replace function sc_test() returns setof integer as $$
 declare
@@ -3522,7 +3522,7 @@
 end;
 $$ language plpgsql;
 select * from sc_test();
-ERROR:  backward scan is not supported in this version of Greenplum Database
+ERROR:  backward scan is not supported in this version of Cloudberry Database
 CONTEXT:  PL/pgSQL function sc_test() line 8 at FETCH
 drop function sc_test();
 -- test qualified variable names
@@ -5277,13 +5277,12 @@
 
 explain (verbose, costs off)
 select consumes_rw_array(a), a from returns_rw_array(1) a;
-             QUERY PLAN              
--------------------------------------
- Function Scan on a
-   Output: consumes_rw_array(a), a
-   Function Call: '{1,1}'::integer[]
+                             QUERY PLAN                              
+---------------------------------------------------------------------
+ Result
+   Output: consumes_rw_array('{1,1}'::integer[]), '{1,1}'::integer[]
  Optimizer: Postgres query optimizer
-(4 rows)
+(3 rows)
 
 select consumes_rw_array(a), a from returns_rw_array(1) a;
  consumes_rw_array |   a   
@@ -5560,386 +5559,4 @@
 end;
 $$;
 ERROR:  value for domain plpgsql_arr_domain violates check constraint "plpgsql_arr_domain_check"
-<<<<<<< HEAD
-CONTEXT:  PL/pgSQL function inline_code_block line 4 at assignment
-=======
-CONTEXT:  PL/pgSQL function inline_code_block line 4 at assignment
---
--- test usage of transition tables in AFTER triggers
---
-CREATE TABLE transition_table_base (id int PRIMARY KEY, val text);
-CREATE FUNCTION transition_table_base_ins_func()
-  RETURNS trigger
-  LANGUAGE plpgsql
-AS $$
-DECLARE
-  t text;
-  l text;
-BEGIN
-  t = '';
-  FOR l IN EXECUTE
-           $q$
-             EXPLAIN (TIMING off, COSTS off, VERBOSE on)
-             SELECT * FROM newtable
-           $q$ LOOP
-    t = t || l || E'\n';
-  END LOOP;
-
-  RAISE INFO '%', t;
-  RETURN new;
-END;
-$$;
-CREATE TRIGGER transition_table_base_ins_trig
-  AFTER INSERT ON transition_table_base
-  REFERENCING OLD TABLE AS oldtable NEW TABLE AS newtable
-  FOR EACH STATEMENT
-  EXECUTE PROCEDURE transition_table_base_ins_func();
-ERROR:  OLD TABLE can only be specified for a DELETE or UPDATE trigger
-CREATE TRIGGER transition_table_base_ins_trig
-  AFTER INSERT ON transition_table_base
-  REFERENCING NEW TABLE AS newtable
-  FOR EACH STATEMENT
-  EXECUTE PROCEDURE transition_table_base_ins_func();
-INSERT INTO transition_table_base VALUES (1, 'One'), (2, 'Two');
-INFO:  Named Tuplestore Scan
-  Output: id, val
-
-INSERT INTO transition_table_base VALUES (3, 'Three'), (4, 'Four');
-INFO:  Named Tuplestore Scan
-  Output: id, val
-
-CREATE OR REPLACE FUNCTION transition_table_base_upd_func()
-  RETURNS trigger
-  LANGUAGE plpgsql
-AS $$
-DECLARE
-  t text;
-  l text;
-BEGIN
-  t = '';
-  FOR l IN EXECUTE
-           $q$
-             EXPLAIN (TIMING off, COSTS off, VERBOSE on)
-             SELECT * FROM oldtable ot FULL JOIN newtable nt USING (id)
-           $q$ LOOP
-    t = t || l || E'\n';
-  END LOOP;
-
-  RAISE INFO '%', t;
-  RETURN new;
-END;
-$$;
-CREATE TRIGGER transition_table_base_upd_trig
-  AFTER UPDATE ON transition_table_base
-  REFERENCING OLD TABLE AS oldtable NEW TABLE AS newtable
-  FOR EACH STATEMENT
-  EXECUTE PROCEDURE transition_table_base_upd_func();
-UPDATE transition_table_base
-  SET val = '*' || val || '*'
-  WHERE id BETWEEN 2 AND 3;
-INFO:  Hash Full Join
-  Output: COALESCE(ot.id, nt.id), ot.val, nt.val
-  Hash Cond: (ot.id = nt.id)
-  ->  Named Tuplestore Scan
-        Output: ot.id, ot.val
-  ->  Hash
-        Output: nt.id, nt.val
-        ->  Named Tuplestore Scan
-              Output: nt.id, nt.val
-
-CREATE TABLE transition_table_level1
-(
-      level1_no serial NOT NULL ,
-      level1_node_name varchar(255),
-       PRIMARY KEY (level1_no)
-) WITHOUT OIDS;
-CREATE TABLE transition_table_level2
-(
-      level2_no serial NOT NULL ,
-      parent_no int NOT NULL,
-      level1_node_name varchar(255),
-       PRIMARY KEY (level2_no)
-) WITHOUT OIDS;
-CREATE TABLE transition_table_status
-(
-      level int NOT NULL,
-      node_no int NOT NULL,
-      status int,
-       PRIMARY KEY (level, node_no)
-) WITHOUT OIDS;
-CREATE FUNCTION transition_table_level1_ri_parent_del_func()
-  RETURNS TRIGGER
-  LANGUAGE plpgsql
-AS $$
-  DECLARE n bigint;
-  BEGIN
-    PERFORM FROM p JOIN transition_table_level2 c ON c.parent_no = p.level1_no;
-    IF FOUND THEN
-      RAISE EXCEPTION 'RI error';
-    END IF;
-    RETURN NULL;
-  END;
-$$;
-CREATE TRIGGER transition_table_level1_ri_parent_del_trigger
-  AFTER DELETE ON transition_table_level1
-  REFERENCING OLD TABLE AS p
-  FOR EACH STATEMENT EXECUTE PROCEDURE
-    transition_table_level1_ri_parent_del_func();
-CREATE FUNCTION transition_table_level1_ri_parent_upd_func()
-  RETURNS TRIGGER
-  LANGUAGE plpgsql
-AS $$
-  DECLARE
-    x int;
-  BEGIN
-    WITH p AS (SELECT level1_no, sum(delta) cnt
-                 FROM (SELECT level1_no, 1 AS delta FROM i
-                       UNION ALL
-                       SELECT level1_no, -1 AS delta FROM d) w
-                 GROUP BY level1_no
-                 HAVING sum(delta) < 0)
-    SELECT level1_no
-      FROM p JOIN transition_table_level2 c ON c.parent_no = p.level1_no
-      INTO x;
-    IF FOUND THEN
-      RAISE EXCEPTION 'RI error';
-    END IF;
-    RETURN NULL;
-  END;
-$$;
-CREATE TRIGGER transition_table_level1_ri_parent_upd_trigger
-  AFTER UPDATE ON transition_table_level1
-  REFERENCING OLD TABLE AS d NEW TABLE AS i
-  FOR EACH STATEMENT EXECUTE PROCEDURE
-    transition_table_level1_ri_parent_upd_func();
-CREATE FUNCTION transition_table_level2_ri_child_insupd_func()
-  RETURNS TRIGGER
-  LANGUAGE plpgsql
-AS $$
-  BEGIN
-    PERFORM FROM i
-      LEFT JOIN transition_table_level1 p
-        ON p.level1_no IS NOT NULL AND p.level1_no = i.parent_no
-      WHERE p.level1_no IS NULL;
-    IF FOUND THEN
-      RAISE EXCEPTION 'RI error';
-    END IF;
-    RETURN NULL;
-  END;
-$$;
-CREATE TRIGGER transition_table_level2_ri_child_ins_trigger
-  AFTER INSERT ON transition_table_level2
-  REFERENCING NEW TABLE AS i
-  FOR EACH STATEMENT EXECUTE PROCEDURE
-    transition_table_level2_ri_child_insupd_func();
-CREATE TRIGGER transition_table_level2_ri_child_upd_trigger
-  AFTER UPDATE ON transition_table_level2
-  REFERENCING NEW TABLE AS i
-  FOR EACH STATEMENT EXECUTE PROCEDURE
-    transition_table_level2_ri_child_insupd_func();
--- create initial test data
-INSERT INTO transition_table_level1 (level1_no)
-  SELECT generate_series(1,200);
-ANALYZE transition_table_level1;
-INSERT INTO transition_table_level2 (level2_no, parent_no)
-  SELECT level2_no, level2_no / 50 + 1 AS parent_no
-    FROM generate_series(1,9999) level2_no;
-ANALYZE transition_table_level2;
-INSERT INTO transition_table_status (level, node_no, status)
-  SELECT 1, level1_no, 0 FROM transition_table_level1;
-INSERT INTO transition_table_status (level, node_no, status)
-  SELECT 2, level2_no, 0 FROM transition_table_level2;
-ANALYZE transition_table_status;
-INSERT INTO transition_table_level1(level1_no)
-  SELECT generate_series(201,1000);
-ANALYZE transition_table_level1;
--- behave reasonably if someone tries to modify a transition table
-CREATE FUNCTION transition_table_level2_bad_usage_func()
-  RETURNS TRIGGER
-  LANGUAGE plpgsql
-AS $$
-  BEGIN
-    INSERT INTO dx VALUES (1000000, 1000000, 'x');
-    RETURN NULL;
-  END;
-$$;
-CREATE TRIGGER transition_table_level2_bad_usage_trigger
-  AFTER DELETE ON transition_table_level2
-  REFERENCING OLD TABLE AS dx
-  FOR EACH STATEMENT EXECUTE PROCEDURE
-    transition_table_level2_bad_usage_func();
-DELETE FROM transition_table_level2
-  WHERE level2_no BETWEEN 301 AND 305;
-ERROR:  relation "dx" cannot be the target of a modifying statement
-CONTEXT:  SQL statement "INSERT INTO dx VALUES (1000000, 1000000, 'x')"
-PL/pgSQL function transition_table_level2_bad_usage_func() line 3 at SQL statement
-DROP TRIGGER transition_table_level2_bad_usage_trigger
-  ON transition_table_level2;
--- attempt modifications which would break RI (should all fail)
-DELETE FROM transition_table_level1
-  WHERE level1_no = 25;
-ERROR:  RI error
-CONTEXT:  PL/pgSQL function transition_table_level1_ri_parent_del_func() line 6 at RAISE
-UPDATE transition_table_level1 SET level1_no = -1
-  WHERE level1_no = 30;
-ERROR:  RI error
-CONTEXT:  PL/pgSQL function transition_table_level1_ri_parent_upd_func() line 15 at RAISE
-INSERT INTO transition_table_level2 (level2_no, parent_no)
-  VALUES (10000, 10000);
-ERROR:  RI error
-CONTEXT:  PL/pgSQL function transition_table_level2_ri_child_insupd_func() line 8 at RAISE
-UPDATE transition_table_level2 SET parent_no = 2000
-  WHERE level2_no = 40;
-ERROR:  RI error
-CONTEXT:  PL/pgSQL function transition_table_level2_ri_child_insupd_func() line 8 at RAISE
--- attempt modifications which would not break RI (should all succeed)
-DELETE FROM transition_table_level1
-  WHERE level1_no BETWEEN 201 AND 1000;
-DELETE FROM transition_table_level1
-  WHERE level1_no BETWEEN 100000000 AND 100000010;
-SELECT count(*) FROM transition_table_level1;
- count 
--------
-   200
-(1 row)
-
-DELETE FROM transition_table_level2
-  WHERE level2_no BETWEEN 211 AND 220;
-SELECT count(*) FROM transition_table_level2;
- count 
--------
-  9989
-(1 row)
-
-CREATE TABLE alter_table_under_transition_tables
-(
-  id int PRIMARY KEY,
-  name text
-);
-CREATE FUNCTION alter_table_under_transition_tables_upd_func()
-  RETURNS TRIGGER
-  LANGUAGE plpgsql
-AS $$
-BEGIN
-  RAISE WARNING 'old table = %, new table = %',
-                  (SELECT string_agg(id || '=' || name, ',') FROM d),
-                  (SELECT string_agg(id || '=' || name, ',') FROM i);
-  RAISE NOTICE 'one = %', (SELECT 1 FROM alter_table_under_transition_tables LIMIT 1);
-  RETURN NULL;
-END;
-$$;
--- should fail, TRUNCATE is not compatible with transition tables
-CREATE TRIGGER alter_table_under_transition_tables_upd_trigger
-  AFTER TRUNCATE OR UPDATE ON alter_table_under_transition_tables
-  REFERENCING OLD TABLE AS d NEW TABLE AS i
-  FOR EACH STATEMENT EXECUTE PROCEDURE
-    alter_table_under_transition_tables_upd_func();
-ERROR:  TRUNCATE triggers with transition tables are not supported
--- should work
-CREATE TRIGGER alter_table_under_transition_tables_upd_trigger
-  AFTER UPDATE ON alter_table_under_transition_tables
-  REFERENCING OLD TABLE AS d NEW TABLE AS i
-  FOR EACH STATEMENT EXECUTE PROCEDURE
-    alter_table_under_transition_tables_upd_func();
-INSERT INTO alter_table_under_transition_tables
-  VALUES (1, '1'), (2, '2'), (3, '3');
-UPDATE alter_table_under_transition_tables
-  SET name = name || name;
-WARNING:  old table = 1=1,2=2,3=3, new table = 1=11,2=22,3=33
-NOTICE:  one = 1
--- now change 'name' to an integer to see what happens...
-ALTER TABLE alter_table_under_transition_tables
-  ALTER COLUMN name TYPE int USING name::integer;
-UPDATE alter_table_under_transition_tables
-  SET name = (name::text || name::text)::integer;
-WARNING:  old table = 1=11,2=22,3=33, new table = 1=1111,2=2222,3=3333
-NOTICE:  one = 1
--- now drop column 'name'
-ALTER TABLE alter_table_under_transition_tables
-  DROP column name;
-UPDATE alter_table_under_transition_tables
-  SET id = id;
-ERROR:  column "name" does not exist
-LINE 1: (SELECT string_agg(id || '=' || name, ',') FROM d)
-                                        ^
-QUERY:  (SELECT string_agg(id || '=' || name, ',') FROM d)
-CONTEXT:  PL/pgSQL function alter_table_under_transition_tables_upd_func() line 3 at RAISE
---
--- Test multiple reference to a transition table
---
-CREATE TABLE multi_test (i int);
-INSERT INTO multi_test VALUES (1);
-CREATE OR REPLACE FUNCTION multi_test_trig() RETURNS trigger
-LANGUAGE plpgsql AS $$
-BEGIN
-    RAISE NOTICE 'count = %', (SELECT COUNT(*) FROM new_test);
-    RAISE NOTICE 'count union = %',
-      (SELECT COUNT(*)
-       FROM (SELECT * FROM new_test UNION ALL SELECT * FROM new_test) ss);
-    RETURN NULL;
-END$$;
-CREATE TRIGGER my_trigger AFTER UPDATE ON multi_test
-  REFERENCING NEW TABLE AS new_test OLD TABLE as old_test
-  FOR EACH STATEMENT EXECUTE PROCEDURE multi_test_trig();
-UPDATE multi_test SET i = i;
-NOTICE:  count = 1
-NOTICE:  count union = 2
-DROP TABLE multi_test;
-DROP FUNCTION multi_test_trig();
---
--- Check type parsing and record fetching from partitioned tables
---
-CREATE TABLE partitioned_table (a int, b text) PARTITION BY LIST (a);
-CREATE TABLE pt_part1 PARTITION OF partitioned_table FOR VALUES IN (1);
-CREATE TABLE pt_part2 PARTITION OF partitioned_table FOR VALUES IN (2);
-INSERT INTO partitioned_table VALUES (1, 'Row 1');
-INSERT INTO partitioned_table VALUES (2, 'Row 2');
-CREATE OR REPLACE FUNCTION get_from_partitioned_table(partitioned_table.a%type)
-RETURNS partitioned_table AS $$
-DECLARE
-    a_val partitioned_table.a%TYPE;
-    result partitioned_table%ROWTYPE;
-BEGIN
-    a_val := $1;
-    SELECT * INTO result FROM partitioned_table WHERE a = a_val;
-    RETURN result;
-END; $$ LANGUAGE plpgsql;
-NOTICE:  type reference partitioned_table.a%TYPE converted to integer
-SELECT * FROM get_from_partitioned_table(1) AS t;
- a |   b   
----+-------
- 1 | Row 1
-(1 row)
-
-CREATE OR REPLACE FUNCTION list_partitioned_table()
-RETURNS SETOF partitioned_table.a%TYPE AS $$
-DECLARE
-    row partitioned_table%ROWTYPE;
-    a_val partitioned_table.a%TYPE;
-BEGIN
-    FOR row IN SELECT * FROM partitioned_table ORDER BY a LOOP
-        a_val := row.a;
-        RETURN NEXT a_val;
-    END LOOP;
-    RETURN;
-END; $$ LANGUAGE plpgsql;
-NOTICE:  type reference partitioned_table.a%TYPE converted to integer
-SELECT * FROM list_partitioned_table() AS t;
- t 
----
- 1
- 2
-(2 rows)
-
---
--- Check argument name is used instead of $n in error message
---
-CREATE FUNCTION fx(x WSlot) RETURNS void AS $$
-BEGIN
-  GET DIAGNOSTICS x = ROW_COUNT;
-  RETURN;
-END; $$ LANGUAGE plpgsql;
-ERROR:  "x" is not a scalar variable
-LINE 3:   GET DIAGNOSTICS x = ROW_COUNT;
-                          ^
->>>>>>> d457cb4e
+CONTEXT:  PL/pgSQL function inline_code_block line 4 at assignment