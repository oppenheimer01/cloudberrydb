--- conflicted
+++ resolved
@@ -629,7 +629,6 @@
 ERROR:  materialized view "mvtest2" has not been populated
 HINT:  Use the REFRESH MATERIALIZED VIEW command.
 ROLLBACK;
-<<<<<<< HEAD
 -- make sure refresh mat view will dispatch oid at the final
 -- execution of the mat view's body query. See Github Issue
 -- https://github.com/greenplum-db/gpdb/issues/11956 for details.
@@ -647,7 +646,6 @@
 refresh materialized view mat_view_github_issue_11956;
 drop materialized view mat_view_github_issue_11956;
 drop table t_github_issue_11956;
-=======
 -- INSERT privileges if relation owner is not allowed to insert.
 CREATE SCHEMA matview_schema;
 CREATE USER regress_matview_user;
@@ -656,15 +654,18 @@
 GRANT ALL ON SCHEMA matview_schema TO public;
 SET SESSION AUTHORIZATION regress_matview_user;
 CREATE MATERIALIZED VIEW matview_schema.mv_withdata1 (a) AS
-  SELECT generate_series(1, 10) WITH DATA;
+  SELECT generate_series(1, 10) WITH DATA DISTRIBUTED BY (a);
 EXPLAIN (ANALYZE, COSTS OFF, SUMMARY OFF, TIMING OFF)
   CREATE MATERIALIZED VIEW matview_schema.mv_withdata2 (a) AS
-  SELECT generate_series(1, 10) WITH DATA;
-              QUERY PLAN              
---------------------------------------
- ProjectSet (actual rows=10 loops=1)
-   ->  Result (actual rows=1 loops=1)
-(2 rows)
+  SELECT generate_series(1, 10) WITH DATA DISTRIBUTED BY (a);
+                               QUERY PLAN                               
+------------------------------------------------------------------------
+ Redistribute Motion 1:3  (slice1; segments: 1) (actual rows=5 loops=1)
+   Hash Key: (generate_series(1, 10))
+   ->  ProjectSet (actual rows=10 loops=1)
+         ->  Result (actual rows=1 loops=1)
+ Optimizer: Postgres query optimizer
+(5 rows)
 
 REFRESH MATERIALIZED VIEW matview_schema.mv_withdata2;
 CREATE MATERIALIZED VIEW matview_schema.mv_nodata1 (a) AS
@@ -672,11 +673,14 @@
 EXPLAIN (ANALYZE, COSTS OFF, SUMMARY OFF, TIMING OFF)
   CREATE MATERIALIZED VIEW matview_schema.mv_nodata2 (a) AS
   SELECT generate_series(1, 10) WITH NO DATA;
-          QUERY PLAN           
--------------------------------
- ProjectSet (never executed)
-   ->  Result (never executed)
-(2 rows)
+                           QUERY PLAN                            
+-----------------------------------------------------------------
+ Redistribute Motion 1:3  (slice1; segments: 1) (never executed)
+   Hash Key: (generate_series(1, 10))
+   ->  ProjectSet (never executed)
+         ->  Result (never executed)
+ Optimizer: Postgres query optimizer
+(5 rows)
 
 REFRESH MATERIALIZED VIEW matview_schema.mv_nodata2;
 RESET SESSION AUTHORIZATION;
@@ -726,5 +730,4 @@
 ------------
 (0 rows)
 
-DROP MATERIALIZED VIEW matview_ine_tab;
->>>>>>> d457cb4e
+DROP MATERIALIZED VIEW matview_ine_tab;