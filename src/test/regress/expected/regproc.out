--- conflicted
+++ resolved
@@ -4,12 +4,12 @@
 /* If objects exist, return oids */
 CREATE ROLE regress_regrole_test;
 -- without schemaname
--- GPDB: Use -|- instead of ||/ in the test, because ||/ is not unique in GPDB
+-- GPDB: Use !! instead of ||/ in the test, because ||/ is not unique in GPDB
 -- (there's an extra ||/ operator for complex datatype)
-SELECT regoper('-|-');
+SELECT regoper('!!');
  regoper 
 ---------
- -|-
+ !!
 (1 row)
 
 SELECT regoperator('+(int4,int4)');
@@ -42,20 +42,16 @@
  integer
 (1 row)
 
-<<<<<<< HEAD
-SELECT to_regoper('-|-');
-=======
 SELECT regcollation('"POSIX"');
  regcollation 
 --------------
  "POSIX"
 (1 row)
 
-SELECT to_regoper('||/');
->>>>>>> d457cb4e
+SELECT to_regoper('!!');
  to_regoper 
 ------------
- -|-
+ !!
 (1 row)
 
 SELECT to_regoperator('+(int4,int4)');
@@ -95,10 +91,10 @@
 (1 row)
 
 -- with schemaname
-SELECT regoper('pg_catalog.-|-');
+SELECT regoper('pg_catalog.!!');
  regoper 
 ---------
- -|-
+ !!
 (1 row)
 
 SELECT regoperator('pg_catalog.+(int4,int4)');
@@ -131,20 +127,16 @@
  integer
 (1 row)
 
-<<<<<<< HEAD
-SELECT to_regoper('pg_catalog.-|-');
-=======
 SELECT regcollation('pg_catalog."POSIX"');
  regcollation 
 --------------
  "POSIX"
 (1 row)
 
-SELECT to_regoper('pg_catalog.||/');
->>>>>>> d457cb4e
+SELECT to_regoper('pg_catalog.!!');
  to_regoper 
 ------------
- -|-
+ !!
 (1 row)
 
 SELECT to_regproc('pg_catalog.now');
