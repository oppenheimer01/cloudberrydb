--- conflicted
+++ resolved
@@ -122,7 +122,6 @@
 SET enable_indexscan=ON;
 SET enable_bitmapscan=OFF;
 explain (costs off) SELECT count(*) FROM test_tsvector WHERE a @@ 'wr|qh';
-<<<<<<< HEAD
                             QUERY PLAN                             
 -------------------------------------------------------------------
  Finalize Aggregate
@@ -132,14 +131,6 @@
                      Index Cond: (a @@ '''wr'' | ''qh'''::tsquery)
  Optimizer: Postgres query optimizer
 (6 rows)
-=======
-                      QUERY PLAN                       
--------------------------------------------------------
- Aggregate
-   ->  Index Scan using wowidx on test_tsvector
-         Index Cond: (a @@ '''wr'' | ''qh'''::tsquery)
-(3 rows)
->>>>>>> 9e1c9f95
 
 SELECT count(*) FROM test_tsvector WHERE a @@ 'wr|qh';
  count 
@@ -204,7 +195,6 @@
 SET enable_indexscan=OFF;
 SET enable_bitmapscan=ON;
 explain (costs off) SELECT count(*) FROM test_tsvector WHERE a @@ 'wr|qh';
-<<<<<<< HEAD
                                QUERY PLAN                                
 -------------------------------------------------------------------------
  Finalize Aggregate
@@ -216,16 +206,6 @@
                            Index Cond: (a @@ '''wr'' | ''qh'''::tsquery)
  Optimizer: Postgres query optimizer
 (8 rows)
-=======
-                         QUERY PLAN                          
--------------------------------------------------------------
- Aggregate
-   ->  Bitmap Heap Scan on test_tsvector
-         Recheck Cond: (a @@ '''wr'' | ''qh'''::tsquery)
-         ->  Bitmap Index Scan on wowidx
-               Index Cond: (a @@ '''wr'' | ''qh'''::tsquery)
-(5 rows)
->>>>>>> 9e1c9f95
 
 SELECT count(*) FROM test_tsvector WHERE a @@ 'wr|qh';
  count 
@@ -295,7 +275,6 @@
 SET enable_seqscan=OFF;
 -- GIN only supports bitmapscan, so no need to test plain indexscan
 explain (costs off) SELECT count(*) FROM test_tsvector WHERE a @@ 'wr|qh';
-<<<<<<< HEAD
                                QUERY PLAN                                
 -------------------------------------------------------------------------
  Finalize Aggregate
@@ -307,16 +286,6 @@
                            Index Cond: (a @@ '''wr'' | ''qh'''::tsquery)
  Optimizer: Postgres query optimizer
 (8 rows)
-=======
-                         QUERY PLAN                          
--------------------------------------------------------------
- Aggregate
-   ->  Bitmap Heap Scan on test_tsvector
-         Recheck Cond: (a @@ '''wr'' | ''qh'''::tsquery)
-         ->  Bitmap Index Scan on wowidx
-               Index Cond: (a @@ '''wr'' | ''qh'''::tsquery)
-(5 rows)
->>>>>>> 9e1c9f95
 
 SELECT count(*) FROM test_tsvector WHERE a @@ 'wr|qh';
  count 
@@ -1455,21 +1424,6 @@
  
 (1 row)
 
--- Check empty substitution
-SELECT ts_rewrite(to_tsquery('5 & (6 | 5)'), to_tsquery('5'), to_tsquery(''));
-NOTICE:  text-search query doesn't contain lexemes: ""
- ts_rewrite 
-------------
- '6'
-(1 row)
-
-SELECT ts_rewrite(to_tsquery('!5'), to_tsquery('5'), to_tsquery(''));
-NOTICE:  text-search query doesn't contain lexemes: ""
- ts_rewrite 
-------------
- 
-(1 row)
-
 SELECT keyword FROM test_tsquery WHERE keyword @> 'new';
     keyword     
 ----------------
@@ -1732,10 +1686,6 @@
 (1 row)
 
 set enable_seqscan = on;
-<<<<<<< HEAD
-COPY test_tsvector TO '/tmp/test_tsvector.txt';
-COPY test_tsvector FROM '/tmp/test_tsvector.txt';
-=======
 -- test websearch_to_tsquery function
 select websearch_to_tsquery('simple', 'I have a fat:*ABCD cat');
             websearch_to_tsquery             
@@ -2152,4 +2102,6 @@
 ----------------------
  
 (1 row)
->>>>>>> 9e1c9f95
+
+COPY test_tsvector TO '/tmp/test_tsvector.txt';
+COPY test_tsvector FROM '/tmp/test_tsvector.txt';