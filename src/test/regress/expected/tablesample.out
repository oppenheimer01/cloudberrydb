--- conflicted
+++ resolved
@@ -190,7 +190,7 @@
   8
 (1 row)
 
--- Greenplum: Going backwards on cursors is not supported. By closing the
+-- Cloudberry: Going backwards on cursors is not supported. By closing the
 -- cursor and starting again we pass the tests and keep the file closer to
 -- upstream. We do test the rescan methods of tablesample afterwards.
 CLOSE tablesample_cur;
@@ -256,38 +256,22 @@
 -- check inheritance behavior
 explain (costs off)
   select count(*) from person tablesample bernoulli (100);
-<<<<<<< HEAD
                          QUERY PLAN                          
 -------------------------------------------------------------
  Finalize Aggregate
    ->  Gather Motion 3:1  (slice1; segments: 3)
          ->  Partial Aggregate
                ->  Append
-                     ->  Sample Scan on person
+                     ->  Sample Scan on person person_1
                            Sampling: bernoulli ('100'::real)
-                     ->  Sample Scan on emp
+                     ->  Sample Scan on emp person_2
                            Sampling: bernoulli ('100'::real)
-                     ->  Sample Scan on student
+                     ->  Sample Scan on student person_3
                            Sampling: bernoulli ('100'::real)
-                     ->  Sample Scan on stud_emp
+                     ->  Sample Scan on stud_emp person_4
                            Sampling: bernoulli ('100'::real)
  Optimizer: Postgres query optimizer
 (13 rows)
-=======
-                   QUERY PLAN                    
--------------------------------------------------
- Aggregate
-   ->  Append
-         ->  Sample Scan on person person_1
-               Sampling: bernoulli ('100'::real)
-         ->  Sample Scan on emp person_2
-               Sampling: bernoulli ('100'::real)
-         ->  Sample Scan on student person_3
-               Sampling: bernoulli ('100'::real)
-         ->  Sample Scan on stud_emp person_4
-               Sampling: bernoulli ('100'::real)
-(10 rows)
->>>>>>> d457cb4e
 
 select count(*) from person tablesample bernoulli (100);
  count 
@@ -308,7 +292,7 @@
      0
 (1 row)
 
--- Greenplum: Test rescan paths by forcing a nested loop
+-- Cloudberry: Test rescan paths by forcing a nested loop
 CREATE TABLE ttr1 (a int, b int) DISTRIBUTED BY (a);
 CREATE TABLE ttr2 (a int, b int) DISTRIBUTED BY (a);
 INSERT INTO ttr1 VALUES (1, 1), (12, 1), (31, 1), (NULL, NULL);
@@ -363,7 +347,7 @@
 RESET enable_mergejoin;
 RESET enable_nestloop;
 -- check behavior during rescans, as well as correct handling of min/max pct
--- Greenplum: does not support laterals completely, rescan specific tests above
+-- Cloudberry: does not support laterals completely, rescan specific tests above
 -- start_ignore
 select * from
   (values (0),(100)) v(pct),
@@ -417,7 +401,7 @@
 (1 row)
 
 -- end_ignore
--- Greenplum: we do have to test min/max pct tests though
+-- Cloudberry: we do have to test min/max pct tests though
 select 0 as pct, count(*) from tenk1 tablesample bernoulli (0)
 union all
 select 100 as pct, count(*) from tenk1 tablesample bernoulli (100);
