CREATE TABLE test_tablesample (dist int, id int, name text) WITH (fillfactor=10) DISTRIBUTED BY (dist);
-- use fillfactor so we don't have to load too much data to get multiple pages
-- Changed the column length in order to match the expected results based on relation's blocksz
INSERT INTO test_tablesample SELECT 0, i, repeat(i::text, 875) FROM generate_series(0, 9) s(i) ORDER BY i;
INSERT INTO test_tablesample SELECT 3, i, repeat(i::text, 875) FROM generate_series(10, 19) s(i) ORDER BY i;
INSERT INTO test_tablesample SELECT 5, i, repeat(i::text, 875) FROM generate_series(20, 29) s(i) ORDER BY i;
-- Verify that each segment has the same amount of rows;
SELECT gp_segment_id, count(dist) FROM test_tablesample GROUP BY 1 ORDER BY 1;
 gp_segment_id | count 
---------------+-------
             0 |    10
             1 |    10
             2 |    10
(3 rows)

SELECT t.id FROM test_tablesample AS t TABLESAMPLE SYSTEM (50) REPEATABLE (0);
 id 
----
  3
  4
  5
  6
  7
  8
 21
 22
 24
 28
 29
 11
 12
 14
 18
 19
(16 rows)

SELECT id FROM test_tablesample TABLESAMPLE SYSTEM (100.0/11) REPEATABLE (0);
 id 
----
(0 rows)

SELECT id FROM test_tablesample TABLESAMPLE SYSTEM (50) REPEATABLE (0);
 id 
----
 11
 12
 14
 18
 19
  3
  4
  5
  6
  7
  8
 21
 22
 24
 28
 29
(16 rows)

SELECT id FROM test_tablesample TABLESAMPLE BERNOULLI (50) REPEATABLE (0);
 id 
----
 12
 16
 17
 18
 19
  4
  5
  6
  7
  8
 22
 26
 27
 28
 29
(15 rows)

SELECT id FROM test_tablesample TABLESAMPLE BERNOULLI (5.5) REPEATABLE (0);
 id 
----
 18
  7
 28
(3 rows)

-- 100% should give repeatable count results (ie, all rows) in any case
SELECT count(*) FROM test_tablesample TABLESAMPLE SYSTEM (100);
 count 
-------
    30
(1 row)

SELECT count(*) FROM test_tablesample TABLESAMPLE SYSTEM (100) REPEATABLE (1+2);
 count 
-------
    30
(1 row)

SELECT count(*) FROM test_tablesample TABLESAMPLE SYSTEM (100) REPEATABLE (0.4);
 count 
-------
    30
(1 row)

CREATE VIEW test_tablesample_v1 AS
  SELECT id FROM test_tablesample TABLESAMPLE SYSTEM (10*2) REPEATABLE (2);
CREATE VIEW test_tablesample_v2 AS
  SELECT id FROM test_tablesample TABLESAMPLE SYSTEM (99);
\d+ test_tablesample_v1
                     View "public.test_tablesample_v1"
 Column |  Type   | Collation | Nullable | Default | Storage | Description 
--------+---------+-----------+----------+---------+---------+-------------
 id     | integer |           |          |         | plain   | 
View definition:
 SELECT test_tablesample.id
   FROM test_tablesample TABLESAMPLE system ((10 * 2)) REPEATABLE (2);

\d+ test_tablesample_v2
                     View "public.test_tablesample_v2"
 Column |  Type   | Collation | Nullable | Default | Storage | Description 
--------+---------+-----------+----------+---------+---------+-------------
 id     | integer |           |          |         | plain   | 
View definition:
 SELECT test_tablesample.id
   FROM test_tablesample TABLESAMPLE system (99);

-- check a sampled query doesn't affect cursor in progress
BEGIN;
DECLARE tablesample_cur CURSOR FOR
  SELECT id FROM test_tablesample TABLESAMPLE SYSTEM (50) REPEATABLE (0) ORDER BY id;
FETCH FIRST FROM tablesample_cur;
 id 
----
  3
(1 row)

FETCH NEXT FROM tablesample_cur;
 id 
----
  4
(1 row)

FETCH NEXT FROM tablesample_cur;
 id 
----
  5
(1 row)

SELECT id FROM test_tablesample TABLESAMPLE SYSTEM (50) REPEATABLE (0);
 id 
----
 11
 12
 14
 18
 19
  3
  4
  5
  6
  7
  8
 21
 22
 24
 28
 29
(16 rows)

FETCH NEXT FROM tablesample_cur;
 id 
----
  6
(1 row)

FETCH NEXT FROM tablesample_cur;
 id 
----
  7
(1 row)

FETCH NEXT FROM tablesample_cur;
 id 
----
  8
(1 row)

-- Greenplum: Going backwards on cursors is not supported. By closing the
-- cursor and starting again we pass the tests and keep the file closer to
-- upstream. We do test the rescan methods of tablesample afterwards.
CLOSE tablesample_cur;
DECLARE tablesample_cur CURSOR FOR SELECT id FROM test_tablesample TABLESAMPLE SYSTEM (50) REPEATABLE (0) ORDER BY id;
FETCH FIRST FROM tablesample_cur;
 id 
----
  3
(1 row)

FETCH NEXT FROM tablesample_cur;
 id 
----
  4
(1 row)

FETCH NEXT FROM tablesample_cur;
 id 
----
  5
(1 row)

FETCH NEXT FROM tablesample_cur;
 id 
----
  6
(1 row)

FETCH NEXT FROM tablesample_cur;
 id 
----
  7
(1 row)

FETCH NEXT FROM tablesample_cur;
 id 
----
  8
(1 row)

CLOSE tablesample_cur;
END;
EXPLAIN (COSTS OFF)
  SELECT id FROM test_tablesample TABLESAMPLE SYSTEM (50) REPEATABLE (2);
                                QUERY PLAN                                
--------------------------------------------------------------------------
 Gather Motion 3:1  (slice1; segments: 3)
   ->  Sample Scan on test_tablesample
         Sampling: system ('50'::real) REPEATABLE ('2'::double precision)
 Optimizer: Postgres query optimizer
(4 rows)

EXPLAIN (COSTS OFF)
  SELECT * FROM test_tablesample_v1;
                                QUERY PLAN                                
--------------------------------------------------------------------------
 Gather Motion 3:1  (slice1; segments: 3)
   ->  Sample Scan on test_tablesample
         Sampling: system ('20'::real) REPEATABLE ('2'::double precision)
 Optimizer: Postgres query optimizer
(4 rows)

-- check inheritance behavior
explain (costs off)
  select count(*) from person tablesample bernoulli (100);
                         QUERY PLAN                          
-------------------------------------------------------------
 Finalize Aggregate
   ->  Gather Motion 3:1  (slice1; segments: 3)
         ->  Partial Aggregate
               ->  Append
                     ->  Sample Scan on person
                           Sampling: bernoulli ('100'::real)
                     ->  Sample Scan on emp
                           Sampling: bernoulli ('100'::real)
                     ->  Sample Scan on student
                           Sampling: bernoulli ('100'::real)
                     ->  Sample Scan on stud_emp
                           Sampling: bernoulli ('100'::real)
 Optimizer: Postgres query optimizer
(13 rows)

select count(*) from person tablesample bernoulli (100);
 count 
-------
    58
(1 row)

select count(*) from person;
 count 
-------
    58
(1 row)

-- check that collations get assigned within the tablesample arguments
SELECT count(*) FROM test_tablesample TABLESAMPLE bernoulli (('1'::text < '0'::text)::int);
 count 
-------
     0
(1 row)

-- Greenplum: Test rescan paths by forcing a nested loop
CREATE TABLE ttr1 (a int, b int) DISTRIBUTED BY (a);
CREATE TABLE ttr2 (a int, b int) DISTRIBUTED BY (a);
INSERT INTO ttr1 VALUES (1, 1), (12, 1), (31, 1), (NULL, NULL);
INSERT INTO ttr2 VALUES (1, 2), (12, 2), (31, 2), (NULL, 6);
SET enable_hashjoin TO OFF;
SET enable_mergejoin TO OFF;
SET enable_nestloop TO ON;
EXPLAIN (COSTS OFF) SELECT * FROM ttr1 TABLESAMPLE BERNOULLI (50) REPEATABLE (1), ttr2 TABLESAMPLE BERNOULLI (50) REPEATABLE (1) WHERE ttr1.a = ttr2.a;
                                    QUERY PLAN                                     
-----------------------------------------------------------------------------------
 Gather Motion 3:1  (slice1; segments: 3)
   ->  Nested Loop
         Join Filter: (ttr1.a = ttr2.a)
         ->  Sample Scan on ttr1
               Sampling: bernoulli ('50'::real) REPEATABLE ('1'::double precision)
         ->  Sample Scan on ttr2
               Sampling: bernoulli ('50'::real) REPEATABLE ('1'::double precision)
 Optimizer: Postgres query optimizer
(8 rows)

SELECT * FROM ttr1 TABLESAMPLE BERNOULLI (50) REPEATABLE (1), ttr2 TABLESAMPLE BERNOULLI (50) REPEATABLE (1) WHERE ttr1.a = ttr2.a;
 a  | b | a  | b 
----+---+----+---
 12 | 1 | 12 | 2
 31 | 1 | 31 | 2
(2 rows)

EXPLAIN (COSTS OFF) SELECT * FROM ttr1 TABLESAMPLE SYSTEM (50) REPEATABLE (1), ttr2 TABLESAMPLE SYSTEM (50) REPEATABLE (1) WHERE ttr1.a = ttr2.a;
                                   QUERY PLAN                                   
--------------------------------------------------------------------------------
 Gather Motion 3:1  (slice1; segments: 3)
   ->  Nested Loop
         Join Filter: (ttr1.a = ttr2.a)
         ->  Sample Scan on ttr1
               Sampling: system ('50'::real) REPEATABLE ('1'::double precision)
         ->  Sample Scan on ttr2
               Sampling: system ('50'::real) REPEATABLE ('1'::double precision)
 Optimizer: Postgres query optimizer
(8 rows)

SELECT * FROM ttr1 TABLESAMPLE SYSTEM (50) REPEATABLE (1), ttr2 TABLESAMPLE SYSTEM (50) REPEATABLE (1) WHERE ttr1.a = ttr2.a;
 a  | b | a  | b 
----+---+----+---
  1 | 1 |  1 | 2
 12 | 1 | 12 | 2
 31 | 1 | 31 | 2
(3 rows)

RESET enable_hashjoin;
RESET enable_mergejoin;
RESET enable_nestloop;
-- check behavior during rescans, as well as correct handling of min/max pct
-- Greenplum: does not support laterals completely, rescan specific tests above
-- start_ignore
select * from
  (values (0),(100)) v(pct),
  lateral (select count(*) from tenk1 tablesample bernoulli (pct)) ss;
 pct | count 
-----+-------
   0 |     0
 100 | 10000
(2 rows)

select * from
  (values (0),(100)) v(pct),
  lateral (select count(*) from tenk1 tablesample system (pct)) ss;
 pct | count 
-----+-------
   0 |     0
 100 | 10000
(2 rows)

explain (costs off)
select pct, count(unique1) from
  (values (0),(100)) v(pct),
  lateral (select * from tenk1 tablesample bernoulli (pct)) ss
  group by pct;
                       QUERY PLAN                       
--------------------------------------------------------
 HashAggregate
   Group Key: "*VALUES*".column1
   ->  Nested Loop
         ->  Values Scan on "*VALUES*"
         ->  Sample Scan on tenk1
               Sampling: bernoulli ("*VALUES*".column1)
(6 rows)

select pct, count(unique1) from
  (values (0),(100)) v(pct),
  lateral (select * from tenk1 tablesample bernoulli (pct)) ss
  group by pct;
 pct | count 
-----+-------
 100 | 10000
(1 row)

select pct, count(unique1) from
  (values (0),(100)) v(pct),
  lateral (select * from tenk1 tablesample system (pct)) ss
  group by pct;
 pct | count 
-----+-------
 100 | 10000
(1 row)

-- end_ignore
-- Greenplum: we do have to test min/max pct tests though
select 0 as pct, count(*) from tenk1 tablesample bernoulli (0)
union all
select 100 as pct, count(*) from tenk1 tablesample bernoulli (100);
 pct | count 
-----+-------
   0 |     0
 100 | 10000
(2 rows)

select 0 as pct, count(*) from tenk1 tablesample system (0)
union all
select 100 as pct, count(*) from tenk1 tablesample system (100);
 pct | count 
-----+-------
   0 |     0
 100 | 10000
(2 rows)

select 0 as pct, count(unique1) from tenk1 tablesample bernoulli (0)
union all
select 100 as pct, count(unique1) from tenk1 tablesample bernoulli (100);
 pct | count 
-----+-------
   0 |     0
 100 | 10000
(2 rows)

select 0 as pct, count(unique1) from tenk1 tablesample system (0)
union all
select 100 as pct, count(unique1) from tenk1 tablesample system (100);
 pct | count 
-----+-------
   0 |     0
 100 | 10000
(2 rows)

-- errors
SELECT id FROM test_tablesample TABLESAMPLE FOOBAR (1);
ERROR:  tablesample method foobar does not exist
LINE 1: SELECT id FROM test_tablesample TABLESAMPLE FOOBAR (1);
                                                    ^
SELECT id FROM test_tablesample TABLESAMPLE SYSTEM (NULL);
ERROR:  TABLESAMPLE parameter cannot be null
SELECT id FROM test_tablesample TABLESAMPLE SYSTEM (50) REPEATABLE (NULL);
ERROR:  TABLESAMPLE REPEATABLE parameter cannot be null
SELECT id FROM test_tablesample TABLESAMPLE BERNOULLI (-1);
ERROR:  sample percentage must be between 0 and 100
SELECT id FROM test_tablesample TABLESAMPLE BERNOULLI (200);
ERROR:  sample percentage must be between 0 and 100
SELECT id FROM test_tablesample TABLESAMPLE SYSTEM (-1);
ERROR:  sample percentage must be between 0 and 100
SELECT id FROM test_tablesample TABLESAMPLE SYSTEM (200);
ERROR:  sample percentage must be between 0 and 100
SELECT id FROM test_tablesample_v1 TABLESAMPLE BERNOULLI (1);
ERROR:  TABLESAMPLE clause can only be applied to tables and materialized views
LINE 1: SELECT id FROM test_tablesample_v1 TABLESAMPLE BERNOULLI (1)...
                       ^
INSERT INTO test_tablesample_v1 VALUES(1);
ERROR:  cannot insert into view "test_tablesample_v1"
DETAIL:  Views containing TABLESAMPLE are not automatically updatable.
HINT:  To enable inserting into the view, provide an INSTEAD OF INSERT trigger or an unconditional ON INSERT DO INSTEAD rule.
WITH query_select AS (SELECT * FROM test_tablesample)
SELECT * FROM query_select TABLESAMPLE BERNOULLI (5.5) REPEATABLE (1);
ERROR:  TABLESAMPLE clause can only be applied to tables and materialized views
LINE 2: SELECT * FROM query_select TABLESAMPLE BERNOULLI (5.5) REPEA...
                      ^
SELECT q.* FROM (SELECT * FROM test_tablesample) as q TABLESAMPLE BERNOULLI (5);
ERROR:  syntax error at or near "TABLESAMPLE"
LINE 1: ...CT q.* FROM (SELECT * FROM test_tablesample) as q TABLESAMPL...
                                                             ^
<<<<<<< HEAD
DROP VIEW test_tablesample_v1;
DROP VIEW test_tablesample_v2;
DROP TABLE test_tablesample;
=======
-- check partitioned tables support tablesample
create table parted_sample (a int) partition by list (a);
create table parted_sample_1 partition of parted_sample for values in (1);
create table parted_sample_2 partition of parted_sample for values in (2);
explain (costs off)
  select * from parted_sample tablesample bernoulli (100);
                QUERY PLAN                 
-------------------------------------------
 Append
   ->  Sample Scan on parted_sample_1
         Sampling: bernoulli ('100'::real)
   ->  Sample Scan on parted_sample_2
         Sampling: bernoulli ('100'::real)
(5 rows)

drop table parted_sample, parted_sample_1, parted_sample_2;
>>>>>>> 9e1c9f95
<|MERGE_RESOLUTION|>--- conflicted
+++ resolved
@@ -470,25 +470,21 @@
 ERROR:  syntax error at or near "TABLESAMPLE"
 LINE 1: ...CT q.* FROM (SELECT * FROM test_tablesample) as q TABLESAMPL...
                                                              ^
-<<<<<<< HEAD
-DROP VIEW test_tablesample_v1;
-DROP VIEW test_tablesample_v2;
-DROP TABLE test_tablesample;
-=======
 -- check partitioned tables support tablesample
 create table parted_sample (a int) partition by list (a);
 create table parted_sample_1 partition of parted_sample for values in (1);
 create table parted_sample_2 partition of parted_sample for values in (2);
 explain (costs off)
   select * from parted_sample tablesample bernoulli (100);
-                QUERY PLAN                 
--------------------------------------------
- Append
-   ->  Sample Scan on parted_sample_1
-         Sampling: bernoulli ('100'::real)
-   ->  Sample Scan on parted_sample_2
-         Sampling: bernoulli ('100'::real)
-(5 rows)
-
-drop table parted_sample, parted_sample_1, parted_sample_2;
->>>>>>> 9e1c9f95
+                   QUERY PLAN                    
+-------------------------------------------------
+ Gather Motion 3:1  (slice1; segments: 3)
+   ->  Append
+         ->  Sample Scan on parted_sample_1
+               Sampling: bernoulli ('100'::real)
+         ->  Sample Scan on parted_sample_2
+               Sampling: bernoulli ('100'::real)
+ Optimizer: Postgres query optimizer
+(7 rows)
+
+drop table parted_sample, parted_sample_1, parted_sample_2;