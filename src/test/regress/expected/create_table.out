--
-- CREATE_TABLE
--
--
-- CLASS DEFINITIONS
--
CREATE TABLE hobbies_r (
	name		text, 
	person 		text
);
NOTICE:  Table doesn't have 'DISTRIBUTED BY' clause -- Using column named 'name' as the Greenplum Database data distribution key for this table.
HINT:  The 'DISTRIBUTED BY' clause determines the distribution of data. Make sure column(s) chosen are the optimal data distribution key to minimize skew.
CREATE TABLE equipment_r (
	name 		text,
	hobby		text
);
NOTICE:  Table doesn't have 'DISTRIBUTED BY' clause -- Using column named 'name' as the Greenplum Database data distribution key for this table.
HINT:  The 'DISTRIBUTED BY' clause determines the distribution of data. Make sure column(s) chosen are the optimal data distribution key to minimize skew.
CREATE TABLE onek (
	unique1		int4,
	unique2		int4,
	two			int4,
	four		int4,
	ten			int4,
	twenty		int4,
	hundred		int4,
	thousand	int4,
	twothousand	int4,
	fivethous	int4,
	tenthous	int4,
	odd			int4,
	even		int4,
	stringu1	name,
	stringu2	name,
	string4		name
);
NOTICE:  Table doesn't have 'DISTRIBUTED BY' clause -- Using column named 'unique1' as the Greenplum Database data distribution key for this table.
HINT:  The 'DISTRIBUTED BY' clause determines the distribution of data. Make sure column(s) chosen are the optimal data distribution key to minimize skew.
CREATE TABLE tenk1 (
	unique1		int4,
	unique2		int4,
	two			int4,
	four		int4,
	ten			int4,
	twenty		int4,
	hundred		int4,
	thousand	int4,
	twothousand	int4,
	fivethous	int4,
	tenthous	int4,
	odd			int4,
	even		int4,
	stringu1	name,
	stringu2	name,
	string4		name
) WITH OIDS;
NOTICE:  Table doesn't have 'DISTRIBUTED BY' clause -- Using column named 'unique1' as the Greenplum Database data distribution key for this table.
HINT:  The 'DISTRIBUTED BY' clause determines the distribution of data. Make sure column(s) chosen are the optimal data distribution key to minimize skew.
NOTICE:  OIDS=TRUE is not recommended for user-created tables. Use OIDS=FALSE to prevent wrap-around of the OID counter
CREATE TABLE tenk2 (
	unique1 	int4,
	unique2 	int4,
	two 	 	int4,
	four 		int4,
	ten			int4,
	twenty 		int4,
	hundred 	int4,
	thousand 	int4,
	twothousand int4,
	fivethous 	int4,
	tenthous	int4,
	odd			int4,
	even		int4,
	stringu1	name,
	stringu2	name,
	string4		name
);
NOTICE:  Table doesn't have 'DISTRIBUTED BY' clause -- Using column named 'unique1' as the Greenplum Database data distribution key for this table.
HINT:  The 'DISTRIBUTED BY' clause determines the distribution of data. Make sure column(s) chosen are the optimal data distribution key to minimize skew.
CREATE TABLE person (
	name 		text,
	age			int4,
	location 	point
);
NOTICE:  Table doesn't have 'DISTRIBUTED BY' clause -- Using column named 'name' as the Greenplum Database data distribution key for this table.
HINT:  The 'DISTRIBUTED BY' clause determines the distribution of data. Make sure column(s) chosen are the optimal data distribution key to minimize skew.
CREATE TABLE emp (
	salary 		int4,
	manager 	name
) INHERITS (person) WITH OIDS;
NOTICE:  Table has parent, setting distribution columns to match parent table
NOTICE:  OIDS=TRUE is not recommended for user-created tables. Use OIDS=FALSE to prevent wrap-around of the OID counter
CREATE TABLE student (
	gpa 		float8
) INHERITS (person);
NOTICE:  Table has parent, setting distribution columns to match parent table
CREATE TABLE stud_emp (
	percent 	int4
) INHERITS (emp, student);
NOTICE:  Table has parent, setting distribution columns to match parent table
NOTICE:  merging multiple inherited definitions of column "name"
NOTICE:  merging multiple inherited definitions of column "age"
NOTICE:  merging multiple inherited definitions of column "location"
NOTICE:  OIDS=TRUE is not recommended for user-created tables. Use OIDS=FALSE to prevent wrap-around of the OID counter
CREATE TABLE city (
	name		name,
	location 	box,
	budget 		city_budget
);
NOTICE:  Table doesn't have 'DISTRIBUTED BY' clause -- Using column named 'name' as the Greenplum Database data distribution key for this table.
HINT:  The 'DISTRIBUTED BY' clause determines the distribution of data. Make sure column(s) chosen are the optimal data distribution key to minimize skew.
CREATE TABLE dept (
	dname		name,
	mgrname 	text
);
NOTICE:  Table doesn't have 'DISTRIBUTED BY' clause -- Using column named 'dname' as the Greenplum Database data distribution key for this table.
HINT:  The 'DISTRIBUTED BY' clause determines the distribution of data. Make sure column(s) chosen are the optimal data distribution key to minimize skew.
CREATE TABLE slow_emp4000 (
	home_base	 box
);
NOTICE:  Table doesn't have 'distributed by' clause, and no column type is suitable for a distribution key. Creating a NULL policy entry.
CREATE TABLE fast_emp4000 (
	home_base	 box
);
NOTICE:  Table doesn't have 'distributed by' clause, and no column type is suitable for a distribution key. Creating a NULL policy entry.
CREATE TABLE road (
	name		text,
	thepath 	path
);
NOTICE:  Table doesn't have 'DISTRIBUTED BY' clause -- Using column named 'name' as the Greenplum Database data distribution key for this table.
HINT:  The 'DISTRIBUTED BY' clause determines the distribution of data. Make sure column(s) chosen are the optimal data distribution key to minimize skew.
CREATE TABLE ihighway () INHERITS (road);
NOTICE:  Table has parent, setting distribution columns to match parent table
CREATE TABLE shighway (
	surface		text
) INHERITS (road);
NOTICE:  Table has parent, setting distribution columns to match parent table
CREATE TABLE real_city (
	pop			int4,
	cname		text,
	outline 	path
);
NOTICE:  Table doesn't have 'DISTRIBUTED BY' clause -- Using column named 'pop' as the Greenplum Database data distribution key for this table.
HINT:  The 'DISTRIBUTED BY' clause determines the distribution of data. Make sure column(s) chosen are the optimal data distribution key to minimize skew.
--
-- test the "star" operators a bit more thoroughly -- this time,
-- throw in lots of NULL fields...
--
-- a is the type root
-- b and c inherit from a (one-level single inheritance)
-- d inherits from b and c (two-level multiple inheritance)
-- e inherits from c (two-level single inheritance)
-- f inherits from e (three-level single inheritance)
--
CREATE TABLE a_star (
	class		char, 
	a 			int4
);
NOTICE:  Table doesn't have 'DISTRIBUTED BY' clause -- Using column named 'class' as the Greenplum Database data distribution key for this table.
HINT:  The 'DISTRIBUTED BY' clause determines the distribution of data. Make sure column(s) chosen are the optimal data distribution key to minimize skew.
CREATE TABLE b_star (
	b 			text
) INHERITS (a_star);
NOTICE:  Table has parent, setting distribution columns to match parent table
CREATE TABLE c_star (
	c 			name
) INHERITS (a_star);
NOTICE:  Table has parent, setting distribution columns to match parent table
CREATE TABLE d_star (
	d 			float8
) INHERITS (b_star, c_star);
NOTICE:  Table has parent, setting distribution columns to match parent table
NOTICE:  merging multiple inherited definitions of column "class"
NOTICE:  merging multiple inherited definitions of column "a"
CREATE TABLE e_star (
	e 			int2
) INHERITS (c_star);
NOTICE:  Table has parent, setting distribution columns to match parent table
CREATE TABLE f_star (
	f 			polygon
) INHERITS (e_star);
NOTICE:  Table has parent, setting distribution columns to match parent table
CREATE TABLE aggtest (
	a 			int2,
	b			float4
);
NOTICE:  Table doesn't have 'DISTRIBUTED BY' clause -- Using column named 'a' as the Greenplum Database data distribution key for this table.
HINT:  The 'DISTRIBUTED BY' clause determines the distribution of data. Make sure column(s) chosen are the optimal data distribution key to minimize skew.
CREATE TABLE hash_i4_heap (
	seqno 		int4,
	random 		int4
) distributed by (seqno);
CREATE TABLE hash_name_heap (
	seqno 		int4,
	random 		name
) distributed by (seqno);
CREATE TABLE hash_txt_heap (
	seqno 		int4,
	random 		text
) distributed by (seqno);
CREATE TABLE hash_f8_heap (
	seqno		int4,
	random 		float8
) distributed by (seqno);
-- don't include the hash_ovfl_heap stuff in the distribution
-- the data set is too large for what it's worth
-- 
-- CREATE TABLE hash_ovfl_heap (
--	x			int4,
--	y			int4
-- );
CREATE TABLE bt_i4_heap (
	seqno 		int4,
	random 		int4
);
NOTICE:  Table doesn't have 'DISTRIBUTED BY' clause -- Using column named 'seqno' as the Greenplum Database data distribution key for this table.
HINT:  The 'DISTRIBUTED BY' clause determines the distribution of data. Make sure column(s) chosen are the optimal data distribution key to minimize skew.
CREATE TABLE bt_name_heap (
	seqno 		name,
	random 		int4
);
NOTICE:  Table doesn't have 'DISTRIBUTED BY' clause -- Using column named 'seqno' as the Greenplum Database data distribution key for this table.
HINT:  The 'DISTRIBUTED BY' clause determines the distribution of data. Make sure column(s) chosen are the optimal data distribution key to minimize skew.
CREATE TABLE bt_txt_heap (
	seqno 		text,
	random 		int4
);
NOTICE:  Table doesn't have 'DISTRIBUTED BY' clause -- Using column named 'seqno' as the Greenplum Database data distribution key for this table.
HINT:  The 'DISTRIBUTED BY' clause determines the distribution of data. Make sure column(s) chosen are the optimal data distribution key to minimize skew.
CREATE TABLE bt_f8_heap (
	seqno 		float8, 
	random 		int4
);
NOTICE:  Table doesn't have 'DISTRIBUTED BY' clause -- Using column named 'seqno' as the Greenplum Database data distribution key for this table.
HINT:  The 'DISTRIBUTED BY' clause determines the distribution of data. Make sure column(s) chosen are the optimal data distribution key to minimize skew.
CREATE TABLE array_op_test (
	seqno		int4,
	i			int4[],
	t			text[]
);
NOTICE:  Table doesn't have 'DISTRIBUTED BY' clause -- Using column named 'seqno' as the Greenplum Database data distribution key for this table.
HINT:  The 'DISTRIBUTED BY' clause determines the distribution of data. Make sure column(s) chosen are the optimal data distribution key to minimize skew.
CREATE TABLE array_index_op_test (
	seqno		int4,
	i			int4[],
	t			text[]
);
<<<<<<< HEAD
NOTICE:  Table doesn't have 'DISTRIBUTED BY' clause -- Using column named 'seqno' as the Greenplum Database data distribution key for this table.
HINT:  The 'DISTRIBUTED BY' clause determines the distribution of data. Make sure column(s) chosen are the optimal data distribution key to minimize skew.
=======
CREATE TABLE test_tsvector( 
	t text, 
	a tsvector 
);
>>>>>>> d13f41d2
<|MERGE_RESOLUTION|>--- conflicted
+++ resolved
@@ -245,12 +245,9 @@
 	i			int4[],
 	t			text[]
 );
-<<<<<<< HEAD
-NOTICE:  Table doesn't have 'DISTRIBUTED BY' clause -- Using column named 'seqno' as the Greenplum Database data distribution key for this table.
-HINT:  The 'DISTRIBUTED BY' clause determines the distribution of data. Make sure column(s) chosen are the optimal data distribution key to minimize skew.
-=======
+NOTICE:  Table doesn't have 'DISTRIBUTED BY' clause -- Using column named 'seqno' as the Greenplum Database data distribution key for this table.
+HINT:  The 'DISTRIBUTED BY' clause determines the distribution of data. Make sure column(s) chosen are the optimal data distribution key to minimize skew.
 CREATE TABLE test_tsvector( 
 	t text, 
 	a tsvector 
-);
->>>>>>> d13f41d2
+);