--- conflicted
+++ resolved
@@ -1857,19 +1857,27 @@
 where exists(select * from tenk1 b
              where a.twothousand = b.twothousand and a.fivethous <> b.fivethous)
       and i4.f1 = a.tenthous;
-                  QUERY PLAN                  
-----------------------------------------------
- Hash Semi Join
-   Hash Cond: (a.twothousand = b.twothousand)
-   Join Filter: (a.fivethous <> b.fivethous)
-   ->  Hash Join
-         Hash Cond: (a.tenthous = i4.f1)
-         ->  Seq Scan on tenk1 a
-         ->  Hash
-               ->  Seq Scan on int4_tbl i4
-   ->  Hash
-         ->  Seq Scan on tenk1 b
-(10 rows)
+                                         QUERY PLAN                                          
+---------------------------------------------------------------------------------------------
+ Gather Motion 3:1  (slice1; segments: 3)
+   ->  HashAggregate
+         Group Key: (RowIdExpr)
+         ->  Redistribute Motion 3:3  (slice2; segments: 3)
+               Hash Key: (RowIdExpr)
+               ->  Hash Join
+                     Hash Cond: (b.twothousand = a.twothousand)
+                     Join Filter: (a.fivethous <> b.fivethous)
+                     ->  Seq Scan on tenk1 b
+                     ->  Hash
+                           ->  Broadcast Motion 3:3  (slice3; segments: 3)
+                                 ->  Hash Join
+                                       Hash Cond: (a.tenthous = i4.f1)
+                                       ->  Seq Scan on tenk1 a
+                                       ->  Hash
+                                             ->  Broadcast Motion 3:3  (slice4; segments: 3)
+                                                   ->  Seq Scan on int4_tbl i4
+ Optimizer: Postgres query optimizer
+(18 rows)
 
 --
 -- More complicated constructs
@@ -2233,7 +2241,6 @@
 select * from int8_tbl i1 left join (int8_tbl i2 join
   (select 123 as x) ss on i2.q1 = x) on i1.q2 = i2.q2
 order by 1, 2;
-<<<<<<< HEAD
                                QUERY PLAN                               
 ------------------------------------------------------------------------
  Gather Motion 3:1  (slice1; segments: 3)
@@ -2246,28 +2253,12 @@
                      Hash Key: i1.q2
                      ->  Seq Scan on int8_tbl i1
                ->  Hash
-                     ->  Redistribute Motion 3:3  (slice3; segments: 3)
+                     ->  Redistribute Motion 1:3  (slice3; segments: 1)
                            Hash Key: i2.q2
-                           ->  Hash Join
-                                 Hash Cond: (i2.q1 = (123))
-                                 ->  Seq Scan on int8_tbl i2
-                                 ->  Hash
-                                       ->  Result
- Optimizer: Postgres query optimizer
-(18 rows)
-=======
-                QUERY PLAN                 
--------------------------------------------
- Sort
-   Sort Key: i1.q1, i1.q2
-   ->  Hash Left Join
-         Hash Cond: (i1.q2 = i2.q2)
-         ->  Seq Scan on int8_tbl i1
-         ->  Hash
-               ->  Seq Scan on int8_tbl i2
-                     Filter: (q1 = 123)
-(8 rows)
->>>>>>> 9e1c9f95
+                           ->  Seq Scan on int8_tbl i2
+                                 Filter: (q1 = 123)
+ Optimizer: Postgres query optimizer
+(15 rows)
 
 select * from int8_tbl i1 left join (int8_tbl i2 join
   (select 123 as x) ss on i2.q1 = x) on i1.q2 = i2.q2
@@ -2440,86 +2431,6 @@
 
 reset enable_mergejoin;
 reset enable_hashjoin;
---
--- check a case where we formerly got confused by conflicting sort orders
--- in redundant merge join path keys
---
-explain (costs off)
-select * from
-  j1_tbl full join
-  (select * from j2_tbl order by j2_tbl.i desc, j2_tbl.k asc) j2_tbl
-  on j1_tbl.i = j2_tbl.i and j1_tbl.i = j2_tbl.k;
-                           QUERY PLAN                            
------------------------------------------------------------------
- Merge Full Join
-   Merge Cond: ((j2_tbl.i = j1_tbl.i) AND (j2_tbl.k = j1_tbl.i))
-   ->  Sort
-         Sort Key: j2_tbl.i DESC, j2_tbl.k
-         ->  Seq Scan on j2_tbl
-   ->  Sort
-         Sort Key: j1_tbl.i DESC
-         ->  Seq Scan on j1_tbl
-(8 rows)
-
-select * from
-  j1_tbl full join
-  (select * from j2_tbl order by j2_tbl.i desc, j2_tbl.k asc) j2_tbl
-  on j1_tbl.i = j2_tbl.i and j1_tbl.i = j2_tbl.k;
- i | j |   t   | i | k  
----+---+-------+---+----
-   |   |       |   |  0
-   |   |       |   |   
-   | 0 | zero  |   |   
-   |   | null  |   |   
- 8 | 8 | eight |   |   
- 7 | 7 | seven |   |   
- 6 | 6 | six   |   |   
-   |   |       | 5 | -5
-   |   |       | 5 | -5
- 5 | 0 | five  |   |   
- 4 | 1 | four  |   |   
-   |   |       | 3 | -3
- 3 | 2 | three |   |   
- 2 | 3 | two   | 2 |  2
-   |   |       | 2 |  4
-   |   |       | 1 | -1
-   |   |       | 0 |   
- 1 | 4 | one   |   |   
- 0 |   | zero  |   |   
-(19 rows)
-
---
--- a different check for handling of redundant sort keys in merge joins
---
-explain (costs off)
-select count(*) from
-  (select * from tenk1 x order by x.thousand, x.twothousand, x.fivethous) x
-  left join
-  (select * from tenk1 y order by y.unique2) y
-  on x.thousand = y.unique2 and x.twothousand = y.hundred and x.fivethous = y.unique2;
-                                    QUERY PLAN                                    
-----------------------------------------------------------------------------------
- Aggregate
-   ->  Merge Left Join
-         Merge Cond: (x.thousand = y.unique2)
-         Join Filter: ((x.twothousand = y.hundred) AND (x.fivethous = y.unique2))
-         ->  Sort
-               Sort Key: x.thousand, x.twothousand, x.fivethous
-               ->  Seq Scan on tenk1 x
-         ->  Materialize
-               ->  Index Scan using tenk1_unique2 on tenk1 y
-(9 rows)
-
-select count(*) from
-  (select * from tenk1 x order by x.thousand, x.twothousand, x.fivethous) x
-  left join
-  (select * from tenk1 y order by y.unique2) y
-  on x.thousand = y.unique2 and x.twothousand = y.hundred and x.fivethous = y.unique2;
- count 
--------
- 10000
-(1 row)
-
 --
 -- Clean up
 --
@@ -2848,7 +2759,6 @@
 create index on tidv (idv);
 explain (costs off)
 select a.idv, b.idv from tidv a, tidv b where a.idv = b.idv;
-<<<<<<< HEAD
                           QUERY PLAN                           
 ---------------------------------------------------------------
  Gather Motion 3:1  (slice1; segments: 3)
@@ -2876,27 +2786,6 @@
                Index Cond: (idv = a.idv)
  Optimizer: Postgres query optimizer
 (7 rows)
-=======
-                        QUERY PLAN                        
-----------------------------------------------------------
- Merge Join
-   Merge Cond: (a.idv = b.idv)
-   ->  Index Only Scan using tidv_idv_idx on tidv a
-   ->  Materialize
-         ->  Index Only Scan using tidv_idv_idx on tidv b
-(5 rows)
-
-set enable_mergejoin = 0;
-explain (costs off)
-select a.idv, b.idv from tidv a, tidv b where a.idv = b.idv;
-                     QUERY PLAN                     
-----------------------------------------------------
- Nested Loop
-   ->  Seq Scan on tidv a
-   ->  Index Only Scan using tidv_idv_idx on tidv b
-         Index Cond: (idv = a.idv)
-(4 rows)
->>>>>>> 9e1c9f95
 
 rollback;
 --
@@ -3046,31 +2935,22 @@
   ( SELECT COALESCE(q2, -1) AS qq FROM int8_tbl b ) AS ss2
   USING (qq)
   INNER JOIN tenk1 c ON qq = unique2;
-<<<<<<< HEAD
-                                              QUERY PLAN                                               
---------------------------------------------------------------------------------------------------------
+                                                QUERY PLAN                                                
+----------------------------------------------------------------------------------------------------------
  Gather Motion 3:1  (slice1; segments: 3)
    ->  Hash Join
          Hash Cond: (c.unique2 = COALESCE((COALESCE(a.q1, '0'::bigint)), (COALESCE(b.q2, '-1'::bigint))))
          ->  Seq Scan on tenk1 c
-=======
-                                               QUERY PLAN                                                
----------------------------------------------------------------------------------------------------------
- Nested Loop
-   ->  Hash Full Join
-         Hash Cond: ((COALESCE(a.q1, '0'::bigint)) = (COALESCE(b.q2, '-1'::bigint)))
-         ->  Seq Scan on int8_tbl a
->>>>>>> 9e1c9f95
          ->  Hash
                ->  Broadcast Motion 3:3  (slice2; segments: 3)
                      ->  Hash Full Join
-                           Hash Cond: (COALESCE(a.q1, '0'::bigint) = COALESCE(b.q2, '-1'::bigint))
+                           Hash Cond: ((COALESCE(a.q1, '0'::bigint)) = (COALESCE(b.q2, '-1'::bigint)))
                            ->  Redistribute Motion 3:3  (slice3; segments: 3)
-                                 Hash Key: COALESCE(a.q1, '0'::bigint)
+                                 Hash Key: (COALESCE(a.q1, '0'::bigint))
                                  ->  Seq Scan on int8_tbl a
                            ->  Hash
                                  ->  Redistribute Motion 3:3  (slice4; segments: 3)
-                                       Hash Key: COALESCE(b.q2, '-1'::bigint)
+                                       Hash Key: (COALESCE(b.q2, '-1'::bigint))
                                        ->  Seq Scan on int8_tbl b
  Optimizer: Postgres query optimizer
 (16 rows)
@@ -3135,20 +3015,20 @@
 ------------------------------------------------------------------------
  Gather Motion 3:1  (slice1; segments: 3)
    ->  Hash Join
-         Hash Cond: (nt2.nt1_id = nt1.id)
-         Join Filter: (nt2.b1 AND ((nt1.id IS NOT NULL)))
+         Hash Cond: (nt2.id = nt3.nt2_id)
          ->  Redistribute Motion 3:3  (slice2; segments: 3)
-               Hash Key: nt2.nt1_id
+               Hash Key: 1
                ->  Hash Join
-                     Hash Cond: (nt3.nt2_id = nt2.id)
-                     ->  Redistribute Motion 1:3  (slice3; segments: 1)
-                           Hash Key: nt3.nt2_id
-                           ->  Seq Scan on nt3
-                                 Filter: (id = 1)
+                     Hash Cond: (nt2.nt1_id = nt1.id)
+                     Join Filter: (nt2.b1 AND ((nt1.id IS NOT NULL)))
+                     ->  Redistribute Motion 3:3  (slice3; segments: 3)
+                           Hash Key: nt2.nt1_id
+                           ->  Seq Scan on nt2
                      ->  Hash
-                           ->  Seq Scan on nt2
+                           ->  Seq Scan on nt1
          ->  Hash
-               ->  Seq Scan on nt1
+               ->  Seq Scan on nt3
+                     Filter: (id = 1)
  Optimizer: Postgres query optimizer
 (17 rows)
 
@@ -3289,33 +3169,20 @@
          Hash Cond: (tenk1.twothousand = int4_tbl.f1)
          ->  Nested Loop
                ->  Function Scan on q2
-<<<<<<< HEAD
                ->  Nested Loop
                      ->  Function Scan on q1
                      ->  Bitmap Heap Scan on tenk1
                            Recheck Cond: ((q1.q1 = thousand) OR (q2.q2 = thousand))
                            ->  BitmapOr
                                  ->  Bitmap Index Scan on tenk1_thous_tenthous
-                                       Index Cond: (q1.q1 = thousand)
+                                       Index Cond: (thousand = q1.q1)
                                  ->  Bitmap Index Scan on tenk1_thous_tenthous
-                                       Index Cond: (q2.q2 = thousand)
+                                       Index Cond: (thousand = q2.q2)
          ->  Hash
                ->  Broadcast Motion 3:3  (slice2; segments: 3)
                      ->  Seq Scan on int4_tbl
  Optimizer: Postgres query optimizer
 (18 rows)
-=======
-         ->  Bitmap Heap Scan on tenk1
-               Recheck Cond: ((q1.q1 = thousand) OR (q2.q2 = thousand))
-               ->  BitmapOr
-                     ->  Bitmap Index Scan on tenk1_thous_tenthous
-                           Index Cond: (thousand = q1.q1)
-                     ->  Bitmap Index Scan on tenk1_thous_tenthous
-                           Index Cond: (thousand = q2.q2)
-   ->  Hash
-         ->  Seq Scan on int4_tbl
-(15 rows)
->>>>>>> 9e1c9f95
 
 explain (costs off)
 select * from
@@ -3393,7 +3260,6 @@
 ------------------------------------------------------------------------------
  Nested Loop
    ->  Nested Loop
-<<<<<<< HEAD
          Join Filter: ("*VALUES*".column2 = i1.f1)
          ->  Nested Loop
                ->  Nested Loop
@@ -3407,21 +3273,6 @@
          Index Cond: (unique1 = "*VALUES*_1".column1)
 (14 rows)
 --end_ignore
-=======
-         Join Filter: (t1.stringu1 > t2.stringu2)
-         ->  Nested Loop
-               ->  Nested Loop
-                     ->  Seq Scan on onerow
-                     ->  Seq Scan on onerow onerow_1
-               ->  Index Scan using tenk1_unique2 on tenk1 t1
-                     Index Cond: ((unique2 = (11)) AND (unique2 < 42))
-         ->  Index Scan using tenk1_unique1 on tenk1 t2
-               Index Cond: (unique1 = (3))
-   ->  Seq Scan on int4_tbl i1
-         Filter: (f1 = 0)
-(13 rows)
-
->>>>>>> 9e1c9f95
 select t1.unique2, t1.stringu1, t2.unique1, t2.stringu2 from
   tenk1 t1
   inner join int4_tbl i1
@@ -3473,18 +3324,28 @@
   left join tenk1 t2
   on (subq1.y1 = t2.unique1)
 where t1.unique2 < 42 and t1.stringu1 > t2.stringu2;
-                           QUERY PLAN                            
------------------------------------------------------------------
- Nested Loop
-   Join Filter: (t1.stringu1 > t2.stringu2)
-   ->  Nested Loop
-         ->  Seq Scan on int4_tbl i1
-               Filter: (f1 = 0)
-         ->  Index Scan using tenk1_unique2 on tenk1 t1
-               Index Cond: ((unique2 = (11)) AND (unique2 < 42))
-   ->  Index Scan using tenk1_unique1 on tenk1 t2
-         Index Cond: (unique1 = (3))
-(9 rows)
+                                   QUERY PLAN                                    
+---------------------------------------------------------------------------------
+ Gather Motion 3:1  (slice1; segments: 3)
+   ->  Hash Join
+         Hash Cond: (t2.unique1 = (3))
+         Join Filter: (t1.stringu1 > t2.stringu2)
+         ->  Seq Scan on tenk1 t2
+         ->  Hash
+               ->  Redistribute Motion 3:3  (slice2; segments: 3)
+                     Hash Key: (3)
+                     ->  Hash Join
+                           Hash Cond: (t1.unique2 = (11))
+                           ->  Bitmap Heap Scan on tenk1 t1
+                                 Recheck Cond: (unique2 < 42)
+                                 ->  Bitmap Index Scan on tenk1_unique2
+                                       Index Cond: (unique2 < 42)
+                           ->  Hash
+                                 ->  Broadcast Motion 1:3  (slice3; segments: 1)
+                                       ->  Seq Scan on int4_tbl i1
+                                             Filter: ((11 < 42) AND (f1 = 0))
+ Optimizer: Postgres query optimizer
+(19 rows)
 
 select t1.unique2, t1.stringu1, t2.unique1, t2.stringu2 from
   tenk1 t1
@@ -3542,17 +3403,17 @@
  Gather Motion 3:1  (slice1; segments: 3)
    ->  Nested Loop
          Join Filter: (((a.unique1 = 1) AND (b.unique1 = 2)) OR ((a.unique2 = 3) AND (b.ten = 4)))
-         ->  Seq Scan on tenk1 b
-               Filter: ((unique1 = 2) OR (ten = 4))
+         ->  Broadcast Motion 3:3  (slice2; segments: 3)
+               ->  Bitmap Heap Scan on tenk1 a
+                     Recheck Cond: ((unique1 = 1) OR (unique2 = 3))
+                     ->  BitmapOr
+                           ->  Bitmap Index Scan on tenk1_unique1
+                                 Index Cond: (unique1 = 1)
+                           ->  Bitmap Index Scan on tenk1_unique2
+                                 Index Cond: (unique2 = 3)
          ->  Materialize
-               ->  Broadcast Motion 3:3  (slice2; segments: 3)
-                     ->  Bitmap Heap Scan on tenk1 a
-                           Recheck Cond: ((unique1 = 1) OR (unique2 = 3))
-                           ->  BitmapOr
-                                 ->  Bitmap Index Scan on tenk1_unique1
-                                       Index Cond: (unique1 = 1)
-                                 ->  Bitmap Index Scan on tenk1_unique2
-                                       Index Cond: (unique2 = 3)
+               ->  Seq Scan on tenk1 b
+                     Filter: ((unique1 = 2) OR (ten = 4))
  Optimizer: Postgres query optimizer
 (15 rows)
 
@@ -3594,7 +3455,6 @@
   (tenk1 t2 join tenk1 t3 on t2.thousand = t3.unique2)
   on t1.hundred = t2.hundred and t1.ten = t3.ten
 where t1.unique1 = 1;
-<<<<<<< HEAD
                                   QUERY PLAN                                  
 ------------------------------------------------------------------------------
  Gather Motion 3:1  (slice1; segments: 3)
@@ -3616,22 +3476,6 @@
                      Index Cond: (unique1 = 1)
  Optimizer: Postgres query optimizer
 (18 rows)
-=======
-                       QUERY PLAN                       
---------------------------------------------------------
- Nested Loop Left Join
-   ->  Index Scan using tenk1_unique1 on tenk1 t1
-         Index Cond: (unique1 = 1)
-   ->  Nested Loop
-         Join Filter: (t1.ten = t3.ten)
-         ->  Bitmap Heap Scan on tenk1 t2
-               Recheck Cond: (t1.hundred = hundred)
-               ->  Bitmap Index Scan on tenk1_hundred
-                     Index Cond: (hundred = t1.hundred)
-         ->  Index Scan using tenk1_unique2 on tenk1 t3
-               Index Cond: (unique2 = t2.thousand)
-(11 rows)
->>>>>>> 9e1c9f95
 
 explain (costs off)
 select * from tenk1 t1 left join
@@ -3644,7 +3488,6 @@
    ->  Hash Right Join
          Hash Cond: (t2.hundred = t1.hundred)
          Join Filter: ((t1.ten + t2.ten) = t3.ten)
-<<<<<<< HEAD
          ->  Redistribute Motion 3:3  (slice2; segments: 3)
                Hash Key: 1
                ->  Hash Join
@@ -3661,15 +3504,6 @@
                      Index Cond: (unique1 = 1)
  Optimizer: Postgres query optimizer
 (19 rows)
-=======
-         ->  Bitmap Heap Scan on tenk1 t2
-               Recheck Cond: (t1.hundred = hundred)
-               ->  Bitmap Index Scan on tenk1_hundred
-                     Index Cond: (hundred = t1.hundred)
-         ->  Index Scan using tenk1_unique2 on tenk1 t3
-               Index Cond: (unique2 = t2.thousand)
-(11 rows)
->>>>>>> 9e1c9f95
 
 explain (costs off)
 select count(*) from
@@ -3721,7 +3555,6 @@
   join int4_tbl i1 on b.thousand = f1
   right join int4_tbl i2 on i2.f1 = b.tenthous
   order by 1;
-<<<<<<< HEAD
                                                      QUERY PLAN                                                      
 ---------------------------------------------------------------------------------------------------------------------
  Gather Motion 3:1  (slice1; segments: 3)
@@ -3757,26 +3590,6 @@
                      ->  Seq Scan on int4_tbl i2
  Optimizer: Postgres query optimizer
 (32 rows)
-=======
-                                       QUERY PLAN                                        
------------------------------------------------------------------------------------------
- Sort
-   Sort Key: b.unique1
-   ->  Nested Loop Left Join
-         ->  Seq Scan on int4_tbl i2
-         ->  Nested Loop Left Join
-               Join Filter: (b.unique1 = 42)
-               ->  Nested Loop
-                     ->  Nested Loop
-                           ->  Seq Scan on int4_tbl i1
-                           ->  Index Scan using tenk1_thous_tenthous on tenk1 b
-                                 Index Cond: ((thousand = i1.f1) AND (tenthous = i2.f1))
-                     ->  Index Scan using tenk1_unique1 on tenk1 a
-                           Index Cond: (unique1 = b.unique2)
-               ->  Index Only Scan using tenk1_thous_tenthous on tenk1 c
-                     Index Cond: (thousand = a.thousand)
-(15 rows)
->>>>>>> 9e1c9f95
 
 select b.unique1 from
   tenk1 a join tenk1 b on a.unique1 = b.unique2
@@ -3801,7 +3614,6 @@
 ) ss
 where fault = 122
 order by fault;
-<<<<<<< HEAD
                               QUERY PLAN                               
 -----------------------------------------------------------------------
  Gather Motion 3:1  (slice1; segments: 3)
@@ -3817,16 +3629,6 @@
                      ->  Seq Scan on int8_tbl
  Optimizer: Postgres query optimizer
 (12 rows)
-=======
-                                QUERY PLAN                                
---------------------------------------------------------------------------
- Nested Loop Left Join
-   Filter: ((COALESCE(tenk1.unique1, '-1'::integer) + int8_tbl.q1) = 122)
-   ->  Seq Scan on int8_tbl
-   ->  Index Scan using tenk1_unique2 on tenk1
-         Index Cond: (unique2 = int8_tbl.q2)
-(5 rows)
->>>>>>> 9e1c9f95
 
 select * from
 (
@@ -3845,22 +3647,18 @@
 (values (1, array[10,20]), (2, array[20,30])) as v1(v1x,v1ys)
 left join (values (1, 10), (2, 20)) as v2(v2x,v2y) on v2x = v1x
 left join unnest(v1ys) as u1(u1y) on u1y = v2y;
-                         QUERY PLAN                          
--------------------------------------------------------------
+                           QUERY PLAN                           
+----------------------------------------------------------------
  Nested Loop Left Join
-   ->  Values Scan on "*VALUES*"
-   ->  Hash Right Join
-         Hash Cond: (u1.u1y = "*VALUES*_1".column2)
-         Filter: ("*VALUES*_1".column1 = "*VALUES*".column1)
-         ->  Function Scan on unnest u1
+   Join Filter: (u1.u1y = "*VALUES*_1".column2)
+   ->  Hash Left Join
+         Hash Cond: ("*VALUES*".column1 = "*VALUES*_1".column1)
+         ->  Values Scan on "*VALUES*"
          ->  Hash
                ->  Values Scan on "*VALUES*_1"
-<<<<<<< HEAD
+   ->  Function Scan on unnest u1
  Optimizer: Postgres query optimizer
 (9 rows)
-=======
-(8 rows)
->>>>>>> 9e1c9f95
 
 select * from
 (values (1, array[10,20]), (2, array[20,30])) as v1(v1x,v1ys)
@@ -3879,7 +3677,6 @@
 select q1, unique2, thousand, hundred
   from int8_tbl a left join tenk1 b on q1 = unique2
   where coalesce(thousand,123) = q1 and q1 = coalesce(hundred,123);
-<<<<<<< HEAD
                                          QUERY PLAN                                         
 --------------------------------------------------------------------------------------------
  Gather Motion 3:1  (slice1; segments: 3)
@@ -3893,16 +3690,6 @@
                ->  Seq Scan on int8_tbl a
  Optimizer: Postgres query optimizer
 (10 rows)
-=======
-                                      QUERY PLAN                                      
---------------------------------------------------------------------------------------
- Nested Loop Left Join
-   Filter: ((COALESCE(b.thousand, 123) = a.q1) AND (a.q1 = COALESCE(b.hundred, 123)))
-   ->  Seq Scan on int8_tbl a
-   ->  Index Scan using tenk1_unique2 on tenk1 b
-         Index Cond: (unique2 = a.q1)
-(5 rows)
->>>>>>> 9e1c9f95
 
 select q1, unique2, thousand, hundred
   from int8_tbl a left join tenk1 b on q1 = unique2
@@ -4065,7 +3852,6 @@
                      Output: t1.f1
                ->  Materialize
                      Output: i8.q2
-<<<<<<< HEAD
                      ->  Broadcast Motion 3:3  (slice2; segments: 3)
                            Output: i8.q2
                            ->  Hash Right Join
@@ -4074,7 +3860,7 @@
                                  ->  Redistribute Motion 3:3  (slice3; segments: 3)
                                        Output: i8.q2, (NULL::integer)
                                        Hash Key: (NULL::integer)
-                                       ->  Hash Left Join
+                                       ->  Hash Join
                                              Output: i8.q2, (NULL::integer)
                                              Hash Cond: (i8.q1 = i8b2.q1)
                                              ->  Seq Scan on public.int8_tbl i8
@@ -4091,25 +3877,6 @@
                                              ->  Seq Scan on public.int8_tbl i8b1
                                                    Output: i8b1.q2
          ->  Hash
-=======
-                     Hash Cond: ((NULL::integer) = i8b1.q2)
-                     ->  Hash Join
-                           Output: i8.q2, (NULL::integer)
-                           Hash Cond: (i8.q1 = i8b2.q1)
-                           ->  Seq Scan on public.int8_tbl i8
-                                 Output: i8.q1, i8.q2
-                           ->  Hash
-                                 Output: i8b2.q1, (NULL::integer)
-                                 ->  Seq Scan on public.int8_tbl i8b2
-                                       Output: i8b2.q1, NULL::integer
-                     ->  Hash
-                           Output: i8b1.q2
-                           ->  Seq Scan on public.int8_tbl i8b1
-                                 Output: i8b1.q2
-   ->  Hash
-         Output: i4.f1
-         ->  Seq Scan on public.int4_tbl i4
->>>>>>> 9e1c9f95
                Output: i4.f1
                ->  Broadcast Motion 3:3  (slice5; segments: 3)
                      Output: i4.f1
@@ -4565,37 +4332,22 @@
   left join
     (tenk1 as a1 full join (select 1 as id) as yy on (a1.unique1 = yy.id))
   on (xx.id = coalesce(yy.id));
-<<<<<<< HEAD
                                   QUERY PLAN                                  
 ------------------------------------------------------------------------------
- Gather Motion 3:1  (slice1; segments: 3)
-   ->  Hash Right Join
-         Hash Cond: (COALESCE((1)) = (1))
-         ->  Redistribute Motion 3:3  (slice2; segments: 3)
-               Hash Key: COALESCE((1))
+ Nested Loop Left Join
+   ->  Result
+   ->  Materialize
+         ->  Gather Motion 3:1  (slice1; segments: 3)
                ->  Hash Full Join
                      Hash Cond: (a1.unique1 = (1))
+                     Filter: (1 = COALESCE((1)))
                      ->  Seq Scan on tenk1 a1
                      ->  Hash
-                           ->  Redistribute Motion 1:3  (slice3; segments: 1)
+                           ->  Redistribute Motion 1:3  (slice2; segments: 1)
                                  Hash Key: (1)
                                  ->  Result
-=======
-              QUERY PLAN               
----------------------------------------
- Nested Loop Left Join
-   ->  Result
-   ->  Hash Full Join
-         Hash Cond: (a1.unique1 = (1))
-         Filter: (1 = COALESCE((1)))
-         ->  Seq Scan on tenk1 a1
->>>>>>> 9e1c9f95
-         ->  Hash
-               ->  Redistribute Motion 1:3  (slice4; segments: 1)
-                     Hash Key: (1)
-                     ->  Result
- Optimizer: Postgres query optimizer
-(17 rows)
+ Optimizer: Postgres query optimizer
+(13 rows)
 
 select * from
   (select 1 as id) as xx
@@ -4752,7 +4504,6 @@
 select id from a where id in (
 	select b.id from b left join c on b.id = c.id
 );
-<<<<<<< HEAD
                 QUERY PLAN                
 ------------------------------------------
  Gather Motion 3:1  (slice1; segments: 3)
@@ -4763,16 +4514,6 @@
                ->  Seq Scan on b
  Optimizer: Postgres query optimizer
 (7 rows)
-=======
-         QUERY PLAN         
-----------------------------
- Hash Join
-   Hash Cond: (a.id = b.id)
-   ->  Seq Scan on a
-   ->  Hash
-         ->  Seq Scan on b
-(5 rows)
->>>>>>> 9e1c9f95
 
 -- check that join removal works for a left join when joining a subquery
 -- that is guaranteed to be unique by its GROUP BY clause
@@ -4863,13 +4604,15 @@
 explain (costs off)
 select 1 from (select a.id FROM a left join b on a.b_id = b.id) q,
 			  lateral generate_series(1, q.id) gs(i) where q.id = gs.i;
-                QUERY PLAN                 
--------------------------------------------
- Nested Loop
-   ->  Seq Scan on a
-   ->  Function Scan on generate_series gs
-         Filter: (a.id = i)
-(4 rows)
+                   QUERY PLAN                    
+-------------------------------------------------
+ Gather Motion 3:1  (slice1; segments: 3)
+   ->  Nested Loop
+         ->  Seq Scan on a
+         ->  Function Scan on generate_series gs
+               Filter: (a.id = i)
+ Optimizer: Postgres query optimizer
+(6 rows)
 
 rollback;
 create temp table parent (k int primary key, pd int);
@@ -5183,7 +4926,6 @@
 explain (costs off)
   select unique2, x.*
   from int4_tbl x left join lateral (select unique1, unique2 from tenk1 where f1 = unique1) ss on true;
-<<<<<<< HEAD
                 QUERY PLAN                
 -------------------------------------------
  Gather Motion 3:1  (slice1; segments: 3)
@@ -5194,15 +4936,6 @@
                ->  Seq Scan on int4_tbl x
  Optimizer: Postgres query optimizer
 (7 rows)
-=======
-                  QUERY PLAN                   
------------------------------------------------
- Nested Loop Left Join
-   ->  Seq Scan on int4_tbl x
-   ->  Index Scan using tenk1_unique1 on tenk1
-         Index Cond: (unique1 = x.f1)
-(4 rows)
->>>>>>> 9e1c9f95
 
 -- check scoping of lateral versus parent references
 -- the first of these should return int8_tbl.q2, the second int8_tbl.q1
@@ -5901,13 +5634,13 @@
   (select b.q1 as bq1, c.q1 as cq1, least(a.q1,b.q1,c.q1) from
    int8_tbl b cross join int8_tbl c) ss
   on a.q2 = ss.bq1;
-ERROR:  could not devise a query plan for the given query (pathnode.c:265)
+ERROR:  could not devise a query plan for the given query (pathnode.c:485)
 select * from
   int8_tbl a left join lateral
   (select b.q1 as bq1, c.q1 as cq1, least(a.q1,b.q1,c.q1) from
    int8_tbl b cross join int8_tbl c) ss
   on a.q2 = ss.bq1;
-ERROR:  could not devise a query plan for the given query (pathnode.c:265)
+ERROR:  could not devise a query plan for the given query (pathnode.c:485)
 -- case requiring nested PlaceHolderVars
 explain (verbose, costs off)
 select * from
@@ -6054,53 +5787,42 @@
  Settings: optimizer=off
 (17 rows)
 
--- check handling of nested appendrels inside LATERAL
-select * from
-  ((select 2 as v) union all (select 3 as v)) as q1
-  cross join lateral
-  ((select * from
-      ((select 4 as v) union all (select 5 as v)) as q3)
-   union all
-   (select q1.v)
-  ) as q2;
- v | v 
----+---
- 2 | 4
- 2 | 5
- 2 | 2
- 3 | 4
- 3 | 5
- 3 | 3
-(6 rows)
-
 -- check dummy rels with lateral references (bug #15694)
 explain (verbose, costs off)
 select * from int8_tbl i8 left join lateral
   (select *, i8.q2 from int4_tbl where false) ss on true;
-              QUERY PLAN              
---------------------------------------
- Nested Loop Left Join
+                 QUERY PLAN                 
+--------------------------------------------
+ Gather Motion 3:1  (slice1; segments: 3)
    Output: i8.q1, i8.q2, f1, (i8.q2)
-   ->  Seq Scan on public.int8_tbl i8
-         Output: i8.q1, i8.q2
-   ->  Result
-         Output: f1, i8.q2
-         One-Time Filter: false
-(7 rows)
+   ->  Nested Loop Left Join
+         Output: i8.q1, i8.q2, f1, (i8.q2)
+         ->  Seq Scan on public.int8_tbl i8
+               Output: i8.q1, i8.q2
+         ->  Result
+               Output: f1, i8.q2
+               One-Time Filter: false
+ Optimizer: Postgres query optimizer
+ Settings: optimizer=off
+(11 rows)
 
 explain (verbose, costs off)
 select * from int8_tbl i8 left join lateral
   (select *, i8.q2 from int4_tbl i1, int4_tbl i2 where false) ss on true;
-               QUERY PLAN                
------------------------------------------
- Nested Loop Left Join
+                  QUERY PLAN                   
+-----------------------------------------------
+ Gather Motion 3:1  (slice1; segments: 3)
    Output: i8.q1, i8.q2, f1, f1, (i8.q2)
-   ->  Seq Scan on public.int8_tbl i8
-         Output: i8.q1, i8.q2
-   ->  Result
-         Output: f1, f1, i8.q2
-         One-Time Filter: false
-(7 rows)
+   ->  Nested Loop Left Join
+         Output: i8.q1, i8.q2, f1, f1, (i8.q2)
+         ->  Seq Scan on public.int8_tbl i8
+               Output: i8.q1, i8.q2
+         ->  Result
+               Output: f1, f1, i8.q2
+               One-Time Filter: false
+ Optimizer: Postgres query optimizer
+ Settings: optimizer=off
+(11 rows)
 
 -- check handling of nested appendrels inside LATERAL
 select * from
@@ -6276,6 +5998,12 @@
 insert into join_pt1 values (1, 1, 'x'), (101, 101, 'y');
 create table join_ut1 (a int, b int, c varchar);
 insert into join_ut1 values (101, 101, 'y'), (2, 2, 'z');
+-- GPDB_12_MERGE_FIXME: The query fails. This test query is new with v12,
+-- but a corresponding query fails on GPDB master, too. I think this is
+-- similar to the case marked with GPDB_94_STABLE_MERGE_FIXME above.
+-- upstream commit acfcd4. Need to come back to fix it when understanding more
+-- about that commit.
+-- start_ignore
 explain (verbose, costs off)
 select t1.b, ss.phv from join_ut1 t1 left join lateral
               (select t2.a as t2a, t3.a t3a, least(t1.a, t2.a, t3.a) phv
@@ -6316,16 +6044,26 @@
  101 | 101
 (2 rows)
 
+-- end_ignore
 drop table join_pt1;
 drop table join_ut1;
 --
 -- test that foreign key join estimation performs sanely for outer joins
 --
 begin;
-create table fkest (a int, b int, c int unique, primary key(a,b));
+-- GPDB: persuade the planner to choose same plan as in upstream.
+set local enable_nestloop=on;
+-- GPDB: in upstream, there's a unique index on 'c', but in GPDB you can't
+-- have two unique indexes with no columns in common. Create it as normal
+-- index instead, it doesn't affect the test.
+create table fkest (a int, b int, c int, primary key(a,b));
+create index fkest_c_key on fkest (c);
 create table fkest1 (a int, b int, primary key(a,b));
-insert into fkest select x/10, x%10, x from generate_series(1,1000) x;
-insert into fkest1 select x/10, x%10 from generate_series(1,1000) x;
+-- GPDB: insert 10x as much data as in upstream, to further persuade
+-- index scans. In GPDB, 1000 rows, as used in upstream test, fits in on
+-- just one page on each segment, because of the larger block size.
+insert into fkest select x/10, x%10, x from generate_series(1,1000*10) x;
+insert into fkest1 select x/10, x%10 from generate_series(1,1000*10) x;
 alter table fkest1
   add constraint fkest1_a_b_fkey foreign key (a,b) references fkest;
 analyze fkest;
@@ -6337,20 +6075,22 @@
   left join fkest1 f2 on f.a = f2.a and f.b = f2.b
   left join fkest1 f3 on f.a = f3.a and f.b = f3.b
 where f.c = 1;
-                            QUERY PLAN                            
-------------------------------------------------------------------
- Nested Loop Left Join
+                               QUERY PLAN                               
+------------------------------------------------------------------------
+ Gather Motion 3:1  (slice1; segments: 3)
    ->  Nested Loop Left Join
          ->  Nested Loop Left Join
-               ->  Index Scan using fkest_c_key on fkest f
-                     Index Cond: (c = 1)
-               ->  Index Only Scan using fkest1_pkey on fkest1 f1
+               ->  Nested Loop Left Join
+                     ->  Index Scan using fkest_c_key on fkest f
+                           Index Cond: (c = 1)
+                     ->  Index Only Scan using fkest1_pkey on fkest1 f1
+                           Index Cond: ((a = f.a) AND (b = f.b))
+               ->  Index Only Scan using fkest1_pkey on fkest1 f2
                      Index Cond: ((a = f.a) AND (b = f.b))
-         ->  Index Only Scan using fkest1_pkey on fkest1 f2
+         ->  Index Only Scan using fkest1_pkey on fkest1 f3
                Index Cond: ((a = f.a) AND (b = f.b))
-   ->  Index Only Scan using fkest1_pkey on fkest1 f3
-         Index Cond: ((a = f.a) AND (b = f.b))
-(11 rows)
+ Optimizer: Postgres query optimizer
+(13 rows)
 
 rollback;
 --
@@ -6362,184 +6102,237 @@
 insert into j1 values(1),(2),(3);
 insert into j2 values(1),(2),(3);
 insert into j3 values(1),(1);
+-- In GPDB, we need more data to make the plans match the upstream.
+--
+-- In particular, with just a handful of rows, a Seq Scan on j1 or j3 appear to
+-- be 2x or 3x as expensive as a scan on j3, because on j3, all the rows reside
+-- on the same segment, and hence the total size of the table is just one page,
+-- whereas on j1 and j2 the rows are spread on different segments, and the
+-- total table size is therefore 2 or 3 pages.
+insert into j1 select g from generate_series(1000,1100) g;
+insert into j2 select g from generate_series(1000,1100) g;
+insert into j3 select 1000 from generate_series(1000,1100) g;
 analyze j1;
 analyze j2;
 analyze j3;
 -- ensure join is properly marked as unique
 explain (verbose, costs off)
 select * from j1 inner join j2 on j1.id = j2.id;
-            QUERY PLAN             
------------------------------------
- Hash Join
+                QUERY PLAN                
+------------------------------------------
+ Gather Motion 3:1  (slice1; segments: 3)
    Output: j1.id, j2.id
-   Inner Unique: true
-   Hash Cond: (j1.id = j2.id)
-   ->  Seq Scan on public.j1
-         Output: j1.id
-   ->  Hash
-         Output: j2.id
-         ->  Seq Scan on public.j2
+   ->  Hash Join
+         Output: j1.id, j2.id
+         Inner Unique: true
+         Hash Cond: (j1.id = j2.id)
+         ->  Seq Scan on public.j1
+               Output: j1.id
+         ->  Hash
                Output: j2.id
-(10 rows)
+               ->  Seq Scan on public.j2
+                     Output: j2.id
+ Optimizer: Postgres query optimizer
+ Settings: optimizer=off
+(14 rows)
 
 -- ensure join is not unique when not an equi-join
 explain (verbose, costs off)
 select * from j1 inner join j2 on j1.id > j2.id;
-            QUERY PLAN             
------------------------------------
- Nested Loop
+                          QUERY PLAN                           
+---------------------------------------------------------------
+ Gather Motion 3:1  (slice1; segments: 3)
    Output: j1.id, j2.id
-   Join Filter: (j1.id > j2.id)
-   ->  Seq Scan on public.j1
-         Output: j1.id
-   ->  Materialize
-         Output: j2.id
-         ->  Seq Scan on public.j2
+   ->  Nested Loop
+         Output: j1.id, j2.id
+         Join Filter: (j1.id > j2.id)
+         ->  Seq Scan on public.j1
+               Output: j1.id
+         ->  Materialize
                Output: j2.id
-(9 rows)
+               ->  Broadcast Motion 3:3  (slice2; segments: 3)
+                     Output: j2.id
+                     ->  Seq Scan on public.j2
+                           Output: j2.id
+ Optimizer: Postgres query optimizer
+ Settings: optimizer=off
+(15 rows)
 
 -- ensure non-unique rel is not chosen as inner
 explain (verbose, costs off)
 select * from j1 inner join j3 on j1.id = j3.id;
-            QUERY PLAN             
------------------------------------
- Hash Join
+                QUERY PLAN                
+------------------------------------------
+ Gather Motion 3:1  (slice1; segments: 3)
    Output: j1.id, j3.id
-   Inner Unique: true
-   Hash Cond: (j3.id = j1.id)
-   ->  Seq Scan on public.j3
-         Output: j3.id
-   ->  Hash
-         Output: j1.id
-         ->  Seq Scan on public.j1
+   ->  Hash Join
+         Output: j1.id, j3.id
+         Inner Unique: true
+         Hash Cond: (j3.id = j1.id)
+         ->  Seq Scan on public.j3
+               Output: j3.id
+         ->  Hash
                Output: j1.id
-(10 rows)
+               ->  Seq Scan on public.j1
+                     Output: j1.id
+ Optimizer: Postgres query optimizer
+ Settings: optimizer=off
+(14 rows)
 
 -- ensure left join is marked as unique
 explain (verbose, costs off)
 select * from j1 left join j2 on j1.id = j2.id;
-            QUERY PLAN             
------------------------------------
- Hash Left Join
+                QUERY PLAN                
+------------------------------------------
+ Gather Motion 3:1  (slice1; segments: 3)
    Output: j1.id, j2.id
-   Inner Unique: true
-   Hash Cond: (j1.id = j2.id)
-   ->  Seq Scan on public.j1
-         Output: j1.id
-   ->  Hash
-         Output: j2.id
-         ->  Seq Scan on public.j2
+   ->  Hash Left Join
+         Output: j1.id, j2.id
+         Inner Unique: true
+         Hash Cond: (j1.id = j2.id)
+         ->  Seq Scan on public.j1
+               Output: j1.id
+         ->  Hash
                Output: j2.id
-(10 rows)
+               ->  Seq Scan on public.j2
+                     Output: j2.id
+ Optimizer: Postgres query optimizer
+ Settings: optimizer=off
+(14 rows)
 
 -- ensure right join is marked as unique
 explain (verbose, costs off)
 select * from j1 right join j2 on j1.id = j2.id;
-            QUERY PLAN             
------------------------------------
- Hash Left Join
+                QUERY PLAN                
+------------------------------------------
+ Gather Motion 3:1  (slice1; segments: 3)
    Output: j1.id, j2.id
-   Inner Unique: true
-   Hash Cond: (j2.id = j1.id)
-   ->  Seq Scan on public.j2
-         Output: j2.id
-   ->  Hash
-         Output: j1.id
-         ->  Seq Scan on public.j1
+   ->  Hash Left Join
+         Output: j1.id, j2.id
+         Inner Unique: true
+         Hash Cond: (j2.id = j1.id)
+         ->  Seq Scan on public.j2
+               Output: j2.id
+         ->  Hash
                Output: j1.id
-(10 rows)
+               ->  Seq Scan on public.j1
+                     Output: j1.id
+ Optimizer: Postgres query optimizer
+ Settings: optimizer=off
+(14 rows)
 
 -- ensure full join is marked as unique
 explain (verbose, costs off)
 select * from j1 full join j2 on j1.id = j2.id;
-            QUERY PLAN             
------------------------------------
- Hash Full Join
+                QUERY PLAN                
+------------------------------------------
+ Gather Motion 3:1  (slice1; segments: 3)
    Output: j1.id, j2.id
-   Inner Unique: true
-   Hash Cond: (j1.id = j2.id)
-   ->  Seq Scan on public.j1
-         Output: j1.id
-   ->  Hash
-         Output: j2.id
-         ->  Seq Scan on public.j2
+   ->  Hash Full Join
+         Output: j1.id, j2.id
+         Inner Unique: true
+         Hash Cond: (j1.id = j2.id)
+         ->  Seq Scan on public.j1
+               Output: j1.id
+         ->  Hash
                Output: j2.id
-(10 rows)
+               ->  Seq Scan on public.j2
+                     Output: j2.id
+ Optimizer: Postgres query optimizer
+ Settings: optimizer=off
+(14 rows)
 
 -- a clauseless (cross) join can't be unique
 explain (verbose, costs off)
 select * from j1 cross join j2;
-            QUERY PLAN             
------------------------------------
- Nested Loop
+                          QUERY PLAN                           
+---------------------------------------------------------------
+ Gather Motion 3:1  (slice1; segments: 3)
    Output: j1.id, j2.id
-   ->  Seq Scan on public.j1
-         Output: j1.id
-   ->  Materialize
-         Output: j2.id
-         ->  Seq Scan on public.j2
+   ->  Nested Loop
+         Output: j1.id, j2.id
+         ->  Seq Scan on public.j1
+               Output: j1.id
+         ->  Materialize
                Output: j2.id
-(8 rows)
+               ->  Broadcast Motion 3:3  (slice2; segments: 3)
+                     Output: j2.id
+                     ->  Seq Scan on public.j2
+                           Output: j2.id
+ Optimizer: Postgres query optimizer
+ Settings: optimizer=off
+(14 rows)
 
 -- ensure a natural join is marked as unique
 explain (verbose, costs off)
 select * from j1 natural join j2;
-            QUERY PLAN             
------------------------------------
- Hash Join
+                QUERY PLAN                
+------------------------------------------
+ Gather Motion 3:1  (slice1; segments: 3)
    Output: j1.id
-   Inner Unique: true
-   Hash Cond: (j1.id = j2.id)
-   ->  Seq Scan on public.j1
+   ->  Hash Join
          Output: j1.id
-   ->  Hash
-         Output: j2.id
-         ->  Seq Scan on public.j2
+         Inner Unique: true
+         Hash Cond: (j1.id = j2.id)
+         ->  Seq Scan on public.j1
+               Output: j1.id
+         ->  Hash
                Output: j2.id
-(10 rows)
+               ->  Seq Scan on public.j2
+                     Output: j2.id
+ Optimizer: Postgres query optimizer
+ Settings: optimizer=off
+(14 rows)
 
 -- ensure a distinct clause allows the inner to become unique
 explain (verbose, costs off)
 select * from j1
 inner join (select distinct id from j3) j3 on j1.id = j3.id;
-               QUERY PLAN                
------------------------------------------
- Nested Loop
+                  QUERY PLAN                   
+-----------------------------------------------
+ Gather Motion 3:1  (slice1; segments: 3)
    Output: j1.id, j3.id
-   Inner Unique: true
-   Join Filter: (j1.id = j3.id)
-   ->  Unique
-         Output: j3.id
-         ->  Sort
+   ->  Hash Join
+         Output: j1.id, j3.id
+         Inner Unique: true
+         Hash Cond: (j1.id = j3.id)
+         ->  Seq Scan on public.j1
+               Output: j1.id
+         ->  Hash
                Output: j3.id
-               Sort Key: j3.id
-               ->  Seq Scan on public.j3
+               ->  HashAggregate
                      Output: j3.id
-   ->  Seq Scan on public.j1
-         Output: j1.id
-(13 rows)
+                     Group Key: j3.id
+                     ->  Seq Scan on public.j3
+                           Output: j3.id
+ Optimizer: Postgres query optimizer
+ Settings: optimizer=off
+(17 rows)
 
 -- ensure group by clause allows the inner to become unique
 explain (verbose, costs off)
 select * from j1
 inner join (select id from j3 group by id) j3 on j1.id = j3.id;
-               QUERY PLAN                
------------------------------------------
- Nested Loop
+                  QUERY PLAN                   
+-----------------------------------------------
+ Gather Motion 3:1  (slice1; segments: 3)
    Output: j1.id, j3.id
-   Inner Unique: true
-   Join Filter: (j1.id = j3.id)
-   ->  Group
-         Output: j3.id
-         Group Key: j3.id
-         ->  Sort
+   ->  Hash Join
+         Output: j1.id, j3.id
+         Inner Unique: true
+         Hash Cond: (j1.id = j3.id)
+         ->  Seq Scan on public.j1
+               Output: j1.id
+         ->  Hash
                Output: j3.id
-               Sort Key: j3.id
-               ->  Seq Scan on public.j3
+               ->  HashAggregate
                      Output: j3.id
-   ->  Seq Scan on public.j1
-         Output: j1.id
-(14 rows)
+                     Group Key: j3.id
+                     ->  Seq Scan on public.j3
+                           Output: j3.id
+ Optimizer: Postgres query optimizer
+ Settings: optimizer=off
+(17 rows)
 
 drop table j1;
 drop table j2;
@@ -6559,71 +6352,109 @@
 explain (verbose, costs off)
 select * from j1
 inner join j2 on j1.id1 = j2.id1;
-                QUERY PLAN                
-------------------------------------------
- Nested Loop
+                            QUERY PLAN                            
+------------------------------------------------------------------
+ Gather Motion 3:1  (slice1; segments: 3)
    Output: j1.id1, j1.id2, j2.id1, j2.id2
-   Join Filter: (j1.id1 = j2.id1)
-   ->  Seq Scan on public.j2
-         Output: j2.id1, j2.id2
-   ->  Seq Scan on public.j1
-         Output: j1.id1, j1.id2
-(7 rows)
+   ->  Hash Join
+         Output: j1.id1, j1.id2, j2.id1, j2.id2
+         Hash Cond: (j1.id1 = j2.id1)
+         ->  Redistribute Motion 3:3  (slice2; segments: 3)
+               Output: j1.id1, j1.id2
+               Hash Key: j1.id1
+               ->  Seq Scan on public.j1
+                     Output: j1.id1, j1.id2
+         ->  Hash
+               Output: j2.id1, j2.id2
+               ->  Redistribute Motion 3:3  (slice3; segments: 3)
+                     Output: j2.id1, j2.id2
+                     Hash Key: j2.id1
+                     ->  Seq Scan on public.j2
+                           Output: j2.id1, j2.id2
+ Optimizer: Postgres query optimizer
+ Settings: optimizer=off
+(19 rows)
 
 -- ensure proper unique detection with multiple join quals
 explain (verbose, costs off)
 select * from j1
 inner join j2 on j1.id1 = j2.id1 and j1.id2 = j2.id2;
-                        QUERY PLAN                        
-----------------------------------------------------------
- Nested Loop
+                          QUERY PLAN                          
+--------------------------------------------------------------
+ Gather Motion 3:1  (slice1; segments: 3)
    Output: j1.id1, j1.id2, j2.id1, j2.id2
-   Inner Unique: true
-   Join Filter: ((j1.id1 = j2.id1) AND (j1.id2 = j2.id2))
-   ->  Seq Scan on public.j2
-         Output: j2.id1, j2.id2
-   ->  Seq Scan on public.j1
-         Output: j1.id1, j1.id2
-(8 rows)
+   ->  Hash Join
+         Output: j1.id1, j1.id2, j2.id1, j2.id2
+         Inner Unique: true
+         Hash Cond: ((j1.id1 = j2.id1) AND (j1.id2 = j2.id2))
+         ->  Seq Scan on public.j1
+               Output: j1.id1, j1.id2
+         ->  Hash
+               Output: j2.id1, j2.id2
+               ->  Seq Scan on public.j2
+                     Output: j2.id1, j2.id2
+ Optimizer: Postgres query optimizer
+ Settings: optimizer=off
+(14 rows)
 
 -- ensure we don't detect the join to be unique when quals are not part of the
 -- join condition
+set enable_nestloop=on;
 explain (verbose, costs off)
 select * from j1
 inner join j2 on j1.id1 = j2.id1 where j1.id2 = 1;
-                QUERY PLAN                
-------------------------------------------
- Nested Loop
+                            QUERY PLAN                            
+------------------------------------------------------------------
+ Gather Motion 3:1  (slice1; segments: 3)
    Output: j1.id1, j1.id2, j2.id1, j2.id2
-   Join Filter: (j1.id1 = j2.id1)
-   ->  Seq Scan on public.j1
-         Output: j1.id1, j1.id2
-         Filter: (j1.id2 = 1)
-   ->  Seq Scan on public.j2
-         Output: j2.id1, j2.id2
-(8 rows)
+   ->  Nested Loop
+         Output: j1.id1, j1.id2, j2.id1, j2.id2
+         Join Filter: (j1.id1 = j2.id1)
+         ->  Seq Scan on public.j1
+               Output: j1.id1, j1.id2
+               Filter: (j1.id2 = 1)
+         ->  Materialize
+               Output: j2.id1, j2.id2
+               ->  Redistribute Motion 3:3  (slice2; segments: 3)
+                     Output: j2.id1, j2.id2
+                     Hash Key: j2.id1, 1
+                     ->  Seq Scan on public.j2
+                           Output: j2.id1, j2.id2
+ Optimizer: Postgres query optimizer
+ Settings: enable_nestloop=on, optimizer=off
+(17 rows)
 
 -- as above, but for left joins.
 explain (verbose, costs off)
 select * from j1
 left join j2 on j1.id1 = j2.id1 where j1.id2 = 1;
-                QUERY PLAN                
-------------------------------------------
- Nested Loop Left Join
+                            QUERY PLAN                            
+------------------------------------------------------------------
+ Gather Motion 3:1  (slice1; segments: 3)
    Output: j1.id1, j1.id2, j2.id1, j2.id2
-   Join Filter: (j1.id1 = j2.id1)
-   ->  Seq Scan on public.j1
-         Output: j1.id1, j1.id2
-         Filter: (j1.id2 = 1)
-   ->  Seq Scan on public.j2
-         Output: j2.id1, j2.id2
-(8 rows)
+   ->  Nested Loop Left Join
+         Output: j1.id1, j1.id2, j2.id1, j2.id2
+         Join Filter: (j1.id1 = j2.id1)
+         ->  Seq Scan on public.j1
+               Output: j1.id1, j1.id2
+               Filter: (j1.id2 = 1)
+         ->  Materialize
+               Output: j2.id1, j2.id2
+               ->  Redistribute Motion 3:3  (slice2; segments: 3)
+                     Output: j2.id1, j2.id2
+                     Hash Key: j2.id1, 1
+                     ->  Seq Scan on public.j2
+                           Output: j2.id1, j2.id2
+ Optimizer: Postgres query optimizer
+ Settings: enable_nestloop=on, optimizer=off
+(17 rows)
 
 -- validate logic in merge joins which skips mark and restore.
 -- it should only do this if all quals which were used to detect the unique
 -- are present as join quals, and not plain quals.
 set enable_nestloop to 0;
 set enable_hashjoin to 0;
+set enable_mergejoin to 1;
 set enable_sort to 0;
 -- create indexes that will be preferred over the PKs to perform the join
 create index j1_id1_idx on j1 (id1) where id1 % 1000 = 1;
@@ -6631,17 +6462,20 @@
 -- need an additional row in j2, if we want j2_id1_idx to be preferred
 insert into j2 values(1,2);
 analyze j2;
+analyze j1; -- GPDB also needs this to get the same plan as in upstream
 explain (costs off) select * from j1
 inner join j2 on j1.id1 = j2.id1 and j1.id2 = j2.id2
 where j1.id1 % 1000 = 1 and j2.id1 % 1000 = 1;
-               QUERY PLAN                
------------------------------------------
- Merge Join
-   Merge Cond: (j1.id1 = j2.id1)
-   Join Filter: (j1.id2 = j2.id2)
-   ->  Index Scan using j1_id1_idx on j1
-   ->  Index Scan using j2_id1_idx on j2
-(5 rows)
+                  QUERY PLAN                   
+-----------------------------------------------
+ Gather Motion 3:1  (slice1; segments: 3)
+   ->  Merge Join
+         Merge Cond: (j1.id1 = j2.id1)
+         Join Filter: (j1.id2 = j2.id2)
+         ->  Index Scan using j1_id1_idx on j1
+         ->  Index Scan using j2_id1_idx on j2
+ Optimizer: Postgres query optimizer
+(7 rows)
 
 select * from j1
 inner join j2 on j1.id1 = j2.id1 and j1.id2 = j2.id2
@@ -6659,33 +6493,48 @@
 drop table j2;
 drop table j3;
 -- check that semijoin inner is not seen as unique for a portion of the outerrel
+set enable_nestloop = on;
+set enable_seqscan = off;
+set enable_bitmapscan = off;
 explain (verbose, costs off)
 select t1.unique1, t2.hundred
 from onek t1, tenk1 t2
 where exists (select 1 from tenk1 t3
               where t3.thousand = t1.unique1 and t3.tenthous = t2.hundred)
       and t1.unique1 < 1;
-                                   QUERY PLAN                                    
----------------------------------------------------------------------------------
- Nested Loop
+                                                 QUERY PLAN                                                  
+-------------------------------------------------------------------------------------------------------------
+ Gather Motion 3:1  (slice1; segments: 3)
    Output: t1.unique1, t2.hundred
-   ->  Hash Join
-         Output: t1.unique1, t3.tenthous
-         Hash Cond: (t3.thousand = t1.unique1)
-         ->  HashAggregate
-               Output: t3.thousand, t3.tenthous
-               Group Key: t3.thousand, t3.tenthous
-               ->  Index Only Scan using tenk1_thous_tenthous on public.tenk1 t3
-                     Output: t3.thousand, t3.tenthous
-         ->  Hash
-               Output: t1.unique1
-               ->  Index Only Scan using onek_unique1 on public.onek t1
-                     Output: t1.unique1
-                     Index Cond: (t1.unique1 < 1)
-   ->  Index Only Scan using tenk1_hundred on public.tenk1 t2
-         Output: t2.hundred
-         Index Cond: (t2.hundred = t3.tenthous)
-(18 rows)
+   ->  Nested Loop
+         Output: t1.unique1, t2.hundred
+         ->  Broadcast Motion 3:3  (slice2; segments: 3)
+               Output: t1.unique1, t3.tenthous
+               ->  Hash Join
+                     Output: t1.unique1, t3.tenthous
+                     Hash Cond: (t1.unique1 = t3.thousand)
+                     ->  Broadcast Motion 3:3  (slice3; segments: 3)
+                           Output: t1.unique1
+                           ->  Index Only Scan using onek_unique1 on public.onek t1
+                                 Output: t1.unique1
+                                 Index Cond: (t1.unique1 < 1)
+                     ->  Hash
+                           Output: t3.thousand, t3.tenthous
+                           ->  HashAggregate
+                                 Output: t3.thousand, t3.tenthous
+                                 Group Key: t3.thousand, t3.tenthous
+                                 ->  Redistribute Motion 3:3  (slice4; segments: 3)
+                                       Output: t3.thousand, t3.tenthous
+                                       Hash Key: t3.thousand, t3.tenthous
+                                       ->  Index Only Scan using tenk1_thous_tenthous on public.tenk1 t3
+                                             Output: t3.thousand, t3.tenthous
+                                             Index Cond: (t3.thousand < 1)
+         ->  Index Only Scan using tenk1_hundred on public.tenk1 t2
+               Output: t2.hundred
+               Index Cond: (t2.hundred = t3.tenthous)
+ Optimizer: Postgres query optimizer
+ Settings: enable_bitmapscan=off, enable_mergejoin=on, enable_nestloop=on, enable_seqscan=off, optimizer=off
+(30 rows)
 
 -- ... unless it actually is unique
 create table j3 as select unique1, tenthous from onek;
@@ -6697,21 +6546,35 @@
 where exists (select 1 from j3
               where j3.unique1 = t1.unique1 and j3.tenthous = t2.hundred)
       and t1.unique1 < 1;
-                               QUERY PLAN                               
-------------------------------------------------------------------------
- Nested Loop
+                                                 QUERY PLAN                                                  
+-------------------------------------------------------------------------------------------------------------
+ Gather Motion 3:1  (slice1; segments: 3)
    Output: t1.unique1, t2.hundred
    ->  Nested Loop
-         Output: t1.unique1, j3.tenthous
-         ->  Index Only Scan using onek_unique1 on public.onek t1
+         Output: t1.unique1, t2.hundred
+         Join Filter: (j3.unique1 = t1.unique1)
+         ->  Nested Loop
+               Output: t2.hundred, j3.unique1
+               ->  Broadcast Motion 3:3  (slice2; segments: 3)
+                     Output: j3.unique1, j3.tenthous
+                     ->  Index Only Scan using j3_unique1_tenthous_idx on public.j3
+                           Output: j3.unique1, j3.tenthous
+                           Index Cond: (j3.unique1 < 1)
+               ->  Index Only Scan using tenk1_hundred on public.tenk1 t2
+                     Output: t2.hundred
+                     Index Cond: (t2.hundred = j3.tenthous)
+         ->  Materialize
                Output: t1.unique1
-               Index Cond: (t1.unique1 < 1)
-         ->  Index Only Scan using j3_unique1_tenthous_idx on public.j3
-               Output: j3.unique1, j3.tenthous
-               Index Cond: (j3.unique1 = t1.unique1)
-   ->  Index Only Scan using tenk1_hundred on public.tenk1 t2
-         Output: t2.hundred
-         Index Cond: (t2.hundred = j3.tenthous)
-(13 rows)
-
-drop table j3;+               ->  Broadcast Motion 3:3  (slice3; segments: 3)
+                     Output: t1.unique1
+                     ->  Index Only Scan using onek_unique1 on public.onek t1
+                           Output: t1.unique1
+                           Index Cond: (t1.unique1 < 1)
+ Optimizer: Postgres query optimizer
+ Settings: enable_bitmapscan=off, enable_mergejoin=on, enable_nestloop=on, enable_seqscan=off, optimizer=off
+(24 rows)
+
+drop table j3;
+reset enable_nestloop;
+reset enable_seqscan;
+reset enable_bitmapscan;