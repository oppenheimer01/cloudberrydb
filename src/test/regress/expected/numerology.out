--- conflicted
+++ resolved
@@ -32,13 +32,8 @@
 INSERT INTO TEMP_FLOAT (f1)
   SELECT float8(f1) FROM INT4_NUMER_TBL;
 INSERT INTO TEMP_FLOAT (f1)
-<<<<<<< HEAD
   SELECT float8(f1) FROM INT2_NUMER_TBL;
-SELECT '' AS ten, f1 FROM TEMP_FLOAT
-=======
-  SELECT float8(f1) FROM INT2_TBL;
 SELECT f1 FROM TEMP_FLOAT
->>>>>>> d457cb4e
   ORDER BY f1;
      f1      
 -------------
@@ -60,13 +55,8 @@
   SELECT int4(f1) FROM FLOAT8_NUMER_TBL
   WHERE (f1 > -2147483647) AND (f1 < 2147483647);
 INSERT INTO TEMP_INT4 (f1)
-<<<<<<< HEAD
   SELECT int4(f1) FROM INT2_NUMER_TBL;
-SELECT '' AS nine, f1 FROM TEMP_INT4
-=======
-  SELECT int4(f1) FROM INT2_TBL;
 SELECT f1 FROM TEMP_INT4
->>>>>>> d457cb4e
   ORDER BY f1;
    f1   
 --------
