--- conflicted
+++ resolved
@@ -381,7 +381,7 @@
   where  name = 'test_mode_pp';
      name     | generic_plans | custom_plans 
 --------------+---------------+--------------
- test_mode_pp |             2 |            5
+ test_mode_pp |             1 |            6
 (1 row)
 
 -- we should now get a really bad plan
@@ -407,12 +407,19 @@
  Optimizer: Postgres query optimizer
 (5 rows)
 
+select name, generic_plans, custom_plans from pg_prepared_statements
+  where  name = 'test_mode_pp';
+     name     | generic_plans | custom_plans 
+--------------+---------------+--------------
+ test_mode_pp |             1 |            8
+(1 row)
+
 drop table test_mode;
 --
 -- Test correctness of prepare/execute statement after fixing the direct dispatch issue 
 --
 create table test_prepare_sql_value_function (a int, b timestamp);
-NOTICE:  Table doesn't have 'DISTRIBUTED BY' clause -- Using column named 'a' as the Greenplum Database data distribution key for this table.
+NOTICE:  Table doesn't have 'DISTRIBUTED BY' clause -- Using column named 'a' as the Cloudberry Database data distribution key for this table.
 HINT:  The 'DISTRIBUTED BY' clause determines the distribution of data. Make sure column(s) chosen are the optimal data distribution key to minimize skew.
 prepare test_sql_value_function as select count(*) from test_prepare_sql_value_function where b < current_timestamp and a < $1;
 execute test_sql_value_function(1); -- 1x
@@ -472,15 +479,4 @@
      1
 (1 row)
 
-<<<<<<< HEAD
-drop table test_prepare_sql_value_function;
-=======
-select name, generic_plans, custom_plans from pg_prepared_statements
-  where  name = 'test_mode_pp';
-     name     | generic_plans | custom_plans 
---------------+---------------+--------------
- test_mode_pp |             3 |            6
-(1 row)
-
-drop table test_mode;
->>>>>>> d457cb4e
+drop table test_prepare_sql_value_function;