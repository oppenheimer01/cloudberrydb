--
-- STRINGS
-- Test various data entry syntaxes.
--
-- create required tables
CREATE TABLE CHAR_STRINGS_TBL(f1 char(4));
NOTICE:  Table doesn't have 'DISTRIBUTED BY' clause -- Using column named 'f1' as the Greenplum Database data distribution key for this table.
HINT:  The 'DISTRIBUTED BY' clause determines the distribution of data. Make sure column(s) chosen are the optimal data distribution key to minimize skew.
INSERT INTO CHAR_STRINGS_TBL (f1) VALUES ('a'),
('ab'),
('abcd'),
('abcd    ');
CREATE TABLE VARCHAR_STRINGS_TBL(f1 varchar(4));
NOTICE:  Table doesn't have 'DISTRIBUTED BY' clause -- Using column named 'f1' as the Greenplum Database data distribution key for this table.
HINT:  The 'DISTRIBUTED BY' clause determines the distribution of data. Make sure column(s) chosen are the optimal data distribution key to minimize skew.
INSERT INTO VARCHAR_STRINGS_TBL (f1) VALUES ('a'),
('ab'),
('abcd'),
('abcd    ');
CREATE TABLE TEXT_STRINGS_TBL (f1 text);
NOTICE:  Table doesn't have 'DISTRIBUTED BY' clause -- Using column named 'f1' as the Greenplum Database data distribution key for this table.
HINT:  The 'DISTRIBUTED BY' clause determines the distribution of data. Make sure column(s) chosen are the optimal data distribution key to minimize skew.
INSERT INTO TEXT_STRINGS_TBL VALUES ('doh!'),
('hi de ho neighbor');
-- SQL string continuation syntax
-- E021-03 character string literals
SELECT 'first line'
' - next line'
	' - third line'
	AS "Three lines to one";
         Three lines to one          
-------------------------------------
 first line - next line - third line
(1 row)

-- illegal string continuation syntax
SELECT 'first line'
' - next line' /* this comment is not allowed here */
' - third line'
	AS "Illegal comment within continuation";
ERROR:  syntax error at or near "' - third line'"
LINE 3: ' - third line'
        ^
-- bytea
SET bytea_output TO hex;
SELECT E'\\xDeAdBeEf'::bytea;
   bytea    
------------
 \xdeadbeef
(1 row)

SELECT E'\\x De Ad Be Ef '::bytea;
   bytea    
------------
 \xdeadbeef
(1 row)

SELECT E'\\xDeAdBeE'::bytea;
ERROR:  invalid hexadecimal data: odd number of digits
LINE 1: SELECT E'\\xDeAdBeE'::bytea;
               ^
SELECT E'\\xDeAdBeEx'::bytea;
ERROR:  invalid hexadecimal digit: "x"
LINE 1: SELECT E'\\xDeAdBeEx'::bytea;
               ^
SELECT E'\\xDe00BeEf'::bytea;
   bytea    
------------
 \xde00beef
(1 row)

SELECT E'DeAdBeEf'::bytea;
       bytea        
--------------------
 \x4465416442654566
(1 row)

SELECT E'De\\000dBeEf'::bytea;
       bytea        
--------------------
 \x4465006442654566
(1 row)

SELECT E'De\123dBeEf'::bytea;
       bytea        
--------------------
 \x4465536442654566
(1 row)

SELECT E'De\\123dBeEf'::bytea;
       bytea        
--------------------
 \x4465536442654566
(1 row)

SELECT E'De\\678dBeEf'::bytea;
ERROR:  invalid input syntax for type bytea
LINE 1: SELECT E'De\\678dBeEf'::bytea;
               ^
SET bytea_output TO escape;
SELECT E'\\xDeAdBeEf'::bytea;
      bytea       
------------------
 \336\255\276\357
(1 row)

SELECT E'\\x De Ad Be Ef '::bytea;
      bytea       
------------------
 \336\255\276\357
(1 row)

SELECT E'\\xDe00BeEf'::bytea;
      bytea       
------------------
 \336\000\276\357
(1 row)

SELECT E'DeAdBeEf'::bytea;
  bytea   
----------
 DeAdBeEf
(1 row)

SELECT E'De\\000dBeEf'::bytea;
    bytea    
-------------
 De\000dBeEf
(1 row)

SELECT E'De\\123dBeEf'::bytea;
  bytea   
----------
 DeSdBeEf
(1 row)

-- Unicode escapes
SET standard_conforming_strings TO on;
SELECT U&'d\0061t\+000061' AS U&"d\0061t\+000061";
 data 
------
 data
(1 row)

SELECT U&'d!0061t\+000061' UESCAPE '!' AS U&"d*0061t\+000061" UESCAPE '*';
 dat\+000061 
-------------
 dat\+000061
(1 row)

SELECT U&'a\\b' AS "a\b";
 a\b 
-----
 a\b
(1 row)

SELECT U&' \' UESCAPE '!' AS "tricky";
 tricky 
--------
  \
(1 row)

SELECT 'tricky' AS U&"\" UESCAPE '!';
   \    
--------
 tricky
(1 row)

SELECT U&'wrong: \061';
ERROR:  invalid Unicode escape
LINE 1: SELECT U&'wrong: \061';
                         ^
HINT:  Unicode escapes must be \XXXX or \+XXXXXX.
SELECT U&'wrong: \+0061';
ERROR:  invalid Unicode escape
LINE 1: SELECT U&'wrong: \+0061';
                         ^
HINT:  Unicode escapes must be \XXXX or \+XXXXXX.
SELECT U&'wrong: +0061' UESCAPE +;
ERROR:  UESCAPE must be followed by a simple string literal at or near "+"
LINE 1: SELECT U&'wrong: +0061' UESCAPE +;
                                        ^
SELECT U&'wrong: +0061' UESCAPE '+';
ERROR:  invalid Unicode escape character at or near "'+'"
LINE 1: SELECT U&'wrong: +0061' UESCAPE '+';
                                        ^
SELECT U&'wrong: \db99';
ERROR:  invalid Unicode surrogate pair
LINE 1: SELECT U&'wrong: \db99';
                              ^
SELECT U&'wrong: \db99xy';
ERROR:  invalid Unicode surrogate pair
LINE 1: SELECT U&'wrong: \db99xy';
                              ^
SELECT U&'wrong: \db99\\';
ERROR:  invalid Unicode surrogate pair
LINE 1: SELECT U&'wrong: \db99\\';
                              ^
SELECT U&'wrong: \db99\0061';
ERROR:  invalid Unicode surrogate pair
LINE 1: SELECT U&'wrong: \db99\0061';
                              ^
SELECT U&'wrong: \+00db99\+000061';
ERROR:  invalid Unicode surrogate pair
LINE 1: SELECT U&'wrong: \+00db99\+000061';
                                 ^
SELECT U&'wrong: \+2FFFFF';
ERROR:  invalid Unicode escape value
LINE 1: SELECT U&'wrong: \+2FFFFF';
                         ^
-- while we're here, check the same cases in E-style literals
SELECT E'd\u0061t\U00000061' AS "data";
 data 
------
 data
(1 row)

SELECT E'a\\b' AS "a\b";
 a\b 
-----
 a\b
(1 row)

SELECT E'wrong: \u061';
ERROR:  invalid Unicode escape
LINE 1: SELECT E'wrong: \u061';
                        ^
HINT:  Unicode escapes must be \uXXXX or \UXXXXXXXX.
SELECT E'wrong: \U0061';
ERROR:  invalid Unicode escape
LINE 1: SELECT E'wrong: \U0061';
                        ^
HINT:  Unicode escapes must be \uXXXX or \UXXXXXXXX.
SELECT E'wrong: \udb99';
ERROR:  invalid Unicode surrogate pair at or near "'"
LINE 1: SELECT E'wrong: \udb99';
                              ^
SELECT E'wrong: \udb99xy';
ERROR:  invalid Unicode surrogate pair at or near "x"
LINE 1: SELECT E'wrong: \udb99xy';
                              ^
SELECT E'wrong: \udb99\\';
ERROR:  invalid Unicode surrogate pair at or near "\"
LINE 1: SELECT E'wrong: \udb99\\';
                              ^
SELECT E'wrong: \udb99\u0061';
ERROR:  invalid Unicode surrogate pair at or near "\u0061"
LINE 1: SELECT E'wrong: \udb99\u0061';
                              ^
SELECT E'wrong: \U0000db99\U00000061';
ERROR:  invalid Unicode surrogate pair at or near "\U00000061"
LINE 1: SELECT E'wrong: \U0000db99\U00000061';
                                  ^
SELECT E'wrong: \U002FFFFF';
ERROR:  invalid Unicode escape value at or near "\U002FFFFF"
LINE 1: SELECT E'wrong: \U002FFFFF';
                        ^
SET standard_conforming_strings TO off;
SELECT U&'d\0061t\+000061' AS U&"d\0061t\+000061";
ERROR:  unsafe use of string constant with Unicode escapes
LINE 1: SELECT U&'d\0061t\+000061' AS U&"d\0061t\+000061";
               ^
DETAIL:  String constants with Unicode escapes cannot be used when standard_conforming_strings is off.
SELECT U&'d!0061t\+000061' UESCAPE '!' AS U&"d*0061t\+000061" UESCAPE '*';
ERROR:  unsafe use of string constant with Unicode escapes
LINE 1: SELECT U&'d!0061t\+000061' UESCAPE '!' AS U&"d*0061t\+000061...
               ^
DETAIL:  String constants with Unicode escapes cannot be used when standard_conforming_strings is off.
SELECT U&' \' UESCAPE '!' AS "tricky";
ERROR:  unsafe use of string constant with Unicode escapes
LINE 1: SELECT U&' \' UESCAPE '!' AS "tricky";
               ^
DETAIL:  String constants with Unicode escapes cannot be used when standard_conforming_strings is off.
SELECT 'tricky' AS U&"\" UESCAPE '!';
   \    
--------
 tricky
(1 row)

SELECT U&'wrong: \061';
ERROR:  unsafe use of string constant with Unicode escapes
LINE 1: SELECT U&'wrong: \061';
               ^
DETAIL:  String constants with Unicode escapes cannot be used when standard_conforming_strings is off.
SELECT U&'wrong: \+0061';
ERROR:  unsafe use of string constant with Unicode escapes
LINE 1: SELECT U&'wrong: \+0061';
               ^
DETAIL:  String constants with Unicode escapes cannot be used when standard_conforming_strings is off.
SELECT U&'wrong: +0061' UESCAPE '+';
ERROR:  unsafe use of string constant with Unicode escapes
LINE 1: SELECT U&'wrong: +0061' UESCAPE '+';
               ^
DETAIL:  String constants with Unicode escapes cannot be used when standard_conforming_strings is off.
RESET standard_conforming_strings;
-- bytea
SET bytea_output TO hex;
SELECT E'\\xDeAdBeEf'::bytea;
   bytea    
------------
 \xdeadbeef
(1 row)

SELECT E'\\x De Ad Be Ef '::bytea;
   bytea    
------------
 \xdeadbeef
(1 row)

SELECT E'\\xDeAdBeE'::bytea;
ERROR:  invalid hexadecimal data: odd number of digits
LINE 1: SELECT E'\\xDeAdBeE'::bytea;
               ^
SELECT E'\\xDeAdBeEx'::bytea;
ERROR:  invalid hexadecimal digit: "x"
LINE 1: SELECT E'\\xDeAdBeEx'::bytea;
               ^
SELECT E'\\xDe00BeEf'::bytea;
   bytea    
------------
 \xde00beef
(1 row)

SELECT E'DeAdBeEf'::bytea;
       bytea        
--------------------
 \x4465416442654566
(1 row)

SELECT E'De\\000dBeEf'::bytea;
       bytea        
--------------------
 \x4465006442654566
(1 row)

SELECT E'De\123dBeEf'::bytea;
       bytea        
--------------------
 \x4465536442654566
(1 row)

SELECT E'De\\123dBeEf'::bytea;
       bytea        
--------------------
 \x4465536442654566
(1 row)

SELECT E'De\\678dBeEf'::bytea;
ERROR:  invalid input syntax for type bytea
LINE 1: SELECT E'De\\678dBeEf'::bytea;
               ^
SET bytea_output TO escape;
SELECT E'\\xDeAdBeEf'::bytea;
      bytea       
------------------
 \336\255\276\357
(1 row)

SELECT E'\\x De Ad Be Ef '::bytea;
      bytea       
------------------
 \336\255\276\357
(1 row)

SELECT E'\\xDe00BeEf'::bytea;
      bytea       
------------------
 \336\000\276\357
(1 row)

SELECT E'DeAdBeEf'::bytea;
  bytea   
----------
 DeAdBeEf
(1 row)

SELECT E'De\\000dBeEf'::bytea;
    bytea    
-------------
 De\000dBeEf
(1 row)

SELECT E'De\\123dBeEf'::bytea;
  bytea   
----------
 DeSdBeEf
(1 row)

--
-- test conversions between various string types
-- E021-10 implicit casting among the character data types
--
SELECT CAST(f1 AS text) AS "text(char)" FROM CHAR_STRINGS_TBL;
 text(char) 
------------
 a
 ab
 abcd
 abcd
(4 rows)

SELECT CAST(f1 AS text) AS "text(varchar)" FROM VARCHAR_STRINGS_TBL;
 text(varchar) 
---------------
 a
 ab
 abcd
 abcd
(4 rows)

SELECT CAST(name 'namefield' AS text) AS "text(name)";
 text(name) 
------------
 namefield
(1 row)

-- since this is an explicit cast, it should truncate w/o error:
SELECT CAST(f1 AS char(10)) AS "char(text)" FROM TEXT_STRINGS_TBL;
 char(text) 
------------
 doh!      
 hi de ho n
(2 rows)

-- note: implicit-cast case is tested in char.sql
SELECT CAST(f1 AS char(20)) AS "char(text)" FROM TEXT_STRINGS_TBL;
      char(text)      
----------------------
 doh!                
 hi de ho neighbor   
(2 rows)

SELECT CAST(f1 AS char(10)) AS "char(varchar)" FROM VARCHAR_STRINGS_TBL;
 char(varchar) 
---------------
 a         
 ab        
 abcd      
 abcd      
(4 rows)

SELECT CAST(name 'namefield' AS char(10)) AS "char(name)";
 char(name) 
------------
 namefield 
(1 row)

SELECT CAST(f1 AS varchar) AS "varchar(text)" FROM TEXT_STRINGS_TBL;
   varchar(text)   
-------------------
 doh!
 hi de ho neighbor
(2 rows)

SELECT CAST(f1 AS varchar) AS "varchar(char)" FROM CHAR_STRINGS_TBL;
 varchar(char) 
---------------
 a
 ab
 abcd
 abcd
(4 rows)

SELECT CAST(name 'namefield' AS varchar) AS "varchar(name)";
 varchar(name) 
---------------
 namefield
(1 row)

--
-- test SQL string functions
-- E### and T### are feature reference numbers from SQL99
--
-- E021-09 trim function
SELECT TRIM(BOTH FROM '  bunch o blanks  ') = 'bunch o blanks' AS "bunch o blanks";
 bunch o blanks 
----------------
 t
(1 row)

SELECT TRIM(LEADING FROM '  bunch o blanks  ') = 'bunch o blanks  ' AS "bunch o blanks  ";
 bunch o blanks   
------------------
 t
(1 row)

SELECT TRIM(TRAILING FROM '  bunch o blanks  ') = '  bunch o blanks' AS "  bunch o blanks";
   bunch o blanks 
------------------
 t
(1 row)

SELECT TRIM(BOTH 'x' FROM 'xxxxxsome Xsxxxxx') = 'some Xs' AS "some Xs";
 some Xs 
---------
 t
(1 row)

-- E021-06 substring expression
SELECT SUBSTRING('1234567890' FROM 3) = '34567890' AS "34567890";
 34567890 
----------
 t
(1 row)

SELECT SUBSTRING('1234567890' FROM 4 FOR 3) = '456' AS "456";
 456 
-----
 t
(1 row)

-- test overflow cases
SELECT SUBSTRING('string' FROM 2 FOR 2147483646) AS "tring";
 tring 
-------
 tring
(1 row)

SELECT SUBSTRING('string' FROM -10 FOR 2147483646) AS "string";
 string 
--------
 string
(1 row)

SELECT SUBSTRING('string' FROM -10 FOR -2147483646) AS "error";
ERROR:  negative substring length not allowed
-- T581 regular expression substring (with SQL's bizarre regexp syntax)
SELECT SUBSTRING('abcdefg' SIMILAR 'a#"(b_d)#"%' ESCAPE '#') AS "bcd";
 bcd 
-----
 bcd
(1 row)

-- obsolete SQL99 syntax
SELECT SUBSTRING('abcdefg' FROM 'a#"(b_d)#"%' FOR '#') AS "bcd";
 bcd 
-----
 bcd
(1 row)

-- No match should return NULL
SELECT SUBSTRING('abcdefg' SIMILAR '#"(b_d)#"%' ESCAPE '#') IS NULL AS "True";
 True 
------
 t
(1 row)

-- Null inputs should return NULL
SELECT SUBSTRING('abcdefg' SIMILAR '%' ESCAPE NULL) IS NULL AS "True";
 True 
------
 t
(1 row)

SELECT SUBSTRING(NULL SIMILAR '%' ESCAPE '#') IS NULL AS "True";
 True 
------
 t
(1 row)

SELECT SUBSTRING('abcdefg' SIMILAR NULL ESCAPE '#') IS NULL AS "True";
 True 
------
 t
(1 row)

-- The first and last parts should act non-greedy
SELECT SUBSTRING('abcdefg' SIMILAR 'a#"%#"g' ESCAPE '#') AS "bcdef";
 bcdef 
-------
 bcdef
(1 row)

SELECT SUBSTRING('abcdefg' SIMILAR 'a*#"%#"g*' ESCAPE '#') AS "abcdefg";
 abcdefg 
---------
 abcdefg
(1 row)

-- Vertical bar in any part affects only that part
SELECT SUBSTRING('abcdefg' SIMILAR 'a|b#"%#"g' ESCAPE '#') AS "bcdef";
 bcdef 
-------
 bcdef
(1 row)

SELECT SUBSTRING('abcdefg' SIMILAR 'a#"%#"x|g' ESCAPE '#') AS "bcdef";
 bcdef 
-------
 bcdef
(1 row)

SELECT SUBSTRING('abcdefg' SIMILAR 'a#"%|ab#"g' ESCAPE '#') AS "bcdef";
 bcdef 
-------
 bcdef
(1 row)

-- Can't have more than two part separators
SELECT SUBSTRING('abcdefg' SIMILAR 'a*#"%#"g*#"x' ESCAPE '#') AS "error";
ERROR:  SQL regular expression may not contain more than two escape-double-quote separators
CONTEXT:  SQL function "substring" statement 1
-- Postgres extension: with 0 or 1 separator, assume parts 1 and 3 are empty
SELECT SUBSTRING('abcdefg' SIMILAR 'a#"%g' ESCAPE '#') AS "bcdefg";
 bcdefg 
--------
 bcdefg
(1 row)

SELECT SUBSTRING('abcdefg' SIMILAR 'a%g' ESCAPE '#') AS "abcdefg";
 abcdefg 
---------
 abcdefg
(1 row)

-- substring() with just two arguments is not allowed by SQL spec;
-- we accept it, but we interpret the pattern as a POSIX regexp not SQL
SELECT SUBSTRING('abcdefg' FROM 'c.e') AS "cde";
 cde 
-----
 cde
(1 row)

-- With a parenthesized subexpression, return only what matches the subexpr
SELECT SUBSTRING('abcdefg' FROM 'b(.*)f') AS "cde";
 cde 
-----
 cde
(1 row)

-- Check behavior of SIMILAR TO, which uses largely the same regexp variant
SELECT 'abcdefg' SIMILAR TO '_bcd%' AS true;
 true 
------
 t
(1 row)

SELECT 'abcdefg' SIMILAR TO 'bcd%' AS false;
 false 
-------
 f
(1 row)

SELECT 'abcdefg' SIMILAR TO '_bcd#%' ESCAPE '#' AS false;
 false 
-------
 f
(1 row)

SELECT 'abcd%' SIMILAR TO '_bcd#%' ESCAPE '#' AS true;
 true 
------
 t
(1 row)

-- Postgres uses '\' as the default escape character, which is not per spec
SELECT 'abcdefg' SIMILAR TO '_bcd\%' AS false;
 false 
-------
 f
(1 row)

-- and an empty string to mean "no escape", which is also not per spec
SELECT 'abcd\efg' SIMILAR TO '_bcd\%' ESCAPE '' AS true;
 true 
------
 t
(1 row)

-- these behaviors are per spec, though:
SELECT 'abcdefg' SIMILAR TO '_bcd%' ESCAPE NULL AS null;
 null 
------
 
(1 row)

SELECT 'abcdefg' SIMILAR TO '_bcd#%' ESCAPE '##' AS error;
ERROR:  invalid escape string
HINT:  Escape string must be empty or one character.
-- Test back reference in regexp_replace
SELECT regexp_replace('1112223333', E'(\\d{3})(\\d{3})(\\d{4})', E'(\\1) \\2-\\3');
 regexp_replace 
----------------
 (111) 222-3333
(1 row)

SELECT regexp_replace('AAA   BBB   CCC   ', E'\\s+', ' ', 'g');
 regexp_replace 
----------------
 AAA BBB CCC 
(1 row)

SELECT regexp_replace('AAA', '^|$', 'Z', 'g');
 regexp_replace 
----------------
 ZAAAZ
(1 row)

SELECT regexp_replace('AAA aaa', 'A+', 'Z', 'gi');
 regexp_replace 
----------------
 Z Z
(1 row)

-- invalid regexp option
SELECT regexp_replace('AAA aaa', 'A+', 'Z', 'z');
ERROR:  invalid regular expression option: "z"
-- set so we can tell NULL from empty string
\pset null '\\N'
-- return all matches from regexp
SELECT regexp_matches('foobarbequebaz', $re$(bar)(beque)$re$);
 regexp_matches 
----------------
 {bar,beque}
(1 row)

-- test case insensitive
SELECT regexp_matches('foObARbEqUEbAz', $re$(bar)(beque)$re$, 'i');
 regexp_matches 
----------------
 {bAR,bEqUE}
(1 row)

-- global option - more than one match
SELECT regexp_matches('foobarbequebazilbarfbonk', $re$(b[^b]+)(b[^b]+)$re$, 'g');
 regexp_matches 
----------------
 {bar,beque}
 {bazil,barf}
(2 rows)

-- empty capture group (matched empty string)
SELECT regexp_matches('foobarbequebaz', $re$(bar)(.*)(beque)$re$);
 regexp_matches 
----------------
 {bar,"",beque}
(1 row)

-- no match
SELECT regexp_matches('foobarbequebaz', $re$(bar)(.+)(beque)$re$);
 regexp_matches 
----------------
(0 rows)

-- optional capture group did not match, null entry in array
SELECT regexp_matches('foobarbequebaz', $re$(bar)(.+)?(beque)$re$);
  regexp_matches  
------------------
 {bar,NULL,beque}
(1 row)

-- no capture groups
SELECT regexp_matches('foobarbequebaz', $re$barbeque$re$);
 regexp_matches 
----------------
 {barbeque}
(1 row)

-- start/end-of-line matches are of zero length
SELECT regexp_matches('foo' || chr(10) || 'bar' || chr(10) || 'bequq' || chr(10) || 'baz', '^', 'mg');
 regexp_matches 
----------------
 {""}
 {""}
 {""}
 {""}
(4 rows)

SELECT regexp_matches('foo' || chr(10) || 'bar' || chr(10) || 'bequq' || chr(10) || 'baz', '$', 'mg');
 regexp_matches 
----------------
 {""}
 {""}
 {""}
 {""}
(4 rows)

SELECT regexp_matches('1' || chr(10) || '2' || chr(10) || '3' || chr(10) || '4' || chr(10), '^.?', 'mg');
 regexp_matches 
----------------
 {1}
 {2}
 {3}
 {4}
 {""}
(5 rows)

SELECT regexp_matches(chr(10) || '1' || chr(10) || '2' || chr(10) || '3' || chr(10) || '4' || chr(10), '.?$', 'mg');
 regexp_matches 
----------------
 {""}
 {1}
 {""}
 {2}
 {""}
 {3}
 {""}
 {4}
 {""}
 {""}
(10 rows)

SELECT regexp_matches(chr(10) || '1' || chr(10) || '2' || chr(10) || '3' || chr(10) || '4', '.?$', 'mg');
 regexp_matches 
----------------
 {""}
 {1}
 {""}
 {2}
 {""}
 {3}
 {""}
 {4}
 {""}
(9 rows)

-- give me errors
SELECT regexp_matches('foobarbequebaz', $re$(bar)(beque)$re$, 'gz');
ERROR:  invalid regular expression option: "z"
SELECT regexp_matches('foobarbequebaz', $re$(barbeque$re$);
ERROR:  invalid regular expression: parentheses () not balanced
SELECT regexp_matches('foobarbequebaz', $re$(bar)(beque){2,1}$re$);
ERROR:  invalid regular expression: invalid repetition count(s)
-- split string on regexp
SELECT foo, length(foo) FROM regexp_split_to_table('the quick brown fox jumps over the lazy dog', $re$\s+$re$) AS foo;
  foo  | length 
-------+--------
 the   |      3
 quick |      5
 brown |      5
 fox   |      3
 jumps |      5
 over  |      4
 the   |      3
 lazy  |      4
 dog   |      3
(9 rows)

SELECT regexp_split_to_array('the quick brown fox jumps over the lazy dog', $re$\s+$re$);
             regexp_split_to_array             
-----------------------------------------------
 {the,quick,brown,fox,jumps,over,the,lazy,dog}
(1 row)

SELECT foo, length(foo) FROM regexp_split_to_table('the quick brown fox jumps over the lazy dog', $re$\s*$re$) AS foo;
 foo | length 
-----+--------
 t   |      1
 h   |      1
 e   |      1
 q   |      1
 u   |      1
 i   |      1
 c   |      1
 k   |      1
 b   |      1
 r   |      1
 o   |      1
 w   |      1
 n   |      1
 f   |      1
 o   |      1
 x   |      1
 j   |      1
 u   |      1
 m   |      1
 p   |      1
 s   |      1
 o   |      1
 v   |      1
 e   |      1
 r   |      1
 t   |      1
 h   |      1
 e   |      1
 l   |      1
 a   |      1
 z   |      1
 y   |      1
 d   |      1
 o   |      1
 g   |      1
(35 rows)

SELECT regexp_split_to_array('the quick brown fox jumps over the lazy dog', $re$\s*$re$);
                          regexp_split_to_array                          
-------------------------------------------------------------------------
 {t,h,e,q,u,i,c,k,b,r,o,w,n,f,o,x,j,u,m,p,s,o,v,e,r,t,h,e,l,a,z,y,d,o,g}
(1 row)

SELECT foo, length(foo) FROM regexp_split_to_table('the quick brown fox jumps over the lazy dog', '') AS foo;
 foo | length 
-----+--------
 t   |      1
 h   |      1
 e   |      1
     |      1
 q   |      1
 u   |      1
 i   |      1
 c   |      1
 k   |      1
     |      1
 b   |      1
 r   |      1
 o   |      1
 w   |      1
 n   |      1
     |      1
 f   |      1
 o   |      1
 x   |      1
     |      1
 j   |      1
 u   |      1
 m   |      1
 p   |      1
 s   |      1
     |      1
 o   |      1
 v   |      1
 e   |      1
 r   |      1
     |      1
 t   |      1
 h   |      1
 e   |      1
     |      1
 l   |      1
 a   |      1
 z   |      1
 y   |      1
     |      1
 d   |      1
 o   |      1
 g   |      1
(43 rows)

SELECT regexp_split_to_array('the quick brown fox jumps over the lazy dog', '');
                                          regexp_split_to_array                                          
---------------------------------------------------------------------------------------------------------
 {t,h,e," ",q,u,i,c,k," ",b,r,o,w,n," ",f,o,x," ",j,u,m,p,s," ",o,v,e,r," ",t,h,e," ",l,a,z,y," ",d,o,g}
(1 row)

-- case insensitive
SELECT foo, length(foo) FROM regexp_split_to_table('thE QUick bROWn FOx jUMPs ovEr The lazy dOG', 'e', 'i') AS foo;
            foo            | length 
---------------------------+--------
 th                        |      2
  QUick bROWn FOx jUMPs ov |     25
 r Th                      |      4
  lazy dOG                 |      9
(4 rows)

SELECT regexp_split_to_array('thE QUick bROWn FOx jUMPs ovEr The lazy dOG', 'e', 'i');
                regexp_split_to_array                
-----------------------------------------------------
 {th," QUick bROWn FOx jUMPs ov","r Th"," lazy dOG"}
(1 row)

-- no match of pattern
SELECT foo, length(foo) FROM regexp_split_to_table('the quick brown fox jumps over the lazy dog', 'nomatch') AS foo;
                     foo                     | length 
---------------------------------------------+--------
 the quick brown fox jumps over the lazy dog |     43
(1 row)

SELECT regexp_split_to_array('the quick brown fox jumps over the lazy dog', 'nomatch');
              regexp_split_to_array              
-------------------------------------------------
 {"the quick brown fox jumps over the lazy dog"}
(1 row)

-- some corner cases
SELECT regexp_split_to_array('123456','1');
 regexp_split_to_array 
-----------------------
 {"",23456}
(1 row)

SELECT regexp_split_to_array('123456','6');
 regexp_split_to_array 
-----------------------
 {12345,""}
(1 row)

SELECT regexp_split_to_array('123456','.');
 regexp_split_to_array  
------------------------
 {"","","","","","",""}
(1 row)

SELECT regexp_split_to_array('123456','');
 regexp_split_to_array 
-----------------------
 {1,2,3,4,5,6}
(1 row)

SELECT regexp_split_to_array('123456','(?:)');
 regexp_split_to_array 
-----------------------
 {1,2,3,4,5,6}
(1 row)

SELECT regexp_split_to_array('1','');
 regexp_split_to_array 
-----------------------
 {1}
(1 row)

-- errors
SELECT foo, length(foo) FROM regexp_split_to_table('thE QUick bROWn FOx jUMPs ovEr The lazy dOG', 'e', 'zippy') AS foo;
ERROR:  invalid regular expression option: "z"
SELECT regexp_split_to_array('thE QUick bROWn FOx jUMPs ovEr The lazy dOG', 'e', 'iz');
ERROR:  invalid regular expression option: "z"
-- global option meaningless for regexp_split
SELECT foo, length(foo) FROM regexp_split_to_table('thE QUick bROWn FOx jUMPs ovEr The lazy dOG', 'e', 'g') AS foo;
ERROR:  regexp_split_to_table() does not support the "global" option
SELECT regexp_split_to_array('thE QUick bROWn FOx jUMPs ovEr The lazy dOG', 'e', 'g');
ERROR:  regexp_split_to_array() does not support the "global" option
-- change NULL-display back
\pset null ''
-- E021-11 position expression
SELECT POSITION('4' IN '1234567890') = '4' AS "4";
 4 
---
 t
(1 row)

SELECT POSITION('5' IN '1234567890') = '5' AS "5";
 5 
---
 t
(1 row)

-- T312 character overlay function
SELECT OVERLAY('abcdef' PLACING '45' FROM 4) AS "abc45f";
 abc45f 
--------
 abc45f
(1 row)

SELECT OVERLAY('yabadoo' PLACING 'daba' FROM 5) AS "yabadaba";
 yabadaba 
----------
 yabadaba
(1 row)

SELECT OVERLAY('yabadoo' PLACING 'daba' FROM 5 FOR 0) AS "yabadabadoo";
 yabadabadoo 
-------------
 yabadabadoo
(1 row)

SELECT OVERLAY('babosa' PLACING 'ubb' FROM 2 FOR 4) AS "bubba";
 bubba 
-------
 bubba
(1 row)

--
-- test LIKE
-- Be sure to form every test as a LIKE/NOT LIKE pair.
--
-- simplest examples
-- E061-04 like predicate
SELECT 'hawkeye' LIKE 'h%' AS "true";
 true 
------
 t
(1 row)

SELECT 'hawkeye' NOT LIKE 'h%' AS "false";
 false 
-------
 f
(1 row)

SELECT 'hawkeye' LIKE 'H%' AS "false";
 false 
-------
 f
(1 row)

SELECT 'hawkeye' NOT LIKE 'H%' AS "true";
 true 
------
 t
(1 row)

SELECT 'hawkeye' LIKE 'indio%' AS "false";
 false 
-------
 f
(1 row)

SELECT 'hawkeye' NOT LIKE 'indio%' AS "true";
 true 
------
 t
(1 row)

SELECT 'hawkeye' LIKE 'h%eye' AS "true";
 true 
------
 t
(1 row)

SELECT 'hawkeye' NOT LIKE 'h%eye' AS "false";
 false 
-------
 f
(1 row)

SELECT 'indio' LIKE '_ndio' AS "true";
 true 
------
 t
(1 row)

SELECT 'indio' NOT LIKE '_ndio' AS "false";
 false 
-------
 f
(1 row)

SELECT 'indio' LIKE 'in__o' AS "true";
 true 
------
 t
(1 row)

SELECT 'indio' NOT LIKE 'in__o' AS "false";
 false 
-------
 f
(1 row)

SELECT 'indio' LIKE 'in_o' AS "false";
 false 
-------
 f
(1 row)

SELECT 'indio' NOT LIKE 'in_o' AS "true";
 true 
------
 t
(1 row)

SELECT 'abc'::name LIKE '_b_' AS "true";
 true 
------
 t
(1 row)

SELECT 'abc'::name NOT LIKE '_b_' AS "false";
 false 
-------
 f
(1 row)

SELECT 'abc'::bytea LIKE '_b_'::bytea AS "true";
 true 
------
 t
(1 row)

SELECT 'abc'::bytea NOT LIKE '_b_'::bytea AS "false";
 false 
-------
 f
(1 row)

-- unused escape character
SELECT 'hawkeye' LIKE 'h%' ESCAPE '#' AS "true";
 true 
------
 t
(1 row)

SELECT 'hawkeye' NOT LIKE 'h%' ESCAPE '#' AS "false";
 false 
-------
 f
(1 row)

SELECT 'indio' LIKE 'ind_o' ESCAPE '$' AS "true";
 true 
------
 t
(1 row)

SELECT 'indio' NOT LIKE 'ind_o' ESCAPE '$' AS "false";
 false 
-------
 f
(1 row)

-- escape character
-- E061-05 like predicate with escape clause
SELECT 'h%' LIKE 'h#%' ESCAPE '#' AS "true";
 true 
------
 t
(1 row)

SELECT 'h%' NOT LIKE 'h#%' ESCAPE '#' AS "false";
 false 
-------
 f
(1 row)

SELECT 'h%wkeye' LIKE 'h#%' ESCAPE '#' AS "false";
 false 
-------
 f
(1 row)

SELECT 'h%wkeye' NOT LIKE 'h#%' ESCAPE '#' AS "true";
 true 
------
 t
(1 row)

SELECT 'h%wkeye' LIKE 'h#%%' ESCAPE '#' AS "true";
 true 
------
 t
(1 row)

SELECT 'h%wkeye' NOT LIKE 'h#%%' ESCAPE '#' AS "false";
 false 
-------
 f
(1 row)

SELECT 'h%awkeye' LIKE 'h#%a%k%e' ESCAPE '#' AS "true";
 true 
------
 t
(1 row)

SELECT 'h%awkeye' NOT LIKE 'h#%a%k%e' ESCAPE '#' AS "false";
 false 
-------
 f
(1 row)

SELECT 'indio' LIKE '_ndio' ESCAPE '$' AS "true";
 true 
------
 t
(1 row)

SELECT 'indio' NOT LIKE '_ndio' ESCAPE '$' AS "false";
 false 
-------
 f
(1 row)

SELECT 'i_dio' LIKE 'i$_d_o' ESCAPE '$' AS "true";
 true 
------
 t
(1 row)

SELECT 'i_dio' NOT LIKE 'i$_d_o' ESCAPE '$' AS "false";
 false 
-------
 f
(1 row)

SELECT 'i_dio' LIKE 'i$_nd_o' ESCAPE '$' AS "false";
 false 
-------
 f
(1 row)

SELECT 'i_dio' NOT LIKE 'i$_nd_o' ESCAPE '$' AS "true";
 true 
------
 t
(1 row)

SELECT 'i_dio' LIKE 'i$_d%o' ESCAPE '$' AS "true";
 true 
------
 t
(1 row)

SELECT 'i_dio' NOT LIKE 'i$_d%o' ESCAPE '$' AS "false";
 false 
-------
 f
(1 row)

SELECT 'a_c'::bytea LIKE 'a$__'::bytea ESCAPE '$'::bytea AS "true";
 true 
------
 t
(1 row)

SELECT 'a_c'::bytea NOT LIKE 'a$__'::bytea ESCAPE '$'::bytea AS "false";
 false 
-------
 f
(1 row)

-- escape character same as pattern character
SELECT 'maca' LIKE 'm%aca' ESCAPE '%' AS "true";
 true 
------
 t
(1 row)

SELECT 'maca' NOT LIKE 'm%aca' ESCAPE '%' AS "false";
 false 
-------
 f
(1 row)

SELECT 'ma%a' LIKE 'm%a%%a' ESCAPE '%' AS "true";
 true 
------
 t
(1 row)

SELECT 'ma%a' NOT LIKE 'm%a%%a' ESCAPE '%' AS "false";
 false 
-------
 f
(1 row)

SELECT 'bear' LIKE 'b_ear' ESCAPE '_' AS "true";
 true 
------
 t
(1 row)

SELECT 'bear' NOT LIKE 'b_ear' ESCAPE '_' AS "false";
 false 
-------
 f
(1 row)

SELECT 'be_r' LIKE 'b_e__r' ESCAPE '_' AS "true";
 true 
------
 t
(1 row)

SELECT 'be_r' NOT LIKE 'b_e__r' ESCAPE '_' AS "false";
 false 
-------
 f
(1 row)

SELECT 'be_r' LIKE '__e__r' ESCAPE '_' AS "false";
 false 
-------
 f
(1 row)

SELECT 'be_r' NOT LIKE '__e__r' ESCAPE '_' AS "true";
 true 
------
 t
(1 row)

--
-- test ILIKE (case-insensitive LIKE)
-- Be sure to form every test as an ILIKE/NOT ILIKE pair.
--
SELECT 'hawkeye' ILIKE 'h%' AS "true";
 true 
------
 t
(1 row)

SELECT 'hawkeye' NOT ILIKE 'h%' AS "false";
 false 
-------
 f
(1 row)

SELECT 'hawkeye' ILIKE 'H%' AS "true";
 true 
------
 t
(1 row)

SELECT 'hawkeye' NOT ILIKE 'H%' AS "false";
 false 
-------
 f
(1 row)

SELECT 'hawkeye' ILIKE 'H%Eye' AS "true";
 true 
------
 t
(1 row)

SELECT 'hawkeye' NOT ILIKE 'H%Eye' AS "false";
 false 
-------
 f
(1 row)

SELECT 'Hawkeye' ILIKE 'h%' AS "true";
 true 
------
 t
(1 row)

SELECT 'Hawkeye' NOT ILIKE 'h%' AS "false";
 false 
-------
 f
(1 row)

SELECT 'ABC'::name ILIKE '_b_' AS "true";
 true 
------
 t
(1 row)

SELECT 'ABC'::name NOT ILIKE '_b_' AS "false";
 false 
-------
 f
(1 row)

--
-- test %/_ combination cases, cf bugs #4821 and #5478
--
SELECT 'foo' LIKE '_%' as t, 'f' LIKE '_%' as t, '' LIKE '_%' as f;
 t | t | f 
---+---+---
 t | t | f
(1 row)

SELECT 'foo' LIKE '%_' as t, 'f' LIKE '%_' as t, '' LIKE '%_' as f;
 t | t | f 
---+---+---
 t | t | f
(1 row)

SELECT 'foo' LIKE '__%' as t, 'foo' LIKE '___%' as t, 'foo' LIKE '____%' as f;
 t | t | f 
---+---+---
 t | t | f
(1 row)

SELECT 'foo' LIKE '%__' as t, 'foo' LIKE '%___' as t, 'foo' LIKE '%____' as f;
 t | t | f 
---+---+---
 t | t | f
(1 row)

SELECT 'jack' LIKE '%____%' AS t;
 t 
---
 t
(1 row)

--
-- basic tests of LIKE with indexes
--
CREATE TABLE texttest (a text PRIMARY KEY, b int);
SELECT * FROM texttest WHERE a LIKE '%1%';
 a | b 
---+---
(0 rows)

CREATE TABLE byteatest (a bytea PRIMARY KEY, b int);
SELECT * FROM byteatest WHERE a LIKE '%1%';
 a | b 
---+---
(0 rows)

DROP TABLE texttest, byteatest;
--
-- test implicit type conversion
--
-- E021-07 character concatenation
SELECT 'unknown' || ' and unknown' AS "Concat unknown types";
 Concat unknown types 
----------------------
 unknown and unknown
(1 row)

SELECT text 'text' || ' and unknown' AS "Concat text to unknown type";
 Concat text to unknown type 
-----------------------------
 text and unknown
(1 row)

SELECT char(20) 'characters' || ' and text' AS "Concat char to unknown type";
 Concat char to unknown type 
-----------------------------
 characters and text
(1 row)

SELECT text 'text' || char(20) ' and characters' AS "Concat text to char";
 Concat text to char 
---------------------
 text and characters
(1 row)

SELECT text 'text' || varchar ' and varchar' AS "Concat text to varchar";
 Concat text to varchar 
------------------------
 text and varchar
(1 row)

--
-- test substr with toasted text values
--
CREATE TABLE toasttest(f1 text);
NOTICE:  Table doesn't have 'DISTRIBUTED BY' clause -- Using column named 'f1' as the Greenplum Database data distribution key for this table.
HINT:  The 'DISTRIBUTED BY' clause determines the distribution of data. Make sure column(s) chosen are the optimal data distribution key to minimize skew.
insert into toasttest values(repeat('1234567890',10000));
insert into toasttest values(repeat('1234567890',10000));
--
-- Ensure that some values are uncompressed, to test the faster substring
-- operation used in that case
--
alter table toasttest alter column f1 set storage external;
insert into toasttest values(repeat('1234567890',10000));
insert into toasttest values(repeat('1234567890',10000));
-- If the starting position is zero or less, then return from the start of the string
-- adjusting the length to be consistent with the "negative start" per SQL.
SELECT substr(f1, -1, 5) from toasttest;
 substr 
--------
 123
 123
 123
 123
(4 rows)

-- If the length is less than zero, an ERROR is thrown.
SELECT substr(f1, 5, -1) from toasttest;
ERROR:  negative substring length not allowed  (seg1 slice1 127.0.1.1:25436 pid=15605)
-- If no third argument (length) is provided, the length to the end of the
-- string is assumed.
SELECT substr(f1, 99995) from toasttest;
 substr 
--------
 567890
 567890
 567890
 567890
(4 rows)

-- If start plus length is > string length, the result is truncated to
-- string length
SELECT substr(f1, 99995, 10) from toasttest;
 substr 
--------
 567890
 567890
 567890
 567890
(4 rows)

-- GPDB: These tests are sensitive to block size. In GPDB, the block
-- size is 32 kB, whereas in PostgreSQL it's 8kB. Therefore make
-- the data 4x larger here.
TRUNCATE TABLE toasttest;
INSERT INTO toasttest values (repeat('1234567890',300*4));
INSERT INTO toasttest values (repeat('1234567890',300*4));
INSERT INTO toasttest values (repeat('1234567890',300*4));
INSERT INTO toasttest values (repeat('1234567890',300*4));
-- expect >0 blocks
SELECT pg_relation_size(reltoastrelid) = 0 AS is_empty
  FROM pg_class where relname = 'toasttest';
 is_empty 
----------
 f
(1 row)

TRUNCATE TABLE toasttest;
ALTER TABLE toasttest set (toast_tuple_target = 4080);
INSERT INTO toasttest values (repeat('1234567890',300));
INSERT INTO toasttest values (repeat('1234567890',300));
INSERT INTO toasttest values (repeat('1234567890',300));
INSERT INTO toasttest values (repeat('1234567890',300));
-- expect 0 blocks
SELECT pg_relation_size(reltoastrelid) = 0 AS is_empty
  FROM pg_class where relname = 'toasttest';
 is_empty 
----------
 t
(1 row)

DROP TABLE toasttest;
--
-- test substr with toasted bytea values
--
CREATE TABLE toasttest(f1 bytea);
NOTICE:  Table doesn't have 'DISTRIBUTED BY' clause -- Using column named 'f1' as the Greenplum Database data distribution key for this table.
HINT:  The 'DISTRIBUTED BY' clause determines the distribution of data. Make sure column(s) chosen are the optimal data distribution key to minimize skew.
insert into toasttest values("decode"(repeat('1234567890',10000),'escape'));
insert into toasttest values(pg_catalog.decode(repeat('1234567890',10000),'escape'));
--
-- Ensure that some values are uncompressed, to test the faster substring
-- operation used in that case
--
alter table toasttest alter column f1 set storage external;
insert into toasttest values("decode"(repeat('1234567890',10000),'escape'));
insert into toasttest values(pg_catalog.decode(repeat('1234567890',10000),'escape'));
-- If the starting position is zero or less, then return from the start of the string
-- adjusting the length to be consistent with the "negative start" per SQL.
SELECT substr(f1, -1, 5) from toasttest;
 substr 
--------
 123
 123
 123
 123
(4 rows)

-- If the length is less than zero, an ERROR is thrown.
SELECT substr(f1, 5, -1) from toasttest;
ERROR:  negative substring length not allowed  (seg1 slice1 127.0.1.1:25436 pid=15605)
-- If no third argument (length) is provided, the length to the end of the
-- string is assumed.
SELECT substr(f1, 99995) from toasttest;
 substr 
--------
 567890
 567890
 567890
 567890
(4 rows)

-- If start plus length is > string length, the result is truncated to
-- string length
SELECT substr(f1, 99995, 10) from toasttest;
 substr 
--------
 567890
 567890
 567890
 567890
(4 rows)

DROP TABLE toasttest;
-- test internally compressing datums
-- this tests compressing a datum to a very small size which exercises a
-- corner case in packed-varlena handling: even though small, the compressed
-- datum must be given a 4-byte header because there are no bits to indicate
-- compression in a 1-byte header
CREATE TABLE toasttest (c char(4096));
NOTICE:  Table doesn't have 'DISTRIBUTED BY' clause -- Using column named 'c' as the Greenplum Database data distribution key for this table.
HINT:  The 'DISTRIBUTED BY' clause determines the distribution of data. Make sure column(s) chosen are the optimal data distribution key to minimize skew.
INSERT INTO toasttest VALUES('x');
SELECT length(c), c::text FROM toasttest;
 length | c 
--------+---
      1 | x
(1 row)

SELECT c FROM toasttest;
                                                                                                                                                                                                                                                                                                                                                                                                                                                                                                                                                                                                                                                                                                                                                                                                                                                                                                                                                                                                                                                                                                                                                                                                                                                                                                                                                                                                                                                                                                                                                                                                                                                                                                                                                                                                                                                                                                                                                                                                                                                                                                                                c                                                                                                                                                                                                                                                                                                                                                                                                                                                                                                                                                                                                                                                                                                                                                                                                                                                                                                                                                                                                                                                                                                                                                                                                                                                                                                                                                                                                                                                                                                                                                                                                                                                                                                                                                                                                                                                                                                                                                                                                                                                                                                                                 
------------------------------------------------------------------------------------------------------------------------------------------------------------------------------------------------------------------------------------------------------------------------------------------------------------------------------------------------------------------------------------------------------------------------------------------------------------------------------------------------------------------------------------------------------------------------------------------------------------------------------------------------------------------------------------------------------------------------------------------------------------------------------------------------------------------------------------------------------------------------------------------------------------------------------------------------------------------------------------------------------------------------------------------------------------------------------------------------------------------------------------------------------------------------------------------------------------------------------------------------------------------------------------------------------------------------------------------------------------------------------------------------------------------------------------------------------------------------------------------------------------------------------------------------------------------------------------------------------------------------------------------------------------------------------------------------------------------------------------------------------------------------------------------------------------------------------------------------------------------------------------------------------------------------------------------------------------------------------------------------------------------------------------------------------------------------------------------------------------------------------------------------------------------------------------------------------------------------------------------------------------------------------------------------------------------------------------------------------------------------------------------------------------------------------------------------------------------------------------------------------------------------------------------------------------------------------------------------------------------------------------------------------------------------------------------------------------------------------------------------------------------------------------------------------------------------------------------------------------------------------------------------------------------------------------------------------------------------------------------------------------------------------------------------------------------------------------------------------------------------------------------------------------------------------------------------------------------------------------------------------------------------------------------------------------------------------------------------------------------------------------------------------------------------------------------------------------------------------------------------------------------------------------------------------------------------------------------------------------------------------------------------------------------------------------------------------------------------------------------------------------------------------------------------------------------------------------------------------------------------------------------------------------------------------------------------------------------------------------------------------------------------------------------------------------------------------------------------------------------------------------------------------------------------------------------------------------------------------------------------------------------
 x                                                                                                                                                                                                                                                                                                                                                                                                                                                                                                                                                                                                                                                                                                                                                                                                                                                                                                                                                                                                                                                                                                                                                                                                                                                                                                                                                                                                                                                                                                                                                                                                                                                                                                                                                                                                                                                                                                                                                                                                                                                                                                                                                                                                                                                                                                                                                                                                                                                                                                                                                                                                                                                                                                                                                                                                                                                                                                                                                                                                                                                                                                                                                                                                                                                                                                                                                                                                                                                                                                                                                                                                                                                                                                                                                                                                                                                                                                                                                                                                                                                                                                                                                                                                                                                               
(1 row)

DROP TABLE toasttest;
--
-- test length
--
SELECT length('abcdef') AS "length_6";
 length_6 
----------
        6
(1 row)

--
-- test strpos
--
SELECT strpos('abcdef', 'cd') AS "pos_3";
 pos_3 
-------
     3
(1 row)

SELECT strpos('abcdef', 'xy') AS "pos_0";
 pos_0 
-------
     0
(1 row)

SELECT strpos('abcdef', '') AS "pos_1";
 pos_1 
-------
     1
(1 row)

SELECT strpos('', 'xy') AS "pos_0";
 pos_0 
-------
     0
(1 row)

SELECT strpos('', '') AS "pos_1";
 pos_1 
-------
     1
(1 row)

--
-- test replace
--
SELECT replace('abcdef', 'de', '45') AS "abc45f";
 abc45f 
--------
 abc45f
(1 row)

SELECT replace('yabadabadoo', 'ba', '123') AS "ya123da123doo";
 ya123da123doo 
---------------
 ya123da123doo
(1 row)

SELECT replace('yabadoo', 'bad', '') AS "yaoo";
 yaoo 
------
 yaoo
(1 row)

--
-- test split_part
--
select split_part('','@',1) AS "empty string";
 empty string 
--------------
 
(1 row)

select split_part('','@',-1) AS "empty string";
 empty string 
--------------
 
(1 row)

select split_part('joeuser@mydatabase','',1) AS "joeuser@mydatabase";
 joeuser@mydatabase 
--------------------
 joeuser@mydatabase
(1 row)

select split_part('joeuser@mydatabase','',2) AS "empty string";
 empty string 
--------------
 
(1 row)

select split_part('joeuser@mydatabase','',-1) AS "joeuser@mydatabase";
 joeuser@mydatabase 
--------------------
 joeuser@mydatabase
(1 row)

select split_part('joeuser@mydatabase','',-2) AS "empty string";
 empty string 
--------------
 
(1 row)

select split_part('joeuser@mydatabase','@',0) AS "an error";
ERROR:  field position must not be zero
select split_part('joeuser@mydatabase','@@',1) AS "joeuser@mydatabase";
 joeuser@mydatabase 
--------------------
 joeuser@mydatabase
(1 row)

select split_part('joeuser@mydatabase','@@',2) AS "empty string";
 empty string 
--------------
 
(1 row)

select split_part('joeuser@mydatabase','@',1) AS "joeuser";
 joeuser 
---------
 joeuser
(1 row)

select split_part('joeuser@mydatabase','@',2) AS "mydatabase";
 mydatabase 
------------
 mydatabase
(1 row)

select split_part('joeuser@mydatabase','@',3) AS "empty string";
 empty string 
--------------
 
(1 row)

select split_part('@joeuser@mydatabase@','@',2) AS "joeuser";
 joeuser 
---------
 joeuser
(1 row)

select split_part('joeuser@mydatabase','@',-1) AS "mydatabase";
 mydatabase 
------------
 mydatabase
(1 row)

select split_part('joeuser@mydatabase','@',-2) AS "joeuser";
 joeuser 
---------
 joeuser
(1 row)

select split_part('joeuser@mydatabase','@',-3) AS "empty string";
 empty string 
--------------
 
(1 row)

select split_part('@joeuser@mydatabase@','@',-2) AS "mydatabase";
 mydatabase 
------------
 mydatabase
(1 row)

--
-- test to_hex
--
select to_hex(256*256*256 - 1) AS "ffffff";
 ffffff 
--------
 ffffff
(1 row)

select to_hex(256::bigint*256::bigint*256::bigint*256::bigint - 1) AS "ffffffff";
 ffffffff 
----------
 ffffffff
(1 row)

--
-- MD5 test suite - from IETF RFC 1321
-- (see: ftp://ftp.rfc-editor.org/in-notes/rfc1321.txt)
--
select md5('') = 'd41d8cd98f00b204e9800998ecf8427e' AS "TRUE";
 TRUE 
------
 t
(1 row)

select md5('a') = '0cc175b9c0f1b6a831c399e269772661' AS "TRUE";
 TRUE 
------
 t
(1 row)

select md5('abc') = '900150983cd24fb0d6963f7d28e17f72' AS "TRUE";
 TRUE 
------
 t
(1 row)

select md5('message digest') = 'f96b697d7cb7938d525a2f31aaf161d0' AS "TRUE";
 TRUE 
------
 t
(1 row)

select md5('abcdefghijklmnopqrstuvwxyz') = 'c3fcd3d76192e4007dfb496cca67e13b' AS "TRUE";
 TRUE 
------
 t
(1 row)

select md5('ABCDEFGHIJKLMNOPQRSTUVWXYZabcdefghijklmnopqrstuvwxyz0123456789') = 'd174ab98d277d9f5a5611c2c9f419d9f' AS "TRUE";
 TRUE 
------
 t
(1 row)

select md5('12345678901234567890123456789012345678901234567890123456789012345678901234567890') = '57edf4a22be3c955ac49da2e2107b67a' AS "TRUE";
 TRUE 
------
 t
(1 row)

select md5(''::bytea) = 'd41d8cd98f00b204e9800998ecf8427e' AS "TRUE";
 TRUE 
------
 t
(1 row)

select md5('a'::bytea) = '0cc175b9c0f1b6a831c399e269772661' AS "TRUE";
 TRUE 
------
 t
(1 row)

select md5('abc'::bytea) = '900150983cd24fb0d6963f7d28e17f72' AS "TRUE";
 TRUE 
------
 t
(1 row)

select md5('message digest'::bytea) = 'f96b697d7cb7938d525a2f31aaf161d0' AS "TRUE";
 TRUE 
------
 t
(1 row)

select md5('abcdefghijklmnopqrstuvwxyz'::bytea) = 'c3fcd3d76192e4007dfb496cca67e13b' AS "TRUE";
 TRUE 
------
 t
(1 row)

select md5('ABCDEFGHIJKLMNOPQRSTUVWXYZabcdefghijklmnopqrstuvwxyz0123456789'::bytea) = 'd174ab98d277d9f5a5611c2c9f419d9f' AS "TRUE";
 TRUE 
------
 t
(1 row)

select md5('12345678901234567890123456789012345678901234567890123456789012345678901234567890'::bytea) = '57edf4a22be3c955ac49da2e2107b67a' AS "TRUE";
 TRUE 
------
 t
(1 row)

--
-- SHA-2
--
SET bytea_output TO hex;
SELECT sha224('');
                           sha224                           
------------------------------------------------------------
 \xd14a028c2a3a2bc9476102bb288234c415a2b01f828ea62ac5b3e42f
(1 row)

SELECT sha224('The quick brown fox jumps over the lazy dog.');
                           sha224                           
------------------------------------------------------------
 \x619cba8e8e05826e9b8c519c0a5c68f4fb653e8a3d8aa04bb2c8cd4c
(1 row)

SELECT sha256('');
                               sha256                               
--------------------------------------------------------------------
 \xe3b0c44298fc1c149afbf4c8996fb92427ae41e4649b934ca495991b7852b855
(1 row)

SELECT sha256('The quick brown fox jumps over the lazy dog.');
                               sha256                               
--------------------------------------------------------------------
 \xef537f25c895bfa782526529a9b63d97aa631564d5d789c2b765448c8635fb6c
(1 row)

SELECT sha384('');
                                               sha384                                               
----------------------------------------------------------------------------------------------------
 \x38b060a751ac96384cd9327eb1b1e36a21fdb71114be07434c0cc7bf63f6e1da274edebfe76f65fbd51ad2f14898b95b
(1 row)

SELECT sha384('The quick brown fox jumps over the lazy dog.');
                                               sha384                                               
----------------------------------------------------------------------------------------------------
 \xed892481d8272ca6df370bf706e4d7bc1b5739fa2177aae6c50e946678718fc67a7af2819a021c2fc34e91bdb63409d7
(1 row)

SELECT sha512('');
                                                               sha512                                                               
------------------------------------------------------------------------------------------------------------------------------------
 \xcf83e1357eefb8bdf1542850d66d8007d620e4050b5715dc83f4a921d36ce9ce47d0d13c5d85f2b0ff8318d2877eec2f63b931bd47417a81a538327af927da3e
(1 row)

SELECT sha512('The quick brown fox jumps over the lazy dog.');
                                                               sha512                                                               
------------------------------------------------------------------------------------------------------------------------------------
 \x91ea1245f20d46ae9a037a989f54f1f790f0a47607eeb8a14d12890cea77a1bbc6c7ed9cf205e67b7f2b8fd4c7dfd3a7a8617e45f3c463d481c7e586c39ac1ed
(1 row)

--
-- encode/decode
--
SELECT encode('\x1234567890abcdef00', 'hex');
       encode       
--------------------
 1234567890abcdef00
(1 row)

SELECT decode('1234567890abcdef00', 'hex');
        decode        
----------------------
 \x1234567890abcdef00
(1 row)

SELECT encode(('\x' || repeat('1234567890abcdef0001', 7))::bytea, 'base64');
                                    encode                                    
------------------------------------------------------------------------------
 EjRWeJCrze8AARI0VniQq83vAAESNFZ4kKvN7wABEjRWeJCrze8AARI0VniQq83vAAESNFZ4kKvN+
 7wABEjRWeJCrze8AAQ==
(1 row)

SELECT decode(encode(('\x' || repeat('1234567890abcdef0001', 7))::bytea,
                     'base64'), 'base64');
                                                                     decode                                                                     
------------------------------------------------------------------------------------------------------------------------------------------------
 \x1234567890abcdef00011234567890abcdef00011234567890abcdef00011234567890abcdef00011234567890abcdef00011234567890abcdef00011234567890abcdef0001
(1 row)

SELECT encode('\x1234567890abcdef00', 'escape');
           encode            
-----------------------------
 \x124Vx\220\253\315\357\000
(1 row)

SELECT decode(encode('\x1234567890abcdef00', 'escape'), 'escape');
        decode        
----------------------
 \x1234567890abcdef00
(1 row)

--
-- get_bit/set_bit etc
--
SELECT get_bit('\x1234567890abcdef00'::bytea, 43);
 get_bit 
---------
       1
(1 row)

SELECT get_bit('\x1234567890abcdef00'::bytea, 99);  -- error
ERROR:  index 99 out of valid range, 0..71
SELECT set_bit('\x1234567890abcdef00'::bytea, 43, 0);
       set_bit        
----------------------
 \x1234567890a3cdef00
(1 row)

SELECT set_bit('\x1234567890abcdef00'::bytea, 99, 0);  -- error
ERROR:  index 99 out of valid range, 0..71
SELECT get_byte('\x1234567890abcdef00'::bytea, 3);
 get_byte 
----------
      120
(1 row)

SELECT get_byte('\x1234567890abcdef00'::bytea, 99);  -- error
ERROR:  index 99 out of valid range, 0..8
SELECT set_byte('\x1234567890abcdef00'::bytea, 7, 11);
       set_byte       
----------------------
 \x1234567890abcd0b00
(1 row)

SELECT set_byte('\x1234567890abcdef00'::bytea, 99, 11);  -- error
ERROR:  index 99 out of valid range, 0..8
--
-- test behavior of escape_string_warning and standard_conforming_strings options
--
set escape_string_warning = off;
set standard_conforming_strings = off;
show escape_string_warning;
 escape_string_warning 
-----------------------
 off
(1 row)

show standard_conforming_strings;
 standard_conforming_strings 
-----------------------------
 off
(1 row)

set escape_string_warning = on;
set standard_conforming_strings = on;
show escape_string_warning;
 escape_string_warning 
-----------------------
 on
(1 row)

show standard_conforming_strings;
 standard_conforming_strings 
-----------------------------
 on
(1 row)

select 'a\bcd' as f1, 'a\b''cd' as f2, 'a\b''''cd' as f3, 'abcd\'   as f4, 'ab\''cd' as f5, '\\' as f6;
  f1   |   f2   |   f3    |  f4   |   f5   | f6 
-------+--------+---------+-------+--------+----
 a\bcd | a\b'cd | a\b''cd | abcd\ | ab\'cd | \\
(1 row)

set standard_conforming_strings = off;
select 'a\\bcd' as f1, 'a\\b\'cd' as f2, 'a\\b\'''cd' as f3, 'abcd\\'   as f4, 'ab\\\'cd' as f5, '\\\\' as f6;
WARNING:  nonstandard use of \\ in a string literal
LINE 1: select 'a\\bcd' as f1, 'a\\b\'cd' as f2, 'a\\b\'''cd' as f3,...
               ^
HINT:  Use the escape string syntax for backslashes, e.g., E'\\'.
WARNING:  nonstandard use of \\ in a string literal
LINE 1: select 'a\\bcd' as f1, 'a\\b\'cd' as f2, 'a\\b\'''cd' as f3,...
                               ^
HINT:  Use the escape string syntax for backslashes, e.g., E'\\'.
WARNING:  nonstandard use of \\ in a string literal
LINE 1: select 'a\\bcd' as f1, 'a\\b\'cd' as f2, 'a\\b\'''cd' as f3,...
                                                 ^
HINT:  Use the escape string syntax for backslashes, e.g., E'\\'.
WARNING:  nonstandard use of \\ in a string literal
LINE 1: ...bcd' as f1, 'a\\b\'cd' as f2, 'a\\b\'''cd' as f3, 'abcd\\'  ...
                                                             ^
HINT:  Use the escape string syntax for backslashes, e.g., E'\\'.
WARNING:  nonstandard use of \\ in a string literal
LINE 1: ...'cd' as f2, 'a\\b\'''cd' as f3, 'abcd\\'   as f4, 'ab\\\'cd'...
                                                             ^
HINT:  Use the escape string syntax for backslashes, e.g., E'\\'.
WARNING:  nonstandard use of \\ in a string literal
LINE 1: ...'''cd' as f3, 'abcd\\'   as f4, 'ab\\\'cd' as f5, '\\\\' as ...
                                                             ^
HINT:  Use the escape string syntax for backslashes, e.g., E'\\'.
  f1   |   f2   |   f3    |  f4   |   f5   | f6 
-------+--------+---------+-------+--------+----
 a\bcd | a\b'cd | a\b''cd | abcd\ | ab\'cd | \\
(1 row)

set escape_string_warning = off;
set standard_conforming_strings = on;
select 'a\bcd' as f1, 'a\b''cd' as f2, 'a\b''''cd' as f3, 'abcd\'   as f4, 'ab\''cd' as f5, '\\' as f6;
  f1   |   f2   |   f3    |  f4   |   f5   | f6 
-------+--------+---------+-------+--------+----
 a\bcd | a\b'cd | a\b''cd | abcd\ | ab\'cd | \\
(1 row)

set standard_conforming_strings = off;
select 'a\\bcd' as f1, 'a\\b\'cd' as f2, 'a\\b\'''cd' as f3, 'abcd\\'   as f4, 'ab\\\'cd' as f5, '\\\\' as f6;
  f1   |   f2   |   f3    |  f4   |   f5   | f6 
-------+--------+---------+-------+--------+----
 a\bcd | a\b'cd | a\b''cd | abcd\ | ab\'cd | \\
(1 row)

reset standard_conforming_strings;
--
-- test unicode escape
--
select E'A\u0041' as f1, E'\u0127' as f2;
 f1 | f2 
----+----
 AA | ħ
(1 row)

select E'\u0000';
ERROR:  invalid Unicode escape value at or near "E'\u0000"
LINE 1: select E'\u0000';
               ^
select E'\udsfs';
ERROR:  invalid Unicode escape
LINE 1: select E'\udsfs';
               ^
HINT:  Unicode escapes must be full-length: \uXXXX or \UXXXXXXXX.
select E'\uD843\uE001';
ERROR:  invalid Unicode surrogate pair at or near "E'\uD843\uE001"
LINE 1: select E'\uD843\uE001';
               ^
select E'\uDC01';
ERROR:  invalid Unicode surrogate pair at or near "E'\uDC01"
LINE 1: select E'\uDC01';
               ^
select E'\uD834';
ERROR:  invalid Unicode surrogate pair at or near "E'\uD834'"
LINE 1: select E'\uD834';
               ^
--
-- Additional string functions
--
SET bytea_output TO escape;
SELECT initcap('hi THOMAS');
  initcap  
-----------
 Hi Thomas
(1 row)

SELECT lpad('hi', 5, 'xy');
 lpad  
-------
 xyxhi
(1 row)

SELECT lpad('hi', 5);
 lpad  
-------
    hi
(1 row)

SELECT lpad('hi', -5, 'xy');
 lpad 
------
 
(1 row)

SELECT lpad('hello', 2);
 lpad 
------
 he
(1 row)

SELECT lpad('hi', 5, '');
 lpad 
------
 hi
(1 row)

SELECT rpad('hi', 5, 'xy');
 rpad  
-------
 hixyx
(1 row)

SELECT rpad('hi', 5);
 rpad  
-------
 hi   
(1 row)

SELECT rpad('hi', -5, 'xy');
 rpad 
------
 
(1 row)

SELECT rpad('hello', 2);
 rpad 
------
 he
(1 row)

SELECT rpad('hi', 5, '');
 rpad 
------
 hi
(1 row)

SELECT ltrim('zzzytrim', 'xyz');
 ltrim 
-------
 trim
(1 row)

SELECT translate('', '14', 'ax');
 translate 
-----------
 
(1 row)

SELECT translate('12345', '14', 'ax');
 translate 
-----------
 a23x5
(1 row)

SELECT ascii('x');
 ascii 
-------
   120
(1 row)

SELECT ascii('');
 ascii 
-------
     0
(1 row)

SELECT chr(65);
 chr 
-----
 A
(1 row)

SELECT chr(0);
ERROR:  null character not permitted
SELECT repeat('Pg', 4);
  repeat  
----------
 PgPgPgPg
(1 row)

SELECT repeat('Pg', -4);
 repeat 
--------
 
(1 row)

SELECT SUBSTRING('1234567890'::bytea FROM 3) "34567890";
 34567890 
----------
 34567890
(1 row)

SELECT SUBSTRING('1234567890'::bytea FROM 4 FOR 3) AS "456";
 456 
-----
 456
(1 row)

SELECT SUBSTRING('string'::bytea FROM 2 FOR 2147483646) AS "tring";
 tring 
-------
 tring
(1 row)

SELECT SUBSTRING('string'::bytea FROM -10 FOR 2147483646) AS "string";
 string 
--------
 string
(1 row)

SELECT SUBSTRING('string'::bytea FROM -10 FOR -2147483646) AS "error";
ERROR:  negative substring length not allowed
SELECT trim(E'\\000'::bytea from E'\\000Tom\\000'::bytea);
 btrim 
-------
 Tom
(1 row)

SELECT trim(leading E'\\000'::bytea from E'\\000Tom\\000'::bytea);
  ltrim  
---------
 Tom\000
(1 row)

SELECT trim(trailing E'\\000'::bytea from E'\\000Tom\\000'::bytea);
  rtrim  
---------
 \000Tom
(1 row)

SELECT btrim(E'\\000trim\\000'::bytea, E'\\000'::bytea);
 btrim 
-------
 trim
(1 row)

SELECT btrim(''::bytea, E'\\000'::bytea);
 btrim 
-------
 
(1 row)

SELECT btrim(E'\\000trim\\000'::bytea, ''::bytea);
    btrim     
--------------
 \000trim\000
(1 row)

SELECT encode(overlay(E'Th\\000omas'::bytea placing E'Th\\001omas'::bytea from 2),'escape');
   encode    
-------------
 TTh\x01omas
(1 row)

SELECT encode(overlay(E'Th\\000omas'::bytea placing E'\\002\\003'::bytea from 8),'escape');
       encode       
--------------------
 Th\000omas\x02\x03
(1 row)

SELECT encode(overlay(E'Th\\000omas'::bytea placing E'\\002\\003'::bytea from 5 for 3),'escape');
     encode      
-----------------
 Th\000o\x02\x03
(1 row)

<<<<<<< HEAD
-- Clean up GPDB-added tables
DROP TABLE char_strings_tbl;
DROP TABLE varchar_strings_tbl;
DROP TABLE text_strings_tbl;
=======
SELECT bit_count('\x1234567890'::bytea);
 bit_count 
-----------
        15
(1 row)

SELECT unistr('\0064at\+0000610');
 unistr 
--------
 data0
(1 row)

SELECT unistr('d\u0061t\U000000610');
 unistr 
--------
 data0
(1 row)

SELECT unistr('a\\b');
 unistr 
--------
 a\b
(1 row)

-- errors:
SELECT unistr('wrong: \db99');
ERROR:  invalid Unicode surrogate pair
SELECT unistr('wrong: \db99\0061');
ERROR:  invalid Unicode surrogate pair
SELECT unistr('wrong: \+00db99\+000061');
ERROR:  invalid Unicode surrogate pair
SELECT unistr('wrong: \+2FFFFF');
ERROR:  invalid Unicode code point: 2FFFFF
SELECT unistr('wrong: \udb99\u0061');
ERROR:  invalid Unicode surrogate pair
SELECT unistr('wrong: \U0000db99\U00000061');
ERROR:  invalid Unicode surrogate pair
SELECT unistr('wrong: \U002FFFFF');
ERROR:  invalid Unicode code point: 2FFFFF
SELECT unistr('wrong: \xyz');
ERROR:  invalid Unicode escape
HINT:  Unicode escapes must be \XXXX, \+XXXXXX, \uXXXX, or \UXXXXXXXX.
>>>>>>> d457cb4e
<|MERGE_RESOLUTION|>--- conflicted
+++ resolved
@@ -4,22 +4,16 @@
 --
 -- create required tables
 CREATE TABLE CHAR_STRINGS_TBL(f1 char(4));
-NOTICE:  Table doesn't have 'DISTRIBUTED BY' clause -- Using column named 'f1' as the Greenplum Database data distribution key for this table.
-HINT:  The 'DISTRIBUTED BY' clause determines the distribution of data. Make sure column(s) chosen are the optimal data distribution key to minimize skew.
 INSERT INTO CHAR_STRINGS_TBL (f1) VALUES ('a'),
 ('ab'),
 ('abcd'),
 ('abcd    ');
 CREATE TABLE VARCHAR_STRINGS_TBL(f1 varchar(4));
-NOTICE:  Table doesn't have 'DISTRIBUTED BY' clause -- Using column named 'f1' as the Greenplum Database data distribution key for this table.
-HINT:  The 'DISTRIBUTED BY' clause determines the distribution of data. Make sure column(s) chosen are the optimal data distribution key to minimize skew.
 INSERT INTO VARCHAR_STRINGS_TBL (f1) VALUES ('a'),
 ('ab'),
 ('abcd'),
 ('abcd    ');
 CREATE TABLE TEXT_STRINGS_TBL (f1 text);
-NOTICE:  Table doesn't have 'DISTRIBUTED BY' clause -- Using column named 'f1' as the Greenplum Database data distribution key for this table.
-HINT:  The 'DISTRIBUTED BY' clause determines the distribution of data. Make sure column(s) chosen are the optimal data distribution key to minimize skew.
 INSERT INTO TEXT_STRINGS_TBL VALUES ('doh!'),
 ('hi de ho neighbor');
 -- SQL string continuation syntax
@@ -1519,8 +1513,6 @@
 -- test substr with toasted text values
 --
 CREATE TABLE toasttest(f1 text);
-NOTICE:  Table doesn't have 'DISTRIBUTED BY' clause -- Using column named 'f1' as the Greenplum Database data distribution key for this table.
-HINT:  The 'DISTRIBUTED BY' clause determines the distribution of data. Make sure column(s) chosen are the optimal data distribution key to minimize skew.
 insert into toasttest values(repeat('1234567890',10000));
 insert into toasttest values(repeat('1234567890',10000));
 --
@@ -1543,7 +1535,7 @@
 
 -- If the length is less than zero, an ERROR is thrown.
 SELECT substr(f1, 5, -1) from toasttest;
-ERROR:  negative substring length not allowed  (seg1 slice1 127.0.1.1:25436 pid=15605)
+ERROR:  negative substring length not allowed
 -- If no third argument (length) is provided, the length to the end of the
 -- string is assumed.
 SELECT substr(f1, 99995) from toasttest;
@@ -1601,8 +1593,6 @@
 -- test substr with toasted bytea values
 --
 CREATE TABLE toasttest(f1 bytea);
-NOTICE:  Table doesn't have 'DISTRIBUTED BY' clause -- Using column named 'f1' as the Greenplum Database data distribution key for this table.
-HINT:  The 'DISTRIBUTED BY' clause determines the distribution of data. Make sure column(s) chosen are the optimal data distribution key to minimize skew.
 insert into toasttest values("decode"(repeat('1234567890',10000),'escape'));
 insert into toasttest values(pg_catalog.decode(repeat('1234567890',10000),'escape'));
 --
@@ -1625,7 +1615,7 @@
 
 -- If the length is less than zero, an ERROR is thrown.
 SELECT substr(f1, 5, -1) from toasttest;
-ERROR:  negative substring length not allowed  (seg1 slice1 127.0.1.1:25436 pid=15605)
+ERROR:  negative substring length not allowed
 -- If no third argument (length) is provided, the length to the end of the
 -- string is assumed.
 SELECT substr(f1, 99995) from toasttest;
@@ -1655,8 +1645,6 @@
 -- datum must be given a 4-byte header because there are no bits to indicate
 -- compression in a 1-byte header
 CREATE TABLE toasttest (c char(4096));
-NOTICE:  Table doesn't have 'DISTRIBUTED BY' clause -- Using column named 'c' as the Greenplum Database data distribution key for this table.
-HINT:  The 'DISTRIBUTED BY' clause determines the distribution of data. Make sure column(s) chosen are the optimal data distribution key to minimize skew.
 INSERT INTO toasttest VALUES('x');
 SELECT length(c), c::text FROM toasttest;
  length | c 
@@ -2149,7 +2137,6 @@
  a\bcd | a\b'cd | a\b''cd | abcd\ | ab\'cd | \\
 (1 row)
 
-reset standard_conforming_strings;
 --
 -- test unicode escape
 --
@@ -2160,26 +2147,27 @@
 (1 row)
 
 select E'\u0000';
-ERROR:  invalid Unicode escape value at or near "E'\u0000"
+ERROR:  invalid Unicode escape value at or near "\u0000"
 LINE 1: select E'\u0000';
-               ^
+                 ^
 select E'\udsfs';
 ERROR:  invalid Unicode escape
 LINE 1: select E'\udsfs';
-               ^
-HINT:  Unicode escapes must be full-length: \uXXXX or \UXXXXXXXX.
+                 ^
+HINT:  Unicode escapes must be \uXXXX or \UXXXXXXXX.
 select E'\uD843\uE001';
-ERROR:  invalid Unicode surrogate pair at or near "E'\uD843\uE001"
+ERROR:  invalid Unicode surrogate pair at or near "\uE001"
 LINE 1: select E'\uD843\uE001';
-               ^
+                       ^
 select E'\uDC01';
-ERROR:  invalid Unicode surrogate pair at or near "E'\uDC01"
+ERROR:  invalid Unicode surrogate pair at or near "\uDC01"
 LINE 1: select E'\uDC01';
-               ^
+                 ^
 select E'\uD834';
-ERROR:  invalid Unicode surrogate pair at or near "E'\uD834'"
+ERROR:  invalid Unicode surrogate pair at or near "'"
 LINE 1: select E'\uD834';
-               ^
+                       ^
+reset standard_conforming_strings;
 --
 -- Additional string functions
 --
@@ -2380,12 +2368,6 @@
  Th\000o\x02\x03
 (1 row)
 
-<<<<<<< HEAD
--- Clean up GPDB-added tables
-DROP TABLE char_strings_tbl;
-DROP TABLE varchar_strings_tbl;
-DROP TABLE text_strings_tbl;
-=======
 SELECT bit_count('\x1234567890'::bytea);
  bit_count 
 -----------
@@ -2428,4 +2410,7 @@
 SELECT unistr('wrong: \xyz');
 ERROR:  invalid Unicode escape
 HINT:  Unicode escapes must be \XXXX, \+XXXXXX, \uXXXX, or \UXXXXXXXX.
->>>>>>> d457cb4e
+-- Clean up GPDB-added tables
+DROP TABLE char_strings_tbl;
+DROP TABLE varchar_strings_tbl;
+DROP TABLE text_strings_tbl;