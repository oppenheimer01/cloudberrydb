--- conflicted
+++ resolved
@@ -93,10 +93,7 @@
 btree, for table "testschema.test_default_tab"
 Tablespace: "testspace"
 
-<<<<<<< HEAD
 ANALYZE testschema.test_default_tab;
-=======
->>>>>>> 4f0bf335
 SELECT * FROM testschema.test_default_tab;
  id 
 ----
@@ -120,10 +117,7 @@
 btree, for table "testschema.test_default_tab"
 Tablespace: "testspace"
 
-<<<<<<< HEAD
 ANALYZE testschema.test_default_tab;
-=======
->>>>>>> 4f0bf335
 SELECT * FROM testschema.test_default_tab;
  id 
 ----
@@ -203,7 +197,9 @@
 SET SESSION ROLE tablespace_testuser2;
 CREATE TABLE tablespace_table (i int) TABLESPACE testspace; -- fail
 ERROR:  permission denied for tablespace testspace
+--start_ignore
 ALTER TABLE testschema.tablespace_acl ALTER c TYPE bigint;
+--end_ignore
 RESET ROLE;
 ALTER TABLESPACE testspace RENAME TO testspace_renamed;
 ALTER TABLE ALL IN TABLESPACE testspace_renamed SET TABLESPACE pg_default;
