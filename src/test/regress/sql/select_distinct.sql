--
-- SELECT_DISTINCT
--

--
-- awk '{print $3;}' onek.data | sort -n | uniq
--
SELECT DISTINCT two FROM tmp ORDER BY 1;

--
-- awk '{print $5;}' onek.data | sort -n | uniq
--
SELECT DISTINCT ten FROM tmp ORDER BY 1;

--
-- awk '{print $16;}' onek.data | sort -d | uniq
--
SELECT DISTINCT string4 FROM tmp ORDER BY 1;

--
-- awk '{print $3,$16,$5;}' onek.data | sort -d | uniq |
-- sort +0n -1 +1d -2 +2n -3
--
SELECT DISTINCT two, string4, ten
   FROM tmp
   ORDER BY two using <, string4 using <, ten using <;

--
-- awk '{print $2;}' person.data |
-- awk '{if(NF!=1){print $2;}else{print;}}' - emp.data |
-- awk '{if(NF!=1){print $2;}else{print;}}' - student.data |
-- awk 'BEGIN{FS="      ";}{if(NF!=1){print $5;}else{print;}}' - stud_emp.data |
-- sort -n -r | uniq
--
SELECT DISTINCT p.age FROM person* p ORDER BY age using >;

--
-- Check mentioning same column more than once
--

EXPLAIN (VERBOSE, COSTS OFF)
SELECT count(*) FROM
  (SELECT DISTINCT two, four, two FROM tenk1) ss;

SELECT count(*) FROM
  (SELECT DISTINCT two, four, two FROM tenk1) ss;

--
-- Compare results between plans using sorting and plans using hash
-- aggregation. Force spilling in both cases by setting work_mem low.
--

SET work_mem='64kB';

-- Produce results with sorting.

SET enable_hashagg=FALSE;
<<<<<<< HEAD
SET optimizer_enable_hashagg=FALSE;
=======
>>>>>>> d457cb4e

SET jit_above_cost=0;

EXPLAIN (costs off)
SELECT DISTINCT g%1000 FROM generate_series(0,9999) g;

CREATE TABLE distinct_group_1 AS
SELECT DISTINCT g%1000 FROM generate_series(0,9999) g;

SET jit_above_cost TO DEFAULT;

CREATE TABLE distinct_group_2 AS
SELECT DISTINCT (g%1000)::text FROM generate_series(0,9999) g;

SET enable_hashagg=TRUE;
<<<<<<< HEAD
SET optimizer_enable_hashagg=TRUE;
=======
>>>>>>> d457cb4e

-- Produce results with hash aggregation.

SET enable_sort=FALSE;

SET jit_above_cost=0;

EXPLAIN (costs off)
SELECT DISTINCT g%1000 FROM generate_series(0,9999) g;

CREATE TABLE distinct_hash_1 AS
SELECT DISTINCT g%1000 FROM generate_series(0,9999) g;

SET jit_above_cost TO DEFAULT;

CREATE TABLE distinct_hash_2 AS
SELECT DISTINCT (g%1000)::text FROM generate_series(0,9999) g;

SET enable_sort=TRUE;

SET work_mem TO DEFAULT;

-- Compare results

(SELECT * FROM distinct_hash_1 EXCEPT SELECT * FROM distinct_group_1)
  UNION ALL
(SELECT * FROM distinct_group_1 EXCEPT SELECT * FROM distinct_hash_1);

(SELECT * FROM distinct_hash_1 EXCEPT SELECT * FROM distinct_group_1)
  UNION ALL
(SELECT * FROM distinct_group_1 EXCEPT SELECT * FROM distinct_hash_1);

DROP TABLE distinct_hash_1;
DROP TABLE distinct_hash_2;
DROP TABLE distinct_group_1;
DROP TABLE distinct_group_2;

--
-- Also, some tests of IS DISTINCT FROM, which doesn't quite deserve its
-- very own regression file.
--

CREATE TEMP TABLE disttable (f1 integer);
INSERT INTO DISTTABLE VALUES(1);
INSERT INTO DISTTABLE VALUES(2);
INSERT INTO DISTTABLE VALUES(3);
INSERT INTO DISTTABLE VALUES(NULL);

-- basic cases
SELECT f1, f1 IS DISTINCT FROM 2 as "not 2" FROM disttable;
SELECT f1, f1 IS DISTINCT FROM NULL as "not null" FROM disttable;
SELECT f1, f1 IS DISTINCT FROM f1 as "false" FROM disttable;
SELECT f1, f1 IS DISTINCT FROM f1+1 as "not null" FROM disttable;

-- check that optimizer constant-folds it properly
SELECT 1 IS DISTINCT FROM 2 as "yes";
SELECT 2 IS DISTINCT FROM 2 as "no";
SELECT 2 IS DISTINCT FROM null as "yes";
SELECT null IS DISTINCT FROM null as "no";

-- negated form
SELECT 1 IS NOT DISTINCT FROM 2 as "no";
SELECT 2 IS NOT DISTINCT FROM 2 as "yes";
SELECT 2 IS NOT DISTINCT FROM null as "no";
SELECT null IS NOT DISTINCT FROM null as "yes";<|MERGE_RESOLUTION|>--- conflicted
+++ resolved
@@ -5,24 +5,24 @@
 --
 -- awk '{print $3;}' onek.data | sort -n | uniq
 --
-SELECT DISTINCT two FROM tmp ORDER BY 1;
+SELECT DISTINCT two FROM onek ORDER BY 1;
 
 --
 -- awk '{print $5;}' onek.data | sort -n | uniq
 --
-SELECT DISTINCT ten FROM tmp ORDER BY 1;
+SELECT DISTINCT ten FROM onek ORDER BY 1;
 
 --
 -- awk '{print $16;}' onek.data | sort -d | uniq
 --
-SELECT DISTINCT string4 FROM tmp ORDER BY 1;
+SELECT DISTINCT string4 FROM onek ORDER BY 1;
 
 --
 -- awk '{print $3,$16,$5;}' onek.data | sort -d | uniq |
 -- sort +0n -1 +1d -2 +2n -3
 --
 SELECT DISTINCT two, string4, ten
-   FROM tmp
+   FROM onek
    ORDER BY two using <, string4 using <, ten using <;
 
 --
@@ -55,10 +55,7 @@
 -- Produce results with sorting.
 
 SET enable_hashagg=FALSE;
-<<<<<<< HEAD
 SET optimizer_enable_hashagg=FALSE;
-=======
->>>>>>> d457cb4e
 
 SET jit_above_cost=0;
 
@@ -74,10 +71,7 @@
 SELECT DISTINCT (g%1000)::text FROM generate_series(0,9999) g;
 
 SET enable_hashagg=TRUE;
-<<<<<<< HEAD
 SET optimizer_enable_hashagg=TRUE;
-=======
->>>>>>> d457cb4e
 
 -- Produce results with hash aggregation.
 
@@ -142,4 +136,55 @@
 SELECT 1 IS NOT DISTINCT FROM 2 as "no";
 SELECT 2 IS NOT DISTINCT FROM 2 as "yes";
 SELECT 2 IS NOT DISTINCT FROM null as "no";
-SELECT null IS NOT DISTINCT FROM null as "yes";+SELECT null IS NOT DISTINCT FROM null as "yes";
+
+-- join cases
+-- test IS DISTINCT FROM and IS NOT DISTINCT FROM join qual. the postgres planner doesn't support hash join
+-- on IS NOT DISTINCT FROM for now, ORCA support "IS NOT DISTINCT FROM" Hash Join but generates wrong result,
+-- DISABLE ORCA. Please fix me later if ORCA resolve the problem.
+SET optimizer TO off;
+CREATE TABLE distinct_1(a int);
+CREATE TABLE distinct_2(a int);
+INSERT INTO distinct_1 VALUES(1),(2),(NULL);
+INSERT INTO distinct_2 VALUES(1),(NULL);
+EXPLAIN SELECT * FROM distinct_1, distinct_2 WHERE distinct_1.a IS DISTINCT FROM distinct_2.a;
+EXPLAIN SELECT * FROM distinct_1, distinct_2 WHERE distinct_1.a IS NOT DISTINCT FROM distinct_2.a;
+SELECT * FROM distinct_1, distinct_2 WHERE distinct_1.a IS DISTINCT FROM distinct_2.a;
+SELECT * FROM distinct_1, distinct_2 WHERE distinct_1.a IS NOT DISTINCT FROM distinct_2.a;
+DROP TABLE distinct_1;
+DROP TABLE distinct_2;
+RESET optimizer;
+
+-- gpdb start: test inherit/partition table distinct when gp_statistics_pullup_from_child_partition is on
+set gp_statistics_pullup_from_child_partition to on;
+CREATE TABLE sales (id int, date date, amt decimal(10,2))
+DISTRIBUTED BY (id);
+insert into sales values (1,'20210202',20), (2,'20210602',9) ,(3,'20211002',100);
+select distinct * from sales order by 1;
+select distinct sales from sales order by 1;
+CREATE TABLE sales_partition (id int, date date, amt decimal(10,2))
+DISTRIBUTED BY (id)
+PARTITION BY RANGE (date)
+( START (date '2021-01-01') INCLUSIVE
+  END (date '2022-01-01') EXCLUSIVE
+  EVERY (INTERVAL '1 month') );
+insert into sales_partition values (1,'20210202',20), (2,'20210602',9) ,(3,'20211002',100);
+select distinct * from sales_partition order by 1;
+select distinct sales_partition from sales_partition order by 1;
+DROP TABLE sales;
+DROP TABLE sales_partition;
+
+CREATE TABLE cities (
+    name            text,
+    population      float,
+    altitude        int
+); 
+CREATE TABLE capitals (
+    state           char(2)
+) INHERITS (cities);
+select distinct * from cities;
+select distinct cities from cities;
+DROP TABLE capitals;
+DROP TABLE cities;
+set gp_statistics_pullup_from_child_partition to off;
+-- gpdb end: test inherit/partition table distinct when gp_statistics_pullup_from_child_partition is on