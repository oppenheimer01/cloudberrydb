--- conflicted
+++ resolved
@@ -567,7 +567,6 @@
 group by t1.q2 order by 1;
 
 --
-<<<<<<< HEAD
 -- test case where a PlaceHolderVar is propagated into a subquery
 --
 select * from
@@ -582,6 +581,7 @@
 -- test the corner cases FULL JOIN ON TRUE and FULL JOIN ON FALSE
 --
 select * from int4_tbl a full join int4_tbl b on true;
+select * from int4_tbl a full join int4_tbl b on false;
 
 --
 -- test handling of potential equivalence clauses above outer joins
@@ -594,12 +594,6 @@
 select f1, unique2, case when unique2 is null then f1 else 0 end
   from int4_tbl a left join tenk1 b on f1 = unique2
   where (case when unique2 is null then f1 else 0 end) = 0;
-=======
--- test the corner cases FULL JOIN ON TRUE and FULL JOIN ON FALSE
---
-select * from int4_tbl a full join int4_tbl b on true;
-select * from int4_tbl a full join int4_tbl b on false;
->>>>>>> 1084f317
 
 --
 -- test join removal
@@ -648,7 +642,6 @@
     left join (select c.*, true as linked from child c) as ss
     on (p.k = ss.k);
 
-<<<<<<< HEAD
 -- check for a 9.0rc1 bug: join removal breaks pseudoconstant qual handling
 select p.* from
   parent p left join child c on (p.k = c.k)
@@ -666,8 +659,6 @@
   (parent p left join child c on (p.k = c.k)) join parent x on p.k = x.k
   where p.k = 1 and p.k = 2;
 
-=======
->>>>>>> 1084f317
 -- bug 5255: this is not optimizable by join removal
 begin;
 
@@ -679,7 +670,6 @@
 SELECT * FROM b LEFT JOIN a ON (b.a_id = a.id) WHERE (a.id IS NULL OR a.id > 0);
 SELECT b.* FROM b LEFT JOIN a ON (b.a_id = a.id) WHERE (a.id IS NULL OR a.id > 0);
 
-<<<<<<< HEAD
 rollback;
 
 -- another join removal bug: this is not optimizable, either
@@ -695,6 +685,4 @@
      FROM int8_tbl LEFT JOIN innertab ON q2 = id) ss2
   ON true;
 
-=======
->>>>>>> 1084f317
 rollback;