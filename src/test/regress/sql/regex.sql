--- conflicted
+++ resolved
@@ -82,14 +82,11 @@
 explain (costs off) select * from pg_proc where proname ~ '^(abc)$';
 explain (costs off) select * from pg_proc where proname ~ '^(abc)?d';
 explain (costs off) select * from pg_proc where proname ~ '^abcd(x|(?=\w\w)q)';
-<<<<<<< HEAD
 
 -- start_ignore
 reset enable_seqscan;
 reset enable_bitmapscan;
 -- end_ignore
-=======
->>>>>>> b5bce6c1
 
 -- Test for infinite loop in pullback() (CVE-2007-4772)
 select 'a' ~ '($|^)*';
