--
-- CREATE_MISC
--

-- CLASS POPULATION
--	(any resemblance to real life is purely coincidental)
--

INSERT INTO tenk2 SELECT * FROM tenk1;
ANALYZE tenk2;

CREATE TABLE onek2 AS SELECT * FROM onek;

INSERT INTO fast_emp4000 SELECT * FROM slow_emp4000;
ANALYZE fast_emp4000;

SELECT *
   INTO TABLE Bprime
   FROM tenk1
   WHERE unique2 < 1000;

INSERT INTO hobbies_r (name, person)
   SELECT 'posthacking', p.name
   FROM person* p
   WHERE p.name = 'mike' or p.name = 'jeff';

INSERT INTO hobbies_r (name, person)
   SELECT 'basketball', p.name
   FROM person p
   WHERE p.name = 'joe' or p.name = 'sally';

INSERT INTO hobbies_r (name) VALUES ('skywalking');

INSERT INTO equipment_r (name, hobby) VALUES ('advil', 'posthacking');

INSERT INTO equipment_r (name, hobby) VALUES ('peet''s coffee', 'posthacking');

INSERT INTO equipment_r (name, hobby) VALUES ('hightops', 'basketball');

INSERT INTO equipment_r (name, hobby) VALUES ('guts', 'skywalking');

INSERT INTO city VALUES
('Podunk', '(1,2),(3,4)', '100,127,1000'),
('Gotham', '(1000,34),(1100,334)', '123456,127,-1000,6789');
TABLE city;

SELECT *
   INTO TABLE ramp
   FROM road
   WHERE name ~ '.*Ramp';

INSERT INTO ihighway
   SELECT *
   FROM road
   WHERE name ~ 'I- .*';

INSERT INTO shighway
   SELECT *
   FROM road
   WHERE name ~ 'State Hwy.*';

UPDATE shighway
   SET surface = 'asphalt';

INSERT INTO a_star (class, a) VALUES ('a', 1);

INSERT INTO a_star (class, a) VALUES ('a', 2);

INSERT INTO a_star (class) VALUES ('a');

INSERT INTO b_star (class, a, b) VALUES ('b', 3, 'mumble'::text);

INSERT INTO b_star (class, a) VALUES ('b', 4);

INSERT INTO b_star (class, b) VALUES ('b', 'bumble'::text);

INSERT INTO b_star (class) VALUES ('b');

INSERT INTO c_star (class, a, c) VALUES ('c', 5, 'hi mom'::name);

INSERT INTO c_star (class, a) VALUES ('c', 6);

INSERT INTO c_star (class, c) VALUES ('c', 'hi paul'::name);

INSERT INTO c_star (class) VALUES ('c');

INSERT INTO d_star (class, a, b, c, d)
   VALUES ('d', 7, 'grumble'::text, 'hi sunita'::name, '0.0'::float8);

INSERT INTO d_star (class, a, b, c)
   VALUES ('d', 8, 'stumble'::text, 'hi koko'::name);

INSERT INTO d_star (class, a, b, d)
   VALUES ('d', 9, 'rumble'::text, '1.1'::float8);

INSERT INTO d_star (class, a, c, d)
   VALUES ('d', 10, 'hi kristin'::name, '10.01'::float8);

INSERT INTO d_star (class, b, c, d)
   VALUES ('d', 'crumble'::text, 'hi boris'::name, '100.001'::float8);

INSERT INTO d_star (class, a, b)
   VALUES ('d', 11, 'fumble'::text);

INSERT INTO d_star (class, a, c)
   VALUES ('d', 12, 'hi avi'::name);

INSERT INTO d_star (class, a, d)
   VALUES ('d', 13, '1000.0001'::float8);

INSERT INTO d_star (class, b, c)
   VALUES ('d', 'tumble'::text, 'hi andrew'::name);

INSERT INTO d_star (class, b, d)
   VALUES ('d', 'humble'::text, '10000.00001'::float8);

INSERT INTO d_star (class, c, d)
   VALUES ('d', 'hi ginger'::name, '100000.000001'::float8);

INSERT INTO d_star (class, a) VALUES ('d', 14);

INSERT INTO d_star (class, b) VALUES ('d', 'jumble'::text);

INSERT INTO d_star (class, c) VALUES ('d', 'hi jolly'::name);

INSERT INTO d_star (class, d) VALUES ('d', '1000000.0000001'::float8);

INSERT INTO d_star (class) VALUES ('d');

INSERT INTO e_star (class, a, c, e)
   VALUES ('e', 15, 'hi carol'::name, '-1'::int2);

INSERT INTO e_star (class, a, c)
   VALUES ('e', 16, 'hi bob'::name);

INSERT INTO e_star (class, a, e)
   VALUES ('e', 17, '-2'::int2);

INSERT INTO e_star (class, c, e)
   VALUES ('e', 'hi michelle'::name, '-3'::int2);

INSERT INTO e_star (class, a)
   VALUES ('e', 18);

INSERT INTO e_star (class, c)
   VALUES ('e', 'hi elisa'::name);

INSERT INTO e_star (class, e)
   VALUES ('e', '-4'::int2);

INSERT INTO f_star (class, a, c, e, f)
   VALUES ('f', 19, 'hi claire'::name, '-5'::int2, '(1,3),(2,4)'::polygon);

INSERT INTO f_star (class, a, c, e)
   VALUES ('f', 20, 'hi mike'::name, '-6'::int2);

INSERT INTO f_star (class, a, c, f)
   VALUES ('f', 21, 'hi marcel'::name, '(11,44),(22,55),(33,66)'::polygon);

INSERT INTO f_star (class, a, e, f)
   VALUES ('f', 22, '-7'::int2, '(111,555),(222,666),(333,777),(444,888)'::polygon);

INSERT INTO f_star (class, c, e, f)
   VALUES ('f', 'hi keith'::name, '-8'::int2,
	   '(1111,3333),(2222,4444)'::polygon);

INSERT INTO f_star (class, a, c)
   VALUES ('f', 24, 'hi marc'::name);

INSERT INTO f_star (class, a, e)
   VALUES ('f', 25, '-9'::int2);

INSERT INTO f_star (class, a, f)
   VALUES ('f', 26, '(11111,33333),(22222,44444)'::polygon);

INSERT INTO f_star (class, c, e)
   VALUES ('f', 'hi allison'::name, '-10'::int2);

INSERT INTO f_star (class, c, f)
   VALUES ('f', 'hi jeff'::name,
           '(111111,333333),(222222,444444)'::polygon);

INSERT INTO f_star (class, e, f)
   VALUES ('f', '-11'::int2, '(1111111,3333333),(2222222,4444444)'::polygon);

INSERT INTO f_star (class, a) VALUES ('f', 27);

INSERT INTO f_star (class, c) VALUES ('f', 'hi carl'::name);

INSERT INTO f_star (class, e) VALUES ('f', '-12'::int2);

INSERT INTO f_star (class, f)
   VALUES ('f', '(11111111,33333333),(22222222,44444444)'::polygon);

INSERT INTO f_star (class) VALUES ('f');

<<<<<<< HEAD
=======
-- Analyze the X_star tables for better plan stability in later tests
>>>>>>> d457cb4e
ANALYZE a_star;
ANALYZE b_star;
ANALYZE c_star;
ANALYZE d_star;
ANALYZE e_star;
ANALYZE f_star;


--
-- for internal portal (cursor) tests
--
CREATE TABLE iportaltest (
	i		int4,
	d		float4,
	p		polygon
);

INSERT INTO iportaltest (i, d, p)
   VALUES (1, 3.567, '(3.0,1.0),(4.0,2.0)'::polygon);

INSERT INTO iportaltest (i, d, p)
   VALUES (2, 89.05, '(4.0,2.0),(3.0,1.0)'::polygon);<|MERGE_RESOLUTION|>--- conflicted
+++ resolved
@@ -194,10 +194,7 @@
 
 INSERT INTO f_star (class) VALUES ('f');
 
-<<<<<<< HEAD
-=======
 -- Analyze the X_star tables for better plan stability in later tests
->>>>>>> d457cb4e
 ANALYZE a_star;
 ANALYZE b_star;
 ANALYZE c_star;
