--- conflicted
+++ resolved
@@ -29,10 +29,7 @@
 #include "commands/trigger.h"
 #include "executor/executor.h"
 #include "executor/spi.h"
-<<<<<<< HEAD
-=======
 #include "miscadmin.h"
->>>>>>> ab93f90c
 #include "port/atomics.h"
 #include "utils/builtins.h"
 #include "utils/geo_decls.h"
@@ -864,8 +861,6 @@
 	PG_RETURN_POINTER(newtup->t_data);
 }
 
-<<<<<<< HEAD
-=======
 PG_FUNCTION_INFO_V1(regress_putenv);
 
 Datum
@@ -910,7 +905,6 @@
 	PG_RETURN_VOID();
 }
 
->>>>>>> ab93f90c
 #ifndef PG_HAVE_ATOMIC_FLAG_SIMULATION
 static void
 test_atomic_flag(void)
@@ -1147,48 +1141,4 @@
 #endif
 
 	PG_RETURN_BOOL(true);
-<<<<<<< HEAD
-}
-
-PG_FUNCTION_INFO_V1(regress_putenv);
-
-Datum
-regress_putenv(PG_FUNCTION_ARGS)
-{
-	MemoryContext oldcontext;
-	char	   *envbuf;
-
-	if (!superuser())
-		elog(ERROR, "must be superuser to change environment variables");
-
-	oldcontext = MemoryContextSwitchTo(TopMemoryContext);
-	envbuf = text_to_cstring((text *) PG_GETARG_POINTER(0));
-	MemoryContextSwitchTo(oldcontext);
-
-	if (putenv(envbuf) != 0)
-		elog(ERROR, "could not set environment variable: %m");
-
-	PG_RETURN_VOID();
-}
-
-/* Sleep until no process has a given PID. */
-PG_FUNCTION_INFO_V1(wait_pid);
-
-Datum
-wait_pid(PG_FUNCTION_ARGS)
-{
-	int			pid = PG_GETARG_INT32(0);
-
-	if (!superuser())
-		elog(ERROR, "must be superuser to check PID liveness");
-
-	while (kill(pid, 0) == 0)
-		pg_usleep(50000);
-
-	if (errno != ESRCH)
-		elog(ERROR, "could not check PID %d liveness: %m", pid);
-
-	PG_RETURN_VOID();
-=======
->>>>>>> ab93f90c
 }