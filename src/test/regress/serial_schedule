# src/test/regress/serial_schedule
# This should probably be in an order similar to parallel_schedule.
test: tablespace
test: boolean
test: char
test: name
test: varchar
test: text
test: int2
test: int4
test: int8
test: oid
test: float4
test: float8
test: bit
test: numeric
test: txid
test: uuid
test: enum
test: money
test: rangetypes
test: pg_lsn
test: regproc
test: strings
test: numerology
test: point
test: lseg
test: line
test: box
test: path
test: polygon
test: circle
test: date
test: time
test: timetz
test: timestamp
test: timestamptz
test: interval
test: abstime
test: reltime
test: tinterval
test: inet
test: macaddr
test: tstypes
test: comments
test: geometry
test: horology
test: regex
test: oidjoins
test: type_sanity
test: opr_sanity
test: insert
test: insert_conflict
test: create_function_1
test: create_type
test: create_table
test: create_function_2
test: copy
test: copyselect
test: copydml
test: create_misc
test: create_operator
test: create_index
test: create_view
test: create_aggregate
test: create_function_3
test: create_cast
test: constraints
ignore: triggers
test: inherit
test: create_table_like
test: typed_table
test: vacuum
test: drop_if_exists
test: updatable_views
test: rolenames
test: roleattributes
test: create_am
test: sanity_check
test: errors
test: select
test: select_into
test: select_distinct
test: select_distinct_on
#test: select_implicit
test: select_having
test: subselect
test: union
test: case
test: join
test: aggregates
<<<<<<< HEAD
test: groupingsets
ignore: transactions
=======
test: transactions
>>>>>>> b5bce6c1
ignore: random
test: random
test: portals
test: arrays
test: btree_index
test: hash_index
test: update
test: delete
test: namespace
ignore: prepared_xacts
test: brin
test: gin
test: gist
test: spgist
test: privileges
test: init_privs
test: security_label
test: collate
# MATERIALIZED_VIEW_FIXME : matview is not supported on greenplum. Enable the test when the feature is ready.
#test: matview
test: lock
test: replica_identity
test: rowsecurity
test: object_address
test: tablesample
test: groupingsets
test: drop_operator
test: alter_generic
test: alter_operator
test: misc
test: psql
test: async
test: dbsize
test: misc_functions
test: rules
test: psql_crosstab
test: select_parallel
test: amutils
test: select_views
test: portals_p2
test: foreign_key
test: cluster
test: dependency
test: guc
test: bitmapops
test: combocid
test: tsearch
test: tsdicts
test: foreign_data
test: gp_foreign_data
test: window
test: xmlmap
test: functional_deps
test: advisory_lock
test: json
test: jsonb
test: json_encoding
test: indirect_toast
test: equivclass
test: plancache
test: json
test: limit
test: plpgsql
test: copy2
test: temp
test: domain
test: rangefuncs
test: prepare
test: without_oid
test: conversion
test: truncate
test: alter_table
test: sequence
test: polymorphism
test: rowtypes
test: returning
# GPDB_83_MERGE_FIXME: the largeobject test is temporarily disabled due to test errors
ignore: largeobject
test: with
test: xml
test: event_trigger
<<<<<<< HEAD
test: stats
test: tablesample
test: createdb
=======
test: stats
>>>>>>> b5bce6c1
<|MERGE_RESOLUTION|>--- conflicted
+++ resolved
@@ -89,12 +89,7 @@
 test: case
 test: join
 test: aggregates
-<<<<<<< HEAD
-test: groupingsets
 ignore: transactions
-=======
-test: transactions
->>>>>>> b5bce6c1
 ignore: random
 test: random
 test: portals
@@ -155,7 +150,6 @@
 test: indirect_toast
 test: equivclass
 test: plancache
-test: json
 test: limit
 test: plpgsql
 test: copy2
@@ -176,10 +170,5 @@
 test: with
 test: xml
 test: event_trigger
-<<<<<<< HEAD
 test: stats
-test: tablesample
-test: createdb
-=======
-test: stats
->>>>>>> b5bce6c1
+test: createdb