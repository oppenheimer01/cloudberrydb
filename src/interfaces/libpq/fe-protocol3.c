--- conflicted
+++ resolved
@@ -3,12 +3,8 @@
  * fe-protocol3.c
  *	  functions that are specific to frontend/backend protocol version 3
  *
-<<<<<<< HEAD
  * Portions Copyright (c) 2012-Present VMware, Inc. or its affiliates.
- * Portions Copyright (c) 1996-2019, PostgreSQL Global Development Group
-=======
  * Portions Copyright (c) 1996-2021, PostgreSQL Global Development Group
->>>>>>> d457cb4e
  * Portions Copyright (c) 1994, Regents of the University of California
  *
  *
@@ -22,7 +18,7 @@
  * This file is compiled with both frontend and backend codes, symlinked by
  * src/backend/Makefile, and use macro FRONTEND to switch.
  *
- * Include "c.h" to adopt Greenplum C types. Don't include "postgres_fe.h",
+ * Include "c.h" to adopt Cloudberry C types. Don't include "postgres_fe.h",
  * which only defines FRONTEND besides including "c.h"
  */
 #include "c.h"
@@ -30,16 +26,6 @@
 #include <ctype.h>
 #include <fcntl.h>
 
-<<<<<<< HEAD
-#include "libpq-fe.h"
-#include "libpq-int.h"
-#include "nodes/pg_list.h"
-
-#include "mb/pg_wchar.h"
-#include "port/pg_bswap.h"
-
-=======
->>>>>>> d457cb4e
 #ifdef WIN32
 #include "win32.h"
 #else
@@ -1115,7 +1101,6 @@
 	if (isError)
 	{
 		if (res)
-<<<<<<< HEAD
 			res->errMsg = pqResultStrdup(res, workBuf.data);
 
 		/* CDB: Transfer statistical messages on to the new result. */
@@ -1140,9 +1125,7 @@
 			res->cdbstats = prev;
 		}
 
-=======
-			pqSetResultError(res, &workBuf);
->>>>>>> d457cb4e
+
 		pqClearAsyncResult(conn);	/* redundant, but be safe */
 		conn->result = res;
 		if (PQExpBufferDataBroken(workBuf))
