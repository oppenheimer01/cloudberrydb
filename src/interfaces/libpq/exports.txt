# $PostgreSQL: pgsql/src/interfaces/libpq/exports.txt,v 1.22 2008/09/22 13:55:14 tgl Exp $
# Functions to be exported by libpq DLLs
PQconnectdb               1
PQsetdbLogin              2
PQconndefaults            3
PQfinish                  4
PQreset                   5
PQrequestCancel           6
PQdb                      7
PQuser                    8
PQpass                    9
PQhost                    10
PQport                    11
PQtty                     12
PQoptions                 13
PQstatus                  14
PQerrorMessage            15
PQsocket                  16
PQbackendPID              17
PQtrace                   18
PQuntrace                 19
PQsetNoticeProcessor      20
PQexec                    21
PQnotifies                22
PQsendQuery               23
PQgetResult               24
PQisBusy                  25
PQconsumeInput            26
PQgetline                 27
PQputline                 28
PQgetlineAsync            29
PQputnbytes               30
PQendcopy                 31
PQfn                      32
PQresultStatus            33
PQntuples                 34
PQnfields                 35
PQbinaryTuples            36
PQfname                   37
PQfnumber                 38
PQftype                   39
PQfsize                   40
PQfmod                    41
PQcmdStatus               42
PQoidStatus               43
PQcmdTuples               44
PQgetvalue                45
PQgetlength               46
PQgetisnull               47
PQclear                   48
PQmakeEmptyPGresult       49
PQprint                   50
PQdisplayTuples           51
PQprintTuples             52
lo_open                   53
lo_close                  54
lo_read                   55
lo_write                  56
lo_lseek                  57
lo_creat                  58
lo_tell                   59
lo_unlink                 60
lo_import                 61
lo_export                 62
pgresStatus               63
PQmblen                   64
PQresultErrorMessage      65
PQresStatus               66
termPQExpBuffer           67
appendPQExpBufferChar     68
initPQExpBuffer           69
resetPQExpBuffer          70
PQoidValue                71
PQclientEncoding          72
PQenv2encoding            73
appendBinaryPQExpBuffer   74
appendPQExpBufferStr      75
destroyPQExpBuffer        76
createPQExpBuffer         77
PQconninfoFree            78
PQconnectPoll             79
PQconnectStart            80
PQflush                   81
PQisnonblocking           82
PQresetPoll               83
PQresetStart              84
PQsetClientEncoding       85
PQsetnonblocking          86
PQfreeNotify              87
PQescapeString            88
PQescapeBytea             89
printfPQExpBuffer         90
appendPQExpBuffer         91
pg_encoding_to_char       92
pg_utf_mblen              93
PQunescapeBytea           94
PQfreemem                 95
PQtransactionStatus       96
PQparameterStatus         97
PQprotocolVersion         98
PQsetErrorVerbosity       99
PQsetNoticeReceiver       100
PQexecParams              101
PQsendQueryParams         102
PQputCopyData             103
PQputCopyEnd              104
PQgetCopyData             105
PQresultErrorField        106
PQftable                  107
PQftablecol               108
PQfformat                 109
PQexecPrepared            110
PQsendQueryPrepared       111
PQdsplen                  112
PQserverVersion           113
PQgetssl                  114
pg_char_to_encoding       115
pg_valid_server_encoding  116
pqsignal                  117
PQprepare                 118
PQsendPrepare             119
PQgetCancel               120
PQfreeCancel              121
PQcancel                  122
lo_create                 123
PQinitSSL                 124
PQregisterThreadLock      125
PQescapeStringConn        126
PQescapeByteaConn         127
PQencryptPassword         128
PQisthreadsafe            129
enlargePQExpBuffer        130
PQnparams                 131
PQparamtype               132
PQdescribePrepared        133
PQdescribePortal          134
PQsendDescribePrepared    135
PQsendDescribePortal      136
lo_truncate               137
PQconnectionUsedPassword  138
pg_valid_server_encoding_id 139
PQconnectionNeedsPassword 140
lo_import_with_oid        141
PQcopyResult              142
PQsetResultAttrs          143
PQsetvalue                144
PQresultAlloc             145
PQregisterEventProc       146
PQinstanceData            147
PQsetInstanceData         148
PQresultInstanceData      149
PQresultSetInstanceData   150
PQfireResultCreateEvents  151
<<<<<<< HEAD
PQconninfoParse           152
PQinitOpenSSL             153
PQescapeLiteral           154
PQescapeIdentifier        155
PQconnectdbParams         156
PQconnectStartParams      157
PQping                    158
PQpingParams              159
PQlibVersion              160
PQsetSingleRowMode        161
PQconninfo                162
=======
PQconninfoParse           152
>>>>>>> 38e93482
<|MERGE_RESOLUTION|>--- conflicted
+++ resolved
@@ -151,7 +151,6 @@
 PQresultInstanceData      149
 PQresultSetInstanceData   150
 PQfireResultCreateEvents  151
-<<<<<<< HEAD
 PQconninfoParse           152
 PQinitOpenSSL             153
 PQescapeLiteral           154
@@ -162,7 +161,4 @@
 PQpingParams              159
 PQlibVersion              160
 PQsetSingleRowMode        161
-PQconninfo                162
-=======
-PQconninfoParse           152
->>>>>>> 38e93482
+PQconninfo                162