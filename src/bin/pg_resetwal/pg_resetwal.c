--- conflicted
+++ resolved
@@ -71,7 +71,7 @@
 static TransactionId set_oldest_commit_ts_xid = 0;
 static TransactionId set_newest_commit_ts_xid = 0;
 static Oid	set_oid = 0;
-static Oid	set_relfilenode = 0;
+static RelFileNodeId set_relfilenode = 0;
 static MultiXactId set_mxid = 0;
 static MultiXactOffset set_mxoff = (MultiXactOffset) -1;
 static int32 set_data_checksum_version = -1;
@@ -153,22 +153,18 @@
 		}
 		if (strcmp(argv[1], "--version") == 0 || strcmp(argv[1], "-V") == 0)
 		{
-			puts("pg_resetwal (PostgreSQL) " PG_VERSION);
+			puts("pg_resetwal (Cloudberry Database) " PG_VERSION);
 			exit(0);
 		}
 		if (strcmp(argv[1], "--gp-version") == 0)
 		{
-			puts("pg_resetwal (Greenplum Database) " GP_VERSION);
+			puts("pg_resetwal (Cloudberry Database) " GP_VERSION);
 			exit(0);
 		}
 	}
 
 
-<<<<<<< HEAD
-	while ((c = getopt_long(argc, argv, "c:D:e:fl:m:no:r:O:x:k:", long_options, NULL)) != -1)
-=======
-	while ((c = getopt_long(argc, argv, "c:D:e:fl:m:no:O:u:x:", long_options, NULL)) != -1)
->>>>>>> d457cb4e
+	while ((c = getopt_long(argc, argv, "c:D:e:fl:m:no:r:O:u:x:k:", long_options, NULL)) != -1)
 	{
 		switch (c)
 		{
@@ -562,15 +558,10 @@
 		ControlFile.checkPointCopy.oldestXidDB = InvalidOid;
 	}
 
-<<<<<<< HEAD
-	if (set_gxid != 0)
-		ControlFile.checkPointCopy.nextGxid = set_gxid;
-=======
 	if (set_xid != 0)
 		ControlFile.checkPointCopy.nextXid =
 			FullTransactionIdFromEpochAndXid(EpochFromFullTransactionId(ControlFile.checkPointCopy.nextXid),
 											 set_xid);
->>>>>>> d457cb4e
 
 	if (set_oldest_commit_ts_xid != 0)
 		ControlFile.checkPointCopy.oldestCommitTsXid = set_oldest_commit_ts_xid;
@@ -677,7 +668,7 @@
 	/* initialize response to empty string. */
 	response[0] = 0;
 
-	printf(_("WARNING: Do not use this on Greenplum. %s might cause data loss\n"
+	printf(_("WARNING: Do not use this on Cloudberry. %s might cause data loss\n"
 			"and render system irrecoverable. Do you wish to proceed? [yes/no] "), progname);
 
 	/* Reading up to 4 letters instead of just 3 to ensure something like
@@ -939,18 +930,13 @@
 	printf(_("Latest checkpoint's full_page_writes: %s\n"),
 		   ControlFile.checkPointCopy.fullPageWrites ? _("on") : _("off"));
 	printf(_("Latest checkpoint's NextXID:          %u:%u\n"),
-<<<<<<< HEAD
-		   EpochFromFullTransactionId(ControlFile.checkPointCopy.nextFullXid),
-		   XidFromFullTransactionId(ControlFile.checkPointCopy.nextFullXid));
+		   EpochFromFullTransactionId(ControlFile.checkPointCopy.nextXid),
+		   XidFromFullTransactionId(ControlFile.checkPointCopy.nextXid));
 	printf(_("Latest checkpoint's NextGxid:         "UINT64_FORMAT"\n"),
 		   ControlFile.checkPointCopy.nextGxid);
-=======
-		   EpochFromFullTransactionId(ControlFile.checkPointCopy.nextXid),
-		   XidFromFullTransactionId(ControlFile.checkPointCopy.nextXid));
->>>>>>> d457cb4e
 	printf(_("Latest checkpoint's NextOID:          %u\n"),
 		   ControlFile.checkPointCopy.nextOid);
-	printf(_("Latest checkpoint's NextRelfilenode:  %u\n"),
+	printf(_("Latest checkpoint's NextRelfilenode:  %lu\n"),
 		   ControlFile.checkPointCopy.nextRelfilenode);
 	printf(_("Latest checkpoint's NextMultiXactId:  %u\n"),
 		   ControlFile.checkPointCopy.nextMulti);
@@ -1038,7 +1024,7 @@
 
 	if (set_relfilenode != 0)
 	{
-		printf(_("NextRelfilenode:                      %u\n"),
+		printf(_("NextRelfilenode:                      %lu\n"),
 			   ControlFile.checkPointCopy.nextRelfilenode);
 	}
 
@@ -1540,43 +1526,25 @@
 	printf(_("Usage:\n  %s [OPTION]... DATADIR\n\n"), progname);
 	printf(_("Options:\n"));
 	printf(_("  -c, --commit-timestamp-ids=XID,XID\n"
-<<<<<<< HEAD
-			 "                                 set oldest and newest transactions bearing\n"
-			 "                                 commit timestamp (zero means no change)\n"));
-	printf(_(" [-D, --pgdata=]DATADIR          data directory\n"));
-	printf(_("  -e, --epoch=XIDEPOCH           set next transaction ID epoch\n"));
-	printf(_("  -f, --force                    force update to be done\n"));
-	printf(_("  -k data_checksum_version       set data_checksum_version\n"));
-	printf(_("  -l, --next-wal-file=WALFILE    set minimum starting location for new WAL\n"));
-	printf(_("  -m, --multixact-ids=MXID,MXID  set next and oldest multitransaction ID\n"));
-	printf(_("  -n, --dry-run                  no update, just show what would be done\n"));
-	printf(_("  -o, --next-oid=OID             set next OID\n"));
-	printf(_("  -O, --multixact-offset=OFFSET  set next multitransaction offset\n"));
-	printf(_("  -r RELFILENODE                 set next RELFILENODE\n"));
-	printf(_("      --system-identifier=ID     set database system identifier\n"));
-	printf(_("  -V, --version                  output version information, then exit\n"));
-	printf(_("  -x, --next-transaction-id=XID  set next transaction ID\n"));
-	printf(_("      --next-gxid=GXID           set next distributed transaction ID\n"));
-	printf(_("      --wal-segsize=SIZE         size of WAL segments, in megabytes\n"));
-	printf(_("  -?, --help                     show this help, then exit\n"));
-	printf(_("\nReport bugs to <bugs@greenplum.org>.\n"));
-=======
 			 "                                   set oldest and newest transactions bearing\n"
 			 "                                   commit timestamp (zero means no change)\n"));
 	printf(_(" [-D, --pgdata=]DATADIR            data directory\n"));
 	printf(_("  -e, --epoch=XIDEPOCH             set next transaction ID epoch\n"));
 	printf(_("  -f, --force                      force update to be done\n"));
+	printf(_("  -k data_checksum_version         set data_checksum_version\n"));
 	printf(_("  -l, --next-wal-file=WALFILE      set minimum starting location for new WAL\n"));
 	printf(_("  -m, --multixact-ids=MXID,MXID    set next and oldest multitransaction ID\n"));
 	printf(_("  -n, --dry-run                    no update, just show what would be done\n"));
 	printf(_("  -o, --next-oid=OID               set next OID\n"));
 	printf(_("  -O, --multixact-offset=OFFSET    set next multitransaction offset\n"));
+	printf(_("  -r RELFILENODE                 set next RELFILENODE\n"));
+	printf(_("      --system-identifier=ID     set database system identifier\n"));
 	printf(_("  -u, --oldest-transaction-id=XID  set oldest transaction ID\n"));
 	printf(_("  -V, --version                    output version information, then exit\n"));
 	printf(_("  -x, --next-transaction-id=XID    set next transaction ID\n"));
+	printf(_("      --next-gxid=GXID           set next distributed transaction ID\n"));
 	printf(_("      --wal-segsize=SIZE           size of WAL segments, in megabytes\n"));
 	printf(_("  -?, --help                       show this help, then exit\n"));
 	printf(_("\nReport bugs to <%s>.\n"), PACKAGE_BUGREPORT);
 	printf(_("%s home page: <%s>\n"), PACKAGE_NAME, PACKAGE_URL);
->>>>>>> d457cb4e
 }