--- conflicted
+++ resolved
@@ -3,12 +3,8 @@
  *
  *	main source file
  *
-<<<<<<< HEAD
  *	Portions Copyright (c) 2016-Present, VMware, Inc. or its affiliates
- *	Copyright (c) 2010-2019, PostgreSQL Global Development Group
-=======
  *	Copyright (c) 2010-2021, PostgreSQL Global Development Group
->>>>>>> d457cb4e
  *	src/bin/pg_upgrade/pg_upgrade.c
  */
 
@@ -98,11 +94,8 @@
 int
 main(int argc, char **argv)
 {
-<<<<<<< HEAD
 	char       *sequence_script_file_name = NULL;
 	char	   *analyze_script_file_name = NULL;
-=======
->>>>>>> d457cb4e
 	char	   *deletion_script_file_name = NULL;
 	bool		live_check = false;
 
@@ -238,6 +231,7 @@
 			  new_cluster.pgdata);
 	check_ok();
 
+	create_script_for_cluster_analyze(&analyze_script_file_name);
 	create_script_for_old_cluster_deletion(&deletion_script_file_name);
 
 	issue_warnings_and_set_wal_level(sequence_script_file_name);
@@ -247,16 +241,12 @@
 		   "Upgrade Complete\n"
 		   "----------------\n");
 
-<<<<<<< HEAD
 	report_progress(NULL, DONE, "Upgrade complete");
 	close_progress();
 
-	output_completion_banner(analyze_script_file_name,
-							 deletion_script_file_name);
-=======
 	output_completion_banner(deletion_script_file_name);
->>>>>>> d457cb4e
-
+
+	pg_free(analyze_script_file_name);
 	pg_free(deletion_script_file_name);
 
 	cleanup();
@@ -676,7 +666,7 @@
 
 	prep_status("Setting oldest XID for new cluster");
 	exec_prog(UTILITY_LOG_FILE, NULL, true, true,
-			  "\"%s/pg_resetwal\" -f -u %u \"%s\"",
+			  "\"%s/pg_resetwal\" --binary-upgrade -f -u %u \"%s\"",
 			  new_cluster.bindir, old_cluster.controldata.chkpnt_oldstxid,
 			  new_cluster.pgdata);
 	check_ok();
@@ -879,7 +869,7 @@
 									  "UPDATE	pg_catalog.pg_class "
 									  "SET	relfrozenxid = '%u' "
 			/*
-			 * GPDB: if we ever backport this to Greenplum 5X, remove 'm' first
+			 * GPDB: if we ever backport this to Cloudberry 5X, remove 'm' first
 			 * and then replace 'M' with 'm', because 'm' used to be RELKIND
 			 * visimap in 4.3/5X, not matview
 			 */
