/*
 *	check.c
 *
 *	server checks and output routines
 *
 *	Copyright (c) 2010-2016, PostgreSQL Global Development Group
 *	src/bin/pg_upgrade/check.c
 */

#include "postgres_fe.h"

#include "catalog/pg_authid.h"
#include "fe_utils/string_utils.h"
#include "mb/pg_wchar.h"
#include "pg_upgrade.h"


static void check_new_cluster_is_empty(void);
static void check_databases_are_compatible(void);
static void check_locale_and_encoding(DbInfo *olddb, DbInfo *newdb);
static bool equivalent_locale(int category, const char *loca, const char *locb);
static void check_is_install_user(ClusterInfo *cluster);
static void check_proper_datallowconn(ClusterInfo *cluster);
static void check_for_prepared_transactions(ClusterInfo *cluster);
static void check_for_isn_and_int8_passing_mismatch(ClusterInfo *cluster);
static void check_for_array_of_partition_table_types(ClusterInfo *cluster);
static void check_for_reg_data_type_usage(ClusterInfo *cluster);
static void check_for_jsonb_9_4_usage(ClusterInfo *cluster);
static void check_for_pg_role_prefix(ClusterInfo *cluster);
static void get_bin_version(ClusterInfo *cluster);
static char *get_canonical_locale_name(int category, const char *locale);


/*
 * fix_path_separator
 * For non-Windows, just return the argument.
 * For Windows convert any forward slash to a backslash
 * such as is suitable for arguments to builtin commands
 * like RMDIR and DEL.
 */
static char *
fix_path_separator(char *path)
{
#ifdef WIN32

	char	   *result;
	char	   *c;

	result = pg_strdup(path);

	for (c = result; *c != '\0'; c++)
		if (*c == '/')
			*c = '\\';

	return result;
#else

	return path;
#endif
}

void
output_check_banner(bool live_check)
{
	if (user_opts.check && live_check)
	{
		pg_log(PG_REPORT, "Performing Consistency Checks on Old Live Server\n");
		pg_log(PG_REPORT, "------------------------------------------------\n");
	}
	else
	{
		pg_log(PG_REPORT, "Performing Consistency Checks\n");
		pg_log(PG_REPORT, "-----------------------------\n");
	}
}


void
check_and_dump_old_cluster(bool live_check, char **sequence_script_file_name)
{
	/* -- OLD -- */

	if (!live_check)
		start_postmaster(&old_cluster, true);

	/* Extract a list of databases and tables from the old cluster */
	get_db_and_rel_infos(&old_cluster);

	init_tablespaces();

	get_loadable_libraries();


	/*
	 * Check for various failure cases
	 */
	report_progress(&old_cluster, CHECK, "Failure checks");
	check_is_install_user(&old_cluster);
	check_proper_datallowconn(&old_cluster);
	check_for_prepared_transactions(&old_cluster);
	check_for_reg_data_type_usage(&old_cluster);
	check_for_isn_and_int8_passing_mismatch(&old_cluster);
<<<<<<< HEAD
	check_for_array_of_partition_table_types(&old_cluster);

	/*
	 * Check for various Greenplum failure cases
	 */
	check_greenplum();
=======

	/* 9.5 and below should not have roles starting with pg_ */
	if (GET_MAJOR_VERSION(old_cluster.major_version) <= 905)
		check_for_pg_role_prefix(&old_cluster);
>>>>>>> b5bce6c1

	if (GET_MAJOR_VERSION(old_cluster.major_version) == 904 &&
		old_cluster.controldata.cat_ver < JSONB_FORMAT_CHANGE_CAT_VER)
		check_for_jsonb_9_4_usage(&old_cluster);

	/* Pre-PG 9.4 had a different 'line' data type internal format */
	if (GET_MAJOR_VERSION(old_cluster.major_version) <= 903)
		old_9_3_check_for_line_data_type_usage(&old_cluster);

	/*
	 * GPDB_90_MERGE_FIXME: does enabling this work, we don't really support
	 * large objects but if this works it would be nice to minimize the diff
	 * to upstream.
	 */
	/* Pre-PG 9.0 had no large object permissions */
	if (GET_MAJOR_VERSION(old_cluster.major_version) <= 804)
		new_9_0_populate_pg_largeobject_metadata(&old_cluster, true);

	/* old = PG 8.3 checks? */
	/* 
	 * GPDB: 9.5 removed the support for 8.3, we need to keep it to support upgrading
	 * from GPDB 5
	 */
	if (GET_MAJOR_VERSION(old_cluster.major_version) <= 803)
	{
		old_8_3_check_for_name_data_type_usage(&old_cluster);
		old_8_3_check_for_tsquery_usage(&old_cluster);
		old_8_3_check_ltree_usage(&old_cluster);
		check_hash_partition_usage();
		if (user_opts.check)
		{
			old_8_3_rebuild_tsvector_tables(&old_cluster, true);
			old_8_3_invalidate_hash_gin_indexes(&old_cluster, true);
			old_8_3_invalidate_bpchar_pattern_ops_indexes(&old_cluster, true);
		}
		else
		{
			/*
			 * While we have the old server running, create the script to
			 * properly restore its sequence values but we report this at the
			 * end.
			 */
			*sequence_script_file_name =
				old_8_3_create_sequence_script(&old_cluster);
		}

		old_GPDB5_check_for_unsupported_distribution_key_data_types();
	}

	/*
	 * Upgrading from Greenplum 4.3.x which is based on PostgreSQL 8.2.
	 * Upgrading from one version of 4.3.x to another 4.3.x version is not
	 * supported.
	 */
	if (GET_MAJOR_VERSION(old_cluster.major_version) == 802)
	{
		old_8_3_check_for_name_data_type_usage(&old_cluster);
	
		old_GPDB4_check_for_money_data_type_usage();
		old_GPDB4_check_no_free_aoseg();
		check_hash_partition_usage();
	}

	/*
	 * While not a check option, we do this now because this is the only time
	 * the old server is running.
	 */
	if (!user_opts.check && user_opts.segment_mode == DISPATCHER)
		generate_old_dump();

	if (!live_check)
		stop_postmaster(false);
}


void
check_new_cluster(void)
{
	get_db_and_rel_infos(&new_cluster);

	check_new_cluster_is_empty();
	check_databases_are_compatible();

	check_loadable_libraries();

	if (user_opts.transfer_mode == TRANSFER_MODE_LINK)
		check_hard_link();

	check_is_install_user(&new_cluster);

	check_for_prepared_transactions(&new_cluster);
}


void
report_clusters_compatible(void)
{
	if (user_opts.check)
	{
		pg_log(PG_REPORT, "\n*Clusters are compatible*\n");
		/* stops new cluster */
		stop_postmaster(false);
		exit(0);
	}

	pg_log(PG_REPORT, "\n"
		   "If pg_upgrade fails after this point, you must re-initdb the\n"
		   "new cluster before continuing.\n");
}


void
issue_warnings_and_set_wal_level(char *sequence_script_file_name)
{
	/*
	 * We unconditionally start/stop the new server because pg_resetwal -o
	 * set wal_level to 'minimum'.  If the user is upgrading standby
	 * servers using the rsync instructions, they will need pg_upgrade
	 * to write its final WAL record with the proper wal_level.
	 */
	start_postmaster(&new_cluster, true);

	/* old = PG 8.2/GPDB 4.3 warnings */
	if (GET_MAJOR_VERSION(old_cluster.major_version) == 802)
		new_gpdb5_0_invalidate_indexes();

	/* GPDB_95_MERGE_FIXME: upstream 9.5 remove the support for 8.3, should we do the same? */
	/* old = PG 8.3 warnings? */
	if (GET_MAJOR_VERSION(old_cluster.major_version) <= 803)
	{
		/* restore proper sequence values using file created from old server */
		if (sequence_script_file_name)
		{
			prep_status("Adjusting sequences");
			exec_prog(UTILITY_LOG_FILE, NULL, true,
					  "PGOPTIONS='-c gp_session_role=utility' "
					  "\"%s/psql\" " EXEC_PSQL_ARGS " %s -f \"%s\"",
					  new_cluster.bindir, cluster_conn_opts(&new_cluster),
					  sequence_script_file_name);
			unlink(sequence_script_file_name);
			check_ok();
		}

		old_8_3_rebuild_tsvector_tables(&new_cluster, false);
		old_8_3_invalidate_hash_gin_indexes(&new_cluster, false);
		old_8_3_invalidate_bpchar_pattern_ops_indexes(&new_cluster, false);
	}

	/* GPDB_90_MERGE_FIXME: See earlier comment on large objects */
	/* Create dummy large object permissions for old < PG 9.0? */
	if (GET_MAJOR_VERSION(old_cluster.major_version) <= 804)
		new_9_0_populate_pg_largeobject_metadata(&new_cluster, false);

	stop_postmaster(false);
}


void
output_completion_banner(char *analyze_script_file_name,
						 char *deletion_script_file_name)
{
	/* Did we copy the free space files? */
	if (GET_MAJOR_VERSION(old_cluster.major_version) >= 804)
		pg_log(PG_REPORT,
			   "Optimizer statistics are not transferred by pg_upgrade so,\n"
			   "once you start the new server, consider running:\n"
			   "    %s\n\n", analyze_script_file_name);
	else
		pg_log(PG_REPORT,
			   "Optimizer statistics and free space information are not transferred\n"
		"by pg_upgrade so, once you start the new server, consider running:\n"
			   "    %s\n\n", analyze_script_file_name);


	if (deletion_script_file_name)
		pg_log(PG_REPORT,
			"Running this script will delete the old cluster's data files:\n"
			   "    %s\n",
			   deletion_script_file_name);
	else
		pg_log(PG_REPORT,
<<<<<<< HEAD
		  "Could not create a script to delete the old cluster's data files\n"
		  "because user-defined tablespaces or the new cluster's data directory\n"
		  "exist in the old cluster directory.  The old cluster's contents must\n"
		  "be deleted manually.\n");
=======
		 "Could not create a script to delete the old cluster's data files\n"
			   "because user-defined tablespaces or the new cluster's data directory\n"
			   "exist in the old cluster directory.  The old cluster's contents must\n"
			   "be deleted manually.\n");
>>>>>>> b5bce6c1
}


void
check_cluster_versions(void)
{
	prep_status("Checking cluster versions");

	/* get old and new cluster versions */
	old_cluster.major_version = get_major_server_version(&old_cluster);
	new_cluster.major_version = get_major_server_version(&new_cluster);

	/*
	 * Upgrading within a major version is a handy feature of pg_upgrade, but
	 * we don't allow it for within 4.3.x clusters, 4.3.x can only be an old
	 * version to be upgraded from.
	 */
	if (GET_MAJOR_VERSION(old_cluster.major_version) == 802 &&
		GET_MAJOR_VERSION(new_cluster.major_version) == 802)
	{
		pg_log(PG_FATAL,
			   "old and new cluster cannot both be Greenplum 4.3.x installations\n");
	}

	/*
	 * We allow upgrades from/to the same major version for alpha/beta
	 * upgrades
	 */

	/*
	 * Upgrading from anything older than an 8.2 based Greenplum is not
	 * supported. TODO: This needs to be amended to check for the actual
	 * 4.3.x version we target and not a blanket 8.2 check, but for now
	 * this will cover most cases.
	 */
	if (GET_MAJOR_VERSION(old_cluster.major_version) < 802)
		pg_fatal("This utility can only upgrade from Greenplum version 4.3.x and later.\n");

	/* Only current PG version is supported as a target */
	if (GET_MAJOR_VERSION(new_cluster.major_version) != GET_MAJOR_VERSION(PG_VERSION_NUM))
		pg_fatal("This utility can only upgrade to Greenplum version %s.\n",
				 PG_MAJORVERSION);

	/*
	 * We can't allow downgrading because we use the target pg_dump, and
	 * pg_dump cannot operate on newer database versions, only current and
	 * older versions.
	 */
	if (old_cluster.major_version > new_cluster.major_version)
		pg_fatal("This utility cannot be used to downgrade to older major Greenplum versions.\n");

	/* get old and new binary versions */
	get_bin_version(&old_cluster);
	get_bin_version(&new_cluster);

	/* Ensure binaries match the designated data directories */
	if (GET_MAJOR_VERSION(old_cluster.major_version) !=
		GET_MAJOR_VERSION(old_cluster.bin_version))
		pg_fatal("Old cluster data and binary directories are from different major versions.\n");
	if (GET_MAJOR_VERSION(new_cluster.major_version) !=
		GET_MAJOR_VERSION(new_cluster.bin_version))
		pg_fatal("New cluster data and binary directories are from different major versions.\n");

	check_ok();
}


void
check_cluster_compatibility(bool live_check)
{
	/* get/check pg_control data of servers */
	get_control_data(&old_cluster, live_check);
	get_control_data(&new_cluster, false);
	check_control_data(&old_cluster.controldata, &new_cluster.controldata);

	/* Is it 9.0 but without tablespace directories? */
	if (GET_MAJOR_VERSION(new_cluster.major_version) == 900 &&
		new_cluster.controldata.cat_ver < TABLE_SPACE_SUBDIRS_CAT_VER)
		pg_fatal("This utility can only upgrade to PostgreSQL version 9.0 after 2010-01-11\n"
				 "because of backend API changes made during development.\n");

	/* We read the real port number for PG >= 9.1 */
	if (live_check && GET_MAJOR_VERSION(old_cluster.major_version) < 901 &&
		old_cluster.port == DEF_PGUPORT)
		pg_fatal("When checking a pre-PG 9.1 live old server, "
				 "you must specify the old server's port number.\n");

	if (live_check && old_cluster.port == new_cluster.port)
		pg_fatal("When checking a live server, "
				 "the old and new port numbers must be different.\n");
}


/*
 * check_locale_and_encoding()
 *
 * Check that locale and encoding of a database in the old and new clusters
 * are compatible.
 */
static void
check_locale_and_encoding(DbInfo *olddb, DbInfo *newdb)
{
	if (olddb->db_encoding != newdb->db_encoding)
		pg_fatal("encodings for database \"%s\" do not match:  old \"%s\", new \"%s\"\n",
				 olddb->db_name,
				 pg_encoding_to_char(olddb->db_encoding),
				 pg_encoding_to_char(newdb->db_encoding));
	if (!equivalent_locale(LC_COLLATE, olddb->db_collate, newdb->db_collate))
		pg_fatal("lc_collate values for database \"%s\" do not match:  old \"%s\", new \"%s\"\n",
				 olddb->db_name, olddb->db_collate, newdb->db_collate);
	if (!equivalent_locale(LC_CTYPE, olddb->db_ctype, newdb->db_ctype))
		pg_fatal("lc_ctype values for database \"%s\" do not match:  old \"%s\", new \"%s\"\n",
				 olddb->db_name, olddb->db_ctype, newdb->db_ctype);
}

/*
 * equivalent_locale()
 *
 * Best effort locale-name comparison.  Return false if we are not 100% sure
 * the locales are equivalent.
 *
 * Note: The encoding parts of the names are ignored. This function is
 * currently used to compare locale names stored in pg_database, and
 * pg_database contains a separate encoding field. That's compared directly
 * in check_locale_and_encoding().
 */
static bool
equivalent_locale(int category, const char *loca, const char *locb)
{
	const char *chara;
	const char *charb;
	char	   *canona;
	char	   *canonb;
	int			lena;
	int			lenb;

	/*
	 * If the names are equal, the locales are equivalent. Checking this first
	 * avoids calling setlocale() in the common case that the names are equal.
	 * That's a good thing, if setlocale() is buggy, for example.
	 */
	if (pg_strcasecmp(loca, locb) == 0)
		return true;

	/*
	 * Not identical. Canonicalize both names, remove the encoding parts, and
	 * try again.
	 */
	canona = get_canonical_locale_name(category, loca);
	chara = strrchr(canona, '.');
	lena = chara ? (chara - canona) : strlen(canona);

	canonb = get_canonical_locale_name(category, locb);
	charb = strrchr(canonb, '.');
	lenb = charb ? (charb - canonb) : strlen(canonb);

	if (lena == lenb && pg_strncasecmp(canona, canonb, lena) == 0)
	{
		pg_free(canona);
		pg_free(canonb);
		return true;
	}

	pg_free(canona);
	pg_free(canonb);
	return false;
}


static void
check_new_cluster_is_empty(void)
{
	int			dbnum;

	/*
	 * If we are upgrading a segment we expect to have a complete datadir in
	 * place from the QD at this point, so the cluster cannot be tested for
	 * being empty.
	 */
	if (user_opts.segment_mode == SEGMENT)
		return;

	for (dbnum = 0; dbnum < new_cluster.dbarr.ndbs; dbnum++)
	{
		int			relnum;
		RelInfoArr *rel_arr = &new_cluster.dbarr.dbs[dbnum].rel_arr;

		for (relnum = 0; relnum < rel_arr->nrels;
			 relnum++)
		{
			/* pg_largeobject and its index should be skipped */
			if (strcmp(rel_arr->rels[relnum].nspname, "pg_catalog") != 0)
				pg_fatal("New cluster database \"%s\" is not empty\n",
						 new_cluster.dbarr.dbs[dbnum].db_name);
		}
	}
}

/*
 * Check that every database that already exists in the new cluster is
 * compatible with the corresponding database in the old one.
 */
static void
check_databases_are_compatible(void)
{
	int			newdbnum;
	int			olddbnum;
	DbInfo	   *newdbinfo;
	DbInfo	   *olddbinfo;

	for (newdbnum = 0; newdbnum < new_cluster.dbarr.ndbs; newdbnum++)
	{
		newdbinfo = &new_cluster.dbarr.dbs[newdbnum];

		/* Find the corresponding database in the old cluster */
		for (olddbnum = 0; olddbnum < old_cluster.dbarr.ndbs; olddbnum++)
		{
			olddbinfo = &old_cluster.dbarr.dbs[olddbnum];
			if (strcmp(newdbinfo->db_name, olddbinfo->db_name) == 0)
			{
				check_locale_and_encoding(olddbinfo, newdbinfo);
				break;
			}
		}
	}
}


/*
 * create_script_for_cluster_analyze()
 *
 *	This incrementally generates better optimizer statistics
 */
void
create_script_for_cluster_analyze(char **analyze_script_file_name)
{
	FILE	   *script = NULL;
	PQExpBufferData user_specification;

	prep_status("Creating script to analyze new cluster");

	initPQExpBuffer(&user_specification);
	if (os_info.user_specified)
	{
		appendPQExpBufferStr(&user_specification, "-U ");
		appendShellString(&user_specification, os_info.user);
		appendPQExpBufferChar(&user_specification, ' ');
	}

	*analyze_script_file_name = psprintf("%sanalyze_new_cluster.%s",
										 SCRIPT_PREFIX, SCRIPT_EXT);

	if ((script = fopen_priv(*analyze_script_file_name, "w")) == NULL)
		pg_fatal("Could not open file \"%s\": %s\n",
				 *analyze_script_file_name, getErrorText());

#ifndef WIN32
	/* add shebang header */
	fprintf(script, "#!/bin/sh\n\n");
#else
	/* suppress command echoing */
	fprintf(script, "@echo off\n");
#endif

	fprintf(script, "echo %sThis script will generate minimal optimizer statistics rapidly%s\n",
			ECHO_QUOTE, ECHO_QUOTE);
	fprintf(script, "echo %sso your system is usable, and then gather statistics twice more%s\n",
			ECHO_QUOTE, ECHO_QUOTE);
	fprintf(script, "echo %swith increasing accuracy.  When it is done, your system will%s\n",
			ECHO_QUOTE, ECHO_QUOTE);
	fprintf(script, "echo %shave the default level of optimizer statistics.%s\n",
			ECHO_QUOTE, ECHO_QUOTE);
	fprintf(script, "echo%s\n\n", ECHO_BLANK);

	fprintf(script, "echo %sIf you have used ALTER TABLE to modify the statistics target for%s\n",
			ECHO_QUOTE, ECHO_QUOTE);
	fprintf(script, "echo %sany tables, you might want to remove them and restore them after%s\n",
			ECHO_QUOTE, ECHO_QUOTE);
	fprintf(script, "echo %srunning this script because they will delay fast statistics generation.%s\n",
			ECHO_QUOTE, ECHO_QUOTE);
	fprintf(script, "echo%s\n\n", ECHO_BLANK);

	fprintf(script, "echo %sIf you would like default statistics as quickly as possible, cancel%s\n",
			ECHO_QUOTE, ECHO_QUOTE);
	fprintf(script, "echo %sthis script and run:%s\n",
			ECHO_QUOTE, ECHO_QUOTE);
	fprintf(script, "echo %s    \"%s/vacuumdb\" %s--all %s%s\n", ECHO_QUOTE,
			new_cluster.bindir, user_specification.data,
	/* Did we copy the free space files? */
			(GET_MAJOR_VERSION(old_cluster.major_version) >= 804) ?
			"--analyze-only" : "--analyze", ECHO_QUOTE);
	fprintf(script, "echo%s\n\n", ECHO_BLANK);

	fprintf(script, "\"%s/vacuumdb\" %s--all --analyze-in-stages\n",
			new_cluster.bindir, user_specification.data);
	/* Did we copy the free space files? */
	if (GET_MAJOR_VERSION(old_cluster.major_version) < 804)
		fprintf(script, "\"%s/vacuumdb\" %s--all\n", new_cluster.bindir,
				user_specification.data);

	fprintf(script, "echo%s\n\n", ECHO_BLANK);
	fprintf(script, "echo %sDone%s\n",
			ECHO_QUOTE, ECHO_QUOTE);

	fclose(script);

#ifndef WIN32
	if (chmod(*analyze_script_file_name, S_IRWXU) != 0)
		pg_fatal("Could not add execute permission to file \"%s\": %s\n",
				 *analyze_script_file_name, getErrorText());
#endif

	termPQExpBuffer(&user_specification);

	check_ok();
}

/*
 * create_script_for_old_cluster_deletion()
 *
 *	This is particularly useful for tablespace deletion.
 */
void
create_script_for_old_cluster_deletion(char **deletion_script_file_name)
{
	FILE	   *script = NULL;
	int			tblnum;
<<<<<<< HEAD
	char		old_cluster_pgdata[MAXPGPATH], new_cluster_pgdata[MAXPGPATH];
=======
	char		old_cluster_pgdata[MAXPGPATH],
				new_cluster_pgdata[MAXPGPATH];
>>>>>>> b5bce6c1

	*deletion_script_file_name = psprintf("%sdelete_old_cluster.%s",
										  SCRIPT_PREFIX, SCRIPT_EXT);

	strlcpy(old_cluster_pgdata, old_cluster.pgdata, MAXPGPATH);
	canonicalize_path(old_cluster_pgdata);

	strlcpy(new_cluster_pgdata, new_cluster.pgdata, MAXPGPATH);
	canonicalize_path(new_cluster_pgdata);

	/* Some people put the new data directory inside the old one. */
	if (path_is_prefix_of_path(old_cluster_pgdata, new_cluster_pgdata))
	{
		pg_log(PG_WARNING,
<<<<<<< HEAD
		   "\nWARNING:  new data directory should not be inside the old data directory, e.g. %s\n", old_cluster_pgdata);
=======
			   "\nWARNING:  new data directory should not be inside the old data directory, e.g. %s\n", old_cluster_pgdata);
>>>>>>> b5bce6c1

		/* Unlink file in case it is left over from a previous run. */
		unlink(*deletion_script_file_name);
		pg_free(*deletion_script_file_name);
		*deletion_script_file_name = NULL;
		return;
	}

	/*
	 * Some users (oddly) create tablespaces inside the cluster data
	 * directory.  We can't create a proper old cluster delete script in that
	 * case.
	 */
	for (tblnum = 0; tblnum < os_info.num_old_tablespaces; tblnum++)
	{
		char		old_tablespace_dir[MAXPGPATH];

		strlcpy(old_tablespace_dir, os_info.old_tablespaces[tblnum], MAXPGPATH);
		canonicalize_path(old_tablespace_dir);
		if (path_is_prefix_of_path(old_cluster_pgdata, old_tablespace_dir))
		{
			/* reproduce warning from CREATE TABLESPACE that is in the log */
			pg_log(PG_WARNING,
				   "\nWARNING:  user-defined tablespace locations should not be inside the data directory, e.g. %s\n", old_tablespace_dir);

			/* Unlink file in case it is left over from a previous run. */
			unlink(*deletion_script_file_name);
			pg_free(*deletion_script_file_name);
			*deletion_script_file_name = NULL;
			return;
		}
	}

	prep_status("Creating script to delete old cluster");

	if ((script = fopen_priv(*deletion_script_file_name, "w")) == NULL)
		pg_fatal("Could not open file \"%s\": %s\n",
				 *deletion_script_file_name, getErrorText());

#ifndef WIN32
	/* add shebang header */
	fprintf(script, "#!/bin/sh\n\n");
#endif

	/* delete old cluster's default tablespace */
	fprintf(script, RMDIR_CMD " %c%s%c\n", PATH_QUOTE,
			fix_path_separator(old_cluster.pgdata), PATH_QUOTE);

	/* delete old cluster's alternate tablespaces */
	for (tblnum = 0; tblnum < os_info.num_old_tablespaces; tblnum++)
	{
		/*
		 * Do the old cluster's per-database directories share a directory
		 * with a new version-specific tablespace?
		 */
		if (strlen(old_cluster.tablespace_suffix) == 0)
		{
			/* delete per-database directories */
			int			dbnum;

			fprintf(script, "\n");
			/* remove PG_VERSION? */
			if (GET_MAJOR_VERSION(old_cluster.major_version) <= 804)
				fprintf(script, RM_CMD " %s%cPG_VERSION\n",
						fix_path_separator(os_info.old_tablespaces[tblnum]),
						PATH_SEPARATOR);

			for (dbnum = 0; dbnum < old_cluster.dbarr.ndbs; dbnum++)
				fprintf(script, RMDIR_CMD " %c%s%c%d%c\n", PATH_QUOTE,
						fix_path_separator(os_info.old_tablespaces[tblnum]),
						PATH_SEPARATOR, old_cluster.dbarr.dbs[dbnum].db_oid,
						PATH_QUOTE);
		}
		else
		{
			char	   *suffix_path = pg_strdup(old_cluster.tablespace_suffix);

			/*
			 * Simply delete the tablespace directory, which might be ".old"
			 * or a version-specific subdirectory.
			 */
			fprintf(script, RMDIR_CMD " %c%s%s%c\n", PATH_QUOTE,
					fix_path_separator(os_info.old_tablespaces[tblnum]),
					fix_path_separator(suffix_path), PATH_QUOTE);
			pfree(suffix_path);
		}
	}

	fclose(script);

#ifndef WIN32
	if (chmod(*deletion_script_file_name, S_IRWXU) != 0)
		pg_fatal("Could not add execute permission to file \"%s\": %s\n",
				 *deletion_script_file_name, getErrorText());
#endif

	check_ok();
}


/*
 *	check_is_install_user()
 *
 *	Check we are the install user, and that the new cluster
 *	has no other users.
 */
static void
check_is_install_user(ClusterInfo *cluster)
{
	PGresult   *res;
	PGconn	   *conn = connectToServer(cluster, "template1");

	prep_status("Checking database user is the install user");

	/* Can't use pg_authid because only superusers can view it. */
	res = executeQueryOrDie(conn,
							"SELECT rolsuper, oid "
							"FROM pg_catalog.pg_roles "
							"WHERE rolname = current_user "
							"AND rolname !~ '^pg_'");

	/*
	 * We only allow the install user in the new cluster (see comment below)
	 * and we preserve pg_authid.oid, so this must be the install user in the
	 * old cluster too.
	 */
	if (PQntuples(res) != 1 ||
		atooid(PQgetvalue(res, 0, 1)) != BOOTSTRAP_SUPERUSERID)
		pg_fatal("database user \"%s\" is not the install user\n",
				 os_info.user);

	PQclear(res);

	res = executeQueryOrDie(conn,
							"SELECT COUNT(*) "
							"FROM pg_catalog.pg_roles "
							"WHERE rolname !~ '^pg_'");

	if (PQntuples(res) != 1)
		pg_fatal("could not determine the number of users\n");

	/*
	 * We only allow the install user in the new cluster because other defined
	 * users might match users defined in the old cluster and generate an
	 * error during pg_dump restore.
	 *
	 * However, in Greenplum, if we are upgrading a segment, its users have
	 * already been replicated to it from the master via gpupgrade.  Hence,
	 * we only need to do this check for the QD.  In other words, the
	 * Greenplum cluster upgrade scheme will overwrite the QE's schema
	 * with the QD's schema, making this check inappropriate for a QE upgrade.
	 */
	if (user_opts.segment_mode == DISPATCHER &&
		cluster == &new_cluster &&
		atooid(PQgetvalue(res, 0, 0)) != 1)
		pg_fatal("Only the install user can be defined in the new cluster.\n");

	PQclear(res);

	PQfinish(conn);

	check_ok();
}


static void
check_proper_datallowconn(ClusterInfo *cluster)
{
	int			dbnum;
	PGconn	   *conn_template1;
	PGresult   *dbres;
	int			ntups;
	int			i_datname;
	int			i_datallowconn;

	prep_status("Checking database connection settings");

	conn_template1 = connectToServer(cluster, "template1");

	/* get database names */
	dbres = executeQueryOrDie(conn_template1,
							  "SELECT	datname, datallowconn "
							  "FROM	pg_catalog.pg_database");

	i_datname = PQfnumber(dbres, "datname");
	i_datallowconn = PQfnumber(dbres, "datallowconn");

	ntups = PQntuples(dbres);
	for (dbnum = 0; dbnum < ntups; dbnum++)
	{
		char	   *datname = PQgetvalue(dbres, dbnum, i_datname);
		char	   *datallowconn = PQgetvalue(dbres, dbnum, i_datallowconn);

		if (strcmp(datname, "template0") == 0)
		{
			/* avoid restore failure when pg_dumpall tries to create template0 */
			if (strcmp(datallowconn, "t") == 0)
				pg_fatal("template0 must not allow connections, "
						 "i.e. its pg_database.datallowconn must be false\n");
		}
		else
		{
			/*
			 * avoid datallowconn == false databases from being skipped on
			 * restore
			 */
			if (strcmp(datallowconn, "f") == 0)
				pg_fatal("All non-template0 databases must allow connections, "
					   "i.e. their pg_database.datallowconn must be true\n");
		}
	}

	PQclear(dbres);

	PQfinish(conn_template1);

	check_ok();
}


/*
 *	check_for_prepared_transactions()
 *
 *	Make sure there are no prepared transactions because the storage format
 *	might have changed.
 */
static void
check_for_prepared_transactions(ClusterInfo *cluster)
{
	PGresult   *res;
	PGconn	   *conn = connectToServer(cluster, "template1");

	prep_status("Checking for prepared transactions");

	res = executeQueryOrDie(conn,
							"SELECT * "
							"FROM pg_catalog.pg_prepared_xacts");

	if (PQntuples(res) != 0)
		pg_fatal("The %s cluster contains prepared transactions\n",
				 CLUSTER_NAME(cluster));

	PQclear(res);

	PQfinish(conn);

	check_ok();
}


/*
 *	check_for_isn_and_int8_passing_mismatch()
 *
 *	contrib/isn relies on data type int8, and in 8.4 int8 can now be passed
 *	by value.  The schema dumps the CREATE TYPE PASSEDBYVALUE setting so
 *	it must match for the old and new servers.
 */
static void
check_for_isn_and_int8_passing_mismatch(ClusterInfo *cluster)
{
	int			dbnum;
	FILE	   *script = NULL;
	bool		found = false;
	char		output_path[MAXPGPATH];

	prep_status("Checking for contrib/isn with bigint-passing mismatch");

	if (old_cluster.controldata.float8_pass_by_value ==
		new_cluster.controldata.float8_pass_by_value)
	{
		/* no mismatch */
		check_ok();
		return;
	}

	snprintf(output_path, sizeof(output_path),
			 "contrib_isn_and_int8_pass_by_value.txt");

	for (dbnum = 0; dbnum < cluster->dbarr.ndbs; dbnum++)
	{
		PGresult   *res;
		bool		db_used = false;
		int			ntups;
		int			rowno;
		int			i_nspname,
					i_proname;
		DbInfo	   *active_db = &cluster->dbarr.dbs[dbnum];
		PGconn	   *conn = connectToServer(cluster, active_db->db_name);

		/* Find any functions coming from contrib/isn */
		res = executeQueryOrDie(conn,
								"SELECT n.nspname, p.proname "
								"FROM	pg_catalog.pg_proc p, "
								"		pg_catalog.pg_namespace n "
								"WHERE	p.pronamespace = n.oid AND "
								"		p.probin = '$libdir/isn'");

		ntups = PQntuples(res);
		i_nspname = PQfnumber(res, "nspname");
		i_proname = PQfnumber(res, "proname");
		for (rowno = 0; rowno < ntups; rowno++)
		{
			found = true;
			if (script == NULL && (script = fopen_priv(output_path, "w")) == NULL)
				pg_fatal("Could not open file \"%s\": %s\n",
						 output_path, getErrorText());
			if (!db_used)
			{
				fprintf(script, "Database: %s\n", active_db->db_name);
				db_used = true;
			}
			fprintf(script, "  %s.%s\n",
					PQgetvalue(res, rowno, i_nspname),
					PQgetvalue(res, rowno, i_proname));
		}

		PQclear(res);

		PQfinish(conn);
	}

	if (script)
		fclose(script);

	if (found)
	{
		pg_log(PG_REPORT, "fatal\n");
		pg_fatal("Your installation contains \"contrib/isn\" functions which rely on the\n"
		  "bigint data type.  Your old and new clusters pass bigint values\n"
		"differently so this cluster cannot currently be upgraded.  You can\n"
				 "manually upgrade databases that use \"contrib/isn\" facilities and remove\n"
				 "\"contrib/isn\" from the old cluster and restart the upgrade.  A list of\n"
				 "the problem functions is in the file:\n"
				 "    %s\n\n", output_path);
	}
	else
		check_ok();
}

static void
check_for_array_of_partition_table_types(ClusterInfo *cluster)
{
	const char *const SEPARATOR = "\n";
	int			dbnum;
	char	   *dependee_partition_report = palloc0(1);

	prep_status("Checking array types derived from partitions");

	for (dbnum = 0; dbnum < cluster->dbarr.ndbs; dbnum++)
	{
		PGresult   *res;
		int			n_tables_to_check;
		int			i;

		DbInfo	   *active_db = &cluster->dbarr.dbs[dbnum];
		PGconn	   *conn = connectToServer(cluster, active_db->db_name);

		/* Find the arraytypes derived from partitions of partitioned tables */
		res = executeQueryOrDie(conn,
								"SELECT td.typarray, ns.nspname || '.' || td.typname AS dependee_partition_qname "
								"FROM (SELECT typarray, typname, typnamespace "
								"FROM (SELECT pg_c.reltype AS rt "
								"FROM pg_class AS pg_c JOIN pg_partitions AS pg_p ON pg_c.relname = pg_p.partitiontablename) "
								"AS check_types JOIN pg_type AS pg_t ON check_types.rt = pg_t.oid WHERE pg_t.typarray != 0) "
								"AS td JOIN pg_namespace AS ns ON td.typnamespace = ns.oid "
								"ORDER BY td.typarray;");

		n_tables_to_check = PQntuples(res);
		for (i = 0; i < n_tables_to_check; i++)
		{
			char	   *array_type_oid_to_check = PQgetvalue(res, i, 0);
			char	   *dependee_partition_qname = PQgetvalue(res, i, 1);
			PGresult   *res2 = executeQueryOrDie(conn, "SELECT 1 FROM pg_depend WHERE refobjid = %s;", array_type_oid_to_check);

			if (PQntuples(res2) > 0)
			{
				dependee_partition_report = repalloc(
													 dependee_partition_report,
													 strlen(dependee_partition_report) + strlen(array_type_oid_to_check) + 1 + strlen(dependee_partition_qname) + strlen(SEPARATOR) + 1
					);
				sprintf(
						&(dependee_partition_report[strlen(dependee_partition_report)]),
						"%s %s%s",
						array_type_oid_to_check, dependee_partition_qname, SEPARATOR
					);
			}
		}

		PQclear(res);
		PQfinish(conn);
	}

	if (strlen(dependee_partition_report))
	{
		pg_log(PG_REPORT, "fatal\n");
		pg_fatal(
				 "Array types derived from partitions of a partitioned table must not have dependants.\n"
				 "OIDs of such types found and their original partitions:\n%s",
				 dependee_partition_report
			);
	}
	pfree(dependee_partition_report);

	check_ok();
}

/*
 * check_for_reg_data_type_usage()
 *	pg_upgrade only preserves these system values:
 *		pg_class.oid
 *		pg_type.oid
 *		pg_enum.oid
 *
 *	Many of the reg* data types reference system catalog info that is
 *	not preserved, and hence these data types cannot be used in user
 *	tables upgraded by pg_upgrade.
 */
static void
check_for_reg_data_type_usage(ClusterInfo *cluster)
{
	int			dbnum;
	FILE	   *script = NULL;
	bool		found = false;
	char		output_path[MAXPGPATH];

	prep_status("Checking for reg* system OID user data types");

	snprintf(output_path, sizeof(output_path), "tables_using_reg.txt");

	for (dbnum = 0; dbnum < cluster->dbarr.ndbs; dbnum++)
	{
		PGresult   *res;
		bool		db_used = false;
		int			ntups;
		int			rowno;
		int			i_nspname,
					i_relname,
					i_attname;
		DbInfo	   *active_db = &cluster->dbarr.dbs[dbnum];
		PGconn	   *conn = connectToServer(cluster, active_db->db_name);
		/*
		 * While several relkinds don't store any data, e.g. views, they can
		 * be used to define data types of other columns, so we check all
		 * relkinds.
		 */
		res = executeQueryOrDie(conn,
								"SELECT n.nspname, c.relname, a.attname "
								"FROM	pg_catalog.pg_class c, "
								"		pg_catalog.pg_namespace n, "
								"		pg_catalog.pg_attribute a "
								"WHERE	c.oid = a.attrelid AND "
								"		NOT a.attisdropped AND "
								"		a.atttypid IN ( "
		  "			'pg_catalog.regproc'::pg_catalog.regtype, "
								"			'pg_catalog.regprocedure'::pg_catalog.regtype, "
		  "			'pg_catalog.regoper'::pg_catalog.regtype, "
								"			'pg_catalog.regoperator'::pg_catalog.regtype, "
		/* regclass.oid is preserved, so 'regclass' is OK */
		/* regtype.oid is preserved, so 'regtype' is OK */
								" %s "
								" ) AND "
								"		c.relnamespace = n.oid AND "
							  "		n.nspname NOT IN ('pg_catalog', 'information_schema')",
						GET_MAJOR_VERSION(old_cluster.major_version) == 802 ?
							"0" :
							"'pg_catalog.regconfig'::pg_catalog.regtype, "
							"'pg_catalog.regdictionary'::pg_catalog.regtype ");

		ntups = PQntuples(res);
		i_nspname = PQfnumber(res, "nspname");
		i_relname = PQfnumber(res, "relname");
		i_attname = PQfnumber(res, "attname");
		for (rowno = 0; rowno < ntups; rowno++)
		{
			found = true;
			if (script == NULL && (script = fopen_priv(output_path, "w")) == NULL)
				pg_fatal("Could not open file \"%s\": %s\n",
						 output_path, getErrorText());
			if (!db_used)
			{
				fprintf(script, "Database: %s\n", active_db->db_name);
				db_used = true;
			}
			fprintf(script, "  %s.%s.%s\n",
					PQgetvalue(res, rowno, i_nspname),
					PQgetvalue(res, rowno, i_relname),
					PQgetvalue(res, rowno, i_attname));
		}

		PQclear(res);

		PQfinish(conn);
	}

	if (script)
		fclose(script);

	if (found)
	{
		pg_log(PG_REPORT, "fatal\n");
		pg_fatal("Your installation contains one of the reg* data types in user tables.\n"
		 "These data types reference system OIDs that are not preserved by\n"
		"pg_upgrade, so this cluster cannot currently be upgraded.  You can\n"
				 "remove the problem tables and restart the upgrade.  A list of the problem\n"
				 "columns is in the file:\n"
				 "    %s\n\n", output_path);
	}
	else
		check_ok();
}


/*
 * check_for_jsonb_9_4_usage()
 *
 *	JSONB changed its storage format during 9.4 beta, so check for it.
 */
static void
check_for_jsonb_9_4_usage(ClusterInfo *cluster)
{
	int			dbnum;
	FILE	   *script = NULL;
	bool		found = false;
	char		output_path[MAXPGPATH];

	prep_status("Checking for JSONB user data types");

	snprintf(output_path, sizeof(output_path), "tables_using_jsonb.txt");

	for (dbnum = 0; dbnum < cluster->dbarr.ndbs; dbnum++)
	{
		PGresult   *res;
		bool		db_used = false;
		int			ntups;
		int			rowno;
		int			i_nspname,
					i_relname,
					i_attname;
		DbInfo	   *active_db = &cluster->dbarr.dbs[dbnum];
		PGconn	   *conn = connectToServer(cluster, active_db->db_name);

		/*
		 * While several relkinds don't store any data, e.g. views, they can
		 * be used to define data types of other columns, so we check all
		 * relkinds.
		 */
		res = executeQueryOrDie(conn,
								"SELECT n.nspname, c.relname, a.attname "
								"FROM	pg_catalog.pg_class c, "
								"		pg_catalog.pg_namespace n, "
								"		pg_catalog.pg_attribute a "
								"WHERE	c.oid = a.attrelid AND "
								"		NOT a.attisdropped AND "
								"		a.atttypid = 'pg_catalog.jsonb'::pg_catalog.regtype AND "
								"		c.relnamespace = n.oid AND "
		/* exclude possible orphaned temp tables */
								"  		n.nspname !~ '^pg_temp_' AND "
							  "		n.nspname NOT IN ('pg_catalog', 'information_schema')");

		ntups = PQntuples(res);
		i_nspname = PQfnumber(res, "nspname");
		i_relname = PQfnumber(res, "relname");
		i_attname = PQfnumber(res, "attname");
		for (rowno = 0; rowno < ntups; rowno++)
		{
			found = true;
			if (script == NULL && (script = fopen_priv(output_path, "w")) == NULL)
				pg_fatal("Could not open file \"%s\": %s\n",
						 output_path, getErrorText());
			if (!db_used)
			{
				fprintf(script, "Database: %s\n", active_db->db_name);
				db_used = true;
			}
			fprintf(script, "  %s.%s.%s\n",
					PQgetvalue(res, rowno, i_nspname),
					PQgetvalue(res, rowno, i_relname),
					PQgetvalue(res, rowno, i_attname));
		}

		PQclear(res);

		PQfinish(conn);
	}

	if (script)
		fclose(script);

	if (found)
	{
		pg_log(PG_REPORT, "fatal\n");
		pg_fatal("Your installation contains one of the JSONB data types in user tables.\n"
				 "The internal format of JSONB changed during 9.4 beta so this cluster cannot currently\n"
				 "be upgraded.  You can remove the problem tables and restart the upgrade.  A list\n"
				 "of the problem columns is in the file:\n"
				 "    %s\n\n", output_path);
	}
	else
		check_ok();
}

/*
 * check_for_pg_role_prefix()
 *
 *	Versions older than 9.6 should not have any pg_* roles
 */
static void
check_for_pg_role_prefix(ClusterInfo *cluster)
{
	PGresult   *res;
	PGconn	   *conn = connectToServer(cluster, "template1");

	prep_status("Checking for roles starting with 'pg_'");

	res = executeQueryOrDie(conn,
							"SELECT * "
							"FROM pg_catalog.pg_roles "
							"WHERE rolname ~ '^pg_'");

	if (PQntuples(res) != 0)
		pg_fatal("The %s cluster contains roles starting with 'pg_'\n",
				 CLUSTER_NAME(cluster));

	PQclear(res);

	PQfinish(conn);

	check_ok();
}

static void
get_bin_version(ClusterInfo *cluster)
{
	char		cmd[MAXPGPATH],
				cmd_output[MAX_STRING];
	FILE	   *output;
	int			pre_dot,
				post_dot;

	snprintf(cmd, sizeof(cmd), "\"%s/pg_ctl\" --version", cluster->bindir);

	if ((output = popen(cmd, "r")) == NULL ||
		fgets(cmd_output, sizeof(cmd_output), output) == NULL)
		pg_fatal("Could not get pg_ctl version data using %s: %s\n",
				 cmd, getErrorText());

	pclose(output);

	/* Remove trailing newline */
	if (strchr(cmd_output, '\n') != NULL)
		*strchr(cmd_output, '\n') = '\0';

	if (sscanf(cmd_output, "%*s %*s %*s %d.%d", &pre_dot, &post_dot) != 2)
		pg_fatal("could not get version from %s\n", cmd);

	cluster->bin_version = (pre_dot * 100 + post_dot) * 100;
}


/*
 * get_canonical_locale_name
 *
 * Send the locale name to the system, and hope we get back a canonical
 * version.  This should match the backend's check_locale() function.
 */
static char *
get_canonical_locale_name(int category, const char *locale)
{
	char	   *save;
	char	   *res;

	/* get the current setting, so we can restore it. */
	save = setlocale(category, NULL);
	if (!save)
		pg_fatal("failed to get the current locale\n");

	/* 'save' may be pointing at a modifiable scratch variable, so copy it. */
	save = (char *) pg_strdup(save);

	/* set the locale with setlocale, to see if it accepts it. */
	res = setlocale(category, locale);

	if (!res)
		pg_fatal("failed to get system locale name for \"%s\"\n", locale);

	res = pg_strdup(res);

	/* restore old value. */
	if (!setlocale(category, save))
		pg_fatal("failed to restore old locale \"%s\"\n", save);

	pg_free(save);

	return res;
}<|MERGE_RESOLUTION|>--- conflicted
+++ resolved
@@ -100,19 +100,16 @@
 	check_for_prepared_transactions(&old_cluster);
 	check_for_reg_data_type_usage(&old_cluster);
 	check_for_isn_and_int8_passing_mismatch(&old_cluster);
-<<<<<<< HEAD
 	check_for_array_of_partition_table_types(&old_cluster);
 
 	/*
 	 * Check for various Greenplum failure cases
 	 */
 	check_greenplum();
-=======
 
 	/* 9.5 and below should not have roles starting with pg_ */
 	if (GET_MAJOR_VERSION(old_cluster.major_version) <= 905)
 		check_for_pg_role_prefix(&old_cluster);
->>>>>>> b5bce6c1
 
 	if (GET_MAJOR_VERSION(old_cluster.major_version) == 904 &&
 		old_cluster.controldata.cat_ver < JSONB_FORMAT_CHANGE_CAT_VER)
@@ -294,17 +291,10 @@
 			   deletion_script_file_name);
 	else
 		pg_log(PG_REPORT,
-<<<<<<< HEAD
-		  "Could not create a script to delete the old cluster's data files\n"
-		  "because user-defined tablespaces or the new cluster's data directory\n"
-		  "exist in the old cluster directory.  The old cluster's contents must\n"
-		  "be deleted manually.\n");
-=======
 		 "Could not create a script to delete the old cluster's data files\n"
 			   "because user-defined tablespaces or the new cluster's data directory\n"
 			   "exist in the old cluster directory.  The old cluster's contents must\n"
 			   "be deleted manually.\n");
->>>>>>> b5bce6c1
 }
 
 
@@ -632,12 +622,8 @@
 {
 	FILE	   *script = NULL;
 	int			tblnum;
-<<<<<<< HEAD
-	char		old_cluster_pgdata[MAXPGPATH], new_cluster_pgdata[MAXPGPATH];
-=======
 	char		old_cluster_pgdata[MAXPGPATH],
 				new_cluster_pgdata[MAXPGPATH];
->>>>>>> b5bce6c1
 
 	*deletion_script_file_name = psprintf("%sdelete_old_cluster.%s",
 										  SCRIPT_PREFIX, SCRIPT_EXT);
@@ -652,11 +638,7 @@
 	if (path_is_prefix_of_path(old_cluster_pgdata, new_cluster_pgdata))
 	{
 		pg_log(PG_WARNING,
-<<<<<<< HEAD
-		   "\nWARNING:  new data directory should not be inside the old data directory, e.g. %s\n", old_cluster_pgdata);
-=======
 			   "\nWARNING:  new data directory should not be inside the old data directory, e.g. %s\n", old_cluster_pgdata);
->>>>>>> b5bce6c1
 
 		/* Unlink file in case it is left over from a previous run. */
 		unlink(*deletion_script_file_name);
