/*-------------------------------------------------------------------------
 *
 * pg_receivewal.c - receive streaming WAL data and write it
 *					  to a local file.
 *
 * Author: Magnus Hagander <magnus@hagander.net>
 *
 * Portions Copyright (c) 1996-2021, PostgreSQL Global Development Group
 *
 * IDENTIFICATION
 *		  src/bin/pg_basebackup/pg_receivewal.c
 *-------------------------------------------------------------------------
 */

#include "postgres_fe.h"

#include <dirent.h>
#include <signal.h>
#include <sys/stat.h>
#include <unistd.h>

#include "access/xlog_internal.h"
#include "common/file_perm.h"
#include "common/logging.h"
#include "getopt_long.h"
#include "libpq-fe.h"
#include "receivelog.h"
#include "streamutil.h"

/* Time to sleep between reconnection attempts */
#define RECONNECT_SLEEP_TIME 5

/* Global options */
static char *basedir = NULL;
static int	verbose = 0;
static int	compresslevel = 0;
static int	noloop = 0;
static int	standby_message_timeout = 10 * 1000;	/* 10 sec = default */
static volatile bool time_to_stop = false;
static bool do_create_slot = false;
static bool slot_exists_ok = false;
static bool do_drop_slot = false;
static bool do_sync = true;
static bool synchronous = false;
static char *replication_slot = NULL;
static XLogRecPtr endpos = InvalidXLogRecPtr;


static void usage(void);
static DIR *get_destination_dir(char *dest_folder);
static void close_destination_dir(DIR *dest_dir, char *dest_folder);
static XLogRecPtr FindStreamingStart(uint32 *tli);
static void StreamLog(void);
static bool stop_streaming(XLogRecPtr segendpos, uint32 timeline,
						   bool segment_finished);

static void
disconnect_atexit(void)
{
	if (conn != NULL)
		PQfinish(conn);
}

/* Routines to evaluate segment file format */
#define IsCompressXLogFileName(fname)	 \
	(strlen(fname) == XLOG_FNAME_LEN + strlen(".gz") && \
	 strspn(fname, "0123456789ABCDEF") == XLOG_FNAME_LEN &&		\
	 strcmp((fname) + XLOG_FNAME_LEN, ".gz") == 0)
#define IsPartialCompressXLogFileName(fname)	\
	(strlen(fname) == XLOG_FNAME_LEN + strlen(".gz.partial") && \
	 strspn(fname, "0123456789ABCDEF") == XLOG_FNAME_LEN &&		\
	 strcmp((fname) + XLOG_FNAME_LEN, ".gz.partial") == 0)

static void
usage(void)
{
	printf(_("%s receives PostgreSQL streaming write-ahead logs.\n\n"),
		   progname);
	printf(_("Usage:\n"));
	printf(_("  %s [OPTION]...\n"), progname);
	printf(_("\nOptions:\n"));
	printf(_("  -D, --directory=DIR    receive write-ahead log files into this directory\n"));
	printf(_("  -E, --endpos=LSN       exit after receiving the specified LSN\n"));
	printf(_("      --if-not-exists    do not error if slot already exists when creating a slot\n"));
	printf(_("  -n, --no-loop          do not loop on connection lost\n"));
	printf(_("      --no-sync          do not wait for changes to be written safely to disk\n"));
	printf(_("  -s, --status-interval=SECS\n"
			 "                         time between status packets sent to server (default: %d)\n"), (standby_message_timeout / 1000));
	printf(_("  -S, --slot=SLOTNAME    replication slot to use\n"));
	printf(_("      --synchronous      flush write-ahead log immediately after writing\n"));
	printf(_("  -v, --verbose          output verbose messages\n"));
	printf(_("  -V, --version          output version information, then exit\n"));
	printf(_("  -Z, --compress=0-9     compress logs with given compression level\n"));
	printf(_("  -?, --help             show this help, then exit\n"));
	printf(_("\nConnection options:\n"));
	printf(_("  -d, --dbname=CONNSTR   connection string\n"));
	printf(_("  -h, --host=HOSTNAME    database server host or socket directory\n"));
	printf(_("  -p, --port=PORT        database server port number\n"));
	printf(_("  -U, --username=NAME    connect as specified database user\n"));
	printf(_("  -w, --no-password      never prompt for password\n"));
	printf(_("  -W, --password         force password prompt (should happen automatically)\n"));
	printf(_("\nOptional actions:\n"));
	printf(_("      --create-slot      create a new replication slot (for the slot's name see --slot)\n"));
	printf(_("      --drop-slot        drop the replication slot (for the slot's name see --slot)\n"));
<<<<<<< HEAD
	printf(_("\nReport bugs to <bugs@greenplum.org>.\n"));
=======
	printf(_("\nReport bugs to <%s>.\n"), PACKAGE_BUGREPORT);
	printf(_("%s home page: <%s>\n"), PACKAGE_NAME, PACKAGE_URL);
>>>>>>> d457cb4e
}

static bool
stop_streaming(XLogRecPtr xlogpos, uint32 timeline, bool segment_finished)
{
	static uint32 prevtimeline = 0;
	static XLogRecPtr prevpos = InvalidXLogRecPtr;

	/* we assume that we get called once at the end of each segment */
	if (verbose && segment_finished)
		pg_log_info("finished segment at %X/%X (timeline %u)",
					LSN_FORMAT_ARGS(xlogpos),
					timeline);

	if (!XLogRecPtrIsInvalid(endpos) && endpos < xlogpos)
	{
		if (verbose)
			pg_log_info("stopped log streaming at %X/%X (timeline %u)",
						LSN_FORMAT_ARGS(xlogpos),
						timeline);
		time_to_stop = true;
		return true;
	}

	/*
	 * Note that we report the previous, not current, position here. After a
	 * timeline switch, xlogpos points to the beginning of the segment because
	 * that's where we always begin streaming. Reporting the end of previous
	 * timeline isn't totally accurate, because the next timeline can begin
	 * slightly before the end of the WAL that we received on the previous
	 * timeline, but it's close enough for reporting purposes.
	 */
	if (verbose && prevtimeline != 0 && prevtimeline != timeline)
		pg_log_info("switched to timeline %u at %X/%X",
					timeline,
					LSN_FORMAT_ARGS(prevpos));

	prevtimeline = timeline;
	prevpos = xlogpos;

	if (time_to_stop)
	{
		if (verbose)
			pg_log_info("received interrupt signal, exiting");
		return true;
	}
	return false;
}


/*
 * Get destination directory.
 */
static DIR *
get_destination_dir(char *dest_folder)
{
	DIR		   *dir;

	Assert(dest_folder != NULL);
	dir = opendir(dest_folder);
	if (dir == NULL)
	{
		pg_log_error("could not open directory \"%s\": %m", basedir);
		exit(1);
	}

	return dir;
}


/*
 * Close existing directory.
 */
static void
close_destination_dir(DIR *dest_dir, char *dest_folder)
{
	Assert(dest_dir != NULL && dest_folder != NULL);
	if (closedir(dest_dir))
	{
		pg_log_error("could not close directory \"%s\": %m", dest_folder);
		exit(1);
	}
}


/*
 * Determine starting location for streaming, based on any existing xlog
 * segments in the directory. We start at the end of the last one that is
 * complete (size matches wal segment size), on the timeline with highest ID.
 *
 * If there are no WAL files in the directory, returns InvalidXLogRecPtr.
 */
static XLogRecPtr
FindStreamingStart(uint32 *tli)
{
	DIR		   *dir;
	struct dirent *dirent;
	XLogSegNo	high_segno = 0;
	uint32		high_tli = 0;
	bool		high_ispartial = false;

	dir = get_destination_dir(basedir);

	while (errno = 0, (dirent = readdir(dir)) != NULL)
	{
		uint32		tli;
		XLogSegNo	segno;
		bool		ispartial;
		bool		iscompress;

		/*
		 * Check if the filename looks like an xlog file, or a .partial file.
		 */
		if (IsXLogFileName(dirent->d_name))
		{
			ispartial = false;
			iscompress = false;
		}
		else if (IsPartialXLogFileName(dirent->d_name))
		{
			ispartial = true;
			iscompress = false;
		}
		else if (IsCompressXLogFileName(dirent->d_name))
		{
			ispartial = false;
			iscompress = true;
		}
		else if (IsPartialCompressXLogFileName(dirent->d_name))
		{
			ispartial = true;
			iscompress = true;
		}
		else
			continue;

		/*
		 * Looks like an xlog file. Parse its position.
		 */
		XLogFromFileName(dirent->d_name, &tli, &segno, WalSegSz);

		/*
		 * Check that the segment has the right size, if it's supposed to be
		 * completed.  For non-compressed segments just check the on-disk size
		 * and see if it matches a completed segment. For compressed segments,
		 * look at the last 4 bytes of the compressed file, which is where the
		 * uncompressed size is located for gz files with a size lower than
		 * 4GB, and then compare it to the size of a completed segment. The 4
		 * last bytes correspond to the ISIZE member according to
		 * http://www.zlib.org/rfc-gzip.html.
		 */
		if (!ispartial && !iscompress)
		{
			struct stat statbuf;
			char		fullpath[MAXPGPATH * 2];

			snprintf(fullpath, sizeof(fullpath), "%s/%s", basedir, dirent->d_name);
			if (stat(fullpath, &statbuf) != 0)
			{
				pg_log_error("could not stat file \"%s\": %m", fullpath);
				exit(1);
			}

			if (statbuf.st_size != WalSegSz)
			{
				pg_log_warning("segment file \"%s\" has incorrect size %lld, skipping",
							   dirent->d_name, (long long int) statbuf.st_size);
				continue;
			}
		}
		else if (!ispartial && iscompress)
		{
			int			fd;
			char		buf[4];
			int			bytes_out;
			char		fullpath[MAXPGPATH * 2];
			int			r;

			snprintf(fullpath, sizeof(fullpath), "%s/%s", basedir, dirent->d_name);

			fd = open(fullpath, O_RDONLY | PG_BINARY, 0);
			if (fd < 0)
			{
				pg_log_error("could not open compressed file \"%s\": %m",
							 fullpath);
				exit(1);
			}
			if (lseek(fd, (off_t) (-4), SEEK_END) < 0)
			{
				pg_log_error("could not seek in compressed file \"%s\": %m",
							 fullpath);
				exit(1);
			}
			r = read(fd, (char *) buf, sizeof(buf));
			if (r != sizeof(buf))
			{
				if (r < 0)
					pg_log_error("could not read compressed file \"%s\": %m",
								 fullpath);
				else
					pg_log_error("could not read compressed file \"%s\": read %d of %zu",
								 fullpath, r, sizeof(buf));
				exit(1);
			}

			close(fd);
			bytes_out = (buf[3] << 24) | (buf[2] << 16) |
				(buf[1] << 8) | buf[0];

			if (bytes_out != WalSegSz)
			{
				pg_log_warning("compressed segment file \"%s\" has incorrect uncompressed size %d, skipping",
							   dirent->d_name, bytes_out);
				continue;
			}
		}

		/* Looks like a valid segment. Remember that we saw it. */
		if ((segno > high_segno) ||
			(segno == high_segno && tli > high_tli) ||
			(segno == high_segno && tli == high_tli && high_ispartial && !ispartial))
		{
			high_segno = segno;
			high_tli = tli;
			high_ispartial = ispartial;
		}
	}

	if (errno)
	{
		pg_log_error("could not read directory \"%s\": %m", basedir);
		exit(1);
	}

	close_destination_dir(dir, basedir);

	if (high_segno > 0)
	{
		XLogRecPtr	high_ptr;

		/*
		 * Move the starting pointer to the start of the next segment, if the
		 * highest one we saw was completed. Otherwise start streaming from
		 * the beginning of the .partial segment.
		 */
		if (!high_ispartial)
			high_segno++;

		XLogSegNoOffsetToRecPtr(high_segno, 0, WalSegSz, high_ptr);

		*tli = high_tli;
		return high_ptr;
	}
	else
		return InvalidXLogRecPtr;
}

/*
 * Start the log streaming
 */
static void
StreamLog(void)
{
	XLogRecPtr	serverpos;
	TimeLineID	servertli;
	StreamCtl	stream;

	MemSet(&stream, 0, sizeof(stream));

	/*
	 * Connect in replication mode to the server
	 */
	if (conn == NULL)
		conn = GetConnection();
	if (!conn)
		/* Error message already written in GetConnection() */
		return;

	if (!CheckServerVersionForStreaming(conn))
	{
		/*
		 * Error message already written in CheckServerVersionForStreaming().
		 * There's no hope of recovering from a version mismatch, so don't
		 * retry.
		 */
		exit(1);
	}

	/*
	 * Identify server, obtaining start LSN position and current timeline ID
	 * at the same time, necessary if not valid data can be found in the
	 * existing output directory.
	 */
	if (!RunIdentifySystem(conn, NULL, &servertli, &serverpos, NULL))
		exit(1);

	/*
	 * Figure out where to start streaming.
	 */
	stream.startpos = FindStreamingStart(&stream.timeline);
	if (stream.startpos == InvalidXLogRecPtr)
	{
		stream.startpos = serverpos;
		stream.timeline = servertli;
	}

	/*
	 * Always start streaming at the beginning of a segment
	 */
	stream.startpos -= XLogSegmentOffset(stream.startpos, WalSegSz);

	/*
	 * Start the replication
	 */
	if (verbose)
		pg_log_info("starting log streaming at %X/%X (timeline %u)",
					LSN_FORMAT_ARGS(stream.startpos),
					stream.timeline);

	stream.stream_stop = stop_streaming;
	stream.stop_socket = PGINVALID_SOCKET;
	stream.standby_message_timeout = standby_message_timeout;
	stream.synchronous = synchronous;
	stream.do_sync = do_sync;
	stream.mark_done = false;
	stream.walmethod = CreateWalDirectoryMethod(basedir, compresslevel,
												stream.do_sync);
	stream.partial_suffix = ".partial";
	stream.replication_slot = replication_slot;

	ReceiveXlogStream(conn, &stream);

	if (!stream.walmethod->finish())
	{
		pg_log_info("could not finish writing WAL files: %m");
		return;
	}

	PQfinish(conn);
	conn = NULL;

	FreeWalDirectoryMethod();
	pg_free(stream.walmethod);

	conn = NULL;
}

/*
 * When sigint is called, just tell the system to exit at the next possible
 * moment.
 */
#ifndef WIN32

static void
sigint_handler(int signum)
{
	time_to_stop = true;
}
#endif

int
main(int argc, char **argv)
{
	static struct option long_options[] = {
		{"help", no_argument, NULL, '?'},
		{"version", no_argument, NULL, 'V'},
		{"directory", required_argument, NULL, 'D'},
		{"dbname", required_argument, NULL, 'd'},
		{"endpos", required_argument, NULL, 'E'},
		{"host", required_argument, NULL, 'h'},
		{"port", required_argument, NULL, 'p'},
		{"username", required_argument, NULL, 'U'},
		{"no-loop", no_argument, NULL, 'n'},
		{"no-password", no_argument, NULL, 'w'},
		{"password", no_argument, NULL, 'W'},
		{"status-interval", required_argument, NULL, 's'},
		{"slot", required_argument, NULL, 'S'},
		{"verbose", no_argument, NULL, 'v'},
		{"compress", required_argument, NULL, 'Z'},
/* action */
		{"create-slot", no_argument, NULL, 1},
		{"drop-slot", no_argument, NULL, 2},
		{"if-not-exists", no_argument, NULL, 3},
		{"synchronous", no_argument, NULL, 4},
		{"no-sync", no_argument, NULL, 5},
		{NULL, 0, NULL, 0}
	};

	int			c;
	int			option_index;
	char	   *db_name;
	uint32		hi,
				lo;

	pg_logging_init(argv[0]);
	progname = get_progname(argv[0]);
	set_pglocale_pgservice(argv[0], PG_TEXTDOMAIN("pg_basebackup"));

	if (argc > 1)
	{
		if (strcmp(argv[1], "--help") == 0 || strcmp(argv[1], "-?") == 0)
		{
			usage();
			exit(0);
		}
		else if (strcmp(argv[1], "-V") == 0 ||
				 strcmp(argv[1], "--version") == 0)
		{
			puts("pg_receivewal (PostgreSQL) " PG_VERSION);
			exit(0);
		}
	}

	while ((c = getopt_long(argc, argv, "D:d:E:h:p:U:s:S:nwWvZ:",
							long_options, &option_index)) != -1)
	{
		switch (c)
		{
			case 'D':
				basedir = pg_strdup(optarg);
				break;
			case 'd':
				connection_string = pg_strdup(optarg);
				break;
			case 'h':
				dbhost = pg_strdup(optarg);
				break;
			case 'p':
				if (atoi(optarg) <= 0)
				{
					pg_log_error("invalid port number \"%s\"", optarg);
					exit(1);
				}
				dbport = pg_strdup(optarg);
				break;
			case 'U':
				dbuser = pg_strdup(optarg);
				break;
			case 'w':
				dbgetpassword = -1;
				break;
			case 'W':
				dbgetpassword = 1;
				break;
			case 's':
				standby_message_timeout = atoi(optarg) * 1000;
				if (standby_message_timeout < 0)
				{
					pg_log_error("invalid status interval \"%s\"", optarg);
					exit(1);
				}
				break;
			case 'S':
				replication_slot = pg_strdup(optarg);
				break;
			case 'E':
				if (sscanf(optarg, "%X/%X", &hi, &lo) != 2)
				{
					pg_log_error("could not parse end position \"%s\"", optarg);
					exit(1);
				}
				endpos = ((uint64) hi) << 32 | lo;
				break;
			case 'n':
				noloop = 1;
				break;
			case 'v':
				verbose++;
				break;
			case 'Z':
				compresslevel = atoi(optarg);
				if (compresslevel < 0 || compresslevel > 9)
				{
					pg_log_error("invalid compression level \"%s\"", optarg);
					exit(1);
				}
				break;
/* action */
			case 1:
				do_create_slot = true;
				break;
			case 2:
				do_drop_slot = true;
				break;
			case 3:
				slot_exists_ok = true;
				break;
			case 4:
				synchronous = true;
				break;
			case 5:
				do_sync = false;
				break;
			default:

				/*
				 * getopt_long already emitted a complaint
				 */
				fprintf(stderr, _("Try \"%s --help\" for more information.\n"),
						progname);
				exit(1);
		}
	}

	/*
	 * Any non-option arguments?
	 */
	if (optind < argc)
	{
		pg_log_error("too many command-line arguments (first is \"%s\")",
					 argv[optind]);
		fprintf(stderr, _("Try \"%s --help\" for more information.\n"),
				progname);
		exit(1);
	}

	if (do_drop_slot && do_create_slot)
	{
		pg_log_error("cannot use --create-slot together with --drop-slot");
		fprintf(stderr, _("Try \"%s --help\" for more information.\n"),
				progname);
		exit(1);
	}

	if (replication_slot == NULL && (do_drop_slot || do_create_slot))
	{
		/* translator: second %s is an option name */
		pg_log_error("%s needs a slot to be specified using --slot",
					 do_drop_slot ? "--drop-slot" : "--create-slot");
		fprintf(stderr, _("Try \"%s --help\" for more information.\n"),
				progname);
		exit(1);
	}

	if (synchronous && !do_sync)
	{
		pg_log_error("cannot use --synchronous together with --no-sync");
		fprintf(stderr, _("Try \"%s --help\" for more information.\n"),
				progname);
		exit(1);
	}

	/*
	 * Required arguments
	 */
	if (basedir == NULL && !do_drop_slot && !do_create_slot)
	{
		pg_log_error("no target directory specified");
		fprintf(stderr, _("Try \"%s --help\" for more information.\n"),
				progname);
		exit(1);
	}

#ifndef HAVE_LIBZ
	if (compresslevel != 0)
	{
		pg_log_error("this build does not support compression");
		exit(1);
	}
#endif

	/*
	 * Check existence of destination folder.
	 */
	if (!do_drop_slot && !do_create_slot)
	{
		DIR		   *dir = get_destination_dir(basedir);

		close_destination_dir(dir, basedir);
	}

	/*
	 * Obtain a connection before doing anything.
	 */
	conn = GetConnection();
	if (!conn)
		/* error message already written in GetConnection() */
		exit(1);
	atexit(disconnect_atexit);

	/*
	 * Trap signals.  (Don't do this until after the initial password prompt,
	 * if one is needed, in GetConnection.)
	 */
#ifndef WIN32
	pqsignal(SIGINT, sigint_handler);
#endif

	/*
	 * Run IDENTIFY_SYSTEM to make sure we've successfully have established a
	 * replication connection and haven't connected using a database specific
	 * connection.
	 */
	if (!RunIdentifySystem(conn, NULL, NULL, NULL, &db_name))
		exit(1);

	/*
	 * Set umask so that directories/files are created with the same
	 * permissions as directories/files in the source data directory.
	 *
	 * pg_mode_mask is set to owner-only by default and then updated in
	 * GetConnection() where we get the mode from the server-side with
	 * RetrieveDataDirCreatePerm() and then call SetDataDirectoryCreatePerm().
	 */
	umask(pg_mode_mask);

	/* determine remote server's xlog segment size */
	if (!RetrieveWalSegSize(conn))
		exit(1);

	/*
	 * Check that there is a database associated with connection, none should
	 * be defined in this context.
	 */
	if (db_name)
	{
		pg_log_error("replication connection using slot \"%s\" is unexpectedly database specific",
					 replication_slot);
		exit(1);
	}

	/*
	 * Drop a replication slot.
	 */
	if (do_drop_slot)
	{
		if (verbose)
			pg_log_info("dropping replication slot \"%s\"", replication_slot);

		if (!DropReplicationSlot(conn, replication_slot))
			exit(1);
		exit(0);
	}

	/* Create a replication slot */
	if (do_create_slot)
	{
		if (verbose)
			pg_log_info("creating replication slot \"%s\"", replication_slot);

		if (!CreateReplicationSlot(conn, replication_slot, NULL, false, true, false,
								   slot_exists_ok))
			exit(1);
		exit(0);
	}

	/*
	 * Don't close the connection here so that subsequent StreamLog() can
	 * reuse it.
	 */

	while (true)
	{
		StreamLog();
		if (time_to_stop)
		{
			/*
			 * We've been Ctrl-C'ed or end of streaming position has been
			 * willingly reached, so exit without an error code.
			 */
			exit(0);
		}
		else if (noloop)
		{
			pg_log_error("disconnected");
			exit(1);
		}
		else
		{
			/* translator: check source for value for %d */
			pg_log_info("disconnected; waiting %d seconds to try again",
						RECONNECT_SLEEP_TIME);
			pg_usleep(RECONNECT_SLEEP_TIME * 1000000);
		}
	}
}<|MERGE_RESOLUTION|>--- conflicted
+++ resolved
@@ -102,12 +102,8 @@
 	printf(_("\nOptional actions:\n"));
 	printf(_("      --create-slot      create a new replication slot (for the slot's name see --slot)\n"));
 	printf(_("      --drop-slot        drop the replication slot (for the slot's name see --slot)\n"));
-<<<<<<< HEAD
-	printf(_("\nReport bugs to <bugs@greenplum.org>.\n"));
-=======
 	printf(_("\nReport bugs to <%s>.\n"), PACKAGE_BUGREPORT);
 	printf(_("%s home page: <%s>\n"), PACKAGE_NAME, PACKAGE_URL);
->>>>>>> d457cb4e
 }
 
 static bool
@@ -516,7 +512,7 @@
 		else if (strcmp(argv[1], "-V") == 0 ||
 				 strcmp(argv[1], "--version") == 0)
 		{
-			puts("pg_receivewal (PostgreSQL) " PG_VERSION);
+			puts("pg_receivewal (Cloudberry Database) " PG_VERSION);
 			exit(0);
 		}
 	}
