<<<<<<< HEAD
# $PostgreSQL: pgsql/src/bin/pg_controldata/nls.mk,v 1.19.2.1 2009/09/03 21:01:04 petere Exp $
CATALOG_NAME	:= pg_controldata
AVAIL_LANGUAGES	:= de es fr it ja ko pt_BR sv ta tr
=======
# $PostgreSQL: pgsql/src/bin/pg_controldata/nls.mk,v 1.17 2007/11/15 20:38:15 petere Exp $
CATALOG_NAME	:= pg_controldata
AVAIL_LANGUAGES	:= cs de es fa fr hu it ko nb pl pt_BR ro ru sk sl sv ta tr zh_CN zh_TW
>>>>>>> d13f41d2
GETTEXT_FILES	:= pg_controldata.c
GETTEXT_TRIGGERS:= _<|MERGE_RESOLUTION|>--- conflicted
+++ resolved
@@ -1,11 +1,5 @@
-<<<<<<< HEAD
 # $PostgreSQL: pgsql/src/bin/pg_controldata/nls.mk,v 1.19.2.1 2009/09/03 21:01:04 petere Exp $
 CATALOG_NAME	:= pg_controldata
-AVAIL_LANGUAGES	:= de es fr it ja ko pt_BR sv ta tr
-=======
-# $PostgreSQL: pgsql/src/bin/pg_controldata/nls.mk,v 1.17 2007/11/15 20:38:15 petere Exp $
-CATALOG_NAME	:= pg_controldata
 AVAIL_LANGUAGES	:= cs de es fa fr hu it ko nb pl pt_BR ro ru sk sl sv ta tr zh_CN zh_TW
->>>>>>> d13f41d2
 GETTEXT_FILES	:= pg_controldata.c
 GETTEXT_TRIGGERS:= _