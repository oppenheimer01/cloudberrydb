--- conflicted
+++ resolved
@@ -70,7 +70,7 @@
 	 */
 	output = PageOutput(63, pager ? &(pset.popt.topt) : NULL);
 
-	fprintf(output, _("psql is the PostgreSQL interactive terminal (Greenplum version).\n\n"));
+	fprintf(output, _("psql is the PostgreSQL interactive terminal (Cloudberry version).\n\n"));
 	fprintf(output, _("Usage:\n"));
 	fprintf(output, _("  psql [OPTION]... [DBNAME [USERNAME]]\n\n"));
 
@@ -141,12 +141,8 @@
 	fprintf(output, _("\nFor more information, type \"\\?\" (for internal commands) or \"\\help\" (for SQL\n"
 					  "commands) from within psql, or consult the psql section in the PostgreSQL\n"
 					  "documentation.\n\n"));
-<<<<<<< HEAD
-	fprintf(output, _("Report bugs to <bugs@greenplum.org>.\n"));
-=======
 	fprintf(output, _("Report bugs to <%s>.\n"), PACKAGE_BUGREPORT);
 	fprintf(output, _("%s home page: <%s>\n"), PACKAGE_NAME, PACKAGE_URL);
->>>>>>> d457cb4e
 
 	ClosePager(output);
 }
@@ -694,19 +690,13 @@
 void
 print_copyright(void)
 {
-<<<<<<< HEAD
 	puts(
-		 "Greenplum Database version of PostgreSQL Database Management System\n"
-		 "Portions Copyright (c) 1996-2019, PostgreSQL Global Development Group\n\n"
+		 "Cloudberry Database version of PostgreSQL Database Management System\n"
+		 "Portions Copyright (c) 1996-2020, PostgreSQL Global Development Group\n\n"
 		 "Portions Copyright (c) 2014-Present VMware, Inc. or its affiliates.\n\n"
 		 "Portions Copyright (c) 2011-2014 EMC\n\n"
 		 "This software is based on Postgres95, formerly known as Postgres, which\n"
 		 "contains the following notice:\n\n"
-=======
-	puts("PostgreSQL Database Management System\n"
-		 "(formerly known as Postgres, then as Postgres95)\n\n"
-		 "Portions Copyright (c) 1996-2021, PostgreSQL Global Development Group\n\n"
->>>>>>> d457cb4e
 		 "Portions Copyright (c) 1994, The Regents of the University of California\n\n"
 		 "Permission to use, copy, modify, and distribute this software and its\n"
 		 "documentation for any purpose, without fee, and without a written agreement\n"
