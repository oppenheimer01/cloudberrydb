--- conflicted
+++ resolved
@@ -19,11 +19,7 @@
  *
  *
  * IDENTIFICATION
-<<<<<<< HEAD
- *		$PostgreSQL: pgsql/src/bin/pg_dump/pg_backup_custom.c,v 1.36.2.2 2007/08/06 01:38:24 tgl Exp $
-=======
  *		$PostgreSQL: pgsql/src/bin/pg_dump/pg_backup_custom.c,v 1.37 2007/02/19 15:05:06 mha Exp $
->>>>>>> 71b0cf2f
  *
  *-------------------------------------------------------------------------
  */
@@ -861,11 +857,7 @@
 
 			/*
 			 * Prior to 1.7 (pg7.3) we relied on the internally maintained
-<<<<<<< HEAD
-			 * pointer. Now we rely on pgoff_t always.
-=======
 			 * pointer. Now we rely on pgoff_t always. pos = ctx->filePos;
->>>>>>> 71b0cf2f
 			 */
 		}
 	}
