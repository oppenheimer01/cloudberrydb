--- conflicted
+++ resolved
@@ -2,13 +2,9 @@
  *
  * pg_dumpall.c
  *
-<<<<<<< HEAD
  * Portions Copyright (c) 2006-2010, Greenplum inc.
  * Portions Copyright (c) 2012-Present Pivotal Software, Inc.
- * Portions Copyright (c) 1996-2015, PostgreSQL Global Development Group
-=======
  * Portions Copyright (c) 1996-2016, PostgreSQL Global Development Group
->>>>>>> b5bce6c1
  * Portions Copyright (c) 1994, Regents of the University of California
  *
  * pg_dumpall forces all pg_dump output to be text, since it also outputs
@@ -32,11 +28,8 @@
 
 #include "dumputils.h"
 #include "pg_backup.h"
-<<<<<<< HEAD
 #include "fe_utils/connect.h"
-=======
 #include "fe_utils/string_utils.h"
->>>>>>> b5bce6c1
 
 /* version string we expect back from pg_dump */
 #define PGDUMP_VERSIONSTR "pg_dump (PostgreSQL) " PG_VERSION "\n"
@@ -1131,9 +1124,11 @@
 						  "rolvaliduntil, rolreplication, rolbypassrls, "
 			 "pg_catalog.shobj_description(oid, 'pg_authid') as rolcomment, "
 						  "rolname = current_user AS is_current_user "
+						  " %s %s %s %s"
 						  "FROM pg_authid "
 						  "WHERE rolname !~ '^pg_' "
-						  "ORDER BY 2");
+						  "ORDER BY 2",
+						  resq_col, resgroup_col, extauth_col, hdfs_col);
 	else if (server_version >= 90500)
 		printfPQExpBuffer(buf,
 						  "SELECT oid, rolname, rolsuper, rolinherit, "
@@ -1514,23 +1509,12 @@
 	// WALREP_FIXME: filespaces are gone. How do we deal with that here?
 	
 	/*
-<<<<<<< HEAD
-	 * Get all tablespaces execpt built-in ones (named pg_xxx)
+	 * Get all tablespaces except built-in ones (which we assume are named
+	 * pg_xxx)
 	 *
 	 * [FIXME] the queries need to be slightly different if the backend isn't
 	 * Greenplum, and the dump format should vary depending on if the dump is
 	 * --gp-syntax or --no-gp-syntax.
-	 */
-	if (server_version < 80214)
-	{							
-		/* Filespaces were introduced in GP 4.0 (server_version 8.2.14) */
-		return;
-	}
-
-	if (server_version >= 90200)
-=======
-	 * Get all tablespaces except built-in ones (which we assume are named
-	 * pg_xxx)
 	 *
 	 * For the tablespace ACLs, as of 9.6, we extract both the positive (as
 	 * spcacl) and negative (as rspcacl) ACLs, relative to the default ACL for
@@ -1541,6 +1525,12 @@
 	 * Note that we do not support initial privileges (pg_init_privs) on
 	 * tablespaces.
 	 */
+	if (server_version < 80214)
+	{
+		/* Filespaces were introduced in GP 4.0 (server_version 8.2.14) */
+		return;
+	}
+
 	if (server_version >= 90600)
 		res = executeQuery(conn, "SELECT oid, spcname, "
 						 "pg_catalog.pg_get_userbyid(spcowner) AS spcowner, "
@@ -1557,7 +1547,6 @@
 						   "WHERE spcname !~ '^pg_' "
 						   "ORDER BY 1");
 	else if (server_version >= 90200)
->>>>>>> b5bce6c1
 		res = executeQuery(conn, "SELECT oid, spcname, "
 						 "pg_catalog.pg_get_userbyid(spcowner) AS spcowner, "
 						   "pg_catalog.pg_tablespace_location(oid), "
@@ -1570,11 +1559,7 @@
 	else if (server_version >= 90000)
 		res = executeQuery(conn, "SELECT oid, spcname, "
 						 "pg_catalog.pg_get_userbyid(spcowner) AS spcowner, "
-<<<<<<< HEAD
-						   "pg_catalog.pg_tablespace_location(oid), spcacl, "
-=======
-						   "spclocation, spcacl, '' as rspcacl, "
->>>>>>> b5bce6c1
+						   "pg_catalog.pg_tablespace_location(oid), spcacl, '' as rspcacl,"
 						   "array_to_string(spcoptions, ', '),"
 						"pg_catalog.shobj_description(oid, 'pg_tablespace') "
 						   "FROM pg_catalog.pg_tablespace "
@@ -1589,19 +1574,9 @@
 						   "WHERE spcname !~ '^pg_' "
 						   "ORDER BY 1");
 	else
-<<<<<<< HEAD
 	{
 		error_unsupported_server_version(conn);
 	}
-=======
-		res = executeQuery(conn, "SELECT oid, spcname, "
-						 "pg_catalog.pg_get_userbyid(spcowner) AS spcowner, "
-						   "spclocation, spcacl, '' as rspcacl, "
-						   "null, null "
-						   "FROM pg_catalog.pg_tablespace "
-						   "WHERE spcname !~ '^pg_' "
-						   "ORDER BY 1");
->>>>>>> b5bce6c1
 
 	if (PQntuples(res) > 0)
 		fprintf(OPF, "--\n-- Tablespaces\n--\n\n");
@@ -1634,14 +1609,8 @@
 							  fspcname, spcoptions);
 
 		if (!skip_acls &&
-<<<<<<< HEAD
-			!buildACLCommands(fspcname, NULL, NULL, "TABLESPACE",
-							  spcacl, spcowner,
-							  "", server_version, buf))
-=======
-			!buildACLCommands(fspcname, NULL, "TABLESPACE", spcacl, rspcacl,
+			!buildACLCommands(fspcname, NULL, NULL, "TABLESPACE", spcacl, rspcacl,
 							  spcowner, "", server_version, buf))
->>>>>>> b5bce6c1
 		{
 			fprintf(stderr, _("%s: could not parse ACL list (%s) for tablespace \"%s\"\n"),
 					progname, spcacl, spcname);
@@ -1851,63 +1820,8 @@
 						   "(SELECT spcname FROM pg_tablespace t WHERE t.oid = d.dattablespace) AS dattablespace "
 			  "FROM pg_database d LEFT JOIN pg_authid u ON (datdba = u.oid) "
 						   "WHERE datallowconn ORDER BY 1");
-<<<<<<< HEAD
 	else
 		error_unsupported_server_version(conn);
-=======
-	else if (server_version >= 80000)
-		res = executeQuery(conn,
-						   "SELECT datname, "
-						   "coalesce(usename, (select usename from pg_shadow where usesysid=(select datdba from pg_database where datname='template0'))), "
-						   "pg_encoding_to_char(d.encoding), "
-						   "null::text AS datcollate, null::text AS datctype, datfrozenxid, 0 AS datminmxid, "
-						   "datistemplate, datacl, '' as rdatacl, "
-						   "-1 as datconnlimit, "
-						   "(SELECT spcname FROM pg_tablespace t WHERE t.oid = d.dattablespace) AS dattablespace "
-		   "FROM pg_database d LEFT JOIN pg_shadow u ON (datdba = usesysid) "
-						   "WHERE datallowconn ORDER BY 1");
-	else if (server_version >= 70300)
-		res = executeQuery(conn,
-						   "SELECT datname, "
-						   "coalesce(usename, (select usename from pg_shadow where usesysid=(select datdba from pg_database where datname='template0'))), "
-						   "pg_encoding_to_char(d.encoding), "
-						   "null::text AS datcollate, null::text AS datctype, datfrozenxid, 0 AS datminmxid, "
-						   "datistemplate, datacl, '' as rdatacl, "
-						   "-1 as datconnlimit, "
-						   "'pg_default' AS dattablespace "
-		   "FROM pg_database d LEFT JOIN pg_shadow u ON (datdba = usesysid) "
-						   "WHERE datallowconn ORDER BY 1");
-	else if (server_version >= 70100)
-		res = executeQuery(conn,
-						   "SELECT datname, "
-						   "coalesce("
-					"(select usename from pg_shadow where usesysid=datdba), "
-						   "(select usename from pg_shadow where usesysid=(select datdba from pg_database where datname='template0'))), "
-						   "pg_encoding_to_char(d.encoding), "
-						   "null::text AS datcollate, null::text AS datctype, 0 AS datfrozenxid, 0 AS datminmxid, "
-						   "datistemplate, '' as datacl, '' as rdatacl, "
-						   "-1 as datconnlimit, "
-						   "'pg_default' AS dattablespace "
-						   "FROM pg_database d "
-						   "WHERE datallowconn ORDER BY 1");
-	else
-	{
-		/*
-		 * Note: 7.0 fails to cope with sub-select in COALESCE, so just deal
-		 * with getting a NULL by not printing any OWNER clause.
-		 */
-		res = executeQuery(conn,
-						   "SELECT datname, "
-					"(select usename from pg_shadow where usesysid=datdba), "
-						   "pg_encoding_to_char(d.encoding), "
-						   "null::text AS datcollate, null::text AS datctype, 0 AS datfrozenxid, 0 AS datminmxid, "
-						   "'f' as datistemplate, "
-						   "'' as datacl, '' as rdatacl, -1 as datconnlimit, "
-						   "'pg_default' AS dattablespace "
-						   "FROM pg_database d "
-						   "ORDER BY 1");
-	}
->>>>>>> b5bce6c1
 
 	for (i = 0; i < PQntuples(res); i++)
 	{
@@ -2042,12 +1956,8 @@
 		appendPQExpBuffer(buf, "RESET allow_system_table_mods;\n");
 
 		if (!skip_acls &&
-<<<<<<< HEAD
-			!buildACLCommands(fdbname, NULL, NULL, "DATABASE", dbacl, dbowner,
-=======
-			!buildACLCommands(fdbname, NULL, "DATABASE",
+			!buildACLCommands(fdbname, NULL, NULL, "DATABASE",
 							  dbacl, rdbacl, dbowner,
->>>>>>> b5bce6c1
 							  "", server_version, buf))
 		{
 			fprintf(stderr, _("%s: could not parse ACL list (%s) for database \"%s\"\n"),
@@ -2735,7 +2645,6 @@
 
 	if (strftime(buf, sizeof(buf), PGDUMP_STRFTIME_FMT, localtime(&now)) != 0)
 		fprintf(OPF, "-- %s %s\n\n", msg, buf);
-<<<<<<< HEAD
 }
 
 /*
@@ -2760,6 +2669,4 @@
 	fprintf(stderr, _("unexpected server version %d\n"), server_version);
 	PQfinish(conn);
 	exit(1);
-=======
->>>>>>> b5bce6c1
 }