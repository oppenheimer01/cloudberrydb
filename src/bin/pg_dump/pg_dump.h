/*-------------------------------------------------------------------------
 *
 * pg_dump.h
 *	  Common header file for the pg_dump utility
 *
<<<<<<< HEAD
 * Portions Copyright (c) 2005-2010, Greenplum inc
 * Portions Copyright (c) 2012-Present VMware, Inc. or its affiliates.
 * Portions Copyright (c) 1996-2019, PostgreSQL Global Development Group
=======
 * Portions Copyright (c) 1996-2021, PostgreSQL Global Development Group
>>>>>>> d457cb4e
 * Portions Copyright (c) 1994, Regents of the University of California
 *
 * src/bin/pg_dump/pg_dump.h
 *
 *-------------------------------------------------------------------------
 */

#ifndef PG_DUMP_H
#define PG_DUMP_H

#include "pg_backup.h"


#define oidcmp(x,y) ( ((x) < (y) ? -1 : ((x) > (y)) ?  1 : 0) )

/*
 * The data structures used to store system catalog information.  Every
 * dumpable object is a subclass of DumpableObject.
 *
 * NOTE: the structures described here live for the entire pg_dump run;
 * and in most cases we make a struct for every object we can find in the
 * catalogs, not only those we are actually going to dump.  Hence, it's
 * best to store a minimal amount of per-object info in these structs,
 * and retrieve additional per-object info when and if we dump a specific
 * object.  In particular, try to avoid retrieving expensive-to-compute
 * information until it's known to be needed.  We do, however, have to
 * store enough info to determine whether an object should be dumped and
 * what order to dump in.
 */

typedef enum
{
	/* When modifying this enum, update priority tables in pg_dump_sort.c! */
	DO_NAMESPACE,
	DO_EXTENSION,
	DO_TYPE,
	DO_SHELL_TYPE,
	DO_FUNC,
	DO_AGG,
	DO_OPERATOR,
	DO_ACCESS_METHOD,
	DO_OPCLASS,
	DO_OPFAMILY,
	DO_COLLATION,
	DO_CONVERSION,
	DO_TABLE,
	DO_TABLE_ATTACH,
	DO_ATTRDEF,
	DO_INDEX,
	DO_INDEX_ATTACH,
	DO_STATSEXT,
	DO_RULE,
	DO_TRIGGER,
	DO_CONSTRAINT,
	DO_FK_CONSTRAINT,			/* see note for ConstraintInfo */
	DO_PROCLANG,
	DO_CAST,
	DO_TABLE_DATA,
	DO_SEQUENCE_SET,
	DO_DUMMY_TYPE,
	DO_TSPARSER,
	DO_TSDICT,
	DO_TSTEMPLATE,
	DO_TSCONFIG,
	DO_FDW,
	DO_FOREIGN_SERVER,
	DO_DEFAULT_ACL,
	DO_TRANSFORM,
	DO_BLOB,
	DO_BLOB_DATA,
	DO_EXTPROTOCOL,
	DO_TYPE_STORAGE_OPTIONS,
	DO_PRE_DATA_BOUNDARY,
	DO_POST_DATA_BOUNDARY,
	DO_EVENT_TRIGGER,
	DO_REFRESH_MATVIEW,
	DO_BINARY_UPGRADE,
	DO_POLICY,
	DO_PUBLICATION,
	DO_PUBLICATION_REL,
	DO_SUBSCRIPTION
} DumpableObjectType;

/* component types of an object which can be selected for dumping */
typedef uint32 DumpComponents;	/* a bitmask of dump object components */
#define DUMP_COMPONENT_NONE			(0)
#define DUMP_COMPONENT_DEFINITION	(1 << 0)
#define DUMP_COMPONENT_DATA			(1 << 1)
#define DUMP_COMPONENT_COMMENT		(1 << 2)
#define DUMP_COMPONENT_SECLABEL		(1 << 3)
#define DUMP_COMPONENT_ACL			(1 << 4)
#define DUMP_COMPONENT_POLICY		(1 << 5)
#define DUMP_COMPONENT_USERMAP		(1 << 6)
#define DUMP_COMPONENT_ALL			(0xFFFF)

/*
 * component types which require us to obtain a lock on the table
 *
 * Note that some components only require looking at the information
 * in the pg_catalog tables and, for those components, we do not need
 * to lock the table.  Be careful here though- some components use
 * server-side functions which pull the latest information from
 * SysCache and in those cases we *do* need to lock the table.
 *
 * We do not need locks for the COMMENT and SECLABEL components as
 * those simply query their associated tables without using any
 * server-side functions.  We do not need locks for the ACL component
 * as we pull that information from pg_class without using any
 * server-side functions that use SysCache.  The USERMAP component
 * is only relevant for FOREIGN SERVERs and not tables, so no sense
 * locking a table for that either (that can happen if we are going
 * to dump "ALL" components for a table).
 *
 * We DO need locks for DEFINITION, due to various server-side
 * functions that are used and POLICY due to pg_get_expr().  We set
 * this up to grab the lock except in the cases we know to be safe.
 */
#define DUMP_COMPONENTS_REQUIRING_LOCK (\
		DUMP_COMPONENT_DEFINITION |\
		DUMP_COMPONENT_DATA |\
		DUMP_COMPONENT_POLICY)

typedef struct _dumpableObject
{
	DumpableObjectType objType;
	CatalogId	catId;			/* zero if not a cataloged object */
	DumpId		dumpId;			/* assigned by AssignDumpId() */
	char	   *name;			/* object name (should never be NULL) */
	struct _namespaceInfo *namespace;	/* containing namespace, or NULL */
	DumpComponents dump;		/* bitmask of components to dump */
	DumpComponents dump_contains;	/* as above, but for contained objects */
	bool		ext_member;		/* true if object is member of extension */
	bool		depends_on_ext; /* true if object depends on an extension */
	DumpId	   *dependencies;	/* dumpIds of objects this one depends on */
	int			nDeps;			/* number of valid dependencies */
	int			allocDeps;		/* allocated size of dependencies[] */
} DumpableObject;

typedef struct _binaryupgradeinfo
{
	DumpableObject dobj;
} BinaryUpgradeInfo;

typedef struct _namespaceInfo
{
	DumpableObject dobj;
	char	   *rolname;		/* name of owner, or empty string */
	char	   *nspacl;
	char	   *rnspacl;
	char	   *initnspacl;
	char	   *initrnspacl;
} NamespaceInfo;

typedef struct _extensionInfo
{
	DumpableObject dobj;
	char	   *namespace;		/* schema containing extension's objects */
	bool		relocatable;
	char	   *extversion;
	char	   *extconfig;		/* info about configuration tables */
	char	   *extcondition;
} ExtensionInfo;

typedef struct _typeInfo
{
	DumpableObject dobj;

	/*
	 * Note: dobj.name is the raw pg_type.typname entry.  ftypname is the
	 * result of format_type(), which will be quoted if needed, and might be
	 * schema-qualified too.
	 */
	char	   *ftypname;
	char	   *rolname;		/* name of owner, or empty string */
	char	   *typacl;
	char	   *rtypacl;
	char	   *inittypacl;
	char	   *initrtypacl;
	Oid			typelem;
	Oid			typrelid;
	char		typrelkind;		/* 'r', 'v', 'c', etc */
	char		typtype;		/* 'b', 'c', etc */
	bool		isArray;		/* true if auto-generated array type */
	bool		isMultirange;	/* true if auto-generated multirange type */
	bool		isDefined;		/* true if typisdefined */
	/* If needed, we'll create a "shell type" entry for it; link that here: */
	struct _shellTypeInfo *shellType;	/* shell-type entry, or NULL */
	/* If it's a domain, we store links to its constraints here: */
	int			nDomChecks;
	struct _constraintInfo *domChecks;
} TypeInfo;

typedef struct _typeCache
{
	DumpableObject dobj;

	Oid			typnsp;

	Oid			arraytypoid;
	char	   *arraytypname;
	Oid			arraytypnsp;
} TypeCache;

typedef struct _typeStorageOptions
{
	DumpableObject dobj;

	/*
	 * Note: dobj.name is the pg_type.typname entry.  format_type() might
	 * produce something different than typname
	 */
	char     *typnamespace;
	char     *typoptions; /* storage options */
	char     *rolname;		/* name of owner, or empty string */
} TypeStorageOptions;



typedef struct _shellTypeInfo
{
	DumpableObject dobj;

	TypeInfo   *baseType;		/* back link to associated base type */
} ShellTypeInfo;

typedef struct _funcInfo
{
	DumpableObject dobj;
	char	   *rolname;		/* name of owner, or empty string */
	Oid			lang;
	int			nargs;
	Oid		   *argtypes;
	Oid			prorettype;
	char	   *proacl;
	char	   *rproacl;
	char	   *initproacl;
	char	   *initrproacl;
} FuncInfo;

/* AggInfo is a superset of FuncInfo */
typedef struct _aggInfo
{
	FuncInfo	aggfn;
	/* we don't require any other fields at the moment */
} AggInfo;

typedef struct _ptcInfo
{
	DumpableObject dobj;
	char	   *ptcreadfn;
	char	   *ptcwritefn;
	char	   *ptcowner;
	char	   *ptcacl;
	char	   *rproacl;
	char	   *initproacl;
	char	   *initrproacl;
	bool	   ptctrusted;
	Oid		   ptcreadid;
	Oid		   ptcwriteid;
	Oid		   ptcvalidid;
} ExtProtInfo;

typedef struct _oprInfo
{
	DumpableObject dobj;
	char	   *rolname;
	char		oprkind;
	Oid			oprcode;
} OprInfo;

typedef struct _accessMethodInfo
{
	DumpableObject dobj;
	char		amtype;
	char	   *amhandler;
} AccessMethodInfo;

typedef struct _opclassInfo
{
	DumpableObject dobj;
	char	   *rolname;
} OpclassInfo;

typedef struct _opfamilyInfo
{
	DumpableObject dobj;
	char	   *rolname;
} OpfamilyInfo;

typedef struct _collInfo
{
	DumpableObject dobj;
	char	   *rolname;
} CollInfo;

typedef struct _convInfo
{
	DumpableObject dobj;
	char	   *rolname;
} ConvInfo;

typedef struct _tableInfo
{
	/*
	 * These fields are collected for every table in the database.
	 */
	DumpableObject dobj;
	char	   *rolname;		/* name of owner, or empty string */
	char	   *relacl;
	char	   *rrelacl;
	char	   *initrelacl;
	char	   *initrrelacl;
	char		relkind;
	char		relstorage;
	char		relpersistence; /* relation persistence */
	bool		relispopulated; /* relation is populated */
	char		relreplident;	/* replica identifier */
	char	   *reltablespace;	/* relation tablespace */
	char	   *reloptions;		/* options specified by WITH (...) */
	char	   *checkoption;	/* WITH CHECK OPTION, if any */
	char	   *toast_reloptions;	/* WITH options for the TOAST table */
	bool		hasindex;		/* does it have any indexes? */
	bool		hasrules;		/* does it have any rules? */
	bool		hastriggers;	/* does it have any triggers? */
	bool		rowsec;			/* is row security enabled? */
	bool		forcerowsec;	/* is row security forced? */
	bool		hasoids;		/* does it have OIDs? */
	uint32		frozenxid;		/* table's relfrozenxid */
	uint32		minmxid;		/* table's relminmxid */
	Oid			toast_oid;		/* toast table's OID, or 0 if none */
	uint32		toast_frozenxid;	/* toast table's relfrozenxid, if any */
	uint32		toast_minmxid;	/* toast table's relminmxid */
	int			ncheck;			/* # of CHECK expressions */
	char	   *reloftype;		/* underlying type for typed table */
	Oid			foreign_server; /* foreign server oid, if applicable */
	/* these two are set only if table is a sequence owned by a column: */
	Oid			owning_tab;		/* OID of table owning sequence */
	int			owning_col;		/* attr # of column owning sequence */
	bool		is_identity_sequence;
	int			relpages;		/* table's size in pages (from pg_class) */

	bool		interesting;	/* true if need to collect more data */
	bool		dummy_view;		/* view's real definition must be postponed */
	bool		postponed_def;	/* matview must be postponed into post-data */
	bool		ispartition;	/* is table a partition? */

	/*
	 * These fields are computed only if we decide the table is interesting
	 * (it's either a table to dump, or a direct parent of a dumpable table).
	 */
	int			numatts;		/* number of attributes */
	char	  **attnames;		/* the attribute names */
	char	  **atttypnames;	/* attribute type names */
	int		   *atttypmod;		/* type-specific type modifiers */
	int		   *attstattarget;	/* attribute statistics targets */
	char	   *attstorage;		/* attribute storage scheme */
	char	   *typstorage;		/* type storage scheme */
	bool	   *attisdropped;	/* true if attr is dropped; don't dump it */
	char	   *attidentity;
	char	   *attgenerated;
	int		   *attlen;			/* attribute length, used by binary_upgrade */
	char	   *attalign;		/* attribute align, used by binary_upgrade */
	bool	   *attislocal;		/* true if attr has local definition */
	char	  **attoptions;		/* per-attribute options */
	Oid		   *attcollation;	/* per-attribute collation selection */
	char	   *attcompression; /* per-attribute compression method */
	char	  **attfdwoptions;	/* per-attribute fdw options */
	char	  **attmissingval;	/* per attribute missing value */
	bool	   *notnull;		/* NOT NULL constraints on attributes */
	bool	   *inhNotNull;		/* true if NOT NULL is inherited */
	char	  **attencoding;	/* the attribute encoding values */
	struct _attrDefInfo **attrdefs; /* DEFAULT expressions */
	struct _constraintInfo *checkexprs; /* CHECK constraints */
	char	   *partkeydef;		/* partition key definition */
	char	   *partbound;		/* partition bound definition */
	bool		needs_override; /* has GENERATED ALWAYS AS IDENTITY */
	char	   *amname;			/* relation access method */

	/*
	 * Stuff computed only for dumpable tables.
	 */
	int			numParents;		/* number of (immediate) parent tables */
	struct _tableInfo **parents;	/* TableInfos of immediate parents */
	Oid			parrelid;			/* external partition's parent oid */
	bool		parparent;		/* true if the table is partition parent */
	int			numIndexes;		/* number of indexes */
	struct _indxInfo *indexes;	/* indexes */
	struct _tableDataInfo *dataObj; /* TableDataInfo, if dumping its data */
	int			numTriggers;	/* number of triggers for table */
	struct _triggerInfo *triggers;	/* array of TriggerInfo structs */
} TableInfo;

typedef struct _tableAttachInfo
{
	DumpableObject dobj;
	TableInfo  *parentTbl;		/* link to partitioned table */
	TableInfo  *partitionTbl;	/* link to partition */
} TableAttachInfo;

typedef struct _attrDefInfo
{
	DumpableObject dobj;		/* note: dobj.name is name of table */
	TableInfo  *adtable;		/* link to table of attribute */
	int			adnum;
	char	   *adef_expr;		/* decompiled DEFAULT expression */
	bool		separate;		/* true if must dump as separate item */
} AttrDefInfo;

typedef struct _tableDataInfo
{
	DumpableObject dobj;
	TableInfo  *tdtable;		/* link to table to dump */
	char	   *filtercond;		/* WHERE condition to limit rows dumped */
} TableDataInfo;

typedef struct _indxInfo
{
	DumpableObject dobj;
	TableInfo  *indextable;		/* link to table the index is for */
	char	   *indexdef;
	char	   *tablespace;		/* tablespace in which index is stored */
	char	   *indreloptions;	/* options specified by WITH (...) */
	char	   *indstatcols;	/* column numbers with statistics */
	char	   *indstatvals;	/* statistic values for columns */
	int			indnkeyattrs;	/* number of index key attributes */
	int			indnattrs;		/* total number of index attributes */
	Oid		   *indkeys;		/* In spite of the name 'indkeys' this field
								 * contains both key and nonkey attributes */
	bool		indisclustered;
	bool		indisreplident;
	Oid			parentidx;		/* if a partition, parent index OID */
	SimplePtrList partattaches; /* if partitioned, partition attach objects */

	/* if there is an associated constraint object, its dumpId: */
	DumpId		indexconstraint;
} IndxInfo;

typedef struct _indexAttachInfo
{
	DumpableObject dobj;
	IndxInfo   *parentIdx;		/* link to index on partitioned table */
	IndxInfo   *partitionIdx;	/* link to index on partition */
} IndexAttachInfo;

typedef struct _statsExtInfo
{
	DumpableObject dobj;
	char	   *rolname;		/* name of owner, or empty string */
	int			stattarget;		/* statistics target */
} StatsExtInfo;

typedef struct _ruleInfo
{
	DumpableObject dobj;
	TableInfo  *ruletable;		/* link to table the rule is for */
	char		ev_type;
	bool		is_instead;
	char		ev_enabled;
	bool		separate;		/* true if must dump as separate item */
	/* separate is always true for non-ON SELECT rules */
} RuleInfo;

typedef struct _triggerInfo
{
	DumpableObject dobj;
	TableInfo  *tgtable;		/* link to table the trigger is for */
	char	   *tgfname;
	int			tgtype;
	int			tgnargs;
	char	   *tgargs;
	bool		tgisconstraint;
	char	   *tgconstrname;
	Oid			tgconstrrelid;
	char	   *tgconstrrelname;
	char		tgenabled;
	bool		tgisinternal;
	bool		tgdeferrable;
	bool		tginitdeferred;
	char	   *tgdef;
} TriggerInfo;

typedef struct _evttriggerInfo
{
	DumpableObject dobj;
	char	   *evtname;
	char	   *evtevent;
	char	   *evtowner;
	char	   *evttags;
	char	   *evtfname;
	char		evtenabled;
} EventTriggerInfo;

/*
 * struct ConstraintInfo is used for all constraint types.  However we
 * use a different objType for foreign key constraints, to make it easier
 * to sort them the way we want.
 *
 * Note: condeferrable and condeferred are currently only valid for
 * unique/primary-key constraints.  Otherwise that info is in condef.
 */
typedef struct _constraintInfo
{
	DumpableObject dobj;
	TableInfo  *contable;		/* NULL if domain constraint */
	TypeInfo   *condomain;		/* NULL if table constraint */
	char		contype;
	char	   *condef;			/* definition, if CHECK or FOREIGN KEY */
	Oid			confrelid;		/* referenced table, if FOREIGN KEY */
	DumpId		conindex;		/* identifies associated index if any */
	bool		condeferrable;	/* true if constraint is DEFERRABLE */
	bool		condeferred;	/* true if constraint is INITIALLY DEFERRED */
	bool		conislocal;		/* true if constraint has local definition */
	bool		separate;		/* true if must dump as separate item */
} ConstraintInfo;

typedef struct _procLangInfo
{
	DumpableObject dobj;
	bool		lanpltrusted;
	Oid			lanplcallfoid;
	Oid			laninline;
	Oid			lanvalidator;
	char	   *lanacl;
	char	   *rlanacl;
	char	   *initlanacl;
	char	   *initrlanacl;
	char	   *lanowner;		/* name of owner, or empty string */
} ProcLangInfo;

typedef struct _castInfo
{
	DumpableObject dobj;
	Oid			castsource;
	Oid			casttarget;
	Oid			castfunc;
	char		castcontext;
	char		castmethod;
} CastInfo;

typedef struct _transformInfo
{
	DumpableObject dobj;
	Oid			trftype;
	Oid			trflang;
	Oid			trffromsql;
	Oid			trftosql;
} TransformInfo;

/* InhInfo isn't a DumpableObject, just temporary state */
typedef struct _inhInfo
{
	Oid			inhrelid;		/* OID of a child table */
	Oid			inhparent;		/* OID of its parent */
} InhInfo;

typedef struct _prsInfo
{
	DumpableObject dobj;
	Oid			prsstart;
	Oid			prstoken;
	Oid			prsend;
	Oid			prsheadline;
	Oid			prslextype;
} TSParserInfo;

typedef struct _dictInfo
{
	DumpableObject dobj;
	char	   *rolname;
	Oid			dicttemplate;
	char	   *dictinitoption;
} TSDictInfo;

typedef struct _tmplInfo
{
	DumpableObject dobj;
	Oid			tmplinit;
	Oid			tmpllexize;
} TSTemplateInfo;

typedef struct _cfgInfo
{
	DumpableObject dobj;
	char	   *rolname;
	Oid			cfgparser;
} TSConfigInfo;

typedef struct _fdwInfo
{
	DumpableObject dobj;
	char	   *rolname;
	char	   *fdwhandler;
	char	   *fdwvalidator;
	char	   *fdwoptions;
	char	   *fdwacl;
	char	   *rfdwacl;
	char	   *initfdwacl;
	char	   *initrfdwacl;
} FdwInfo;

typedef struct _foreignServerInfo
{
	DumpableObject dobj;
	char	   *rolname;
	Oid			srvfdw;
	char	   *srvtype;
	char	   *srvversion;
	char	   *srvacl;
	char	   *rsrvacl;
	char	   *initsrvacl;
	char	   *initrsrvacl;
	char	   *srvoptions;
} ForeignServerInfo;

typedef struct _defaultACLInfo
{
	DumpableObject dobj;
	char	   *defaclrole;
	char		defaclobjtype;
	char	   *defaclacl;
	char	   *rdefaclacl;
	char	   *initdefaclacl;
	char	   *initrdefaclacl;
} DefaultACLInfo;

typedef struct _blobInfo
{
	DumpableObject dobj;
	char	   *rolname;
	char	   *blobacl;
	char	   *rblobacl;
	char	   *initblobacl;
	char	   *initrblobacl;
} BlobInfo;

/*
 * The PolicyInfo struct is used to represent policies on a table and
 * to indicate if a table has RLS enabled (ENABLE ROW SECURITY).  If
 * polname is NULL, then the record indicates ENABLE ROW SECURITY, while if
 * it's non-NULL then this is a regular policy definition.
 */
typedef struct _policyInfo
{
	DumpableObject dobj;
	TableInfo  *poltable;
	char	   *polname;		/* null indicates RLS is enabled on rel */
	char		polcmd;
	bool		polpermissive;
	char	   *polroles;
	char	   *polqual;
	char	   *polwithcheck;
} PolicyInfo;

/*
 * The PublicationInfo struct is used to represent publications.
 */
typedef struct _PublicationInfo
{
	DumpableObject dobj;
	char	   *rolname;
	bool		puballtables;
	bool		pubinsert;
	bool		pubupdate;
	bool		pubdelete;
	bool		pubtruncate;
	bool		pubviaroot;
} PublicationInfo;

/*
 * The PublicationRelInfo struct is used to represent publication table
 * mapping.
 */
typedef struct _PublicationRelInfo
{
	DumpableObject dobj;
	PublicationInfo *publication;
	TableInfo  *pubtable;
} PublicationRelInfo;

/*
 * The SubscriptionInfo struct is used to represent subscription.
 */
typedef struct _SubscriptionInfo
{
	DumpableObject dobj;
	char	   *rolname;
	char	   *subconninfo;
	char	   *subslotname;
	char	   *subbinary;
	char	   *substream;
	char	   *subsynccommit;
	char	   *subpublications;
} SubscriptionInfo;

/*
 * We build an array of these with an entry for each object that is an
 * extension member according to pg_depend.
 */
typedef struct _extensionMemberId
{
	CatalogId	catId;			/* tableoid+oid of some member object */
	ExtensionInfo *ext;			/* owning extension */
} ExtensionMemberId;

<<<<<<< HEAD
/* global decls */
extern bool force_quotes;		/* double-quotes for identifiers flag */

/* placeholders for comment starting and ending delimiters */
extern char g_comment_start[10];
extern char g_comment_end[10];

extern char g_opaque_type[10];	/* name for the opaque type */

extern const char *EXT_PARTITION_NAME_POSTFIX;

=======
>>>>>>> d457cb4e
/*
 *	common utility functions
 */

extern TableInfo *getSchemaData(Archive *fout, int *numTablesPtr);

extern void AssignDumpId(DumpableObject *dobj);
extern DumpId createDumpId(void);
extern DumpId getMaxDumpId(void);
extern DumpableObject *findObjectByDumpId(DumpId dumpId);
extern DumpableObject *findObjectByCatalogId(CatalogId catalogId);
extern void getDumpableObjects(DumpableObject ***objs, int *numObjs);

extern void addObjectDependency(DumpableObject *dobj, DumpId refId);
extern void removeObjectDependency(DumpableObject *dobj, DumpId refId);

extern TableInfo *findTableByOid(Oid oid);
extern TypeInfo *findTypeByOid(Oid oid);
extern FuncInfo *findFuncByOid(Oid oid);
extern OprInfo *findOprByOid(Oid oid);
extern CollInfo *findCollationByOid(Oid oid);
extern NamespaceInfo *findNamespaceByOid(Oid oid);
extern ExtensionInfo *findExtensionByOid(Oid oid);
extern PublicationInfo *findPublicationByOid(Oid oid);

extern void setExtensionMembership(ExtensionMemberId *extmems, int nextmems);
extern ExtensionInfo *findOwningExtension(CatalogId catalogId);

extern void parseOidArray(const char *str, Oid *array, int arraysize);

extern void sortDumpableObjects(DumpableObject **objs, int numObjs,
								DumpId preBoundaryId, DumpId postBoundaryId);
extern void sortDumpableObjectsByTypeName(DumpableObject **objs, int numObjs);
extern void sortDataAndIndexObjectsBySize(DumpableObject **objs, int numObjs);

/*
 * version specific routines
 */
extern NamespaceInfo *getNamespaces(Archive *fout, int *numNamespaces);
extern ExtensionInfo *getExtensions(Archive *fout, int *numExtensions);
extern TypeInfo *getTypes(Archive *fout, int *numTypes);
extern FuncInfo *getFuncs(Archive *fout, int *numFuncs);
extern AggInfo *getAggregates(Archive *fout, int *numAggregates);
extern OprInfo *getOperators(Archive *fout, int *numOperators);
extern AccessMethodInfo *getAccessMethods(Archive *fout, int *numAccessMethods);
extern OpclassInfo *getOpclasses(Archive *fout, int *numOpclasses);
extern OpfamilyInfo *getOpfamilies(Archive *fout, int *numOpfamilies);
extern CollInfo *getCollations(Archive *fout, int *numCollations);
extern ConvInfo *getConversions(Archive *fout, int *numConversions);
extern TableInfo *getTables(Archive *fout, int *numTables);
extern void getOwnedSeqs(Archive *fout, TableInfo tblinfo[], int numTables);
extern InhInfo *getInherits(Archive *fout, int *numInherits);
extern void getIndexes(Archive *fout, TableInfo tblinfo[], int numTables);
extern void getExtendedStatistics(Archive *fout);
extern void getConstraints(Archive *fout, TableInfo tblinfo[], int numTables);
extern RuleInfo *getRules(Archive *fout, int *numRules);
extern void getTriggers(Archive *fout, TableInfo tblinfo[], int numTables);
extern ProcLangInfo *getProcLangs(Archive *fout, int *numProcLangs);
extern CastInfo *getCasts(Archive *fout, int *numCasts);
extern TransformInfo *getTransforms(Archive *fout, int *numTransforms);
extern void getTableAttrs(Archive *fout, TableInfo *tbinfo, int numTables);
extern bool shouldPrintColumn(const DumpOptions *dopt, const TableInfo *tbinfo, int colno);
extern TSParserInfo *getTSParsers(Archive *fout, int *numTSParsers);
extern TSDictInfo *getTSDictionaries(Archive *fout, int *numTSDicts);
extern TSTemplateInfo *getTSTemplates(Archive *fout, int *numTSTemplates);
extern TSConfigInfo *getTSConfigurations(Archive *fout, int *numTSConfigs);
extern FdwInfo *getForeignDataWrappers(Archive *fout,
									   int *numForeignDataWrappers);
extern ForeignServerInfo *getForeignServers(Archive *fout,
											int *numForeignServers);
extern DefaultACLInfo *getDefaultACLs(Archive *fout, int *numDefaultACLs);
extern void getExtensionMembership(Archive *fout, ExtensionInfo extinfo[],
								   int numExtensions);
extern void processExtensionTables(Archive *fout, ExtensionInfo extinfo[],
								   int numExtensions);
extern EventTriggerInfo *getEventTriggers(Archive *fout, int *numEventTriggers);
extern void getPolicies(Archive *fout, TableInfo tblinfo[], int numTables);
extern PublicationInfo *getPublications(Archive *fout,
										int *numPublications);
extern void getPublicationTables(Archive *fout, TableInfo tblinfo[],
								 int numTables);
extern void getSubscriptions(Archive *fout);

/* START MPP ADDITION */
extern TypeStorageOptions *getTypeStorageOptions(Archive *fout, int *numTypes);
extern ExtProtInfo *getExtProtocols(Archive *fout, int *numExtProtocols);
extern BinaryUpgradeInfo *getBinaryUpgradeObjects(void);

extern bool	testExtProtocolSupport(Archive *fout);
/* END MPP ADDITION */

#endif							/* PG_DUMP_H */<|MERGE_RESOLUTION|>--- conflicted
+++ resolved
@@ -3,13 +3,9 @@
  * pg_dump.h
  *	  Common header file for the pg_dump utility
  *
-<<<<<<< HEAD
- * Portions Copyright (c) 2005-2010, Greenplum inc
+ * Portions Copyright (c) 2005-2010, Cloudberry inc
  * Portions Copyright (c) 2012-Present VMware, Inc. or its affiliates.
- * Portions Copyright (c) 1996-2019, PostgreSQL Global Development Group
-=======
  * Portions Copyright (c) 1996-2021, PostgreSQL Global Development Group
->>>>>>> d457cb4e
  * Portions Copyright (c) 1994, Regents of the University of California
  *
  * src/bin/pg_dump/pg_dump.h
@@ -714,20 +710,7 @@
 	ExtensionInfo *ext;			/* owning extension */
 } ExtensionMemberId;
 
-<<<<<<< HEAD
-/* global decls */
-extern bool force_quotes;		/* double-quotes for identifiers flag */
-
-/* placeholders for comment starting and ending delimiters */
-extern char g_comment_start[10];
-extern char g_comment_end[10];
-
-extern char g_opaque_type[10];	/* name for the opaque type */
-
 extern const char *EXT_PARTITION_NAME_POSTFIX;
-
-=======
->>>>>>> d457cb4e
 /*
  *	common utility functions
  */
