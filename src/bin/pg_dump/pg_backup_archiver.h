/*-------------------------------------------------------------------------
 *
 * pg_backup_archiver.h
 *
 *	Private interface to the pg_dump archiver routines.
 *	It is NOT intended that these routines be called by any
 *	dumper directly.
 *
 *	See the headers to pg_restore for more details.
 *
 * Copyright (c) 2000, Philip Warner
 *		Rights are granted to use this software in any way so long
 *		as this notice is not removed.
 *
 *	The author is not responsible for loss or damages that may
 *	result from its use.
 *
 *
 * IDENTIFICATION
 *		src/bin/pg_dump/pg_backup_archiver.h
 *
 *-------------------------------------------------------------------------
 */
#ifndef __PG_BACKUP_ARCHIVE__
#define __PG_BACKUP_ARCHIVE__


#include <time.h>

#include "pg_backup.h"

#include "libpq-fe.h"
#include "pqexpbuffer.h"

#define LOBBUFSIZE 16384

/*
 * Note: zlib.h must be included *after* libpq-fe.h, because the latter may
 * include ssl.h, which has a naming conflict with zlib.h.
 */
#ifdef HAVE_LIBZ
#include <zlib.h>
#define GZCLOSE(fh) gzclose(fh)
#define GZWRITE(p, s, n, fh) gzwrite(fh, p, (n) * (s))
#define GZREAD(p, s, n, fh) gzread(fh, p, (n) * (s))
#define GZEOF(fh)	gzeof(fh)
#else
#define GZCLOSE(fh) fclose(fh)
#define GZWRITE(p, s, n, fh) (fwrite(p, s, n, fh) * (s))
#define GZREAD(p, s, n, fh) fread(p, s, n, fh)
#define GZEOF(fh)	feof(fh)
/* this is just the redefinition of a libz constant */
#define Z_DEFAULT_COMPRESSION (-1)

typedef struct _z_stream
{
	void	   *next_in;
	void	   *next_out;
	size_t		avail_in;
	size_t		avail_out;
} z_stream;
typedef z_stream *z_streamp;
#endif

<<<<<<< HEAD
/* Current archive version number (the format we can output) */
#define K_VERS_MAJOR 1
#define K_VERS_MINOR 13
#define K_VERS_REV 0

=======
>>>>>>> 9e1c9f95
/* Data block types */
#define BLK_DATA 1
#define BLK_BLOBS 3

/* Encode version components into a convenient integer <maj><min><rev> */
#define MAKE_ARCHIVE_VERSION(major, minor, rev) (((major) * 256 + (minor)) * 256 + (rev))

#define ARCHIVE_MAJOR(version) (((version) >> 16) & 255)
#define ARCHIVE_MINOR(version) (((version) >>  8) & 255)
#define ARCHIVE_REV(version)   (((version)		) & 255)

/* Historical version numbers (checked in code) */
<<<<<<< HEAD
#define K_VERS_1_0 (( (1 * 256 + 0) * 256 + 0) * 256 + 0)
#define K_VERS_1_2 (( (1 * 256 + 2) * 256 + 0) * 256 + 0)		/* Allow No ZLIB */
#define K_VERS_1_3 (( (1 * 256 + 3) * 256 + 0) * 256 + 0)		/* BLOBs */
#define K_VERS_1_4 (( (1 * 256 + 4) * 256 + 0) * 256 + 0)		/* Date & name in header */
#define K_VERS_1_5 (( (1 * 256 + 5) * 256 + 0) * 256 + 0)		/* Handle dependencies */
#define K_VERS_1_6 (( (1 * 256 + 6) * 256 + 0) * 256 + 0)		/* Schema field in TOCs */
#define K_VERS_1_7 (( (1 * 256 + 7) * 256 + 0) * 256 + 0)		/* File Offset size in
																 * header */
#define K_VERS_1_8 (( (1 * 256 + 8) * 256 + 0) * 256 + 0)		/* change interpretation
																 * of ID numbers and
																 * dependencies */
#define K_VERS_1_9 (( (1 * 256 + 9) * 256 + 0) * 256 + 0)		/* add default_with_oids
																 * tracking */
#define K_VERS_1_10 (( (1 * 256 + 10) * 256 + 0) * 256 + 0)		/* add tablespace */
#define K_VERS_1_11 (( (1 * 256 + 11) * 256 + 0) * 256 + 0)		/* add toc section
																 * indicator */
#define K_VERS_1_12 (( (1 * 256 + 12) * 256 + 0) * 256 + 0)		/* add separate BLOB
																 * entries */
#define K_VERS_1_13 (( (1 * 256 + 13) * 256 + 0) * 256 + 0)		/* change search_path
																 * behavior */

/* Newest format we can read */
#define K_VERS_MAX (( (1 * 256 + 13) * 256 + 255) * 256 + 0)
=======
#define K_VERS_1_0	MAKE_ARCHIVE_VERSION(1, 0, 0)
#define K_VERS_1_2	MAKE_ARCHIVE_VERSION(1, 2, 0)	/* Allow No ZLIB */
#define K_VERS_1_3	MAKE_ARCHIVE_VERSION(1, 3, 0)	/* BLOBs */
#define K_VERS_1_4	MAKE_ARCHIVE_VERSION(1, 4, 0)	/* Date & name in header */
#define K_VERS_1_5	MAKE_ARCHIVE_VERSION(1, 5, 0)	/* Handle dependencies */
#define K_VERS_1_6	MAKE_ARCHIVE_VERSION(1, 6, 0)	/* Schema field in TOCs */
#define K_VERS_1_7	MAKE_ARCHIVE_VERSION(1, 7, 0)	/* File Offset size in
													 * header */
#define K_VERS_1_8	MAKE_ARCHIVE_VERSION(1, 8, 0)	/* change interpretation
													 * of ID numbers and
													 * dependencies */
#define K_VERS_1_9	MAKE_ARCHIVE_VERSION(1, 9, 0)	/* add default_with_oids
													 * tracking */
#define K_VERS_1_10 MAKE_ARCHIVE_VERSION(1, 10, 0)	/* add tablespace */
#define K_VERS_1_11 MAKE_ARCHIVE_VERSION(1, 11, 0)	/* add toc section
													 * indicator */
#define K_VERS_1_12 MAKE_ARCHIVE_VERSION(1, 12, 0)	/* add separate BLOB
													 * entries */
#define K_VERS_1_13 MAKE_ARCHIVE_VERSION(1, 13, 0)	/* change search_path
													 * behavior */
#define K_VERS_1_14 MAKE_ARCHIVE_VERSION(1, 14, 0)	/* add tableam */

/* Current archive version number (the format we can output) */
#define K_VERS_MAJOR 1
#define K_VERS_MINOR 14
#define K_VERS_REV 0
#define K_VERS_SELF MAKE_ARCHIVE_VERSION(K_VERS_MAJOR, K_VERS_MINOR, K_VERS_REV);

/* Newest format we can read */
#define K_VERS_MAX	MAKE_ARCHIVE_VERSION(K_VERS_MAJOR, K_VERS_MINOR, 255)
>>>>>>> 9e1c9f95


/* Flags to indicate disposition of offsets stored in files */
#define K_OFFSET_POS_NOT_SET 1
#define K_OFFSET_POS_SET 2
#define K_OFFSET_NO_DATA 3

/*
 * Special exit values from worker children.  We reserve 0 for normal
 * success; 1 and other small values should be interpreted as crashes.
 */
#define WORKER_OK					  0
#define WORKER_CREATE_DONE			  10
#define WORKER_INHIBIT_DATA			  11
#define WORKER_IGNORED_ERRORS		  12

typedef struct _archiveHandle ArchiveHandle;
typedef struct _tocEntry TocEntry;
struct ParallelState;

#define READ_ERROR_EXIT(fd) \
	do { \
		if (feof(fd)) \
			fatal("could not read from input file: end of file"); \
		else \
			fatal("could not read from input file: %m"); \
	} while (0)

#define WRITE_ERROR_EXIT \
	do { \
		fatal("could not write to output file: %m"); \
	} while (0)

typedef enum T_Action
{
	ACT_DUMP,
	ACT_RESTORE
} T_Action;

typedef void (*ClosePtrType) (ArchiveHandle *AH);
typedef void (*ReopenPtrType) (ArchiveHandle *AH);
typedef void (*ArchiveEntryPtrType) (ArchiveHandle *AH, TocEntry *te);

typedef void (*StartDataPtrType) (ArchiveHandle *AH, TocEntry *te);
typedef void (*WriteDataPtrType) (ArchiveHandle *AH, const void *data, size_t dLen);
typedef void (*EndDataPtrType) (ArchiveHandle *AH, TocEntry *te);

typedef void (*StartBlobsPtrType) (ArchiveHandle *AH, TocEntry *te);
typedef void (*StartBlobPtrType) (ArchiveHandle *AH, TocEntry *te, Oid oid);
typedef void (*EndBlobPtrType) (ArchiveHandle *AH, TocEntry *te, Oid oid);
typedef void (*EndBlobsPtrType) (ArchiveHandle *AH, TocEntry *te);

typedef int (*WriteBytePtrType) (ArchiveHandle *AH, const int i);
typedef int (*ReadBytePtrType) (ArchiveHandle *AH);
typedef void (*WriteBufPtrType) (ArchiveHandle *AH, const void *c, size_t len);
typedef void (*ReadBufPtrType) (ArchiveHandle *AH, void *buf, size_t len);
typedef void (*WriteExtraTocPtrType) (ArchiveHandle *AH, TocEntry *te);
typedef void (*ReadExtraTocPtrType) (ArchiveHandle *AH, TocEntry *te);
typedef void (*PrintExtraTocPtrType) (ArchiveHandle *AH, TocEntry *te);
typedef void (*PrintTocDataPtrType) (ArchiveHandle *AH, TocEntry *te);

typedef void (*PrepParallelRestorePtrType) (ArchiveHandle *AH);
typedef void (*ClonePtrType) (ArchiveHandle *AH);
typedef void (*DeClonePtrType) (ArchiveHandle *AH);

typedef int (*WorkerJobDumpPtrType) (ArchiveHandle *AH, TocEntry *te);
typedef int (*WorkerJobRestorePtrType) (ArchiveHandle *AH, TocEntry *te);

typedef size_t (*CustomOutPtrType) (ArchiveHandle *AH, const void *buf, size_t len);

typedef enum
{
	SQL_SCAN = 0,				/* normal */
	SQL_IN_SINGLE_QUOTE,		/* '...' literal */
	SQL_IN_DOUBLE_QUOTE			/* "..." identifier */
} sqlparseState;

typedef struct
{
	sqlparseState state;		/* see above */
	bool		backSlash;		/* next char is backslash quoted? */
	PQExpBuffer curCmd;			/* incomplete line (NULL if not created) */
} sqlparseInfo;

typedef enum
{
	STAGE_NONE = 0,
	STAGE_INITIALIZING,
	STAGE_PROCESSING,
	STAGE_FINALIZING
} ArchiverStage;

typedef enum
{
	OUTPUT_SQLCMDS = 0,			/* emitting general SQL commands */
	OUTPUT_COPYDATA,			/* writing COPY data */
	OUTPUT_OTHERDATA			/* writing data as INSERT commands */
} ArchiverOutput;

/*
 * For historical reasons, ACL items are interspersed with everything else in
 * a dump file's TOC; typically they're right after the object they're for.
 * However, we need to restore data before ACLs, as otherwise a read-only
 * table (ie one where the owner has revoked her own INSERT privilege) causes
 * data restore failures.  On the other hand, matview REFRESH commands should
 * come out after ACLs, as otherwise non-superuser-owned matviews might not
 * be able to execute.  (If the permissions at the time of dumping would not
 * allow a REFRESH, too bad; we won't fix that for you.)  These considerations
 * force us to make three passes over the TOC, restoring the appropriate
 * subset of items in each pass.  We assume that the dependency sort resulted
 * in an appropriate ordering of items within each subset.
 * XXX This mechanism should be superseded by tracking dependencies on ACLs
 * properly; but we'll still need it for old dump files even after that.
 */
typedef enum
{
	RESTORE_PASS_MAIN = 0,		/* Main pass (most TOC item types) */
	RESTORE_PASS_ACL,			/* ACL item types */
	RESTORE_PASS_REFRESH		/* Matview REFRESH items */

#define RESTORE_PASS_LAST RESTORE_PASS_REFRESH
} RestorePass;

typedef enum
{
	REQ_SCHEMA = 0x01,			/* want schema */
	REQ_DATA = 0x02,			/* want data */
	REQ_SPECIAL = 0x04			/* for special TOC entries */
} teReqs;

struct _archiveHandle
{
	Archive		public;			/* Public part of archive */
	int			version;		/* Version of file */

	char	   *archiveRemoteVersion;	/* When reading an archive, the
										 * version of the dumped DB */
	char	   *archiveDumpVersion; /* When reading an archive, the version of
									 * the dumper */

	size_t		intSize;		/* Size of an integer in the archive */
	size_t		offSize;		/* Size of a file offset in the archive -
								 * Added V1.7 */
	ArchiveFormat format;		/* Archive format */

	sqlparseInfo sqlparse;		/* state for parsing INSERT data */

	time_t		createDate;		/* Date archive created */

	/*
	 * Fields used when discovering header. A format can always get the
	 * previous read bytes from here...
	 */
	int			readHeader;		/* Used if file header has been read already */
	char	   *lookahead;		/* Buffer used when reading header to discover
								 * format */
	size_t		lookaheadSize;	/* Size of allocated buffer */
	size_t		lookaheadLen;	/* Length of data in lookahead */
	pgoff_t		lookaheadPos;	/* Current read position in lookahead buffer */

	ArchiveEntryPtrType ArchiveEntryPtr;	/* Called for each metadata object */
	StartDataPtrType StartDataPtr;	/* Called when table data is about to be
									 * dumped */
	WriteDataPtrType WriteDataPtr;	/* Called to send some table data to the
									 * archive */
	EndDataPtrType EndDataPtr;	/* Called when table data dump is finished */
	WriteBytePtrType WriteBytePtr;	/* Write a byte to output */
	ReadBytePtrType ReadBytePtr;	/* Read a byte from an archive */
	WriteBufPtrType WriteBufPtr;	/* Write a buffer of output to the archive */
	ReadBufPtrType ReadBufPtr;	/* Read a buffer of input from the archive */
	ClosePtrType ClosePtr;		/* Close the archive */
	ReopenPtrType ReopenPtr;	/* Reopen the archive */
	WriteExtraTocPtrType WriteExtraTocPtr;	/* Write extra TOC entry data
											 * associated with the current
											 * archive format */
	ReadExtraTocPtrType ReadExtraTocPtr;	/* Read extra info associated with
											 * archive format */
	PrintExtraTocPtrType PrintExtraTocPtr;	/* Extra TOC info for format */
	PrintTocDataPtrType PrintTocDataPtr;

	StartBlobsPtrType StartBlobsPtr;
	EndBlobsPtrType EndBlobsPtr;
	StartBlobPtrType StartBlobPtr;
	EndBlobPtrType EndBlobPtr;

	SetupWorkerPtrType SetupWorkerPtr;
	WorkerJobDumpPtrType WorkerJobDumpPtr;
	WorkerJobRestorePtrType WorkerJobRestorePtr;

	PrepParallelRestorePtrType PrepParallelRestorePtr;
	ClonePtrType ClonePtr;		/* Clone format-specific fields */
	DeClonePtrType DeClonePtr;	/* Clean up cloned fields */

	CustomOutPtrType CustomOutPtr;	/* Alternative script output routine */

	/* Stuff for direct DB connection */
	char	   *archdbname;		/* DB name *read* from archive */
	trivalue	promptPassword;
	char	   *savedPassword;	/* password for ropt->username, if known */
	char	   *use_role;
	PGconn	   *connection;
	/* If connCancel isn't NULL, SIGINT handler will send a cancel */
	PGcancel   *volatile connCancel;

	int			connectToDB;	/* Flag to indicate if direct DB connection is
								 * required */
	ArchiverOutput outputKind;	/* Flag for what we're currently writing */
	bool		pgCopyIn;		/* Currently in libpq 'COPY IN' mode. */

	int			loFd;			/* BLOB fd */
	int			writingBlob;	/* Flag */
	int			blobCount;		/* # of blobs restored */

	char	   *fSpec;			/* Archive File Spec */
	FILE	   *FH;				/* General purpose file handle */
	void	   *OF;
	int			gzOut;			/* Output file */

	struct _tocEntry *toc;		/* Header of circular list of TOC entries */
	int			tocCount;		/* Number of TOC entries */
	DumpId		maxDumpId;		/* largest DumpId among all TOC entries */

	/* arrays created after the TOC list is complete: */
	struct _tocEntry **tocsByDumpId;	/* TOCs indexed by dumpId */
	DumpId	   *tableDataId;	/* TABLE DATA ids, indexed by table dumpId */

	struct _tocEntry *currToc;	/* Used when dumping data */
	int			compression;	/* Compression requested on open Possible
								 * values for compression: -1
								 * Z_DEFAULT_COMPRESSION 0	COMPRESSION_NONE
								 * 1-9 levels for gzip compression */
	bool		dosync;			/* data requested to be synced on sight */
	ArchiveMode mode;			/* File mode - r or w */
	void	   *formatData;		/* Header data specific to file format */

	/* these vars track state to avoid sending redundant SET commands */
	char	   *currUser;		/* current username, or NULL if unknown */
	char	   *currSchema;		/* current schema, or NULL */
	char	   *currTablespace; /* current tablespace, or NULL */
	char	   *currTableAm;	/* current table access method, or NULL */

	void	   *lo_buf;
	size_t		lo_buf_used;
	size_t		lo_buf_size;

	int			noTocComments;
	ArchiverStage stage;
	ArchiverStage lastErrorStage;
	RestorePass restorePass;	/* used only during parallel restore */
	struct _tocEntry *currentTE;
	struct _tocEntry *lastErrorTE;
};

struct _tocEntry
{
	struct _tocEntry *prev;
	struct _tocEntry *next;
	CatalogId	catalogId;
	DumpId		dumpId;
	teSection	section;
	bool		hadDumper;		/* Archiver was passed a dumper routine (used
								 * in restore) */
	char	   *tag;			/* index tag */
	char	   *namespace;		/* null or empty string if not in a schema */
	char	   *tablespace;		/* null if not in a tablespace; empty string
								 * means use database default */
	char	   *tableam;		/* table access method, only for TABLE tags */
	char	   *owner;
	char	   *desc;
	char	   *defn;
	char	   *dropStmt;
	char	   *copyStmt;
	DumpId	   *dependencies;	/* dumpIds of objects this one depends on */
	int			nDeps;			/* number of dependencies */

	DataDumperPtr dataDumper;	/* Routine to dump data for object */
	void	   *dataDumperArg;	/* Arg for above routine */
	void	   *formatData;		/* TOC Entry data specific to file format */

	/* working state while dumping/restoring */
	pgoff_t		dataLength;		/* item's data size; 0 if none or unknown */
	teReqs		reqs;			/* do we need schema and/or data of object */
	bool		created;		/* set for DATA member if TABLE was created */

	/* working state (needed only for parallel restore) */
	struct _tocEntry *pending_prev; /* list links for pending-items list; */
	struct _tocEntry *pending_next; /* NULL if not in that list */
	int			depCount;		/* number of dependencies not yet restored */
	DumpId	   *revDeps;		/* dumpIds of objects depending on this one */
	int			nRevDeps;		/* number of such dependencies */
	DumpId	   *lockDeps;		/* dumpIds of objects this one needs lock on */
	int			nLockDeps;		/* number of such dependencies */
};

extern int	parallel_restore(ArchiveHandle *AH, TocEntry *te);
extern void on_exit_close_archive(Archive *AHX);

extern void warn_or_exit_horribly(ArchiveHandle *AH, const char *fmt,...) pg_attribute_printf(2, 3);

/* Options for ArchiveEntry */
typedef struct _archiveOpts
{
	const char *tag;
	const char *namespace;
	const char *tablespace;
	const char *tableam;
	const char *owner;
	const char *description;
	teSection	section;
	const char *createStmt;
	const char *dropStmt;
	const char *copyStmt;
	const DumpId *deps;
	int			nDeps;
	DataDumperPtr dumpFn;
	void	   *dumpArg;
} ArchiveOpts;
#define ARCHIVE_OPTS(...) &(ArchiveOpts){__VA_ARGS__}
/* Called to add a TOC entry */
extern TocEntry *ArchiveEntry(Archive *AHX, CatalogId catalogId,
							  DumpId dumpId, ArchiveOpts *opts);

extern void WriteHead(ArchiveHandle *AH);
extern void ReadHead(ArchiveHandle *AH);
extern void WriteToc(ArchiveHandle *AH);
extern void ReadToc(ArchiveHandle *AH);
extern void WriteDataChunks(ArchiveHandle *AH, struct ParallelState *pstate);
extern void WriteDataChunksForTocEntry(ArchiveHandle *AH, TocEntry *te);
extern ArchiveHandle *CloneArchive(ArchiveHandle *AH);
extern void DeCloneArchive(ArchiveHandle *AH);

extern teReqs TocIDRequired(ArchiveHandle *AH, DumpId id);
TocEntry   *getTocEntryByDumpId(ArchiveHandle *AH, DumpId id);
extern bool checkSeek(FILE *fp);

#define appendStringLiteralAHX(buf,str,AH) \
	appendStringLiteral(buf, str, (AH)->public.encoding, (AH)->public.std_strings)

#define appendByteaLiteralAHX(buf,str,len,AH) \
	appendByteaLiteral(buf, str, len, (AH)->public.std_strings)

/*
 * Mandatory routines for each supported format
 */

extern size_t WriteInt(ArchiveHandle *AH, int i);
extern int	ReadInt(ArchiveHandle *AH);
extern char *ReadStr(ArchiveHandle *AH);
extern size_t WriteStr(ArchiveHandle *AH, const char *s);

int			ReadOffset(ArchiveHandle *, pgoff_t *);
size_t		WriteOffset(ArchiveHandle *, pgoff_t, int);

extern void StartRestoreBlobs(ArchiveHandle *AH);
extern void StartRestoreBlob(ArchiveHandle *AH, Oid oid, bool drop);
extern void EndRestoreBlob(ArchiveHandle *AH, Oid oid);
extern void EndRestoreBlobs(ArchiveHandle *AH);

extern void InitArchiveFmt_Custom(ArchiveHandle *AH);
extern void InitArchiveFmt_Null(ArchiveHandle *AH);
extern void InitArchiveFmt_Directory(ArchiveHandle *AH);
extern void InitArchiveFmt_Tar(ArchiveHandle *AH);

extern bool isValidTarHeader(char *header);

extern void ReconnectToServer(ArchiveHandle *AH, const char *dbname, const char *newUser);
extern void DropBlobIfExists(ArchiveHandle *AH, Oid oid);

void		ahwrite(const void *ptr, size_t size, size_t nmemb, ArchiveHandle *AH);
int			ahprintf(ArchiveHandle *AH, const char *fmt,...) pg_attribute_printf(2, 3);

#endif<|MERGE_RESOLUTION|>--- conflicted
+++ resolved
@@ -62,14 +62,6 @@
 typedef z_stream *z_streamp;
 #endif
 
-<<<<<<< HEAD
-/* Current archive version number (the format we can output) */
-#define K_VERS_MAJOR 1
-#define K_VERS_MINOR 13
-#define K_VERS_REV 0
-
-=======
->>>>>>> 9e1c9f95
 /* Data block types */
 #define BLK_DATA 1
 #define BLK_BLOBS 3
@@ -82,31 +74,6 @@
 #define ARCHIVE_REV(version)   (((version)		) & 255)
 
 /* Historical version numbers (checked in code) */
-<<<<<<< HEAD
-#define K_VERS_1_0 (( (1 * 256 + 0) * 256 + 0) * 256 + 0)
-#define K_VERS_1_2 (( (1 * 256 + 2) * 256 + 0) * 256 + 0)		/* Allow No ZLIB */
-#define K_VERS_1_3 (( (1 * 256 + 3) * 256 + 0) * 256 + 0)		/* BLOBs */
-#define K_VERS_1_4 (( (1 * 256 + 4) * 256 + 0) * 256 + 0)		/* Date & name in header */
-#define K_VERS_1_5 (( (1 * 256 + 5) * 256 + 0) * 256 + 0)		/* Handle dependencies */
-#define K_VERS_1_6 (( (1 * 256 + 6) * 256 + 0) * 256 + 0)		/* Schema field in TOCs */
-#define K_VERS_1_7 (( (1 * 256 + 7) * 256 + 0) * 256 + 0)		/* File Offset size in
-																 * header */
-#define K_VERS_1_8 (( (1 * 256 + 8) * 256 + 0) * 256 + 0)		/* change interpretation
-																 * of ID numbers and
-																 * dependencies */
-#define K_VERS_1_9 (( (1 * 256 + 9) * 256 + 0) * 256 + 0)		/* add default_with_oids
-																 * tracking */
-#define K_VERS_1_10 (( (1 * 256 + 10) * 256 + 0) * 256 + 0)		/* add tablespace */
-#define K_VERS_1_11 (( (1 * 256 + 11) * 256 + 0) * 256 + 0)		/* add toc section
-																 * indicator */
-#define K_VERS_1_12 (( (1 * 256 + 12) * 256 + 0) * 256 + 0)		/* add separate BLOB
-																 * entries */
-#define K_VERS_1_13 (( (1 * 256 + 13) * 256 + 0) * 256 + 0)		/* change search_path
-																 * behavior */
-
-/* Newest format we can read */
-#define K_VERS_MAX (( (1 * 256 + 13) * 256 + 255) * 256 + 0)
-=======
 #define K_VERS_1_0	MAKE_ARCHIVE_VERSION(1, 0, 0)
 #define K_VERS_1_2	MAKE_ARCHIVE_VERSION(1, 2, 0)	/* Allow No ZLIB */
 #define K_VERS_1_3	MAKE_ARCHIVE_VERSION(1, 3, 0)	/* BLOBs */
@@ -137,7 +104,6 @@
 
 /* Newest format we can read */
 #define K_VERS_MAX	MAKE_ARCHIVE_VERSION(K_VERS_MAJOR, K_VERS_MINOR, 255)
->>>>>>> 9e1c9f95
 
 
 /* Flags to indicate disposition of offsets stored in files */
