/*
 * interface to SPI functions
 *
 * src/pl/plpython/plpy_spi.c
 */

#include "postgres.h"

#include <limits.h>

#include "access/htup_details.h"
#include "access/xact.h"
#include "catalog/pg_type.h"
#include "executor/spi.h"
#include "mb/pg_wchar.h"
#include "parser/parse_type.h"
#include "utils/memutils.h"
#include "utils/syscache.h"
#include "utils/faultinjector.h"

#include "plpython.h"

#include "plpy_spi.h"

#include "plpy_elog.h"
#include "plpy_main.h"
#include "plpy_planobject.h"
#include "plpy_plpymodule.h"
#include "plpy_procedure.h"
#include "plpy_resultobject.h"


static PyObject *PLy_spi_execute_query(char *query, long limit);
static PyObject *PLy_spi_execute_fetch_result(SPITupleTable *tuptable,
											  uint64 rows, int status);
static void PLy_spi_exception_set(PyObject *excclass, ErrorData *edata);


/* prepare(query="select * from foo")
 * prepare(query="select * from foo where bar = $1", params=["text"])
 * prepare(query="select * from foo where bar = $1", params=["text"], limit=5)
 */
PyObject *
PLy_spi_prepare(PyObject *self, PyObject *args)
{
	PLyPlanObject *plan;
	PyObject   *list = NULL;
	PyObject   *volatile optr = NULL;
	char	   *query;
	PLyExecutionContext *exec_ctx = PLy_current_execution_context();
	volatile MemoryContext oldcontext;
	volatile ResourceOwner oldowner;
	volatile int nargs;

<<<<<<< HEAD
	PLy_enter_python_intepreter = false;

	if (!PyArg_ParseTuple(args, "s|O", &query, &list))
=======
	if (!PyArg_ParseTuple(args, "s|O:prepare", &query, &list))
>>>>>>> 9e1c9f95
		return NULL;

	if (list && (!PySequence_Check(list)))
	{
		PLy_exception_set(PyExc_TypeError,
<<<<<<< HEAD
					   "second argument of plpy.prepare must be a sequence");
		PLy_enter_python_intepreter = true;
=======
						  "second argument of plpy.prepare must be a sequence");
>>>>>>> 9e1c9f95
		return NULL;
	}

	if ((plan = (PLyPlanObject *) PLy_plan_new()) == NULL)
	{
		PLy_enter_python_intepreter = true;
		return NULL;
	}

	plan->mcxt = AllocSetContextCreate(TopMemoryContext,
									   "PL/Python plan context",
									   ALLOCSET_DEFAULT_SIZES);
	oldcontext = MemoryContextSwitchTo(plan->mcxt);

	nargs = list ? PySequence_Length(list) : 0;

	plan->nargs = nargs;
	plan->types = nargs ? palloc0(sizeof(Oid) * nargs) : NULL;
	plan->values = nargs ? palloc0(sizeof(Datum) * nargs) : NULL;
	plan->args = nargs ? palloc0(sizeof(PLyObToDatum) * nargs) : NULL;

	MemoryContextSwitchTo(oldcontext);

	oldcontext = CurrentMemoryContext;
	oldowner = CurrentResourceOwner;

	PLy_spi_subtransaction_begin(oldcontext, oldowner);

	PG_TRY();
	{
		int			i;

		for (i = 0; i < nargs; i++)
		{
			char	   *sptr;
			Oid			typeId;
			int32		typmod;

			optr = PySequence_GetItem(list, i);
			if (PyString_Check(optr))
				sptr = PyString_AsString(optr);
			else if (PyUnicode_Check(optr))
				sptr = PLyUnicode_AsString(optr);
			else
			{
				ereport(ERROR,
						(errmsg("plpy.prepare: type name at ordinal position %d is not a string", i)));
				sptr = NULL;	/* keep compiler quiet */
			}

			/********************************************************
			 * Resolve argument type names and then look them up by
			 * oid in the system cache, and remember the required
			 *information for input conversion.
			 ********************************************************/

			parseTypeString(sptr, &typeId, &typmod, false);

			Py_DECREF(optr);

			/*
			 * set optr to NULL, so we won't try to unref it again in case of
			 * an error
			 */
			optr = NULL;

			plan->types[i] = typeId;
			PLy_output_setup_func(&plan->args[i], plan->mcxt,
								  typeId, typmod,
								  exec_ctx->curr_proc);
		}

		pg_verifymbstr(query, strlen(query), false);
		plan->plan = SPI_prepare(query, plan->nargs, plan->types);
		if (plan->plan == NULL)
			elog(ERROR, "SPI_prepare failed: %s",
				 SPI_result_code_string(SPI_result));

		/* transfer plan from procCxt to topCxt */
		if (SPI_keepplan(plan->plan))
			elog(ERROR, "SPI_keepplan failed");

		PLy_spi_subtransaction_commit(oldcontext, oldowner);
	}
	PG_CATCH();
	{
		Py_DECREF(plan);
		Py_XDECREF(optr);

		PLy_spi_subtransaction_abort(oldcontext, oldowner);
		return NULL;
	}
	PG_END_TRY();

	Assert(plan->plan != NULL);
	PLy_enter_python_intepreter = true;
	return (PyObject *) plan;
}

/* execute(query="select * from foo", limit=5)
 * execute(plan=plan, values=(foo, bar), limit=5)
 */
PyObject *
PLy_spi_execute(PyObject *self, PyObject *args)
{
	char	   *query;
	PyObject   *plan;
	PyObject   *list = NULL;
	long		limit = 0;
	PyObject   *ret;
	PLy_enter_python_intepreter = false;

	if (PyArg_ParseTuple(args, "s|l", &query, &limit))
	{
		ret = PLy_spi_execute_query(query, (int64)limit);
		PLy_enter_python_intepreter = true;
		return ret;
	}

	PyErr_Clear();

	if (PyArg_ParseTuple(args, "O|Ol", &plan, &list, &limit) &&
		is_PLyPlanObject(plan))
	{
		ret = PLy_spi_execute_plan(plan, list, (int64)limit);
		PLy_enter_python_intepreter = true;
		return ret;
	}

	PLy_exception_set(PLy_exc_error, "plpy.execute expected a query or a plan");
	PLy_enter_python_intepreter = true;
	return NULL;
}

<<<<<<< HEAD
static PyObject *
PLy_spi_execute_plan(PyObject *ob, PyObject *list, int64 limit)
=======
PyObject *
PLy_spi_execute_plan(PyObject *ob, PyObject *list, long limit)
>>>>>>> 9e1c9f95
{
	volatile int nargs;
	int			i,
				rv;
	PLyPlanObject *plan;
	volatile MemoryContext oldcontext;
	volatile ResourceOwner oldowner;
	PyObject   *ret;

	if (list != NULL)
	{
		if (!PySequence_Check(list) || PyString_Check(list) || PyUnicode_Check(list))
		{
			PLy_exception_set(PyExc_TypeError, "plpy.execute takes a sequence as its second argument");
			return NULL;
		}
		nargs = PySequence_Length(list);
	}
	else
		nargs = 0;

	plan = (PLyPlanObject *) ob;

	if (nargs != plan->nargs)
	{
		char	   *sv;
		PyObject   *so = PyObject_Str(list);

		if (!so)
			PLy_elog(ERROR, "could not execute plan");
		sv = PyString_AsString(so);
		PLy_exception_set_plural(PyExc_TypeError,
								 "Expected sequence of %d argument, got %d: %s",
								 "Expected sequence of %d arguments, got %d: %s",
								 plan->nargs,
								 plan->nargs, nargs, sv);
		Py_DECREF(so);

		return NULL;
	}

	oldcontext = CurrentMemoryContext;
	oldowner = CurrentResourceOwner;

	PLy_spi_subtransaction_begin(oldcontext, oldowner);

	PG_TRY();
	{
		PLyExecutionContext *exec_ctx = PLy_current_execution_context();
		char	   *volatile nulls;
		volatile int j;

		if (nargs > 0)
			nulls = palloc(nargs * sizeof(char));
		else
			nulls = NULL;

		for (j = 0; j < nargs; j++)
		{
			PLyObToDatum *arg = &plan->args[j];
			PyObject   *elem;

			elem = PySequence_GetItem(list, j);
			PG_TRY();
			{
<<<<<<< HEAD
				PG_TRY();
				{
					plan->values[j] =
						plan->args[j].out.d.func(&(plan->args[j].out.d),
												 -1,
												 elem,
												 false);
				}
				PG_CATCH();
				{
					Py_DECREF(elem);
					PG_RE_THROW();
				}
				PG_END_TRY();
=======
				bool		isnull;
>>>>>>> 9e1c9f95

				plan->values[j] = PLy_output_convert(arg, elem, &isnull);
				nulls[j] = isnull ? 'n' : ' ';
			}
			PG_CATCH();
			{
				Py_DECREF(elem);
				PG_RE_THROW();
			}
			PG_END_TRY();
			Py_DECREF(elem);
		}

		rv = SPI_execute_plan(plan->plan, plan->values, nulls,
							  exec_ctx->curr_proc->fn_readonly, limit);
		ret = PLy_spi_execute_fetch_result(SPI_tuptable, SPI_processed, rv);

		if (nargs > 0)
			pfree(nulls);

		PLy_spi_subtransaction_commit(oldcontext, oldowner);
	}
	PG_CATCH();
	{
		int			k;

		/*
		 * cleanup plan->values array
		 */
		for (k = 0; k < nargs; k++)
		{
			if (!plan->args[k].typbyval &&
				(plan->values[k] != PointerGetDatum(NULL)))
			{
				pfree(DatumGetPointer(plan->values[k]));
				plan->values[k] = PointerGetDatum(NULL);
			}
		}

		PLy_spi_subtransaction_abort(oldcontext, oldowner);
		return NULL;
	}
	PG_END_TRY();

	for (i = 0; i < nargs; i++)
	{
		if (!plan->args[i].typbyval &&
			(plan->values[i] != PointerGetDatum(NULL)))
		{
			pfree(DatumGetPointer(plan->values[i]));
			plan->values[i] = PointerGetDatum(NULL);
		}
	}

	if (rv < 0)
	{
		PLy_exception_set(PLy_exc_spi_error,
						  "SPI_execute_plan failed: %s",
						  SPI_result_code_string(rv));
		return NULL;
	}

	return ret;
}

static PyObject *
PLy_spi_execute_query(char *query, int64 limit)
{
	int			rv;
	volatile MemoryContext oldcontext;
	volatile ResourceOwner oldowner;
	PyObject   *ret = NULL;

	oldcontext = CurrentMemoryContext;
	oldowner = CurrentResourceOwner;

	PLy_spi_subtransaction_begin(oldcontext, oldowner);

	PG_TRY();
	{
		PLyExecutionContext *exec_ctx = PLy_current_execution_context();

		pg_verifymbstr(query, strlen(query), false);
		rv = SPI_execute(query, exec_ctx->curr_proc->fn_readonly, limit);
		ret = PLy_spi_execute_fetch_result(SPI_tuptable, SPI_processed, rv);

		PLy_spi_subtransaction_commit(oldcontext, oldowner);
	}
	PG_CATCH();
	{
		PLy_spi_subtransaction_abort(oldcontext, oldowner);
		return NULL;
	}
	PG_END_TRY();

	if (rv < 0)
	{
		Py_XDECREF(ret);
		PLy_exception_set(PLy_exc_spi_error,
						  "SPI_execute failed: %s",
						  SPI_result_code_string(rv));
		return NULL;
	}

	return ret;
}

static PyObject *
PLy_spi_execute_fetch_result(SPITupleTable *tuptable, uint64 rows, int status)
{
	PLyResultObject *result;
	PLyExecutionContext *exec_ctx = PLy_current_execution_context();
	volatile MemoryContext oldcontext;


#ifdef FAULT_INJECTOR
	if (rows >= 10000 && rows <= 1000000)
	{
		if (FaultInjector_InjectFaultIfSet("executor_run_high_processed",
											DDLNotSpecified,
											"" /* databaseName */,
											"" /* tableName */) == FaultInjectorTypeSkip)
		{
			/*
			 * For testing purposes, pretend that we have already processed
			 * almost 2^32 rows.
			 */
			rows = UINT_MAX - 10;
		}
	}
#endif /* FAULT_INJECTOR */

	result = (PLyResultObject *) PLy_result_new();
	if (!result)
	{
		SPI_freetuptable(tuptable);
		return NULL;
	}
	Py_DECREF(result->status);
	result->status = PyInt_FromLong(status);

	if (status > 0 && tuptable == NULL)
	{
		Py_DECREF(result->nrows);
		result->nrows = PyLong_FromUnsignedLongLong(rows);
	}
	else if (status > 0 && tuptable != NULL)
	{
		PLyDatumToOb ininfo;
		MemoryContext cxt;

		Py_DECREF(result->nrows);
		result->nrows = PyLong_FromUnsignedLongLong(rows);

		cxt = AllocSetContextCreate(CurrentMemoryContext,
									"PL/Python temp context",
									ALLOCSET_DEFAULT_SIZES);

		/* Initialize for converting result tuples to Python */
		PLy_input_setup_func(&ininfo, cxt, RECORDOID, -1,
							 exec_ctx->curr_proc);

		oldcontext = CurrentMemoryContext;
		PG_TRY();
		{
			MemoryContext oldcontext2;

			if (rows)
			{
				uint64		i;

				/*
				 * PyList_New() and PyList_SetItem() use Py_ssize_t for list
				 * size and list indices; so we cannot support a result larger
				 * than PY_SSIZE_T_MAX.
				 */
				if (rows > (uint64) PY_SSIZE_T_MAX)
					ereport(ERROR,
							(errcode(ERRCODE_PROGRAM_LIMIT_EXCEEDED),
							 errmsg("query result has too many rows to fit in a Python list")));

				Py_DECREF(result->rows);
<<<<<<< HEAD
				result->rows = PyList_New((Py_ssize_t)rows);

				PLy_input_tuple_funcs(&args, tuptable->tupdesc);
				for (i = 0; i < rows; i++)
				{
					PyObject   *row = PLyDict_FromTuple(&args,
														tuptable->vals[i],
														tuptable->tupdesc);

					PyList_SetItem(result->rows, (Py_ssize_t)i, row);
=======
				result->rows = PyList_New(rows);
				if (result->rows)
				{
					PLy_input_setup_tuple(&ininfo, tuptable->tupdesc,
										  exec_ctx->curr_proc);

					for (i = 0; i < rows; i++)
					{
						PyObject   *row = PLy_input_from_tuple(&ininfo,
															   tuptable->vals[i],
															   tuptable->tupdesc,
															   true);

						PyList_SetItem(result->rows, i, row);
					}
>>>>>>> 9e1c9f95
				}
			}

			/*
			 * Save tuple descriptor for later use by result set metadata
			 * functions.  Save it in TopMemoryContext so that it survives
			 * outside of an SPI context.  We trust that PLy_result_dealloc()
			 * will clean it up when the time is right.  (Do this as late as
			 * possible, to minimize the number of ways the tupdesc could get
			 * leaked due to errors.)
			 */
			oldcontext2 = MemoryContextSwitchTo(TopMemoryContext);
			result->tupdesc = CreateTupleDescCopy(tuptable->tupdesc);
			MemoryContextSwitchTo(oldcontext2);
		}
		PG_CATCH();
		{
			MemoryContextSwitchTo(oldcontext);
			MemoryContextDelete(cxt);
			Py_DECREF(result);
			PG_RE_THROW();
		}
		PG_END_TRY();

		MemoryContextDelete(cxt);
		SPI_freetuptable(tuptable);

		/* in case PyList_New() failed above */
		if (!result->rows)
		{
			Py_DECREF(result);
			result = NULL;
		}
	}

	return (PyObject *) result;
}

/*
 * Utilities for running SPI functions in subtransactions.
 *
 * Usage:
 *
 *	MemoryContext oldcontext = CurrentMemoryContext;
 *	ResourceOwner oldowner = CurrentResourceOwner;
 *
 *	PLy_spi_subtransaction_begin(oldcontext, oldowner);
 *	PG_TRY();
 *	{
 *		<call SPI functions>
 *		PLy_spi_subtransaction_commit(oldcontext, oldowner);
 *	}
 *	PG_CATCH();
 *	{
 *		<do cleanup>
 *		PLy_spi_subtransaction_abort(oldcontext, oldowner);
 *		return NULL;
 *	}
 *	PG_END_TRY();
 *
 * These utilities take care of restoring connection to the SPI manager and
 * setting a Python exception in case of an abort.
 */
void
PLy_spi_subtransaction_begin(MemoryContext oldcontext, ResourceOwner oldowner)
{
	BeginInternalSubTransaction(NULL);
	/* Want to run inside function's memory context */
	MemoryContextSwitchTo(oldcontext);
}

void
PLy_spi_subtransaction_commit(MemoryContext oldcontext, ResourceOwner oldowner)
{
	/* Commit the inner transaction, return to outer xact context */
	ReleaseCurrentSubTransaction();
	MemoryContextSwitchTo(oldcontext);
	CurrentResourceOwner = oldowner;
}

void
PLy_spi_subtransaction_abort(MemoryContext oldcontext, ResourceOwner oldowner)
{
	ErrorData  *edata;
	PLyExceptionEntry *entry;
	PyObject   *exc;

	/* Save error info */
	MemoryContextSwitchTo(oldcontext);
	edata = CopyErrorData();
	FlushErrorState();

	/* Abort the inner transaction */
	RollbackAndReleaseCurrentSubTransaction();
	MemoryContextSwitchTo(oldcontext);
	CurrentResourceOwner = oldowner;

	/* Look up the correct exception */
	entry = hash_search(PLy_spi_exceptions, &(edata->sqlerrcode),
						HASH_FIND, NULL);

	/*
	 * This could be a custom error code, if that's the case fallback to
	 * SPIError
	 */
	exc = entry ? entry->exc : PLy_exc_spi_error;
	/* Make Python raise the exception */
	PLy_spi_exception_set(exc, edata);
	FreeErrorData(edata);
}

/*
 * Raise a SPIError, passing in it more error details, like the
 * internal query and error position.
 */
static void
PLy_spi_exception_set(PyObject *excclass, ErrorData *edata)
{
	PyObject   *args = NULL;
	PyObject   *spierror = NULL;
	PyObject   *spidata = NULL;

	args = Py_BuildValue("(s)", edata->message);
	if (!args)
		goto failure;

	/* create a new SPI exception with the error message as the parameter */
	spierror = PyObject_CallObject(excclass, args);
	if (!spierror)
		goto failure;

	spidata = Py_BuildValue("(izzzizzzzz)", edata->sqlerrcode, edata->detail, edata->hint,
							edata->internalquery, edata->internalpos,
							edata->schema_name, edata->table_name, edata->column_name,
							edata->datatype_name, edata->constraint_name);
	if (!spidata)
		goto failure;

	if (PyObject_SetAttrString(spierror, "spidata", spidata) == -1)
		goto failure;

	PyErr_SetObject(excclass, spierror);

	Py_DECREF(args);
	Py_DECREF(spierror);
	Py_DECREF(spidata);
	return;

failure:
	Py_XDECREF(args);
	Py_XDECREF(spierror);
	Py_XDECREF(spidata);
	elog(ERROR, "could not convert SPI error to Python exception");
}<|MERGE_RESOLUTION|>--- conflicted
+++ resolved
@@ -52,24 +52,16 @@
 	volatile ResourceOwner oldowner;
 	volatile int nargs;
 
-<<<<<<< HEAD
 	PLy_enter_python_intepreter = false;
 
-	if (!PyArg_ParseTuple(args, "s|O", &query, &list))
-=======
 	if (!PyArg_ParseTuple(args, "s|O:prepare", &query, &list))
->>>>>>> 9e1c9f95
 		return NULL;
 
 	if (list && (!PySequence_Check(list)))
 	{
 		PLy_exception_set(PyExc_TypeError,
-<<<<<<< HEAD
-					   "second argument of plpy.prepare must be a sequence");
+						  "second argument of plpy.prepare must be a sequence");
 		PLy_enter_python_intepreter = true;
-=======
-						  "second argument of plpy.prepare must be a sequence");
->>>>>>> 9e1c9f95
 		return NULL;
 	}
 
@@ -204,13 +196,8 @@
 	return NULL;
 }
 
-<<<<<<< HEAD
-static PyObject *
+PyObject *
 PLy_spi_execute_plan(PyObject *ob, PyObject *list, int64 limit)
-=======
-PyObject *
-PLy_spi_execute_plan(PyObject *ob, PyObject *list, long limit)
->>>>>>> 9e1c9f95
 {
 	volatile int nargs;
 	int			i,
@@ -276,24 +263,7 @@
 			elem = PySequence_GetItem(list, j);
 			PG_TRY();
 			{
-<<<<<<< HEAD
-				PG_TRY();
-				{
-					plan->values[j] =
-						plan->args[j].out.d.func(&(plan->args[j].out.d),
-												 -1,
-												 elem,
-												 false);
-				}
-				PG_CATCH();
-				{
-					Py_DECREF(elem);
-					PG_RE_THROW();
-				}
-				PG_END_TRY();
-=======
 				bool		isnull;
->>>>>>> 9e1c9f95
 
 				plan->values[j] = PLy_output_convert(arg, elem, &isnull);
 				nulls[j] = isnull ? 'n' : ' ';
@@ -476,18 +446,6 @@
 							 errmsg("query result has too many rows to fit in a Python list")));
 
 				Py_DECREF(result->rows);
-<<<<<<< HEAD
-				result->rows = PyList_New((Py_ssize_t)rows);
-
-				PLy_input_tuple_funcs(&args, tuptable->tupdesc);
-				for (i = 0; i < rows; i++)
-				{
-					PyObject   *row = PLyDict_FromTuple(&args,
-														tuptable->vals[i],
-														tuptable->tupdesc);
-
-					PyList_SetItem(result->rows, (Py_ssize_t)i, row);
-=======
 				result->rows = PyList_New(rows);
 				if (result->rows)
 				{
@@ -503,7 +461,6 @@
 
 						PyList_SetItem(result->rows, i, row);
 					}
->>>>>>> 9e1c9f95
 				}
 			}
 
