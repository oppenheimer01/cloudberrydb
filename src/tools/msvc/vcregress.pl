# -*-perl-*- hey - emacs - this is a perl file

<<<<<<< HEAD
# src/tools/msvc/vcregress.pl
=======
# $PostgreSQL: pgsql/src/tools/msvc/vcregress.pl,v 1.15 2010/04/09 13:05:58 mha Exp $
>>>>>>> 1084f317

use strict;

our $config;

use Cwd;
use File::Copy;

my $startdir = getcwd();

chdir "../../.." if (-d "../../../src/tools/msvc");

<<<<<<< HEAD
require 'src/tools/msvc/config_default.pl';
require 'src/tools/msvc/config.pl' if (-f 'src/tools/msvc/config.pl');
=======
require 'src/tools/msvc/config.pl';
>>>>>>> 1084f317

# buildenv.pl is for specifying the build environment settings
# it should contian lines like:
# $ENV{PATH} = "c:/path/to/bison/bin;$ENV{PATH}";

if ( -e "src/tools/msvc/buildenv.pl")
{
    require "src/tools/msvc/buildenv.pl";
}

my $what = shift || "";
if ($what =~ /^(check|installcheck|plcheck|contribcheck|ecpgcheck)$/i)
{
    $what = uc $what;
}
else
{
    usage();
}

# use a capital C here because config.pl has $config
my $Config = -e "release/postgres/postgres.exe" ? "Release" : "Debug";

copy("$Config/refint/refint.dll","src/test/regress");
copy("$Config/autoinc/autoinc.dll","src/test/regress");
copy("$Config/regress/regress.dll","src/test/regress");

$ENV{PATH} = "../../../$Config/libpq;../../$Config/libpq;$ENV{PATH}";

my $schedule = shift;
unless ($schedule)
{
    $schedule = "serial";
    $schedule = "parallel" if ($what eq 'CHECK' || $what =~ /PARALLEL/);
}

my $topdir = getcwd();

$ENV{PERL5LIB} = "$topdir/src/tools/msvc";

my $maxconn = "";
$maxconn = "--max_connections=$ENV{MAX_CONNECTIONS}"
  if $ENV{MAX_CONNECTIONS};

my $temp_config = "";
$temp_config = "--temp-config=\"$ENV{TEMP_CONFIG}\""
  if $ENV{TEMP_CONFIG};

chdir "src/test/regress";

my %command = (
    CHECK => \&check,
    PLCHECK => \&plcheck,
    INSTALLCHECK => \&installcheck,
    ECPGCHECK => \&ecpgcheck,
    CONTRIBCHECK => \&contribcheck
);

my $proc = $command{$what};

exit 3 unless $proc;

&$proc();

exit 0;

########################################################################

sub installcheck
{
    my @args = (
        "../../../$Config/pg_regress/pg_regress","--dlpath=.",
        "--psqldir=../../../$Config/psql","--schedule=${schedule}_schedule",
        "--multibyte=SQL_ASCII","--no-locale"
    );
    push(@args,$maxconn) if $maxconn;
    system(@args);
    my $status = $? >>8;
    exit $status if $status;
}

sub check
{
    my @args = (
        "../../../$Config/pg_regress/pg_regress","--dlpath=.",
        "--psqldir=../../../$Config/psql","--schedule=${schedule}_schedule",
        "--multibyte=SQL_ASCII","--no-locale",
        "--temp-install=./tmp_check","--top-builddir=\"$topdir\""
    );
    push(@args,$maxconn) if $maxconn;
    push(@args,$temp_config) if $temp_config;
    system(@args);
    my $status = $? >>8;
    exit $status if $status;
}

sub ecpgcheck
{
    chdir $startdir;
    system("msbuild ecpg_regression.proj /p:config=$Config");
    my $status = $? >>8;
    exit $status if $status;
    chdir "$topdir/src/interfaces/ecpg/test";
    $schedule="ecpg";
    my @args = (
        "../../../../$Config/pg_regress_ecpg/pg_regress_ecpg",
        "--psqldir=../../../$Config/psql",
        "--dbname=regress1,connectdb",
        "--create-role=connectuser,connectdb",
        "--schedule=${schedule}_schedule",
        "--multibyte=SQL_ASCII",
        "--no-locale",
        "--temp-install=./tmp_chk",
        "--top-builddir=\"$topdir\""
    );
    push(@args,$maxconn) if $maxconn;
    system(@args);
    $status = $? >>8;
    exit $status if $status;
}

sub plcheck
{
    chdir "../../pl";

    foreach my $pl (glob("*"))
    {
        next unless -d "$pl/sql" && -d "$pl/expected";
        my $lang = $pl eq 'tcl' ? 'pltcl' : $pl;
        next unless -d "../../$Config/$lang";
        $lang = 'plpythonu' if $lang eq 'plpython';
        my @lang_args = ("--load-language=$lang");
        chdir $pl;
        my @tests = fetchTests();
        if ($lang eq 'plperl')
        {

            # run both trusted and untrusted perl tests
            push(@lang_args, "--load-language=plperlu");

            # assume we're using this perl to built postgres
            # test if we can run two interpreters in one backend, and if so
            # run the trusted/untrusted interaction tests
            use Config;
            if ($Config{usemultiplicity} eq 'define')
            {
                push(@tests,'plperl_plperlu');
            }
        }
        print "============================================================\n";
        print "Checking $lang\n";
        my @args = (
            "../../../$Config/pg_regress/pg_regress",
            "--psqldir=../../../$Config/psql",
            "--dbname=pl_regression",@lang_args,@tests
        );
        system(@args);
        my $status = $? >> 8;
        exit $status if $status;
        chdir "..";
    }

    chdir "../../..";
}

sub contribcheck
{
    chdir "../../../contrib";
    my $mstat = 0;
    foreach my $module (glob("*"))
    {
<<<<<<< HEAD
		next if ($module eq 'xml2' && ! $config->{xml});
        next unless -d "$module/sql" && 
			-d "$module/expected" && 
			(-f "$module/GNUmakefile" || -f "$module/Makefile");
=======
        next if ($module eq 'xml2' && !$config->{xml});
        next
          unless -d "$module/sql"
              &&-d "$module/expected"
              &&(-f "$module/GNUmakefile" || -f "$module/Makefile");
>>>>>>> 1084f317
        chdir $module;
        print "============================================================\n";
        print "Checking $module\n";
        my @tests = fetchTests();
        my @opts = fetchRegressOpts();
        my @args = (
            "../../$Config/pg_regress/pg_regress",
            "--psqldir=../../$Config/psql",
            "--dbname=contrib_regression",@opts,@tests
        );
        system(@args);
        my $status = $? >> 8;
        $mstat ||= $status;
        chdir "..";
    }
    exit $mstat if $mstat;
}

sub fetchRegressOpts
{
    my $handle;
    open($handle,"<GNUmakefile")
      || open($handle,"<Makefile")
      || die "Could not open Makefile";
    local($/) = undef;
    my $m = <$handle>;
    close($handle);
    my @opts;
    if ($m =~ /^\s*REGRESS_OPTS\s*=(.*)/m)
    {

        # ignore options that use makefile variables - can't handle those
        # ignore anything that isn't an option staring with --
        @opts = grep { $_ !~ /\$\(/ && $_ =~ /^--/ } split(/\s+/,$1);
    }
    return @opts;
}

sub fetchTests
{

    my $handle;
    open($handle,"<GNUmakefile")
      || open($handle,"<Makefile")
      || die "Could not open Makefile";
    local($/) = undef;
    my $m = <$handle>;
    close($handle);
    my $t = "";

    $m =~ s/\\[\r\n]*//gs;
    if ($m =~ /^REGRESS\s*=\s*(.*)$/gm)
    {
        $t = $1;
        $t =~ s/\s+/ /g;

        if ($m =~ /contrib\/pgcrypto/)
        {

            # pgcrypto is special since the tests depend on the
            # configuration of the build

            my $cftests =
              $config->{openssl}
              ?GetTests("OSSL_TESTS",$m)
              : GetTests("INT_TESTS",$m);
            my $pgptests =
              $config->{zlib}
              ?GetTests("ZLIB_TST",$m)
              : GetTests("ZLIB_OFF_TST",$m);
            $t =~ s/\$\(CF_TESTS\)/$cftests/;
            $t =~ s/\$\(CF_PGP_TESTS\)/$pgptests/;
        }
    }

    return split(/\s+/,$t);
}

sub GetTests
{
    my $testname = shift;
    my $m = shift;
    if ($m =~ /^$testname\s*=\s*(.*)$/gm)
    {
        return $1;
    }
    return "";
}

sub usage
{
    print STDERR
      "Usage: vcregress.pl ",
      "<check|installcheck|plcheck|contribcheck|ecpgcheck> [schedule]\n";
    exit(1);
}<|MERGE_RESOLUTION|>--- conflicted
+++ resolved
@@ -1,10 +1,6 @@
 # -*-perl-*- hey - emacs - this is a perl file
 
-<<<<<<< HEAD
 # src/tools/msvc/vcregress.pl
-=======
-# $PostgreSQL: pgsql/src/tools/msvc/vcregress.pl,v 1.15 2010/04/09 13:05:58 mha Exp $
->>>>>>> 1084f317
 
 use strict;
 
@@ -17,12 +13,8 @@
 
 chdir "../../.." if (-d "../../../src/tools/msvc");
 
-<<<<<<< HEAD
 require 'src/tools/msvc/config_default.pl';
 require 'src/tools/msvc/config.pl' if (-f 'src/tools/msvc/config.pl');
-=======
-require 'src/tools/msvc/config.pl';
->>>>>>> 1084f317
 
 # buildenv.pl is for specifying the build environment settings
 # it should contian lines like:
@@ -194,18 +186,11 @@
     my $mstat = 0;
     foreach my $module (glob("*"))
     {
-<<<<<<< HEAD
-		next if ($module eq 'xml2' && ! $config->{xml});
-        next unless -d "$module/sql" && 
-			-d "$module/expected" && 
-			(-f "$module/GNUmakefile" || -f "$module/Makefile");
-=======
         next if ($module eq 'xml2' && !$config->{xml});
         next
           unless -d "$module/sql"
               &&-d "$module/expected"
               &&(-f "$module/GNUmakefile" || -f "$module/Makefile");
->>>>>>> 1084f317
         chdir $module;
         print "============================================================\n";
         print "Checking $module\n";
