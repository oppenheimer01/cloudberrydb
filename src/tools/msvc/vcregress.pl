# -*-perl-*- hey - emacs - this is a perl file

<<<<<<< HEAD
# src/tools/msvc/vcregress.pl
=======
# $PostgreSQL: pgsql/src/tools/msvc/vcregress.pl,v 1.11 2009/08/18 22:36:56 adunstan Exp $
>>>>>>> 78a09145

use strict;

our $config;

use Cwd;
use File::Copy;

my $startdir = getcwd();

chdir "../../.." if (-d "../../../src/tools/msvc");

require 'src/tools/msvc/config_default.pl';
require 'src/tools/msvc/config.pl' if (-f 'src/tools/msvc/config.pl');

# buildenv.pl is for specifying the build environment settings
# it should contian lines like:
# $ENV{PATH} = "c:/path/to/bison/bin;$ENV{PATH}";

if ( -e "src/tools/msvc/buildenv.pl")
{
    require "src/tools/msvc/buildenv.pl";
}

my $what = shift || "";
if ($what =~ /^(check|installcheck|plcheck|contribcheck|ecpgcheck)$/i)
{
    $what = uc $what;
}
else
{
    usage();
}

# use a capital C here because config.pl has $config
my $Config = -e "release/postgres/postgres.exe" ? "Release" : "Debug";

copy("$Config/refint/refint.dll","src/test/regress");
copy("$Config/autoinc/autoinc.dll","src/test/regress");
copy("$Config/regress/regress.dll","src/test/regress");

$ENV{PATH} = "../../../$Config/libpq;../../$Config/libpq;$ENV{PATH}";

my $schedule = shift;
unless ($schedule)
{
	$schedule = "serial";
	$schedule = "parallel" if ($what eq 'CHECK' || $what =~ /PARALLEL/);
}

my $topdir = getcwd();

$ENV{PERL5LIB} = "$topdir/src/tools/msvc";

my $maxconn = "";
$maxconn = "--max_connections=$ENV{MAX_CONNECTIONS}"
  if $ENV{MAX_CONNECTIONS};

my $temp_config = "";
$temp_config = "--temp-config=\"$ENV{TEMP_CONFIG}\""
	if $ENV{TEMP_CONFIG};

chdir "src/test/regress";

my %command = (
    CHECK => \&check,
    PLCHECK => \&plcheck,
    INSTALLCHECK => \&installcheck,
    ECPGCHECK => \&ecpgcheck,
    CONTRIBCHECK => \&contribcheck
);

my $proc = $command{$what};

exit 3 unless $proc;

&$proc();

exit 0;

########################################################################

sub installcheck
{
    my @args = (
        "../../../$Config/pg_regress/pg_regress",
        "--dlpath=.",
        "--psqldir=../../../$Config/psql",
        "--schedule=${schedule}_schedule",
        "--multibyte=SQL_ASCII",
        "--load-language=plpgsql",
        "--no-locale"
    );
    push(@args,$maxconn) if $maxconn;
    system(@args);
    my $status = $? >>8;
    exit $status if $status;
}

sub check
{
    my @args = (
        "../../../$Config/pg_regress/pg_regress",
        "--dlpath=.",
        "--psqldir=../../../$Config/psql",
        "--schedule=${schedule}_schedule",
        "--multibyte=SQL_ASCII",
        "--load-language=plpgsql",
        "--no-locale",
        "--temp-install=./tmp_check",
        "--top-builddir=\"$topdir\""
    );
    push(@args,$maxconn) if $maxconn;
	push(@args,$temp_config) if $temp_config;
    system(@args);
    my $status = $? >>8;
    exit $status if $status;
}

sub ecpgcheck
{
    chdir $startdir;
    system("msbuild ecpg_regression.proj /p:config=$Config");
    my $status = $? >>8;
    exit $status if $status;
    chdir "$topdir/src/interfaces/ecpg/test";
    $schedule="ecpg";
    my @args = (
        "../../../../$Config/pg_regress_ecpg/pg_regress_ecpg",
        "--psqldir=../../../$Config/psql",
        "--dbname=regress1,connectdb",
        "--create-role=connectuser,connectdb",
        "--schedule=${schedule}_schedule",
        "--multibyte=SQL_ASCII",
        "--load-language=plpgsql",
        "--no-locale",
        "--temp-install=./tmp_chk",
        "--top-builddir=\"$topdir\""
    );
    push(@args,$maxconn) if $maxconn;
    system(@args);
    $status = $? >>8;
    exit $status if $status;
}

sub plcheck
{
    chdir "../../pl";

    foreach my $pl (glob("*"))
    {
        next unless -d "$pl/sql" && -d "$pl/expected";
        my $lang = $pl eq 'tcl' ? 'pltcl' : $pl;
        next unless -d "../../$Config/$lang";
        $lang = 'plpythonu' if $lang eq 'plpython';
        chdir $pl;
		print "============================================================\n";
        print "Checking $lang\n";
        my @tests = fetchTests();
        my @args = (
            "../../../$Config/pg_regress/pg_regress",
            "--psqldir=../../../$Config/psql",
            "--dbname=pl_regression","--load-language=$lang",@tests
        );
        system(@args);
        my $status = $? >> 8;
        exit $status if $status;
        chdir "..";
    }

    chdir "../../..";
}

sub contribcheck
{
    chdir "../../../contrib";
    my $mstat = 0;
    foreach my $module (glob("*"))
    {
		next if ($module eq 'xml2' && ! $config->{xml});
        next unless -d "$module/sql" && 
			-d "$module/expected" && 
			(-f "$module/GNUmakefile" || -f "$module/Makefile");
        chdir $module;
		print "============================================================\n";
        print "Checking $module\n";
        my @tests = fetchTests();
		my @opts = fetchRegressOpts();
        my @args = (
            "../../$Config/pg_regress/pg_regress",
            "--psqldir=../../$Config/psql",
            "--dbname=contrib_regression",@opts,@tests
        );
        system(@args);
        my $status = $? >> 8;
        $mstat ||= $status;
        chdir "..";
    }
    exit $mstat if $mstat;
}

sub fetchRegressOpts
{
    my $handle;
    open($handle,"<GNUmakefile")
      || open($handle,"<Makefile")
      || die "Could not open Makefile";
    local($/) = undef;
    my $m = <$handle>;
    close($handle);
	my @opts;
	if ($m =~ /^\s*REGRESS_OPTS\s*=(.*)/m)
	{
		# ignore options that use makefile variables - can't handle those
		# ignore anything that isn't an option staring with --
		@opts = grep { $_ !~ /\$\(/ && $_ =~ /^--/ } split(/\s+/,$1);
	}
	return @opts;
}

sub fetchTests
{

    my $handle;
    open($handle,"<GNUmakefile")
      || open($handle,"<Makefile")
      || die "Could not open Makefile";
    local($/) = undef;
    my $m = <$handle>;
    close($handle);
    my $t = "";

    $m =~ s/\\[\r\n]*//gs;
    if ($m =~ /^REGRESS\s*=\s*(.*)$/gm)
    {
        $t = $1;
        $t =~ s/\s+/ /g;

        if ($m =~ /contrib\/pgcrypto/)
        {

            # pgcrypto is special since the tests depend on the
            # configuration of the build

            my $cftests =
              $config->{openssl}
              ?GetTests("OSSL_TESTS",$m)
              : GetTests("INT_TESTS",$m);
            my $pgptests =
              $config->{zlib}
              ?GetTests("ZLIB_TST",$m)
              : GetTests("ZLIB_OFF_TST",$m);
            $t =~ s/\$\(CF_TESTS\)/$cftests/;
            $t =~ s/\$\(CF_PGP_TESTS\)/$pgptests/;
        }
    }

    return split(/\s+/,$t);
}

sub GetTests
{
    my $testname = shift;
    my $m = shift;
    if ($m =~ /^$testname\s*=\s*(.*)$/gm)
    {
        return $1;
    }
    return "";
}

sub usage
{
    print STDERR
		"Usage: vcregress.pl ",
		"<check|installcheck|plcheck|contribcheck|ecpgcheck> [schedule]\n" ;
	exit(1);
}<|MERGE_RESOLUTION|>--- conflicted
+++ resolved
@@ -1,10 +1,6 @@
 # -*-perl-*- hey - emacs - this is a perl file
 
-<<<<<<< HEAD
 # src/tools/msvc/vcregress.pl
-=======
-# $PostgreSQL: pgsql/src/tools/msvc/vcregress.pl,v 1.11 2009/08/18 22:36:56 adunstan Exp $
->>>>>>> 78a09145
 
 use strict;
 
