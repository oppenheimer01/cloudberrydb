--- conflicted
+++ resolved
@@ -4,11 +4,7 @@
 #   a template for timezones you could need.  See the `Date/Time Support'
 #   appendix in the PostgreSQL documentation for more information.
 #
-<<<<<<< HEAD
-# src/timezone/tznames/Asia.txt
-=======
 # $PostgreSQL: pgsql/src/timezone/tznames/Asia.txt,v 1.3 2006/12/15 16:54:43 tgl Exp $
->>>>>>> 782d68e3
 #
 
 # CONFLICT! ADT is not unique
