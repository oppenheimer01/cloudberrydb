/*-------------------------------------------------------------------------
 *
 * dirmod.c
 *	  directory handling functions
 *
 * Portions Copyright (c) 1996-2021, PostgreSQL Global Development Group
 * Portions Copyright (c) 1994, Regents of the University of California
 *
 *	This includes replacement versions of functions that work on
 *	Win32 (NT4 and newer).
 *
 * IDENTIFICATION
 *	  src/port/dirmod.c
 *
 *-------------------------------------------------------------------------
 */

#ifndef FRONTEND
#include "postgres.h"
#else
#include "postgres_fe.h"
#endif

/* Don't modify declarations in system headers */
#if defined(WIN32) || defined(__CYGWIN__)
#undef rename
#undef unlink
#endif

#include <unistd.h>
#include <sys/stat.h>

#if defined(WIN32) || defined(__CYGWIN__)
#ifndef __CYGWIN__
#include <winioctl.h>
#else
#include <windows.h>
#include <w32api/winioctl.h>
#endif
#endif

#if defined(WIN32) || defined(__CYGWIN__)

/*
 *	pgrename
 */
int
pgrename(const char *from, const char *to)
{
	int			loops = 0;

	/*
	 * We need to loop because even though PostgreSQL uses flags that allow
	 * rename while the file is open, other applications might have the file
	 * open without those flags.  However, we won't wait indefinitely for
	 * someone else to close the file, as the caller might be holding locks
	 * and blocking other backends.
	 */
#if defined(WIN32) && !defined(__CYGWIN__)
	while (!MoveFileEx(from, to, MOVEFILE_REPLACE_EXISTING))
#else
	while (rename(from, to) < 0)
#endif
	{
#if defined(WIN32) && !defined(__CYGWIN__)
		DWORD		err = GetLastError();

		_dosmaperr(err);

		/*
		 * Modern NT-based Windows versions return ERROR_SHARING_VIOLATION if
		 * another process has the file open without FILE_SHARE_DELETE.
		 * ERROR_LOCK_VIOLATION has also been seen with some anti-virus
		 * software. This used to check for just ERROR_ACCESS_DENIED, so
		 * presumably you can get that too with some OS versions. We don't
		 * expect real permission errors where we currently use rename().
		 */
		if (err != ERROR_ACCESS_DENIED &&
			err != ERROR_SHARING_VIOLATION &&
			err != ERROR_LOCK_VIOLATION)
			return -1;
#else
		if (errno != EACCES)
			return -1;
#endif

		if (++loops > 100)		/* time out after 10 sec */
			return -1;
		pg_usleep(100000);		/* us */
	}
	return 0;
}


/*
 *	pgunlink
 */
int
pgunlink(const char *path)
{
	int			loops = 0;

	/*
	 * We need to loop because even though PostgreSQL uses flags that allow
	 * unlink while the file is open, other applications might have the file
	 * open without those flags.  However, we won't wait indefinitely for
	 * someone else to close the file, as the caller might be holding locks
	 * and blocking other backends.
	 */
	while (unlink(path))
	{
		if (errno != EACCES)
			return -1;
		if (++loops > 100)		/* time out after 10 sec */
			return -1;
		pg_usleep(100000);		/* us */
	}
	return 0;
}

/* We undefined these above; now redefine for possible use below */
#define rename(from, to)		pgrename(from, to)
#define unlink(path)			pgunlink(path)
#endif							/* defined(WIN32) || defined(__CYGWIN__) */


#if defined(WIN32) && !defined(__CYGWIN__)	/* Cygwin has its own symlinks */

/*
 *	pgsymlink support:
 *
 *	This struct is a replacement for REPARSE_DATA_BUFFER which is defined in VC6 winnt.h
 *	but omitted in later SDK functions.
 *	We only need the SymbolicLinkReparseBuffer part of the original struct's union.
 */
typedef struct
{
	DWORD		ReparseTag;
	WORD		ReparseDataLength;
	WORD		Reserved;
	/* SymbolicLinkReparseBuffer */
	WORD		SubstituteNameOffset;
	WORD		SubstituteNameLength;
	WORD		PrintNameOffset;
	WORD		PrintNameLength;
	WCHAR		PathBuffer[FLEXIBLE_ARRAY_MEMBER];
} REPARSE_JUNCTION_DATA_BUFFER;

#define REPARSE_JUNCTION_DATA_BUFFER_HEADER_SIZE   \
		FIELD_OFFSET(REPARSE_JUNCTION_DATA_BUFFER, SubstituteNameOffset)


/*
 *	pgsymlink - uses Win32 junction points
 *
 *	For reference:	http://www.codeproject.com/KB/winsdk/junctionpoints.aspx
 */
int
pgsymlink(const char *oldpath, const char *newpath)
{
	HANDLE		dirhandle;
	DWORD		len;
	char		buffer[MAX_PATH * sizeof(WCHAR) + offsetof(REPARSE_JUNCTION_DATA_BUFFER, PathBuffer)];
	char		nativeTarget[MAX_PATH];
	char	   *p = nativeTarget;
	REPARSE_JUNCTION_DATA_BUFFER *reparseBuf = (REPARSE_JUNCTION_DATA_BUFFER *) buffer;

	CreateDirectory(newpath, 0);
	dirhandle = CreateFile(newpath, GENERIC_READ | GENERIC_WRITE,
						   0, 0, OPEN_EXISTING,
						   FILE_FLAG_OPEN_REPARSE_POINT | FILE_FLAG_BACKUP_SEMANTICS, 0);

	if (dirhandle == INVALID_HANDLE_VALUE)
		return -1;

	/* make sure we have an unparsed native win32 path */
	if (memcmp("\\??\\", oldpath, 4) != 0)
		snprintf(nativeTarget, sizeof(nativeTarget), "\\??\\%s", oldpath);
	else
		strlcpy(nativeTarget, oldpath, sizeof(nativeTarget));

	while ((p = strchr(p, '/')) != NULL)
		*p++ = '\\';

	len = strlen(nativeTarget) * sizeof(WCHAR);
	reparseBuf->ReparseTag = IO_REPARSE_TAG_MOUNT_POINT;
	reparseBuf->ReparseDataLength = len + 12;
	reparseBuf->Reserved = 0;
	reparseBuf->SubstituteNameOffset = 0;
	reparseBuf->SubstituteNameLength = len;
	reparseBuf->PrintNameOffset = len + sizeof(WCHAR);
	reparseBuf->PrintNameLength = 0;
	MultiByteToWideChar(CP_ACP, 0, nativeTarget, -1,
						reparseBuf->PathBuffer, MAX_PATH);

	/*
	 * FSCTL_SET_REPARSE_POINT is coded differently depending on SDK version;
	 * we use our own definition
	 */
	if (!DeviceIoControl(dirhandle,
						 CTL_CODE(FILE_DEVICE_FILE_SYSTEM, 41, METHOD_BUFFERED, FILE_ANY_ACCESS),
						 reparseBuf,
						 reparseBuf->ReparseDataLength + REPARSE_JUNCTION_DATA_BUFFER_HEADER_SIZE,
						 0, 0, &len, 0))
	{
		LPSTR		msg;

		errno = 0;
		FormatMessage(FORMAT_MESSAGE_ALLOCATE_BUFFER |
					  FORMAT_MESSAGE_IGNORE_INSERTS |
					  FORMAT_MESSAGE_FROM_SYSTEM,
					  NULL, GetLastError(),
					  MAKELANGID(LANG_ENGLISH, SUBLANG_DEFAULT),
					  (LPSTR) &msg, 0, NULL);
#ifndef FRONTEND
		ereport(ERROR,
				(errcode_for_file_access(),
				 errmsg("could not set junction for \"%s\": %s",
						nativeTarget, msg)));
#else
		fprintf(stderr, _("could not set junction for \"%s\": %s\n"),
				nativeTarget, msg);
#endif
		LocalFree(msg);

		CloseHandle(dirhandle);
		RemoveDirectory(newpath);
		return -1;
	}

	CloseHandle(dirhandle);

	return 0;
}

/*
 *	pgreadlink - uses Win32 junction points
 */
int
pgreadlink(const char *path, char *buf, size_t size)
{
	DWORD		attr;
	HANDLE		h;
	char		buffer[MAX_PATH * sizeof(WCHAR) + offsetof(REPARSE_JUNCTION_DATA_BUFFER, PathBuffer)];
	REPARSE_JUNCTION_DATA_BUFFER *reparseBuf = (REPARSE_JUNCTION_DATA_BUFFER *) buffer;
	DWORD		len;
	int			r;

	attr = GetFileAttributes(path);
	if (attr == INVALID_FILE_ATTRIBUTES)
	{
		_dosmaperr(GetLastError());
		return -1;
	}
	if ((attr & FILE_ATTRIBUTE_REPARSE_POINT) == 0)
	{
		errno = EINVAL;
		return -1;
	}

	h = CreateFile(path,
				   GENERIC_READ,
				   FILE_SHARE_READ | FILE_SHARE_WRITE,
				   NULL,
				   OPEN_EXISTING,
				   FILE_FLAG_OPEN_REPARSE_POINT | FILE_FLAG_BACKUP_SEMANTICS,
				   0);
	if (h == INVALID_HANDLE_VALUE)
	{
		_dosmaperr(GetLastError());
		return -1;
	}

	if (!DeviceIoControl(h,
						 FSCTL_GET_REPARSE_POINT,
						 NULL,
						 0,
						 (LPVOID) reparseBuf,
						 sizeof(buffer),
						 &len,
						 NULL))
	{
		LPSTR		msg;

		errno = 0;
		FormatMessage(FORMAT_MESSAGE_ALLOCATE_BUFFER |
					  FORMAT_MESSAGE_IGNORE_INSERTS |
					  FORMAT_MESSAGE_FROM_SYSTEM,
					  NULL, GetLastError(),
					  MAKELANGID(LANG_ENGLISH, SUBLANG_DEFAULT),
					  (LPSTR) &msg, 0, NULL);
#ifndef FRONTEND
		ereport(ERROR,
				(errcode_for_file_access(),
				 errmsg("could not get junction for \"%s\": %s",
						path, msg)));
#else
		fprintf(stderr, _("could not get junction for \"%s\": %s\n"),
				path, msg);
#endif
		LocalFree(msg);
		CloseHandle(h);
		errno = EINVAL;
		return -1;
	}
	CloseHandle(h);

	/* Got it, let's get some results from this */
	if (reparseBuf->ReparseTag != IO_REPARSE_TAG_MOUNT_POINT)
	{
		errno = EINVAL;
		return -1;
	}

	r = WideCharToMultiByte(CP_ACP, 0,
							reparseBuf->PathBuffer, -1,
							buf,
							size,
							NULL, NULL);

	if (r <= 0)
	{
		errno = EINVAL;
		return -1;
	}

	/*
	 * If the path starts with "\??\", which it will do in most (all?) cases,
	 * strip those out.
	 */
	if (r > 4 && strncmp(buf, "\\??\\", 4) == 0)
	{
		memmove(buf, buf + 4, strlen(buf + 4) + 1);
		r -= 4;
	}
	return r;
}

/*
 * Assumes the file exists, so will return false if it doesn't
 * (since a nonexistent file is not a junction)
 */
bool
pgwin32_is_junction(const char *path)
{
	DWORD		attr = GetFileAttributes(path);

	if (attr == INVALID_FILE_ATTRIBUTES)
	{
		_dosmaperr(GetLastError());
		return false;
	}
	return ((attr & FILE_ATTRIBUTE_REPARSE_POINT) == FILE_ATTRIBUTE_REPARSE_POINT);
}
<<<<<<< HEAD
#endif							/* defined(WIN32) && !defined(__CYGWIN__) */


#if defined(WIN32) && !defined(__CYGWIN__)

#undef stat

/*
 * The stat() function in win32 is not guaranteed to update the st_size
 * field when run. So we define our own version that uses the Win32 API
 * to update this field.
 */
int
pgwin32_safestat(const char *path, struct stat *buf)
{
	int			r;
	WIN32_FILE_ATTRIBUTE_DATA attr;

	r = stat(path, buf);
	if (r < 0)
	{
		if (GetLastError() == ERROR_DELETE_PENDING)
		{
			/*
			 * File has been deleted, but is not gone from the filesystem yet.
			 * This can happen when some process with FILE_SHARE_DELETE has it
			 * open and it will be fully removed once that handle is closed.
			 * Meanwhile, we can't open it, so indicate that the file just
			 * doesn't exist.
			 */
			errno = ENOENT;
			return -1;
		}

		return r;
	}

	// MPP-24774: just return if path refer to a windows named pipe file.
	// no need to get size of a windows named pipe file
	if (strlen(path) >2)
	{
		if (path[0] == '\\' && path[1] == '\\')
		{
			return r;
		}
	}

	if (!GetFileAttributesEx(path, GetFileExInfoStandard, &attr))
	{
		_dosmaperr(GetLastError());
		return -1;
	}

	/*
	 * XXX no support for large files here, but we don't do that in general on
	 * Win32 yet.
	 */
	buf->st_size = attr.nFileSizeLow;

	return 0;
}

#endif
=======
#endif							/* defined(WIN32) && !defined(__CYGWIN__) */
>>>>>>> d457cb4e
<|MERGE_RESOLUTION|>--- conflicted
+++ resolved
@@ -352,70 +352,4 @@
 	}
 	return ((attr & FILE_ATTRIBUTE_REPARSE_POINT) == FILE_ATTRIBUTE_REPARSE_POINT);
 }
-<<<<<<< HEAD
-#endif							/* defined(WIN32) && !defined(__CYGWIN__) */
-
-
-#if defined(WIN32) && !defined(__CYGWIN__)
-
-#undef stat
-
-/*
- * The stat() function in win32 is not guaranteed to update the st_size
- * field when run. So we define our own version that uses the Win32 API
- * to update this field.
- */
-int
-pgwin32_safestat(const char *path, struct stat *buf)
-{
-	int			r;
-	WIN32_FILE_ATTRIBUTE_DATA attr;
-
-	r = stat(path, buf);
-	if (r < 0)
-	{
-		if (GetLastError() == ERROR_DELETE_PENDING)
-		{
-			/*
-			 * File has been deleted, but is not gone from the filesystem yet.
-			 * This can happen when some process with FILE_SHARE_DELETE has it
-			 * open and it will be fully removed once that handle is closed.
-			 * Meanwhile, we can't open it, so indicate that the file just
-			 * doesn't exist.
-			 */
-			errno = ENOENT;
-			return -1;
-		}
-
-		return r;
-	}
-
-	// MPP-24774: just return if path refer to a windows named pipe file.
-	// no need to get size of a windows named pipe file
-	if (strlen(path) >2)
-	{
-		if (path[0] == '\\' && path[1] == '\\')
-		{
-			return r;
-		}
-	}
-
-	if (!GetFileAttributesEx(path, GetFileExInfoStandard, &attr))
-	{
-		_dosmaperr(GetLastError());
-		return -1;
-	}
-
-	/*
-	 * XXX no support for large files here, but we don't do that in general on
-	 * Win32 yet.
-	 */
-	buf->st_size = attr.nFileSizeLow;
-
-	return 0;
-}
-
-#endif
-=======
-#endif							/* defined(WIN32) && !defined(__CYGWIN__) */
->>>>>>> d457cb4e
+#endif							/* defined(WIN32) && !defined(__CYGWIN__) */