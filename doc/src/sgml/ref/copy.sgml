--- conflicted
+++ resolved
@@ -22,44 +22,15 @@
 
  <refsynopsisdiv>
 <synopsis>
-<<<<<<< HEAD
-COPY <replaceable class="parameter">tablename</replaceable> [ ( <replaceable class="parameter">column</replaceable> [, ...] ) ]
-     FROM { '<replaceable class="parameter">filename</replaceable>' | PROGRAM '<replaceable class="parameter">command</replaceable>' | STDIN }
-     [ [ WITH ] 
-       [ BINARY ]
-       [ OIDS ]
-       [ HEADER ]
-       [ DELIMITER [ AS ] '<replaceable class="parameter">delimiter</replaceable>' ]
-       [ NULL [ AS ] '<replaceable class="parameter">null string</replaceable>' ]
-       [ ESCAPE [ AS ] '<replaceable class="parameter">escape</replaceable>' | '<replaceable class="parameter">OFF</replaceable>' ]
-       [ NEWLINE [ AS ] { 'LF' | 'CR' | 'CRLF' } ]
-       [ CSV [QUOTE [ AS ] '<replaceable class="parameter">quote</replaceable>' ] 
-            [FORCE NOT NULL <replaceable class="parameter">column</replaceable> [, ...] ]
-       [ FILL MISSING FIELDS ]
-       [ [LOG ERRORS ]  
-           SEGMENT REJECT LIMIT <replaceable class="parameter">count</replaceable> [ROWS | PERCENT] ]
-
-COPY { <replaceable class="parameter">tablename</replaceable> [ ( <replaceable class="parameter">column</replaceable> [, ...] ) ] | ( <replaceable class="parameter">query</replaceable> ) }
+COPY <replaceable class="parameter">table_name</replaceable> [ ( <replaceable class="parameter">column</replaceable> [, ...] ) ]
+    FROM { '<replaceable class="parameter">filename</replaceable>' | PROGRAM '<replaceable class="parameter">command</replaceable>' | STDIN }
+    [ [ WITH ] ( <replaceable class="parameter">option</replaceable> [, ...] ) ]
+    [ ON SEGMENT ]
+
+COPY { <replaceable class="parameter">table_name</replaceable> [ ( <replaceable class="parameter">column</replaceable> [, ...] ) ] | ( <replaceable class="parameter">query</replaceable> ) }
     TO { '<replaceable class="parameter">filename</replaceable>' | PROGRAM '<replaceable class="parameter">command</replaceable>' | STDOUT }
-    [ [ WITH ]
-          [ ON SEGMENT ]
-          [ BINARY ]
-          [ OIDS ]
-          [ HEADER ] 
-          [ DELIMITER [ AS ] '<replaceable class="parameter">delimiter</replaceable>' ]
-          [ NULL [ AS ] '<replaceable class="parameter">null string</replaceable>' ]
-          [ ESCAPE [ AS ] '<replaceable class="parameter">escape</replaceable>' ]
-          [ CSV [ QUOTE [ AS ] '<replaceable class="parameter">quote</replaceable>' ] 
-                [ FORCE QUOTE <replaceable class="parameter">column</replaceable> [, ...] ]
-          [ IGNORE EXTERNAL PARTITIONS ]
-=======
-COPY <replaceable class="parameter">table_name</replaceable> [ ( <replaceable class="parameter">column</replaceable> [, ...] ) ]
-    FROM { '<replaceable class="parameter">filename</replaceable>' | STDIN }
     [ [ WITH ] ( <replaceable class="parameter">option</replaceable> [, ...] ) ]
-
-COPY { <replaceable class="parameter">table_name</replaceable> [ ( <replaceable class="parameter">column</replaceable> [, ...] ) ] | ( <replaceable class="parameter">query</replaceable> ) }
-    TO { '<replaceable class="parameter">filename</replaceable>' | STDOUT }
-    [ [ WITH ] ( <replaceable class="parameter">option</replaceable> [, ...] ) ]
+    [ ON SEGMENT ]
 
 <phrase>where <replaceable class="parameter">option</replaceable> can be one of:</phrase>
 
@@ -72,7 +43,9 @@
     ESCAPE '<replaceable class="parameter">escape_character</replaceable>'
     FORCE_QUOTE { ( <replaceable class="parameter">column</replaceable> [, ...] ) | * }
     FORCE_NOT_NULL ( <replaceable class="parameter">column</replaceable> [, ...] )
->>>>>>> 78a09145
+    FILL MISSING FIELDS
+    LOG ERRORS [SEGMENT REJECT LIMIT <replaceable class="parameter">count</replaceable> [ROWS | PERCENT] ]
+    IGNORE EXTERNAL PARTITIONS
 </synopsis>
  </refsynopsisdiv>
 
