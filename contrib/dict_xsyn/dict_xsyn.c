--- conflicted
+++ resolved
@@ -246,10 +246,6 @@
 				res[nsyns].lexeme = pnstrdup(syn, end - syn);
 				res[nsyns].nvariant = 0;
 				res[nsyns].flags = 0;
-<<<<<<< HEAD
-
-=======
->>>>>>> 80edfd76
 				nsyns++;
 			}
 
