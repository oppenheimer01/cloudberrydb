/*-------------------------------------------------------------------------
 *
 * auto_explain.c
 *
 *
 * Copyright (c) 2008-2021, PostgreSQL Global Development Group
 *
 * IDENTIFICATION
 *	  contrib/auto_explain/auto_explain.c
 *
 *-------------------------------------------------------------------------
 */
#include "postgres.h"

#include <limits.h>

#include "access/parallel.h"
#include "commands/explain.h"
#include "cdb/cdbdisp.h"
#include "cdb/cdbexplain.h"
#include "cdb/cdbvars.h"
#include "executor/instrument.h"
#include "jit/jit.h"
#include "utils/guc.h"

PG_MODULE_MAGIC;

/* GUC variables */
static int	auto_explain_log_min_duration = -1; /* msec or -1 */
static bool auto_explain_log_analyze = false;
static bool auto_explain_log_verbose = false;
static bool auto_explain_log_buffers = false;
static bool auto_explain_log_wal = false;
static bool auto_explain_log_triggers = false;
static bool auto_explain_log_timing = true;
static bool auto_explain_log_settings = false;
static int	auto_explain_log_format = EXPLAIN_FORMAT_TEXT;
static int	auto_explain_log_level = LOG;
static bool auto_explain_log_nested_statements = false;
static double auto_explain_sample_rate = 1;

static const struct config_enum_entry format_options[] = {
	{"text", EXPLAIN_FORMAT_TEXT, false},
	{"xml", EXPLAIN_FORMAT_XML, false},
	{"json", EXPLAIN_FORMAT_JSON, false},
	{"yaml", EXPLAIN_FORMAT_YAML, false},
	{NULL, 0, false}
};

static const struct config_enum_entry loglevel_options[] = {
	{"debug5", DEBUG5, false},
	{"debug4", DEBUG4, false},
	{"debug3", DEBUG3, false},
	{"debug2", DEBUG2, false},
	{"debug1", DEBUG1, false},
	{"debug", DEBUG2, true},
	{"info", INFO, false},
	{"notice", NOTICE, false},
	{"warning", WARNING, false},
	{"log", LOG, false},
	{NULL, 0, false}
};

/* Current nesting depth of ExecutorRun calls */
static int	nesting_level = 0;

/* Is the current top-level query to be sampled? */
static bool current_query_sampled = false;

#define auto_explain_enabled() \
	(auto_explain_log_min_duration >= 0 && \
	 (nesting_level == 0 || auto_explain_log_nested_statements) && \
	 current_query_sampled)

/* Saved hook values in case of unload */
static ExecutorStart_hook_type prev_ExecutorStart = NULL;
static ExecutorRun_hook_type prev_ExecutorRun = NULL;
static ExecutorFinish_hook_type prev_ExecutorFinish = NULL;
static ExecutorEnd_hook_type prev_ExecutorEnd = NULL;

void		_PG_init(void);
void		_PG_fini(void);

static void explain_ExecutorStart(QueryDesc *queryDesc, int eflags);
static void explain_ExecutorRun(QueryDesc *queryDesc,
								ScanDirection direction,
								uint64 count, bool execute_once);
static void explain_ExecutorFinish(QueryDesc *queryDesc);
static void explain_ExecutorEnd(QueryDesc *queryDesc);


/*
 * Module load callback
 */
void
_PG_init(void)
{
	/* Only run auto_explain on the Query Dispatcher node */
	if (Gp_role != GP_ROLE_DISPATCH)
		return;

	/* Define custom GUC variables. */
	DefineCustomIntVariable("auto_explain.log_min_duration",
							"Sets the minimum execution time above which plans will be logged.",
							"Zero prints all plans. -1 turns this feature off.",
							&auto_explain_log_min_duration,
							-1,
							-1, INT_MAX,
							PGC_SUSET,
							GUC_UNIT_MS,
							NULL,
							NULL,
							NULL);

	DefineCustomBoolVariable("auto_explain.log_analyze",
							 "Use EXPLAIN ANALYZE for plan logging.",
							 NULL,
							 &auto_explain_log_analyze,
							 false,
							 PGC_SUSET,
							 0,
							 NULL,
							 NULL,
							 NULL);

	DefineCustomBoolVariable("auto_explain.log_settings",
							 "Log modified configuration parameters affecting query planning.",
							 NULL,
							 &auto_explain_log_settings,
							 false,
							 PGC_SUSET,
							 0,
							 NULL,
							 NULL,
							 NULL);

	DefineCustomBoolVariable("auto_explain.log_verbose",
							 "Use EXPLAIN VERBOSE for plan logging.",
							 NULL,
							 &auto_explain_log_verbose,
							 false,
							 PGC_SUSET,
							 0,
							 NULL,
							 NULL,
							 NULL);

	DefineCustomBoolVariable("auto_explain.log_buffers",
							 "Log buffers usage.",
							 NULL,
							 &auto_explain_log_buffers,
							 false,
							 PGC_SUSET,
							 0,
							 NULL,
							 NULL,
							 NULL);

	DefineCustomBoolVariable("auto_explain.log_wal",
							 "Log WAL usage.",
							 NULL,
							 &auto_explain_log_wal,
							 false,
							 PGC_SUSET,
							 0,
							 NULL,
							 NULL,
							 NULL);

	DefineCustomBoolVariable("auto_explain.log_triggers",
							 "Include trigger statistics in plans.",
							 "This has no effect unless log_analyze is also set.",
							 &auto_explain_log_triggers,
							 false,
							 PGC_SUSET,
							 0,
							 NULL,
							 NULL,
							 NULL);

	DefineCustomEnumVariable("auto_explain.log_format",
							 "EXPLAIN format to be used for plan logging.",
							 NULL,
							 &auto_explain_log_format,
							 EXPLAIN_FORMAT_TEXT,
							 format_options,
							 PGC_SUSET,
							 0,
							 NULL,
							 NULL,
							 NULL);

	DefineCustomEnumVariable("auto_explain.log_level",
							 "Log level for the plan.",
							 NULL,
							 &auto_explain_log_level,
							 LOG,
							 loglevel_options,
							 PGC_SUSET,
							 0,
							 NULL,
							 NULL,
							 NULL);

	DefineCustomBoolVariable("auto_explain.log_nested_statements",
							 "Log nested statements.",
							 NULL,
							 &auto_explain_log_nested_statements,
							 false,
							 PGC_SUSET,
							 0,
							 NULL,
							 NULL,
							 NULL);

	DefineCustomBoolVariable("auto_explain.log_timing",
							 "Collect timing data, not just row counts.",
							 NULL,
							 &auto_explain_log_timing,
							 true,
							 PGC_SUSET,
							 0,
							 NULL,
							 NULL,
							 NULL);

	DefineCustomRealVariable("auto_explain.sample_rate",
							 "Fraction of queries to process.",
							 NULL,
							 &auto_explain_sample_rate,
							 1.0,
							 0.0,
							 1.0,
							 PGC_SUSET,
							 0,
							 NULL,
							 NULL,
							 NULL);

	EmitWarningsOnPlaceholders("auto_explain");

	/* Install hooks. */
	prev_ExecutorStart = ExecutorStart_hook;
	ExecutorStart_hook = explain_ExecutorStart;
	prev_ExecutorRun = ExecutorRun_hook;
	ExecutorRun_hook = explain_ExecutorRun;
	prev_ExecutorFinish = ExecutorFinish_hook;
	ExecutorFinish_hook = explain_ExecutorFinish;
	prev_ExecutorEnd = ExecutorEnd_hook;
	ExecutorEnd_hook = explain_ExecutorEnd;
}

/*
 * Module unload callback
 */
void
_PG_fini(void)
{
	/* Uninstall hooks. */
	ExecutorStart_hook = prev_ExecutorStart;
	ExecutorRun_hook = prev_ExecutorRun;
	ExecutorFinish_hook = prev_ExecutorFinish;
	ExecutorEnd_hook = prev_ExecutorEnd;
}

/*
 * ExecutorStart hook: start up logging if needed
 */
static void
explain_ExecutorStart(QueryDesc *queryDesc, int eflags)
{
	instr_time		starttime;

	/*
	 * At the beginning of each top-level statement, decide whether we'll
	 * sample this statement.  If nested-statement explaining is enabled,
	 * either all nested statements will be explained or none will.
	 *
	 * When in a parallel worker, we should do nothing, which we can implement
	 * cheaply by pretending we decided not to sample the current statement.
	 * If EXPLAIN is active in the parent session, data will be collected and
	 * reported back to the parent, and it's no business of ours to interfere.
	 */
	if (nesting_level == 0)
	{
		if (auto_explain_log_min_duration >= 0 && !IsParallelWorker())
			current_query_sampled = (random() < auto_explain_sample_rate *
									 ((double) MAX_RANDOM_VALUE + 1));
		else
			current_query_sampled = false;
	}

	if (auto_explain_enabled())
	{
		/* Enable per-node instrumentation iff log_analyze is required. */
		if (auto_explain_log_analyze && (eflags & EXEC_FLAG_EXPLAIN_ONLY) == 0)
		{
			if (auto_explain_log_timing)
				queryDesc->instrument_options |= INSTRUMENT_TIMER;
			else
				queryDesc->instrument_options |= INSTRUMENT_ROWS;
			if (auto_explain_log_buffers)
				queryDesc->instrument_options |= INSTRUMENT_BUFFERS;
<<<<<<< HEAD

			queryDesc->instrument_options |= INSTRUMENT_CDB;

			INSTR_TIME_SET_CURRENT(starttime);
			queryDesc->showstatctx = cdbexplain_showExecStatsBegin(queryDesc,
																   starttime);
=======
			if (auto_explain_log_wal)
				queryDesc->instrument_options |= INSTRUMENT_WAL;
>>>>>>> d457cb4e
		}
	}

	if (prev_ExecutorStart)
		prev_ExecutorStart(queryDesc, eflags);
	else
		standard_ExecutorStart(queryDesc, eflags);

	if (auto_explain_enabled())
	{
		/*
		 * Set up to track total elapsed time in ExecutorRun.  Make sure the
		 * space is allocated in the per-query context so it will go away at
		 * ExecutorEnd.
		 */
		if (queryDesc->totaltime == NULL)
		{
			MemoryContext oldcxt;

			oldcxt = MemoryContextSwitchTo(queryDesc->estate->es_query_cxt);
			queryDesc->totaltime = InstrAlloc(1, INSTRUMENT_ALL, false);
			MemoryContextSwitchTo(oldcxt);
		}
	}
}

/*
 * ExecutorRun hook: all we need do is track nesting depth
 */
static void
explain_ExecutorRun(QueryDesc *queryDesc, ScanDirection direction,
					uint64 count, bool execute_once)
{
	nesting_level++;
	PG_TRY();
	{
		if (prev_ExecutorRun)
			prev_ExecutorRun(queryDesc, direction, count, execute_once);
		else
			standard_ExecutorRun(queryDesc, direction, count, execute_once);
	}
	PG_FINALLY();
	{
		nesting_level--;
	}
	PG_END_TRY();
}

/*
 * ExecutorFinish hook: all we need do is track nesting depth
 */
static void
explain_ExecutorFinish(QueryDesc *queryDesc)
{
	nesting_level++;
	PG_TRY();
	{
		if (prev_ExecutorFinish)
			prev_ExecutorFinish(queryDesc);
		else
			standard_ExecutorFinish(queryDesc);
	}
	PG_FINALLY();
	{
		nesting_level--;
	}
	PG_END_TRY();
}

/*
 * ExecutorEnd hook: log results if needed
 */
static void
explain_ExecutorEnd(QueryDesc *queryDesc)
{
	if (queryDesc->totaltime && auto_explain_enabled())
	{
		MemoryContext oldcxt;
		double		msec;

		/* Wait for completion of all qExec processes. */
		if (queryDesc->estate->dispatcherState && queryDesc->estate->dispatcherState->primaryResults)
			cdbdisp_checkDispatchResult(queryDesc->estate->dispatcherState, DISPATCH_WAIT_NONE);

		/*
		 * Make sure we operate in the per-query context, so any cruft will be
		 * discarded later during ExecutorEnd.
		 */
		oldcxt = MemoryContextSwitchTo(queryDesc->estate->es_query_cxt);

		/*
		 * Make sure stats accumulation is done.  (Note: it's okay if several
		 * levels of hook all do this.)
		 */
		InstrEndLoop(queryDesc->totaltime);

		/* Log plan if duration is exceeded. */
		msec = queryDesc->totaltime->total * 1000.0;
		if (msec >= auto_explain_log_min_duration)
		{
			ExplainState *es = NewExplainState();

			es->analyze = (queryDesc->instrument_options && auto_explain_log_analyze);
			es->verbose = auto_explain_log_verbose;
			es->buffers = (es->analyze && auto_explain_log_buffers);
			es->wal = (es->analyze && auto_explain_log_wal);
			es->timing = (es->analyze && auto_explain_log_timing);
			es->summary = es->analyze;
			es->format = auto_explain_log_format;
			es->settings = auto_explain_log_settings;

			ExplainBeginOutput(es);
			ExplainQueryText(es, queryDesc);
			ExplainPrintPlan(es, queryDesc);
			if (es->analyze && auto_explain_log_triggers)
				ExplainPrintTriggers(es, queryDesc);
			if (es->costs)
				ExplainPrintJITSummary(es, queryDesc);
			if (es->analyze)
				ExplainPrintExecStatsEnd(es, queryDesc);
			ExplainEndOutput(es);

			/* Remove last line break */
			if (es->str->len > 0 && es->str->data[es->str->len - 1] == '\n')
				es->str->data[--es->str->len] = '\0';

			/* Fix JSON to output an object */
			if (auto_explain_log_format == EXPLAIN_FORMAT_JSON)
			{
				es->str->data[0] = '{';
				es->str->data[es->str->len - 1] = '}';
			}

			/*
			 * Note: we rely on the existing logging of context or
			 * debug_query_string to identify just which statement is being
			 * reported.  This isn't ideal but trying to do it here would
			 * often result in duplication.
			 */
			ereport(auto_explain_log_level,
					(errmsg("duration: %.3f ms  plan:\n%s",
							msec, es->str->data),
					 errhidestmt(true)));
		}

		MemoryContextSwitchTo(oldcxt);
	}

	if (prev_ExecutorEnd)
		prev_ExecutorEnd(queryDesc);
	else
		standard_ExecutorEnd(queryDesc);
}<|MERGE_RESOLUTION|>--- conflicted
+++ resolved
@@ -301,17 +301,14 @@
 				queryDesc->instrument_options |= INSTRUMENT_ROWS;
 			if (auto_explain_log_buffers)
 				queryDesc->instrument_options |= INSTRUMENT_BUFFERS;
-<<<<<<< HEAD
+			if (auto_explain_log_wal)
+				queryDesc->instrument_options |= INSTRUMENT_WAL;
 
 			queryDesc->instrument_options |= INSTRUMENT_CDB;
 
 			INSTR_TIME_SET_CURRENT(starttime);
 			queryDesc->showstatctx = cdbexplain_showExecStatsBegin(queryDesc,
 																   starttime);
-=======
-			if (auto_explain_log_wal)
-				queryDesc->instrument_options |= INSTRUMENT_WAL;
->>>>>>> d457cb4e
 		}
 	}
 
